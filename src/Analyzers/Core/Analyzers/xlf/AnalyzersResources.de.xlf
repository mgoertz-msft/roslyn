--- conflicted
+++ resolved
@@ -62,17 +62,15 @@
         <target state="translated">Vermeiden Sie nicht verwendete Parameter in Ihrem Code. Wenn der Parameter nicht entfernt werden kann, ändern Sie dessen Namen so, dass er mit einem Unterstrich beginnt, dem optional eine Zahl angefügt wird. Beispiel: "_", "_1", "_2" usw. Diese werden als spezielle Symbolnamen für Ausschussparameter behandelt.</target>
         <note />
       </trans-unit>
-<<<<<<< HEAD
       <trans-unit id="Blank_line_required_between_block_and_subsequent_statement">
         <source>Blank line required between block and subsequent statement</source>
         <target state="new">Blank line required between block and subsequent statement</target>
         <note />
-=======
+      </trans-unit>
       <trans-unit id="Change_namespace_to_match_folder_structure">
         <source>Change namespace to match folder structure</source>
         <target state="new">Change namespace to match folder structure</target>
         <note>{Locked="namespace"} "namespace" is a keyword and should not be localized.</note>
->>>>>>> 995ad4b8
       </trans-unit>
       <trans-unit id="Changes_to_expression_trees_may_result_in_behavior_changes_at_runtime">
         <source>Changes to expression trees may result in behavior changes at runtime</source>
