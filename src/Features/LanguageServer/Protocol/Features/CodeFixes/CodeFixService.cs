--- conflicted
+++ resolved
@@ -146,11 +146,7 @@
             {
                 await foreach (var collection in StreamFixesAsync(
                     document, spanToDiagnostics, fixAllForInSpan: false,
-<<<<<<< HEAD
-                    priorityProvider, fallbackOptions, isBlocking, _ => null, cancellationToken).ConfigureAwait(false))
-=======
-                    priority, fallbackOptions, _ => null, cancellationToken).ConfigureAwait(false))
->>>>>>> 3a7a7407
+                    priorityProvider, fallbackOptions, _ => null, cancellationToken).ConfigureAwait(false))
                 {
                     // Stop at the result error we see.
                     return collection;
@@ -206,11 +202,7 @@
                 {
                     await foreach (var collection in StreamFixesAsync(
                         document, spanToDiagnostics, fixAllForInSpan: false,
-<<<<<<< HEAD
-                        priorityProvider, fallbackOptions, isBlocking, addOperationScope, cancellationToken).ConfigureAwait(false))
-=======
-                        priority, fallbackOptions, addOperationScope, cancellationToken).ConfigureAwait(false))
->>>>>>> 3a7a7407
+                        priorityProvider, fallbackOptions, addOperationScope, cancellationToken).ConfigureAwait(false))
                     {
                         yield return collection;
                     }
@@ -284,13 +276,8 @@
             };
 
             await foreach (var collection in StreamFixesAsync(
-<<<<<<< HEAD
                 document, spanToDiagnostics, fixAllForInSpan: true, CodeActionRequestPriorityProvider.Default,
-                fallbackOptions, isBlocking: false, addOperationScope: static _ => null, cancellationToken).ConfigureAwait(false))
-=======
-                document, spanToDiagnostics, fixAllForInSpan: true, CodeActionRequestPriority.None,
                 fallbackOptions, addOperationScope: static _ => null, cancellationToken).ConfigureAwait(false))
->>>>>>> 3a7a7407
             {
                 if (collection.FixAllState is not null && collection.SupportedScopes.Contains(FixAllScope.Document))
                 {
