﻿// Licensed to the .NET Foundation under one or more agreements.
// The .NET Foundation licenses this file to you under the MIT license.
// See the LICENSE file in the project root for more information.

using System;
using System.Collections.Generic;
using System.Linq;
using Microsoft.CodeAnalysis.Internal.Log;
using Microsoft.CodeAnalysis.Shared.Collections;
using Microsoft.CodeAnalysis.Shared.Extensions;
using Microsoft.CodeAnalysis.Text;
using Microsoft.VisualStudio.LanguageServer.Protocol;
using Roslyn.Utilities;
using static Microsoft.CodeAnalysis.LanguageServer.Handler.RequestExecutionQueue;
using Logger = Microsoft.CodeAnalysis.Internal.Log.Logger;

namespace Microsoft.CodeAnalysis.LanguageServer.Handler
{
    /// <summary>
    /// Context for requests handled by <see cref="IRequestHandler"/>
    /// </summary>
    internal readonly struct RequestContext
    {
        public static RequestContext Create(
            bool requiresLSPSolution,
            TextDocumentIdentifier? textDocument,
            string? clientName,
            ILspLogger _logger,
            ClientCapabilities clientCapabilities,
            ILspWorkspaceRegistrationService lspWorkspaceRegistrationService,
            Dictionary<Workspace, (Solution workspaceSolution, Solution lspSolution)>? solutionCache,
            IDocumentChangeTracker? documentChangeTracker,
            out Workspace workspace)
        {
            // Go through each registered workspace, find the solution that contains the document that
            // this request is for, and then updates it based on the state of the world as we know it, based on the
            // text content in the document change tracker.

            // Assume the first workspace registered is the main one
            var workspaceSolution = lspWorkspaceRegistrationService.GetAllRegistrations().First().CurrentSolution;
            Document? document = null;

            // If we were given a document, find it in whichever workspace it exists in
            if (textDocument is null)
            {
                _logger.TraceInformation("Request contained no text document identifier");
            }
            else
            {
                // There are multiple possible solutions that we could be interested in, so we need to find the document
                // first and then get the solution from there. If we're not given a document, this will return the default
                // solution
                document = FindDocument(_logger, lspWorkspaceRegistrationService, textDocument, clientName);

                if (document is not null)
                {
                    // Where ever the document came from, thats the "main" solution for this request
                    workspaceSolution = document.Project.Solution;
                }
            }

            documentChangeTracker ??= new NoOpDocumentChangeTracker();

            // If the handler doesn't need an LSP solution we do two important things:
            // 1. We don't bother building the LSP solution for perf reasons
            // 2. We explicitly don't give the handler a solution or document, even if we could
            //    so they're not accidentally operating on stale solution state.
            if (!requiresLSPSolution)
            {
                workspace = workspaceSolution.Workspace;
<<<<<<< HEAD
                return new RequestContext(solution: null, clientCapabilities, clientName, document: null, documentChangeTracker);
=======
                return new RequestContext(solution: null, _logger.TraceInformation, clientCapabilities, clientName, document: null, documentChangeTracker);
>>>>>>> 9be96654
            }

            var lspSolution = BuildLSPSolution(solutionCache, workspaceSolution, documentChangeTracker);

            // If we got a document back, we need pull it out of our updated solution so the handler is operating on the
            // latest document text.
            if (document != null)
            {
                document = lspSolution.GetRequiredDocument(document.Id);
            }

            workspace = lspSolution.Workspace;
<<<<<<< HEAD
            return new RequestContext(lspSolution, clientCapabilities, clientName, document, documentChangeTracker);
=======
            return new RequestContext(lspSolution, _logger.TraceInformation, clientCapabilities, clientName, document, documentChangeTracker);
>>>>>>> 9be96654
        }

        private static Document? FindDocument(ILspLogger logger, ILspWorkspaceRegistrationService lspWorkspaceRegistrationService, TextDocumentIdentifier textDocument, string? clientName)
        {
            logger.TraceInformation($"Finding document corresponding to {textDocument.Uri}");

            using var workspaceKinds = TemporaryArray<string?>.Empty;
            foreach (var workspace in lspWorkspaceRegistrationService.GetAllRegistrations())
            {
                workspaceKinds.Add(workspace.Kind);
                var documents = workspace.CurrentSolution.GetDocuments(textDocument.Uri, clientName);

                if (!documents.IsEmpty)
                {
                    var document = documents.FindDocumentInProjectContext(textDocument);
                    logger.TraceInformation($"Found document in workspace {workspace.Kind}: {document.FilePath}");

                    Logger.Log(FunctionId.FindDocumentInWorkspace, KeyValueLogMessage.Create(LogType.Trace, m =>
                    {
                        m["WorkspaceKind"] = workspace.Kind;
                        m["FoundInWorkspace"] = true;
                        m["DocumentUriHashCode"] = textDocument.Uri.GetHashCode();
                    }));

                    return document;
                }
            }

            var searchedWorkspaceKinds = string.Join(";", workspaceKinds.ToImmutableAndClear());
            logger.TraceWarning($"No document found after looking in {searchedWorkspaceKinds} workspaces, but request did contain a document uri");

            Logger.Log(FunctionId.FindDocumentInWorkspace, KeyValueLogMessage.Create(LogType.Trace, m =>
            {
                m["AvailableWorkspaceKinds"] = searchedWorkspaceKinds;
                m["FoundInWorkspace"] = false;
                m["DocumentUriHashCode"] = textDocument.Uri.GetHashCode();
            }));

            return null;
        }

        /// <summary>
        /// Gets the "LSP view of the world", either by forking the workspace solution and updating the documents we track
        /// or by simply returning our cached solution if it is still valid.
        /// </summary>
        private static Solution BuildLSPSolution(Dictionary<Workspace, (Solution workspaceSolution, Solution lspSolution)>? solutionCache, Solution workspaceSolution, IDocumentChangeTracker documentChangeTracker)
        {
            var workspace = workspaceSolution.Workspace;

            // If we have a cached solution we can use it, unless the workspace solution it was based on
            // is not the current one.
            if (solutionCache is null ||
                !solutionCache.TryGetValue(workspace, out var cacheInfo) ||
                workspaceSolution != cacheInfo.workspaceSolution)
            {
                var lspSolution = GetSolutionWithReplacedDocuments(workspaceSolution, documentChangeTracker);

                if (solutionCache is not null)
                {
                    solutionCache[workspace] = (workspaceSolution, lspSolution);
                }

                return lspSolution;
            }

            return cacheInfo.lspSolution;
        }

        /// <summary>
        /// Gets a solution that represents the workspace view of the world (as passed in via the solution parameter)
        /// but with document text for any open documents updated to match the LSP view of the world. This makes
        /// the LSP server the source of truth for all document text, but all other changes come from the workspace
        /// </summary>
        private static Solution GetSolutionWithReplacedDocuments(Solution solution, IDocumentChangeTracker documentChangeTracker)
        {
            foreach (var (uri, text) in documentChangeTracker.GetTrackedDocuments())
            {
                var documentIds = solution.GetDocumentIds(uri);

                // We are tracking documents from multiple solutions, so this might not be one we care about
                if (!documentIds.IsEmpty)
                {
                    solution = solution.WithDocumentText(documentIds, text);
                }
            }

            return solution;
        }

        /// <summary>
        /// This will be null for non-mutating requests because they're not allowed to change documents
        /// </summary>
        private readonly IDocumentChangeTracker _documentChangeTracker;

        /// <summary>
        /// The solution state that the request should operate on, if the handler requires an LSP solution, or <see langword="null"/> otherwise
        /// </summary>
        public readonly Solution? Solution;

        /// <summary>
        /// The client capabilities for the request.
        /// </summary>
        public readonly ClientCapabilities ClientCapabilities;

        /// <summary>
        /// The LSP client making the request
        /// </summary>
        public readonly string? ClientName;

        /// <summary>
        /// The document that the request is for, if applicable. This comes from the <see cref="TextDocumentIdentifier"/> returned from the handler itself via a call to <see cref="IRequestHandler{RequestType, ResponseType}.GetTextDocumentIdentifier(RequestType)"/>.
        /// </summary>
        public readonly Document? Document;

<<<<<<< HEAD
        private RequestContext(Solution? solution, ClientCapabilities clientCapabilities, string? clientName, Document? document, IDocumentChangeTracker documentChangeTracker)
=======
        /// <summary>
        /// Tracing object that can be used to log information about the status of requests.
        /// </summary>
        private readonly Action<string> _traceInformation;

        public RequestContext(
            Solution? solution,
            Action<string> traceInformation,
            ClientCapabilities clientCapabilities,
            string? clientName,
            Document? document,
            IDocumentChangeTracker documentChangeTracker)
>>>>>>> 9be96654
        {
            Document = document;
            Solution = solution;
            ClientCapabilities = clientCapabilities;
            ClientName = clientName;
            _documentChangeTracker = documentChangeTracker;
            _traceInformation = traceInformation;
        }

        /// <summary>
        /// Allows a mutating request to open a document and start it being tracked.
        /// </summary>
        public void StartTracking(Uri documentUri, SourceText initialText)
            => _documentChangeTracker.StartTracking(documentUri, initialText);

        /// <summary>
        /// Allows a mutating request to update the contents of a tracked document.
        /// </summary>
        public void UpdateTrackedDocument(Uri documentUri, SourceText changedText)
            => _documentChangeTracker.UpdateTrackedDocument(documentUri, changedText);

        public SourceText GetTrackedDocumentSourceText(Uri documentUri)
            => _documentChangeTracker.GetTrackedDocumentSourceText(documentUri);

        /// <summary>
        /// Allows a mutating request to close a document and stop it being tracked.
        /// </summary>
        public void StopTracking(Uri documentUri)
            => _documentChangeTracker.StopTracking(documentUri);

        public bool IsTracking(Uri documentUri)
            => _documentChangeTracker.IsTracking(documentUri);

        /// <summary>
        /// Logs an informational message.
        /// </summary>
        public void TraceInformation(string message)
            => _traceInformation(message);

        private class NoOpDocumentChangeTracker : IDocumentChangeTracker
        {
            public IEnumerable<(Uri DocumentUri, SourceText Text)> GetTrackedDocuments()
                => Enumerable.Empty<(Uri DocumentUri, SourceText Text)>();

            public SourceText GetTrackedDocumentSourceText(Uri documentUri) => null!;

            public bool IsTracking(Uri documentUri) => false;
            public void StartTracking(Uri documentUri, SourceText initialText) { }
            public void StopTracking(Uri documentUri) { }
            public void UpdateTrackedDocument(Uri documentUri, SourceText text) { }
        }
    }
}<|MERGE_RESOLUTION|>--- conflicted
+++ resolved
@@ -68,11 +68,7 @@
             if (!requiresLSPSolution)
             {
                 workspace = workspaceSolution.Workspace;
-<<<<<<< HEAD
-                return new RequestContext(solution: null, clientCapabilities, clientName, document: null, documentChangeTracker);
-=======
                 return new RequestContext(solution: null, _logger.TraceInformation, clientCapabilities, clientName, document: null, documentChangeTracker);
->>>>>>> 9be96654
             }
 
             var lspSolution = BuildLSPSolution(solutionCache, workspaceSolution, documentChangeTracker);
@@ -85,11 +81,7 @@
             }
 
             workspace = lspSolution.Workspace;
-<<<<<<< HEAD
-            return new RequestContext(lspSolution, clientCapabilities, clientName, document, documentChangeTracker);
-=======
             return new RequestContext(lspSolution, _logger.TraceInformation, clientCapabilities, clientName, document, documentChangeTracker);
->>>>>>> 9be96654
         }
 
         private static Document? FindDocument(ILspLogger logger, ILspWorkspaceRegistrationService lspWorkspaceRegistrationService, TextDocumentIdentifier textDocument, string? clientName)
@@ -204,9 +196,6 @@
         /// </summary>
         public readonly Document? Document;
 
-<<<<<<< HEAD
-        private RequestContext(Solution? solution, ClientCapabilities clientCapabilities, string? clientName, Document? document, IDocumentChangeTracker documentChangeTracker)
-=======
         /// <summary>
         /// Tracing object that can be used to log information about the status of requests.
         /// </summary>
@@ -219,7 +208,6 @@
             string? clientName,
             Document? document,
             IDocumentChangeTracker documentChangeTracker)
->>>>>>> 9be96654
         {
             Document = document;
             Solution = solution;
