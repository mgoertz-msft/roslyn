--- conflicted
+++ resolved
@@ -75,23 +75,9 @@
             projectId: document.Project.Id,
             language: document.Project.Language,
             location: new DiagnosticDataLocation(
-<<<<<<< HEAD
+                i.Span,
                 document.Id,
-                originalFileSpan: i.Span,
-                mappedFileSpan: i.MappedSpan.HasMappedPath ? null : i.MappedSpan)));
-=======
-                originalFilePath: i.Span.Path,
-                documentId: document.Id,
-                originalStartLine: i.Span.StartLinePosition.Line,
-                originalStartColumn: i.Span.StartLinePosition.Character,
-                originalEndLine: i.Span.EndLinePosition.Line,
-                originalEndColumn: i.Span.EndLinePosition.Character,
-                mappedFilePath: i.MappedSpan.Path,
-                mappedStartLine: i.MappedSpan.StartLinePosition.Line,
-                mappedStartColumn: i.MappedSpan.StartLinePosition.Character,
-                mappedEndLine: i.MappedSpan.EndLinePosition.Line,
-                mappedEndColumn: i.MappedSpan.EndLinePosition.Character)));
->>>>>>> e1a5ec3a
+                mappedFileSpan: i.MappedSpan)));
     }
 
     private static ImmutableArray<TaskListItemDescriptor> GetAndCacheDescriptors(ImmutableArray<string> tokenList)
