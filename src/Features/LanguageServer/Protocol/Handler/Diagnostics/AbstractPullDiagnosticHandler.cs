--- conflicted
+++ resolved
@@ -410,13 +410,8 @@
 
             if (capabilities.HasVisualStudioLspCapability())
             {
-<<<<<<< HEAD
                 var expandedMessage = string.IsNullOrEmpty(diagnosticData.Description) ? null : diagnosticData.Description;
-=======
-                // The client expects us to return null if there is no message (not an empty string).
-                var expandedMessage = string.IsNullOrEmpty(diagnosticData.Description) ? null : diagnosticData.Description;
-
->>>>>>> 9653ac59
+
                 diagnostic.DiagnosticType = diagnosticData.Category;
                 diagnostic.ExpandedMessage = expandedMessage;
                 diagnostic.Projects =
