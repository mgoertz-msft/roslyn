// Licensed to the .NET Foundation under one or more agreements.
// The .NET Foundation licenses this file to you under the MIT license.
// See the LICENSE file in the project root for more information.

using System;
using System.Collections.Generic;
using System.Linq;
using System.Diagnostics;
using System.Threading;
using System.Threading.Tasks;
using Microsoft.CodeAnalysis.ErrorReporting;
using Microsoft.VisualStudio.LanguageServer.Protocol;
using Microsoft.VisualStudio.Threading;
using Roslyn.Utilities;

namespace Microsoft.CodeAnalysis.LanguageServer.Handler
{
    /// <summary>
    /// Coordinates the exectution of LSP messages to ensure correct results are sent back.
    /// </summary>
    /// <remarks>
    /// <para>
    /// When a request comes in for some data the handler must be able to access a solution state that is correct
    /// at the time of the request, that takes into account any text change requests that have come in  previously
    /// (via textDocument/didChange for example).
    /// </para>
    /// <para>
    /// This class acheives this by distinguishing between mutating and non-mutating requests, and ensuring that
    /// when a mutating request comes in, its processing blocks all subsequent requests. As each request comes in
    /// it is added to a queue, and a queue item will not be retrieved while a mutating request is running. Before
    /// any request is handled the solution state is created by merging workspace solution state, which could have
    /// changes from non-LSP means (eg, adding a project reference), with the current "mutated" state.
    /// When a non-mutating work item is retrieved from the queue, it is given the current solution state, but then
    /// run in a fire-and-forget fashion.
    /// </para>
    /// <para>
    /// Regardless of whether a request is mutating or not, or blocking or not, is an implementation detail of this class
    /// and any consumers observing the results of the task returned from <see cref="ExecuteAsync{TRequestType, TResponseType}(bool, bool, IRequestHandler{TRequestType, TResponseType}, TRequestType, ClientCapabilities, string?, string, CancellationToken)"/>
    /// will see the results of the handling of the request, whenever it occurred.
    /// </para>
    /// <para>
    /// Exceptions in the handling of non-mutating requests are sent back to callers. Exceptions in the processing of
    /// the queue will close the LSP connection so that the client can reconnect. Exceptions in the handling of mutating
    /// requests will also close the LSP connection, as at that point the mutated solution is in an unknown state.
    /// </para>
    /// <para>
    /// After shutdown is called, or an error causes the closing of the connection, the queue will not accept any
    /// more messages, and a new queue will need to be created.
    /// </para>
    /// </remarks>
    internal partial class RequestExecutionQueue
    {
        private readonly string _serverName;

        private readonly AsyncQueue<QueueItem> _queue;
        private readonly CancellationTokenSource _cancelSource;
        private readonly DocumentChangeTracker _documentChangeTracker;
        private readonly RequestTelemetryLogger _requestTelemetryLogger;

        // This dictionary is used to cache our forked LSP solution so we don't have to
        // recompute it for each request. We don't need to worry about threading because they are only
        // used when preparing to handle a request, which happens in a single thread in the ProcessQueueAsync
        // method.
        private readonly Dictionary<Workspace, (Solution workspaceSolution, Solution lspSolution)> _lspSolutionCache = new();
        private readonly ILspLogger _logger;
        private readonly ILspWorkspaceRegistrationService _workspaceRegistrationService;

        public CancellationToken CancellationToken => _cancelSource.Token;

        /// <summary>
        /// Raised when the execution queue has failed, or the solution state its tracking is in an unknown state
        /// and so the only course of action is to shutdown the server so that the client re-connects and we can
        /// start over again.
        /// </summary>
        /// <remarks>
        /// Once this event has been fired all currently active and pending work items in the queue will be cancelled.
        /// </remarks>
        public event EventHandler<RequestShutdownEventArgs>? RequestServerShutdown;

        public RequestExecutionQueue(
            ILspLogger logger,
            ILspWorkspaceRegistrationService workspaceRegistrationService,
            string serverName,
            string serverTypeName)
        {
            _logger = logger;
            _workspaceRegistrationService = workspaceRegistrationService;
            _serverName = serverName;

            _queue = new AsyncQueue<QueueItem>();
            _cancelSource = new CancellationTokenSource();
            _documentChangeTracker = new DocumentChangeTracker();

            // Pass the language client instance type name to the telemetry logger to ensure we can
            // differentiate between the different C# LSP servers that have the same client name.
            // We also don't use the language client's name property as it is a localized user facing string
            // which is difficult to write telemetry queries for.
            _requestTelemetryLogger = new RequestTelemetryLogger(serverTypeName);

            // Start the queue processing
            _ = ProcessQueueAsync();
        }

        /// <summary>
        /// Shuts down the queue, stops accepting new messages, and cancels any in-progress or queued tasks. Calling
        /// this multiple times won't cause any issues.
        /// </summary>
        public void Shutdown()
        {
            _cancelSource.Cancel();
            DrainQueue();
            _requestTelemetryLogger.Dispose();
        }

        /// <summary>
        /// Queues a request to be handled by the specified handler, with mutating requests blocking subsequent requests
        /// from starting until the mutation is complete.
        /// </summary>
        /// <param name="mutatesSolutionState">Whether or not handling this method results in changes to the current solution state.
        /// Mutating requests will block all subsequent requests from starting until after they have
        /// completed and mutations have been applied.</param>
        /// <param name="requiresLSPSolution">Whether or not to build a solution that represents the LSP view of the world. If this
        /// is set to false, the default workspace's current solution will be used.</param>
        /// <param name="handler">The handler that will handle the request.</param>
        /// <param name="request">The request to handle.</param>
        /// <param name="clientCapabilities">The client capabilities.</param>
        /// <param name="clientName">The client name.</param>
        /// <param name="methodName">The name of the LSP method.</param>
        /// <param name="requestCancellationToken">A cancellation token that will cancel the handing of this request.
        /// The request could also be cancelled by the queue shutting down.</param>
        /// <returns>A task that can be awaited to observe the results of the handing of this request.</returns>
        public Task<TResponseType> ExecuteAsync<TRequestType, TResponseType>(
            bool mutatesSolutionState,
            bool requiresLSPSolution,
            IRequestHandler<TRequestType, TResponseType> handler,
            TRequestType request,
            ClientCapabilities clientCapabilities,
            string? clientName,
            string methodName,
            CancellationToken requestCancellationToken) where TRequestType : class
        {
            // Create a task completion source that will represent the processing of this request to the caller
            var completion = new TaskCompletionSource<TResponseType>();

            // Note: If the queue is not accepting any more items then TryEnqueue below will fail.

            var textDocument = handler.GetTextDocumentIdentifier(request);
            var item = new QueueItem(
                mutatesSolutionState,
                requiresLSPSolution,
                clientCapabilities,
                clientName,
                methodName,
                textDocument,
                Trace.CorrelationManager.ActivityId,
                _logger,
<<<<<<< HEAD
=======
                _requestTelemetryLogger,
>>>>>>> 4f19d827
                callbackAsync: async (context, cancellationToken) =>
                {
                    // Check if cancellation was requested while this was waiting in the queue
                    if (cancellationToken.IsCancellationRequested)
                    {
                        completion.SetCanceled();

                        return;
                    }

                    try
                    {
                        var result = await handler.HandleRequestAsync(request, context, cancellationToken).ConfigureAwait(false);
                        completion.SetResult(result);
                    }
                    catch (OperationCanceledException ex)
                    {
                        completion.TrySetCanceled(ex.CancellationToken);
                    }
                    catch (Exception exception)
                    {
                        // Pass the exception to the task completion source, so the caller of the ExecuteAsync method can react
                        completion.SetException(exception);

                        // Also allow the exception to flow back to the request queue to handle as appropriate
                        throw new InvalidOperationException($"Error handling '{methodName}' request: {exception.Message}", exception);
                    }
                }, requestCancellationToken);

            var didEnqueue = _queue.TryEnqueue(item);

            // If the queue has been shut down the enqueue will fail, so we just fault the task immediately.
            // The queue itself is threadsafe (_queue.TryEnqueue and _queue.Complete use the same lock).
            if (!didEnqueue)
            {
                completion.SetException(new InvalidOperationException($"{_serverName} was requested to shut down."));
            }

            return completion.Task;
        }

        private async Task ProcessQueueAsync()
        {
            try
            {
                while (!_cancelSource.IsCancellationRequested)
                {
                    var work = await _queue.DequeueAsync().ConfigureAwait(false);

                    // Record when the work item was been de-queued and the request context preparation started.
                    work.Metrics.RecordExecutionStart();

                    // Create a linked cancellation token to cancel any requests in progress when this shuts down
                    var cancellationToken = CancellationTokenSource.CreateLinkedTokenSource(_cancelSource.Token, work.CancellationToken).Token;

                    // Restore our activity id so that logging/tracking works across asynchronous calls.
                    Trace.CorrelationManager.ActivityId = work.ActivityId;
                    var context = CreateRequestContext(work, out var workspace);

                    if (work.MutatesSolutionState)
                    {
                        // Mutating requests block other requests from starting to ensure an up to date snapshot is used.
                        await work.CallbackAsync(context, cancellationToken).ConfigureAwait(false);

                        // Now that we've mutated our solution, clear out our saved state to ensure it gets recalculated
                        _lspSolutionCache.Remove(workspace);
                    }
                    else
                    {
                        // Non mutating are fire-and-forget because they are by definition readonly. Any errors
                        // will be sent back to the client but we can still capture errors in queue processing
                        // via NFW, though these errors don't put us into a bad state as far as the rest of the queue goes.
                        _ = work.CallbackAsync(context, cancellationToken).ReportNonFatalErrorAsync();
                    }
                }
            }
            catch (OperationCanceledException e) when (e.CancellationToken == _cancelSource.Token)
            {
                // If the queue is asked to shut down between the start of the while loop, and the Dequeue call
                // we could end up here, but we don't want to report an error. The Shutdown call will take care of things.
            }
            catch (Exception e) when (FatalError.ReportAndCatch(e))
            {
                _logger.TraceException(e);
                OnRequestServerShutdown($"Error occurred processing queue in {_serverName}: {e.Message}.");
            }
        }

        private void OnRequestServerShutdown(string message)
        {
            RequestServerShutdown?.Invoke(this, new RequestShutdownEventArgs(message));

            Shutdown();
        }

        /// <summary>
        /// Cancels all requests in the queue and stops the queue from accepting any more requests. After this method
        /// is called this queue is essentially useless.
        /// </summary>
        private void DrainQueue()
        {
            // Tell the queue not to accept any more items
            _queue.Complete();

            // Spin through the queue and pass in our cancelled token, so that the waiting tasks are cancelled.
            // NOTE: This only really works because the first thing that CallbackAsync does is check for cancellation
            // but generics make it annoying to store the TaskCompletionSource<TResult> on the QueueItem so this
            // is the best we can do for now. Ideally we would manipulate the TaskCompletionSource directly here
            // and just call SetCanceled
            while (_queue.TryDequeue(out var item))
            {
                _ = item.CallbackAsync(default, new CancellationToken(true));
            }
        }

        private RequestContext CreateRequestContext(QueueItem queueItem, out Workspace workspace)
        {
            var trackerToUse = queueItem.MutatesSolutionState
                ? (IDocumentChangeTracker)_documentChangeTracker
                : new NonMutatingDocumentChangeTracker(_documentChangeTracker);

            return RequestContext.Create(
                queueItem.RequiresLSPSolution,
                queueItem.TextDocument,
                queueItem.ClientName,
                _logger,
                queueItem.ClientCapabilities,
                _workspaceRegistrationService,
                _lspSolutionCache,
                trackerToUse,
                out workspace);
        }
    }
}<|MERGE_RESOLUTION|>--- conflicted
+++ resolved
@@ -1,4 +1,4 @@
-// Licensed to the .NET Foundation under one or more agreements.
+﻿// Licensed to the .NET Foundation under one or more agreements.
 // The .NET Foundation licenses this file to you under the MIT license.
 // See the LICENSE file in the project root for more information.
 
@@ -154,10 +154,7 @@
                 textDocument,
                 Trace.CorrelationManager.ActivityId,
                 _logger,
-<<<<<<< HEAD
-=======
                 _requestTelemetryLogger,
->>>>>>> 4f19d827
                 callbackAsync: async (context, cancellationToken) =>
                 {
                     // Check if cancellation was requested while this was waiting in the queue
