--- conflicted
+++ resolved
@@ -2,17 +2,12 @@
 // The .NET Foundation licenses this file to you under the MIT license.
 // See the LICENSE file in the project root for more information.
 
-<<<<<<< HEAD
-using System.Threading;
-using System.Threading.Tasks;
-=======
 using System;
 using System.Composition;
 using System.Threading;
 using System.Threading.Tasks;
 using Microsoft.CodeAnalysis.Host.Mef;
 using Microsoft.VisualStudio.LanguageServer.Protocol;
->>>>>>> 67d940c4
 using Roslyn.Utilities;
 using LSP = Microsoft.VisualStudio.LanguageServer.Protocol;
 
@@ -21,45 +16,22 @@
     /// <summary>
     /// Computes the semantic tokens for a given range.
     /// </summary>
-<<<<<<< HEAD
-    /// <remarks>
-    /// When a user opens a file, it can be beneficial to only compute the semantic tokens for the visible range
-    /// for faster UI rendering.
-    /// The range handler is only invoked when a file is opened. When the first whole document request completes
-    /// via <see cref="SemanticTokensHandler"/>, the range handler is not invoked again for the rest of the session.
-    /// </remarks>
-    internal class SemanticTokensRangeHandler : IRequestHandler<LSP.SemanticTokensRangeParams, LSP.SemanticTokens>
-=======
     [ExportRoslynLanguagesLspRequestHandlerProvider, Shared]
     [ProvidesMethod(Methods.TextDocumentSemanticTokensRangeName)]
     internal class SemanticTokensRangeHandler : AbstractStatelessRequestHandler<LSP.SemanticTokensRangeParams, LSP.SemanticTokens>
->>>>>>> 67d940c4
     {
         public override string Method => LSP.Methods.TextDocumentSemanticTokensRangeName;
 
         public override bool MutatesSolutionState => false;
         public override bool RequiresLSPSolution => true;
 
-<<<<<<< HEAD
-        public SemanticTokensRangeHandler(SemanticTokensCache tokensCache)
-=======
         [ImportingConstructor]
         [Obsolete(MefConstruction.ImportingConstructorMessage, error: true)]
         public SemanticTokensRangeHandler()
->>>>>>> 67d940c4
         {
         }
 
-<<<<<<< HEAD
-        public string Method => LSP.Methods.TextDocumentSemanticTokensRangeName;
-
-        public bool MutatesSolutionState => false;
-        public bool RequiresLSPSolution => true;
-
-        public LSP.TextDocumentIdentifier? GetTextDocumentIdentifier(LSP.SemanticTokensRangeParams request)
-=======
         public override LSP.TextDocumentIdentifier? GetTextDocumentIdentifier(LSP.SemanticTokensRangeParams request)
->>>>>>> 67d940c4
         {
             Contract.ThrowIfNull(request.TextDocument);
             return request.TextDocument;
@@ -72,23 +44,12 @@
         {
             Contract.ThrowIfNull(request.TextDocument, "TextDocument is null.");
             Contract.ThrowIfNull(context.Document, "Document is null.");
-<<<<<<< HEAD
-
-            var resultId = _tokensCache.GetNextResultId();
-=======
->>>>>>> 67d940c4
 
             // The results from the range handler should not be cached since we don't want to cache
             // partial token results. In addition, a range request is only ever called with a whole
             // document request, so caching range results is unnecessary since the whole document
             // handler will cache the results anyway.
             var (tokensData, isFinalized) = await SemanticTokensHelpers.ComputeSemanticTokensDataAsync(
-<<<<<<< HEAD
-                context.Document, SemanticTokensCache.TokenTypeToIndex,
-                request.Range, cancellationToken).ConfigureAwait(false);
-
-            return new RoslynSemanticTokens { ResultId = resultId, Data = tokensData, IsFinalized = isFinalized };
-=======
                 context.Document,
                 SemanticTokensHelpers.TokenTypeToIndex,
                 request.Range,
@@ -96,7 +57,6 @@
                 cancellationToken).ConfigureAwait(false);
 
             return new RoslynSemanticTokens { Data = tokensData, IsFinalized = isFinalized };
->>>>>>> 67d940c4
         }
     }
 }