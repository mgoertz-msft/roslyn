--- conflicted
+++ resolved
@@ -12,13 +12,9 @@
 using System.Threading;
 using System.Threading.Tasks;
 using Microsoft.CodeAnalysis;
-using Microsoft.CodeAnalysis.Classification;
 using Microsoft.CodeAnalysis.Completion;
 using Microsoft.CodeAnalysis.Host.Mef;
-<<<<<<< HEAD
 using Microsoft.CodeAnalysis.LanguageServer.Handler.SemanticTokens;
-=======
->>>>>>> 382642f8
 using Microsoft.VisualStudio.LanguageServer.Protocol;
 using LSP = Microsoft.VisualStudio.LanguageServer.Protocol;
 
@@ -63,7 +59,6 @@
                     DocumentHighlightProvider = true,
                     ReferencesProvider = true,
                     ProjectContextProvider = true,
-<<<<<<< HEAD
                     SemanticTokensOptions = new LSP.SemanticTokensOptions
                     {
                         DocumentProvider = new LSP.SemanticTokensDocumentProviderOptions { Edits = true },
@@ -74,9 +69,7 @@
                             TokenModifiers = SemanticTokensHelpers.TokenModifiers
                         }
                     },
-=======
                     ExecuteCommandProvider = new LSP.ExecuteCommandOptions(),
->>>>>>> 382642f8
                     TextDocumentSync = new LSP.TextDocumentSyncOptions
                     {
                         Change = LSP.TextDocumentSyncKind.None
