--- conflicted
+++ resolved
@@ -31,12 +31,8 @@
         {
         }
 
-<<<<<<< HEAD
-        [Theory, CombinatorialData]        public async Task VerifyWorkflow(bool mutatingLspWorkspace)
-=======
         [Theory, CombinatorialData]
         public async Task VerifyWorkflow(bool mutatingLspWorkspace)
->>>>>>> d2b17260
         {
             var markup = @"
 public class A { }";
@@ -77,7 +73,6 @@
             await server.ExecuteRequestAsync<DidChangeConfigurationParams, object>(Methods.WorkspaceDidChangeConfigurationName, new DidChangeConfigurationParams(), CancellationToken.None).ConfigureAwait(false);
             VerifyValuesInServer(server.TestWorkspace, clientCallbackTarget.MockClientSideValues);
         }
-
 
         private static void VerifyValuesInServer(TestWorkspace workspace, List<string> expectedValues)
         {
