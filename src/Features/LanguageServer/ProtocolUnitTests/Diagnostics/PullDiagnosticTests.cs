--- conflicted
+++ resolved
@@ -174,58 +174,55 @@
 
         var results = await RunGetDocumentPullDiagnosticsAsync(
             testLspServer, document.GetURI(), useVSDiagnostics: true);
-
-<<<<<<< HEAD
-        [Theory, CombinatorialData, WorkItem("https://devdiv.visualstudio.com/DevDiv/_workitems/edit/2050705")]
-        public async Task TestDocumentDiagnosticsUsesNullForExpandedMessage(bool mutatingLspWorkspace)
-        {
-            var markup =
-    @"class A {";
-            await using var testLspServer = await CreateTestWorkspaceWithDiagnosticsAsync(markup, mutatingLspWorkspace, BackgroundAnalysisScope.OpenFiles, useVSDiagnostics: true);
-
-            // Calling GetTextBuffer will effectively open the file.
-            testLspServer.TestWorkspace.Documents.Single().GetTextBuffer();
-
-            var document = testLspServer.GetCurrentSolution().Projects.Single().Documents.Single();
-
-            await OpenDocumentAsync(testLspServer, document);
-
-            var results = await RunGetDocumentPullDiagnosticsAsync(
-                testLspServer, document.GetURI(), useVSDiagnostics: true);
-
-            Assert.Equal("CS1513", results.Single().Diagnostics.Single().Code);
-            var vsDiagnostic = (VSDiagnostic)results.Single().Diagnostics.Single();
-            Assert.Null(vsDiagnostic.ExpandedMessage);
-        }
-
-        [Theory, CombinatorialData]
-        public async Task TestDocumentTodoCommentsDiagnosticsForOpenFile_NoCategory(bool useVSDiagnostics, bool mutatingLspWorkspace)
-        {
-            var markup =
+        Assert.Equal("IDE0060", results.Single().Diagnostics.Single().Code);
+        var vsDiagnostic = (VSDiagnostic)results.Single().Diagnostics.Single();
+        Assert.Equal(vsDiagnostic.ExpandedMessage, AnalyzersResources.Avoid_unused_parameters_in_your_code_If_the_parameter_cannot_be_removed_then_change_its_name_so_it_starts_with_an_underscore_and_is_optionally_followed_by_an_integer_such_as__comma__1_comma__2_etc_These_are_treated_as_special_discard_symbol_names);
+    }
+
+    [Theory, CombinatorialData, WorkItem("https://devdiv.visualstudio.com/DevDiv/_workitems/edit/2050705")]
+    public async Task TestDocumentDiagnosticsUsesNullForExpandedMessage(bool mutatingLspWorkspace)
+    {
+        var markup =
+@"class A {";
+        await using var testLspServer = await CreateTestWorkspaceWithDiagnosticsAsync(markup, mutatingLspWorkspace, BackgroundAnalysisScope.OpenFiles, useVSDiagnostics: true);
+
+        // Calling GetTextBuffer will effectively open the file.
+        testLspServer.TestWorkspace.Documents.Single().GetTextBuffer();
+
+        var document = testLspServer.GetCurrentSolution().Projects.Single().Documents.Single();
+
+        await OpenDocumentAsync(testLspServer, document);
+
+        var results = await RunGetDocumentPullDiagnosticsAsync(
+            testLspServer, document.GetURI(), useVSDiagnostics: true);
+
+        Assert.Equal("CS1513", results.Single().Diagnostics.Single().Code);
+        var vsDiagnostic = (VSDiagnostic)results.Single().Diagnostics.Single();
+        Assert.Null(vsDiagnostic.ExpandedMessage);
+    }
+
+    [Theory, CombinatorialData]
+    public async Task TestDocumentTodoCommentsDiagnosticsForOpenFile_NoCategory(bool useVSDiagnostics, bool mutatingLspWorkspace)
+    {
+        var markup =
 @"
 // todo: goo
 class A {
 }";
-            await using var testLspServer = await CreateTestWorkspaceWithDiagnosticsAsync(markup, mutatingLspWorkspace, BackgroundAnalysisScope.OpenFiles, useVSDiagnostics);
-
-            // Calling GetTextBuffer will effectively open the file.
-            testLspServer.TestWorkspace.Documents.Single().GetTextBuffer();
-
-            var document = testLspServer.GetCurrentSolution().Projects.Single().Documents.Single();
-
-            await OpenDocumentAsync(testLspServer, document);
-
-            var results = await RunGetDocumentPullDiagnosticsAsync(
-                testLspServer, document.GetURI(), useVSDiagnostics);
-
-            Assert.Empty(results.Single().Diagnostics);
-        }
-=======
-        Assert.Equal("IDE0060", results.Single().Diagnostics.Single().Code);
-        var vsDiagnostic = (VSDiagnostic)results.Single().Diagnostics.Single();
-        Assert.Equal(vsDiagnostic.ExpandedMessage, AnalyzersResources.Avoid_unused_parameters_in_your_code_If_the_parameter_cannot_be_removed_then_change_its_name_so_it_starts_with_an_underscore_and_is_optionally_followed_by_an_integer_such_as__comma__1_comma__2_etc_These_are_treated_as_special_discard_symbol_names);
-    }
->>>>>>> 3aeb9bbf
+        await using var testLspServer = await CreateTestWorkspaceWithDiagnosticsAsync(markup, mutatingLspWorkspace, BackgroundAnalysisScope.OpenFiles, useVSDiagnostics);
+
+        // Calling GetTextBuffer will effectively open the file.
+        testLspServer.TestWorkspace.Documents.Single().GetTextBuffer();
+
+        var document = testLspServer.GetCurrentSolution().Projects.Single().Documents.Single();
+
+        await OpenDocumentAsync(testLspServer, document);
+
+        var results = await RunGetDocumentPullDiagnosticsAsync(
+            testLspServer, document.GetURI(), useVSDiagnostics);
+
+        Assert.Empty(results.Single().Diagnostics);
+    }
 
     [Theory, CombinatorialData]
     public async Task TestDocumentTodoCommentsDiagnosticsForOpenFile_Category(bool mutatingLspWorkspace)
