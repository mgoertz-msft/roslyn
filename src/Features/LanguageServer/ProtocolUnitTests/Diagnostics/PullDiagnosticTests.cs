﻿// Licensed to the .NET Foundation under one or more agreements.
// The .NET Foundation licenses this file to you under the MIT license.
// See the LICENSE file in the project root for more information.

using System;
using System.Collections.Immutable;
using System.Linq;
using System.Threading.Tasks;
using Microsoft.CodeAnalysis.CodeStyle;
using Microsoft.CodeAnalysis.Diagnostics;
using Microsoft.CodeAnalysis.LanguageServer.Handler.Diagnostics;
using Microsoft.CodeAnalysis.Shared.Extensions;
using Microsoft.CodeAnalysis.Shared.TestHooks;
using Microsoft.CodeAnalysis.SolutionCrawler;
using Microsoft.CodeAnalysis.TaskList;
using Microsoft.CodeAnalysis.Text;
using Roslyn.LanguageServer.Protocol;
using Roslyn.Test.Utilities;
using Roslyn.Test.Utilities.TestGenerators;
using Roslyn.Utilities;
using Xunit;
using Xunit.Abstractions;
using LSP = Roslyn.LanguageServer.Protocol;

namespace Microsoft.CodeAnalysis.LanguageServer.UnitTests.Diagnostics
{
    public class PullDiagnosticTests : AbstractPullDiagnosticTestsBase
    {
        public PullDiagnosticTests(ITestOutputHelper testOutputHelper) : base(testOutputHelper)
        {
        }

        #region Document Diagnostics

        [Theory, CombinatorialData]
        public async Task TestNoDocumentDiagnosticsForClosedFilesWithFSAOff(bool useVSDiagnostics, bool mutatingLspWorkspace)
        {
            var markup =
@"class A {";
            await using var testLspServer = await CreateTestWorkspaceWithDiagnosticsAsync(markup, mutatingLspWorkspace, BackgroundAnalysisScope.OpenFiles, useVSDiagnostics);

            var document = testLspServer.GetCurrentSolution().Projects.Single().Documents.Single();

            var results = await RunGetDocumentPullDiagnosticsAsync(testLspServer, document.GetURI(), useVSDiagnostics);

            Assert.Empty(results);

            // Verify document pull diagnostics are unaffected by running code analysis.
            await testLspServer.RunCodeAnalysisAsync(document.Project.Id);
            results = await RunGetDocumentPullDiagnosticsAsync(testLspServer, document.GetURI(), useVSDiagnostics);
            Assert.Empty(results);
        }

        [Theory, CombinatorialData]
        public async Task TestDocumentDiagnosticsForOpenFilesWithFSAOff(bool useVSDiagnostics, bool mutatingLspWorkspace)
        {
            var markup =
@"class A {";
            await using var testLspServer = await CreateTestWorkspaceWithDiagnosticsAsync(markup, mutatingLspWorkspace, BackgroundAnalysisScope.OpenFiles, useVSDiagnostics);

            // Calling GetTextBuffer will effectively open the file.
            testLspServer.TestWorkspace.Documents.Single().GetTextBuffer();

            var document = testLspServer.GetCurrentSolution().Projects.Single().Documents.Single();

            await OpenDocumentAsync(testLspServer, document);

            var results = await RunGetDocumentPullDiagnosticsAsync(
                testLspServer, document.GetURI(), useVSDiagnostics);

            Assert.Equal("CS1513", results.Single().Diagnostics.Single().Code);
            Assert.NotNull(results.Single().Diagnostics.Single().CodeDescription!.Href);
        }

        [Theory, CombinatorialData, WorkItem("https://github.com/dotnet/fsharp/issues/15972")]
        public async Task TestDocumentDiagnosticsForOpenFilesWithFSAOff_Categories(bool mutatingLspWorkspace)
        {
            var markup =
@"class A : B {";

            var additionalAnalyzers = new DiagnosticAnalyzer[] { new CSharpSyntaxAnalyzer(), new CSharpSemanticAnalyzer() };
            await using var testLspServer = await CreateTestWorkspaceWithDiagnosticsAsync(
                markup, mutatingLspWorkspace, BackgroundAnalysisScope.OpenFiles, useVSDiagnostics: true, additionalAnalyzers: additionalAnalyzers);

            // Calling GetTextBuffer will effectively open the file.
            testLspServer.TestWorkspace.Documents.Single().GetTextBuffer();

            var document = testLspServer.GetCurrentSolution().Projects.Single().Documents.Single();

            await OpenDocumentAsync(testLspServer, document);

            var syntaxResults = await RunGetDocumentPullDiagnosticsAsync(
                testLspServer, document.GetURI(), useVSDiagnostics: true, category: PullDiagnosticCategories.DocumentCompilerSyntax);

            var semanticResults = await RunGetDocumentPullDiagnosticsAsync(
                testLspServer, document.GetURI(), useVSDiagnostics: true, category: PullDiagnosticCategories.DocumentCompilerSemantic);

            Assert.Equal("CS1513", syntaxResults.Single().Diagnostics.Single().Code);
            Assert.Equal("CS0246", semanticResults.Single().Diagnostics.Single().Code);

            var syntaxResults2 = await RunGetDocumentPullDiagnosticsAsync(
                testLspServer, document.GetURI(), useVSDiagnostics: true, previousResultId: syntaxResults.Single().ResultId, category: PullDiagnosticCategories.DocumentCompilerSyntax);
            var semanticResults2 = await RunGetDocumentPullDiagnosticsAsync(
                testLspServer, document.GetURI(), useVSDiagnostics: true, previousResultId: semanticResults.Single().ResultId, category: PullDiagnosticCategories.DocumentCompilerSemantic);

            Assert.Equal(syntaxResults.Single().ResultId, syntaxResults2.Single().ResultId);
            Assert.Equal(semanticResults.Single().ResultId, semanticResults2.Single().ResultId);

            var syntaxAnalyzerResults = await RunGetDocumentPullDiagnosticsAsync(
                testLspServer, document.GetURI(), useVSDiagnostics: true, category: PullDiagnosticCategories.DocumentAnalyzerSyntax);

            var semanticAnalyzerResults = await RunGetDocumentPullDiagnosticsAsync(
                testLspServer, document.GetURI(), useVSDiagnostics: true, category: PullDiagnosticCategories.DocumentAnalyzerSemantic);

            Assert.Equal(CSharpSyntaxAnalyzer.RuleId, syntaxAnalyzerResults.Single().Diagnostics.Single().Code);
            Assert.Equal(CSharpSemanticAnalyzer.RuleId, semanticAnalyzerResults.Single().Diagnostics.Single().Code);

            var syntaxAnalyzerResults2 = await RunGetDocumentPullDiagnosticsAsync(
                testLspServer, document.GetURI(), useVSDiagnostics: true, previousResultId: syntaxAnalyzerResults.Single().ResultId, category: PullDiagnosticCategories.DocumentAnalyzerSyntax);
            var semanticAnalyzerResults2 = await RunGetDocumentPullDiagnosticsAsync(
                testLspServer, document.GetURI(), useVSDiagnostics: true, previousResultId: semanticAnalyzerResults.Single().ResultId, category: PullDiagnosticCategories.DocumentAnalyzerSemantic);

            Assert.Equal(syntaxAnalyzerResults.Single().ResultId, syntaxAnalyzerResults2.Single().ResultId);
            Assert.Equal(semanticAnalyzerResults.Single().ResultId, semanticAnalyzerResults2.Single().ResultId);
        }

        private sealed class CSharpSyntaxAnalyzer : DiagnosticAnalyzer
        {
            public const string RuleId = "SYN0001";
            private readonly DiagnosticDescriptor _descriptor = new(RuleId, "Title", "Message", "Category", DiagnosticSeverity.Warning, isEnabledByDefault: true);

            public override ImmutableArray<DiagnosticDescriptor> SupportedDiagnostics => ImmutableArray.Create(_descriptor);

            public override void Initialize(AnalysisContext context)
            {
                context.RegisterSyntaxTreeAction(context =>
                    context.ReportDiagnostic(Diagnostic.Create(_descriptor, context.Tree.GetRoot(context.CancellationToken).GetLocation())));
            }
        }

        private sealed class CSharpSemanticAnalyzer : DiagnosticAnalyzer
        {
            public const string RuleId = "SEM0001";
            private readonly DiagnosticDescriptor _descriptor = new(RuleId, "Title", "Message", "Category", DiagnosticSeverity.Warning, isEnabledByDefault: true);

            public override ImmutableArray<DiagnosticDescriptor> SupportedDiagnostics => ImmutableArray.Create(_descriptor);

            public override void Initialize(AnalysisContext context)
            {
                context.RegisterSyntaxNodeAction(context =>
                    context.ReportDiagnostic(Diagnostic.Create(_descriptor, context.Node.GetLocation())),
                    CSharp.SyntaxKind.CompilationUnit);
            }
        }

        [Theory, CombinatorialData, WorkItem("https://github.com/dotnet/roslyn/issues/65172")]
        public async Task TestDocumentDiagnosticsHasVSExpandedMessage(bool mutatingLspWorkspace)
        {
            var markup =
@"internal class Program
{
    static void Main(string[] args)
    {
    }
}";
            await using var testLspServer = await CreateTestWorkspaceWithDiagnosticsAsync(markup, mutatingLspWorkspace, BackgroundAnalysisScope.OpenFiles, useVSDiagnostics: true);

            // Calling GetTextBuffer will effectively open the file.
            testLspServer.TestWorkspace.Documents.Single().GetTextBuffer();

            var document = testLspServer.GetCurrentSolution().Projects.Single().Documents.Single();

            await OpenDocumentAsync(testLspServer, document);

            var results = await RunGetDocumentPullDiagnosticsAsync(
                testLspServer, document.GetURI(), useVSDiagnostics: true);

            Assert.Equal("IDE0060", results.Single().Diagnostics.Single().Code);
            var vsDiagnostic = (VSDiagnostic)results.Single().Diagnostics.Single();
            Assert.Equal(vsDiagnostic.ExpandedMessage, AnalyzersResources.Avoid_unused_parameters_in_your_code_If_the_parameter_cannot_be_removed_then_change_its_name_so_it_starts_with_an_underscore_and_is_optionally_followed_by_an_integer_such_as__comma__1_comma__2_etc_These_are_treated_as_special_discard_symbol_names);
        }

        [Theory, CombinatorialData]
        public async Task TestDocumentTodoCommentsDiagnosticsForOpenFile_NoCategory(bool useVSDiagnostics, bool mutatingLspWorkspace)
        {
            var markup =
@"
// todo: goo
class A {
}";
            await using var testLspServer = await CreateTestWorkspaceWithDiagnosticsAsync(markup, mutatingLspWorkspace, BackgroundAnalysisScope.OpenFiles, useVSDiagnostics);

            // Calling GetTextBuffer will effectively open the file.
            testLspServer.TestWorkspace.Documents.Single().GetTextBuffer();

            var document = testLspServer.GetCurrentSolution().Projects.Single().Documents.Single();

            await OpenDocumentAsync(testLspServer, document);

            var results = await RunGetDocumentPullDiagnosticsAsync(
                testLspServer, document.GetURI(), useVSDiagnostics);

            Assert.Empty(results.Single().Diagnostics);
        }

        [Theory, CombinatorialData]
        public async Task TestDocumentTodoCommentsDiagnosticsForOpenFile_Category(bool useVSDiagnostics, bool mutatingLspWorkspace)
        {
            var markup =
@"
// todo: goo
class A {
}";
            await using var testLspServer = await CreateTestWorkspaceWithDiagnosticsAsync(markup, mutatingLspWorkspace, BackgroundAnalysisScope.OpenFiles, useVSDiagnostics);

            // Calling GetTextBuffer will effectively open the file.
            testLspServer.TestWorkspace.Documents.Single().GetTextBuffer();

            var document = testLspServer.GetCurrentSolution().Projects.Single().Documents.Single();

            await OpenDocumentAsync(testLspServer, document);

            var results = await RunGetDocumentPullDiagnosticsAsync(
                testLspServer, document.GetURI(), useVSDiagnostics, category: PullDiagnosticCategories.Task);

            if (useVSDiagnostics)
            {
                Assert.Equal("TODO", results.Single().Diagnostics.Single().Code);
                Assert.Equal("todo: goo", results.Single().Diagnostics.Single().Message);
            }
            else
            {
                Assert.Empty(results.Single().Diagnostics);
            }
        }

        [Theory, CombinatorialData]
<<<<<<< HEAD
        public async Task TestNoDocumentDiagnosticsForOpenFilesIfDefaultAndFeatureFlagOff(bool useVSDiagnostics, bool mutatingLspWorkspace)
        {
            var markup =
@"class A {";
            await using var testLspServer = await CreateTestLspServerAsync(markup, mutatingLspWorkspace,
                GetInitializationOptions(BackgroundAnalysisScope.OpenFiles, CompilerDiagnosticsScope.OpenFiles, useVSDiagnostics));

            // Calling GetTextBuffer will effectively open the file.
            testLspServer.TestWorkspace.Documents.Single().GetTextBuffer();
            var document = testLspServer.GetCurrentSolution().Projects.Single().Documents.Single();
            await OpenDocumentAsync(testLspServer, document);

            // Ensure we get no diagnostics when feature flag is off.
            testLspServer.TestWorkspace.GlobalOptions.SetGlobalOption(DiagnosticOptionsStorage.PullDiagnosticsFeatureFlag, false);

            await Assert.ThrowsAsync<StreamJsonRpc.RemoteInvocationException>(async () => await RunGetDocumentPullDiagnosticsAsync(testLspServer, document.GetURI(), useVSDiagnostics));
        }

        [Theory, CombinatorialData]
=======
>>>>>>> 8c55b1fc
        public async Task TestDocumentDiagnosticsForOpenFilesIfDefaultAndFeatureFlagOn(bool useVSDiagnostics, bool mutatingLspWorkspace)
        {
            var markup =
@"class A {";
            await using var testLspServer = await CreateTestLspServerAsync(markup, mutatingLspWorkspace,
                GetInitializationOptions(BackgroundAnalysisScope.OpenFiles, CompilerDiagnosticsScope.OpenFiles, useVSDiagnostics));

            // Calling GetTextBuffer will effectively open the file.
            testLspServer.TestWorkspace.Documents.Single().GetTextBuffer();
            var document = testLspServer.GetCurrentSolution().Projects.Single().Documents.Single();
            await OpenDocumentAsync(testLspServer, document);

            testLspServer.TestWorkspace.GlobalOptions.SetGlobalOption(DiagnosticOptionsStorage.PullDiagnosticsFeatureFlag, true);

            var results = await RunGetDocumentPullDiagnosticsAsync(testLspServer, document.GetURI(), useVSDiagnostics);
            Assert.Equal("CS1513", results.Single().Diagnostics.Single().Code);
        }

        [Theory, CombinatorialData]
        public async Task TestDocumentDiagnosticsForRemovedDocument(bool useVSDiagnostics, bool mutatingLspWorkspace)
        {
            var markup =
@"class A {";
            await using var testLspServer = await CreateTestWorkspaceWithDiagnosticsAsync(markup, mutatingLspWorkspace, BackgroundAnalysisScope.OpenFiles, useVSDiagnostics);
            var workspace = testLspServer.TestWorkspace;

            // Calling GetTextBuffer will effectively open the file.
            workspace.Documents.Single().GetTextBuffer();

            var document = testLspServer.GetCurrentSolution().Projects.Single().Documents.Single();

            // Get the diagnostics for the solution containing the doc.
            var solution = document.Project.Solution;

            await OpenDocumentAsync(testLspServer, document);

            var results = await RunGetDocumentPullDiagnosticsAsync(testLspServer, document.GetURI(), useVSDiagnostics).ConfigureAwait(false);

            Assert.Equal("CS1513", results.Single().Diagnostics.Single().Code);

            // Now remove the doc.
            workspace.OnDocumentRemoved(workspace.Documents.Single().Id);
            await CloseDocumentAsync(testLspServer, document);

            results = await RunGetDocumentPullDiagnosticsAsync(testLspServer, document.GetURI(), useVSDiagnostics, results.Single().ResultId).ConfigureAwait(false);

            Assert.Equal(useVSDiagnostics ? null : [], results.Single().Diagnostics);
            Assert.Null(results.Single().ResultId);
        }

        [Theory, CombinatorialData]
        public async Task TestNoChangeIfDocumentDiagnosticsCalledTwice(bool useVSDiagnostics, bool mutatingLspWorkspace)
        {
            var markup =
@"class A {";
            await using var testLspServer = await CreateTestWorkspaceWithDiagnosticsAsync(markup, mutatingLspWorkspace, BackgroundAnalysisScope.OpenFiles, useVSDiagnostics);

            // Calling GetTextBuffer will effectively open the file.
            testLspServer.TestWorkspace.Documents.Single().GetTextBuffer();

            var document = testLspServer.GetCurrentSolution().Projects.Single().Documents.Single();

            await OpenDocumentAsync(testLspServer, document);

            var results = await RunGetDocumentPullDiagnosticsAsync(testLspServer, document.GetURI(), useVSDiagnostics);

            Assert.Equal("CS1513", results.Single().Diagnostics.Single().Code);

            var resultId = results.Single().ResultId;
            results = await RunGetDocumentPullDiagnosticsAsync(
                testLspServer, document.GetURI(), useVSDiagnostics, previousResultId: resultId);

            Assert.Null(results.Single().Diagnostics);
            Assert.Equal(resultId, results.Single().ResultId);
        }

        [Theory, CombinatorialData]
        [WorkItem("https://devdiv.visualstudio.com/DevDiv/_workitems/edit/1481208")]
        public async Task TestDocumentDiagnosticsWhenGlobalStateChanges(bool useVSDiagnostics, bool mutatingLspWorkspace)
        {
            var markup =
@"class A {";
            await using var testLspServer = await CreateTestWorkspaceWithDiagnosticsAsync(markup, mutatingLspWorkspace, BackgroundAnalysisScope.OpenFiles, useVSDiagnostics);

            // Calling GetTextBuffer will effectively open the file.
            testLspServer.TestWorkspace.Documents.Single().GetTextBuffer();

            var document = testLspServer.GetCurrentSolution().Projects.Single().Documents.Single();

            await OpenDocumentAsync(testLspServer, document);

            var results = await RunGetDocumentPullDiagnosticsAsync(testLspServer, document.GetURI(), useVSDiagnostics);

            Assert.Equal("CS1513", results.Single().Diagnostics.Single().Code);

            var resultId = results.Single().ResultId;

            // Trigger refresh due to a change to global state that affects diagnostics.
            var refresher = testLspServer.TestWorkspace.ExportProvider.GetExportedValue<IDiagnosticsRefresher>();
            refresher.RequestWorkspaceRefresh();

            results = await RunGetDocumentPullDiagnosticsAsync(
                testLspServer, document.GetURI(), useVSDiagnostics, previousResultId: resultId);

            // Result should be different, but diagnostics should be the same
            Assert.NotEqual(resultId, results.Single().ResultId);
            Assert.Equal("CS1513", results.Single().Diagnostics.Single().Code);
        }

        [Theory, CombinatorialData]
        public async Task TestDocumentDiagnosticsRemovedAfterErrorIsFixed(bool useVSDiagnostics, bool mutatingLspWorkspace)
        {
            var markup =
@"class A {";
            await using var testLspServer = await CreateTestWorkspaceWithDiagnosticsAsync(markup, mutatingLspWorkspace, BackgroundAnalysisScope.OpenFiles, useVSDiagnostics);

            // Calling GetTextBuffer will effectively open the file.
            var buffer = testLspServer.TestWorkspace.Documents.Single().GetTextBuffer();

            var document = testLspServer.GetCurrentSolution().Projects.Single().Documents.Single();

            await OpenDocumentAsync(testLspServer, document);

            var results = await RunGetDocumentPullDiagnosticsAsync(testLspServer, document.GetURI(), useVSDiagnostics);
            Assert.Equal("CS1513", results[0].Diagnostics.Single().Code);

            await InsertTextAsync(testLspServer, document, buffer.CurrentSnapshot.Length, "}");

            results = await RunGetDocumentPullDiagnosticsAsync(testLspServer, document.GetURI(), useVSDiagnostics, results.Single().ResultId);
            Assert.Empty(results[0].Diagnostics);
        }

        [Theory, CombinatorialData]
        public async Task TestDocumentDiagnosticsRemainAfterErrorIsNotFixed(bool useVSDiagnostics, bool mutatingLspWorkspace)
        {
            var markup =
@"class A {";
            await using var testLspServer = await CreateTestWorkspaceWithDiagnosticsAsync(markup, mutatingLspWorkspace, BackgroundAnalysisScope.OpenFiles, useVSDiagnostics);

            // Calling GetTextBuffer will effectively open the file.
            var buffer = testLspServer.TestWorkspace.Documents.Single().GetTextBuffer();

            var document = testLspServer.GetCurrentSolution().Projects.Single().Documents.Single();

            await OpenDocumentAsync(testLspServer, document);
            var results = await RunGetDocumentPullDiagnosticsAsync(testLspServer, document.GetURI(), useVSDiagnostics);
            Assert.Equal("CS1513", results[0].Diagnostics.Single().Code);
            Assert.Equal(new Position { Line = 0, Character = 9 }, results[0].Diagnostics.Single().Range.Start);

            buffer.Insert(0, " ");
            await InsertTextAsync(testLspServer, document, position: 0, text: " ");

            results = await RunGetDocumentPullDiagnosticsAsync(
                testLspServer, document.GetURI(),
                useVSDiagnostics,
                previousResultId: results[0].ResultId);
            Assert.Equal("CS1513", results[0].Diagnostics.Single().Code);
            Assert.Equal(new Position { Line = 0, Character = 10 }, results[0].Diagnostics.Single().Range.Start);
        }

        [Theory, CombinatorialData]
        public async Task TestDocumentDiagnosticsAreNotMapped(bool useVSDiagnostics, bool mutatingLspWorkspace)
        {
            var markup =
@"#line 1 ""test.txt""
class A {";
            await using var testLspServer = await CreateTestWorkspaceWithDiagnosticsAsync(markup, mutatingLspWorkspace, BackgroundAnalysisScope.OpenFiles, useVSDiagnostics);

            // Calling GetTextBuffer will effectively open the file.
            testLspServer.TestWorkspace.Documents.Single().GetTextBuffer();

            var document = testLspServer.GetCurrentSolution().Projects.Single().Documents.Single();

            await OpenDocumentAsync(testLspServer, document);

            var results = await RunGetDocumentPullDiagnosticsAsync(
                testLspServer, document.GetURI(), useVSDiagnostics);

            Assert.Equal("CS1513", results.Single().Diagnostics.Single().Code);
            Assert.Equal(1, results.Single().Diagnostics.Single().Range.Start.Line);
        }

        [Theory, CombinatorialData]
        public async Task TestStreamingDocumentDiagnostics(bool useVSDiagnostics, bool mutatingLspWorkspace)
        {
            var markup =
@"class A {";
            await using var testLspServer = await CreateTestWorkspaceWithDiagnosticsAsync(markup, mutatingLspWorkspace, BackgroundAnalysisScope.OpenFiles, useVSDiagnostics);

            // Calling GetTextBuffer will effectively open the file.
            testLspServer.TestWorkspace.Documents.Single().GetTextBuffer();

            var document = testLspServer.GetCurrentSolution().Projects.Single().Documents.Single();

            await OpenDocumentAsync(testLspServer, document);

            var results = await RunGetDocumentPullDiagnosticsAsync(testLspServer, document.GetURI(), useVSDiagnostics, useProgress: true);

            Assert.Equal("CS1513", results!.Single().Diagnostics.Single().Code);
        }

        [Theory, CombinatorialData]
        public async Task TestDocumentDiagnosticsForOpenFilesUsesActiveContext(bool useVSDiagnostics, bool mutatingLspWorkspace)
        {
            var documentText =
@"#if ONE
class A {
#endif
class B {";
            var workspaceXml =
@$"<Workspace>
    <Project Language=""C#"" CommonReferences=""true"" AssemblyName=""CSProj1"" PreprocessorSymbols=""ONE"">
        <Document FilePath=""C:\C.cs"">{documentText}</Document>
    </Project>
    <Project Language=""C#"" CommonReferences=""true"" AssemblyName=""CSProj2"">
        <Document IsLinkFile=""true"" LinkFilePath=""C:\C.cs"" LinkAssemblyName=""CSProj1"">{documentText}</Document>
    </Project>
</Workspace>";

            await using var testLspServer = await CreateTestWorkspaceFromXmlAsync(workspaceXml, mutatingLspWorkspace, BackgroundAnalysisScope.OpenFiles, useVSDiagnostics);

            var csproj1Document = testLspServer.GetCurrentSolution().Projects.Where(p => p.Name == "CSProj1").Single().Documents.First();
            var csproj2Document = testLspServer.GetCurrentSolution().Projects.Where(p => p.Name == "CSProj2").Single().Documents.First();

            // Open either of the documents via LSP, we're tracking the URI and text.
            await OpenDocumentAsync(testLspServer, csproj1Document);

            // This opens all documents in the workspace and ensures buffers are created.
            testLspServer.TestWorkspace.GetTestDocument(csproj1Document.Id)!.GetTextBuffer();

            // Set CSProj2 as the active context and get diagnostics.
            testLspServer.TestWorkspace.SetDocumentContext(csproj2Document.Id);
            var results = await RunGetDocumentPullDiagnosticsAsync(testLspServer, csproj2Document.GetURI(), useVSDiagnostics);
            Assert.Equal("CS1513", results.Single().Diagnostics.Single().Code);
            if (useVSDiagnostics)
            {
                // Only VSDiagnostics will have the project.
                var vsDiagnostic = (LSP.VSDiagnostic)results.Single().Diagnostics.Single();
                Assert.Equal("CSProj2", vsDiagnostic.Projects.Single().ProjectName);
            }

            // Set CSProj1 as the active context and get diagnostics.
            testLspServer.TestWorkspace.SetDocumentContext(csproj1Document.Id);
            results = await RunGetDocumentPullDiagnosticsAsync(testLspServer, csproj1Document.GetURI(), useVSDiagnostics);
            Assert.Equal(2, results.Single().Diagnostics!.Length);
            Assert.All(results.Single().Diagnostics, d => Assert.Equal("CS1513", d.Code));

            if (useVSDiagnostics)
            {
                Assert.All(results.Single().Diagnostics, d => Assert.Equal("CSProj1", ((VSDiagnostic)d).Projects.Single().ProjectName));
            }
        }

        [Theory, CombinatorialData]
        public async Task TestDocumentDiagnosticsHasSameIdentifierForLinkedFile(bool mutatingLspWorkspace)
        {
            var documentText =
@"class A { err }";
            var workspaceXml =
@$"<Workspace>
    <Project Language=""C#"" CommonReferences=""true"" AssemblyName=""CSProj1"" PreprocessorSymbols=""ONE"">
        <Document FilePath=""C:\C.cs"">{documentText}</Document>
    </Project>
    <Project Language=""C#"" CommonReferences=""true"" AssemblyName=""CSProj2"">
        <Document IsLinkFile=""true"" LinkFilePath=""C:\C.cs"" LinkAssemblyName=""CSProj1"">{documentText}</Document>
    </Project>
</Workspace>";

            await using var testLspServer = await CreateTestWorkspaceFromXmlAsync(workspaceXml, mutatingLspWorkspace, BackgroundAnalysisScope.OpenFiles, useVSDiagnostics: false);

            var csproj1Document = testLspServer.GetCurrentSolution().Projects.Where(p => p.Name == "CSProj1").Single().Documents.First();
            var csproj2Document = testLspServer.GetCurrentSolution().Projects.Where(p => p.Name == "CSProj2").Single().Documents.First();

            // Open either of the documents via LSP, we're tracking the URI and text.
            await OpenDocumentAsync(testLspServer, csproj1Document);

            var csproj1Results = await RunGetDocumentPullDiagnosticsAsync(testLspServer, GetVsTextDocumentIdentifier(csproj1Document), useVSDiagnostics: true);
            var csproj1Diagnostic = (VSDiagnostic)csproj1Results.Single().Diagnostics.Single();
            var csproj2Results = await RunGetDocumentPullDiagnosticsAsync(testLspServer, GetVsTextDocumentIdentifier(csproj2Document), useVSDiagnostics: true);
            var csproj2Diagnostic = (VSDiagnostic)csproj2Results.Single().Diagnostics.Single();
            Assert.Equal(csproj1Diagnostic.Identifier, csproj2Diagnostic.Identifier);

            static VSTextDocumentIdentifier GetVsTextDocumentIdentifier(Document document)
            {
                var projectContext = new VSProjectContext
                {
                    Id = ProtocolConversions.ProjectIdToProjectContextId(document.Project.Id),
                    Label = document.Project.Name
                };
                return new VSTextDocumentIdentifier
                {
                    ProjectContext = projectContext,
                    Uri = document.GetURI(),
                };
            }
        }

        [Theory, CombinatorialData]
        public async Task TestDocumentDiagnosticsWithChangeInReferencedProject(bool useVSDiagnostics, bool mutatingLspWorkspace)
        {
            var markup1 =
@"namespace M
{
    class A : B { }
}";
            var markup2 =
@"namespace M
{
    public class {|caret:|} { }
}";

            var workspaceXml =
@$"<Workspace>
    <Project Language=""C#"" CommonReferences=""true"" AssemblyName=""CSProj1"">
        <Document FilePath=""C:\A.cs"">{markup1}</Document>
        <ProjectReference>CSProj2</ProjectReference>
    </Project>
    <Project Language=""C#"" CommonReferences=""true"" AssemblyName=""CSProj2"">
        <Document FilePath=""C:\B.cs"">{markup2}</Document>
    </Project>
</Workspace>";

            await using var testLspServer = await CreateTestWorkspaceFromXmlAsync(workspaceXml, mutatingLspWorkspace, BackgroundAnalysisScope.FullSolution, useVSDiagnostics).ConfigureAwait(false);
            var csproj1Document = testLspServer.GetCurrentSolution().Projects.Where(p => p.Name == "CSProj1").Single().Documents.First();
            var csproj2Document = testLspServer.GetCurrentSolution().Projects.Where(p => p.Name == "CSProj2").Single().Documents.First();

            await testLspServer.OpenDocumentAsync(csproj1Document.GetURI());
            await testLspServer.OpenDocumentAsync(csproj2Document.GetURI());

            // Verify we a diagnostic in A.cs since B does not exist.
            var results = await RunGetDocumentPullDiagnosticsAsync(testLspServer, csproj1Document.GetURI(), useVSDiagnostics);
            Assert.Single(results);
            Assert.Equal("CS0246", results.Single().Diagnostics.Single().Code);

            // Insert B into B.cs and verify that the error in A.cs is now gone.
            var locationToReplace = testLspServer.GetLocations("caret").Single().Range;
            await testLspServer.ReplaceTextAsync(csproj2Document.GetURI(), (locationToReplace, "B"));
            var originalResultId = results.Single().ResultId;
            results = await RunGetDocumentPullDiagnosticsAsync(testLspServer, csproj1Document.GetURI(), useVSDiagnostics, originalResultId);
            Assert.Single(results);
            Assert.Empty(results.Single().Diagnostics);
            Assert.NotEqual(originalResultId, results.Single().ResultId);
        }

        [Theory, CombinatorialData]
        public async Task TestDocumentDiagnosticsWithChangeInNotReferencedProject(bool useVSDiagnostics, bool mutatingLspWorkspace)
        {
            var markup1 =
@"namespace M
{
    class A : B { }
}";
            var markup2 =
@"namespace M
{
    public class {|caret:|} { }
}";

            var workspaceXml =
@$"<Workspace>
    <Project Language=""C#"" CommonReferences=""true"" AssemblyName=""CSProj1"">
        <Document FilePath=""C:\A.cs"">{markup1}</Document>
    </Project>
    <Project Language=""C#"" CommonReferences=""true"" AssemblyName=""CSProj2"">
        <Document FilePath=""C:\B.cs"">{markup2}</Document>
    </Project>
</Workspace>";

            await using var testLspServer = await CreateTestWorkspaceFromXmlAsync(workspaceXml, mutatingLspWorkspace, BackgroundAnalysisScope.FullSolution, useVSDiagnostics).ConfigureAwait(false);
            var csproj1Document = testLspServer.GetCurrentSolution().Projects.Where(p => p.Name == "CSProj1").Single().Documents.First();
            var csproj2Document = testLspServer.GetCurrentSolution().Projects.Where(p => p.Name == "CSProj2").Single().Documents.First();

            await testLspServer.OpenDocumentAsync(csproj1Document.GetURI());
            await testLspServer.OpenDocumentAsync(csproj2Document.GetURI());

            // Verify we get a diagnostic in A since the class B does not exist.
            var results = await RunGetDocumentPullDiagnosticsAsync(testLspServer, csproj1Document.GetURI(), useVSDiagnostics);
            Assert.Single(results);
            Assert.Equal("CS0246", results.Single().Diagnostics.Single().Code);

            // Add B to CSProj2 and verify that we get an unchanged result (still has diagnostic) for A.cs
            // since CSProj1 does not reference CSProj2
            var locationToReplace = testLspServer.GetLocations("caret").Single().Range;
            await testLspServer.ReplaceTextAsync(csproj2Document.GetURI(), (locationToReplace, "B"));
            var originalResultId = results.Single().ResultId;
            results = await RunGetDocumentPullDiagnosticsAsync(testLspServer, csproj1Document.GetURI(), useVSDiagnostics, originalResultId);
            Assert.Single(results);
            Assert.Null(results.Single().Diagnostics);
            Assert.Equal(originalResultId, results.Single().ResultId);
        }

        [Theory, CombinatorialData]
        public async Task TestDocumentDiagnosticsFromRazorServer(bool useVSDiagnostics, bool mutatingLspWorkspace)
        {
            var markup =
@"class A {";

            await using var testLspServer = await CreateTestLspServerAsync(markup, mutatingLspWorkspace,
                GetInitializationOptions(BackgroundAnalysisScope.OpenFiles, CompilerDiagnosticsScope.OpenFiles, useVSDiagnostics, WellKnownLspServerKinds.RazorLspServer));

            // Calling GetTextBuffer will effectively open the file.
            testLspServer.TestWorkspace.Documents.Single().GetTextBuffer();

            var document = testLspServer.GetCurrentSolution().Projects.Single().Documents.Single();

            await OpenDocumentAsync(testLspServer, document);

            var results = await RunGetDocumentPullDiagnosticsAsync(
                testLspServer, document.GetURI(), useVSDiagnostics);

            // Assert that we have diagnostics even though the option is set to push.
            Assert.Equal("CS1513", results.Single().Diagnostics.Single().Code);
            Assert.NotNull(results.Single().Diagnostics.Single().CodeDescription!.Href);
        }

        [Theory, CombinatorialData]
        public async Task TestDocumentDiagnosticsFromLiveShareServer(bool useVSDiagnostics, bool mutatingLspWorkspace)
        {
            var markup =
@"class A {";

            await using var testLspServer = await CreateTestLspServerAsync(markup, mutatingLspWorkspace,
                GetInitializationOptions(BackgroundAnalysisScope.OpenFiles, CompilerDiagnosticsScope.OpenFiles, useVSDiagnostics, WellKnownLspServerKinds.LiveShareLspServer));

            // Calling GetTextBuffer will effectively open the file.
            testLspServer.TestWorkspace.Documents.Single().GetTextBuffer();

            var document = testLspServer.GetCurrentSolution().Projects.Single().Documents.Single();

            await OpenDocumentAsync(testLspServer, document);

            var results = await RunGetDocumentPullDiagnosticsAsync(
                testLspServer, document.GetURI(), useVSDiagnostics);

            // Assert that we have diagnostics even though the option is set to push.
            Assert.Equal("CS1513", results.Single().Diagnostics.Single().Code);
            Assert.NotNull(results.Single().Diagnostics.Single().CodeDescription!.Href);
        }

        [Theory, CombinatorialData]
        public async Task TestDocumentDiagnosticsIncludesSourceGeneratorDiagnostics(bool useVSDiagnostics, bool mutatingLspWorkspace)
        {
            var markup = "// Hello, World";
            await using var testLspServer = await CreateTestWorkspaceWithDiagnosticsAsync(
                markup, mutatingLspWorkspace, BackgroundAnalysisScope.OpenFiles, useVSDiagnostics);

            // Calling GetTextBuffer will effectively open the file.
            testLspServer.TestWorkspace.Documents.Single().GetTextBuffer();

            var document = testLspServer.GetCurrentSolution().Projects.Single().Documents.Single();

            var generator = new DiagnosticProducingGenerator(context => Location.Create(context.Compilation.SyntaxTrees.Single(), new TextSpan(0, 10)));

            testLspServer.TestWorkspace.OnAnalyzerReferenceAdded(
                document.Project.Id,
                new TestGeneratorReference(generator));

            await OpenDocumentAsync(testLspServer, document);

            var results = await RunGetDocumentPullDiagnosticsAsync(
                testLspServer, document.GetURI(), useVSDiagnostics);

            var diagnostic = Assert.Single(results.Single().Diagnostics);
            Assert.Equal(DiagnosticProducingGenerator.Descriptor.Id, diagnostic.Code);
        }

        [Theory, CombinatorialData]
        public async Task TestDocumentDiagnosticsWithFadingOptionOn(bool useVSDiagnostics, bool mutatingLspWorkspace)
        {
            var markup =
@"
{|first:using System.Linq;
using System.Threading;|}
class A
{
}";
            await using var testLspServer = await CreateTestWorkspaceWithDiagnosticsAsync(markup, mutatingLspWorkspace, BackgroundAnalysisScope.OpenFiles, useVSDiagnostics);
            var firstLocation = testLspServer.GetLocations("first").Single().Range;
            testLspServer.TestWorkspace.GlobalOptions.SetGlobalOption(FadingOptions.FadeOutUnusedImports, LanguageNames.CSharp, true);

            var document = testLspServer.GetCurrentSolution().Projects.Single().Documents.Single();

            await OpenDocumentAsync(testLspServer, document);

            var results = await RunGetDocumentPullDiagnosticsAsync(
                testLspServer, document.GetURI(), useVSDiagnostics);

            if (useVSDiagnostics)
            {
                // We should have an unnecessary diagnostic marking all the usings.
                Assert.True(results.Single().Diagnostics![0].Tags!.Contains(DiagnosticTag.Unnecessary));
                Assert.Equal(firstLocation, results.Single().Diagnostics![1].Range);

                // We should have a regular diagnostic marking all the usings that doesn't fade.
                Assert.False(results.Single().Diagnostics![1].Tags!.Contains(DiagnosticTag.Unnecessary));
                Assert.Equal(firstLocation, results.Single().Diagnostics![1].Range);
            }
            else
            {
                // We should have just one diagnostic that fades since the public spec does not support fully hidden diagnostics.
                Assert.True(results.Single().Diagnostics![0].Tags!.Contains(DiagnosticTag.Unnecessary));
                Assert.Equal(firstLocation, results.Single().Diagnostics![0].Range);
            }
        }

        [Theory, CombinatorialData]
        public async Task TestDocumentDiagnosticsWithFadingOptionOff(bool useVSDiagnostics, bool mutatingLspWorkspace)
        {
            var markup =
@"
{|first:using System.Linq;
using System.Threading;|}
class A
{
}";
            await using var testLspServer = await CreateTestWorkspaceWithDiagnosticsAsync(markup, mutatingLspWorkspace, BackgroundAnalysisScope.OpenFiles, useVSDiagnostics);
            var firstLocation = testLspServer.GetLocations("first").Single().Range;
            testLspServer.TestWorkspace.GlobalOptions.SetGlobalOption(FadingOptions.FadeOutUnusedImports, LanguageNames.CSharp, false);

            var document = testLspServer.GetCurrentSolution().Projects.Single().Documents.Single();

            await OpenDocumentAsync(testLspServer, document);

            var results = await RunGetDocumentPullDiagnosticsAsync(
                testLspServer, document.GetURI(), useVSDiagnostics);

            Assert.All(results.Single().Diagnostics, d => Assert.False(d.Tags!.Contains(DiagnosticTag.Unnecessary)));
        }

        [Theory, CombinatorialData]
        public async Task TestDocumentDiagnosticsWithNotConfigurableFading(bool useVSDiagnostics, bool mutatingLspWorkspace)
        {
            var markup =
@"class A
{
    void M()
    {
        _ = {|line:{|open:(|}1 + 2 +|}
            3 + 4{|close:)|};
    }
}";
            await using var testLspServer = await CreateTestWorkspaceWithDiagnosticsAsync(markup, mutatingLspWorkspace, BackgroundAnalysisScope.OpenFiles, useVSDiagnostics);
            var openLocation = testLspServer.GetLocations("open").Single().Range;
            var closeLocation = testLspServer.GetLocations("close").Single().Range;
            var lineLocation = testLspServer.GetLocations("line").Single().Range;

            var document = testLspServer.GetCurrentSolution().Projects.Single().Documents.Single();

            await OpenDocumentAsync(testLspServer, document);

            var results = await RunGetDocumentPullDiagnosticsAsync(
                testLspServer, document.GetURI(), useVSDiagnostics);

            if (useVSDiagnostics)
            {
                // The first line should have a diagnostic on it that is not marked as unnecessary.
                Assert.False(results.Single().Diagnostics![0].Tags!.Contains(DiagnosticTag.Unnecessary));
                Assert.Equal(lineLocation, results.Single().Diagnostics![0].Range);

                // The open paren should have an unnecessary diagnostic.
                Assert.True(results.Single().Diagnostics![1].Tags!.Contains(DiagnosticTag.Unnecessary));
                Assert.Equal(openLocation, results.Single().Diagnostics![1].Range);

                // The close paren should have an unnecessary diagnostic.
                Assert.True(results.Single().Diagnostics![2].Tags!.Contains(DiagnosticTag.Unnecessary));
                Assert.Equal(closeLocation, results.Single().Diagnostics![2].Range);
            }
            else
            {
                // There should be one unnecessary diagnostic.
                Assert.True(results.Single().Diagnostics.Single().Tags!.Contains(DiagnosticTag.Unnecessary));
                Assert.Equal(lineLocation, results.Single().Diagnostics.Single().Range);

                // There should be an additional location for the open paren.
                Assert.Equal(openLocation, results.Single().Diagnostics.Single().RelatedInformation![0].Location.Range);

                // There should be an additional location for the close paren.
                Assert.Equal(closeLocation, results.Single().Diagnostics.Single().RelatedInformation![1].Location.Range);
            }
        }

        [Theory, CombinatorialData, WorkItem("https://devdiv.visualstudio.com/DevDiv/_workitems/edit/1806590")]
        public async Task TestDocumentDiagnosticsForUnnecessarySuppressions(bool useVSDiagnostics, bool mutatingLspWorkspace)
        {
            var markup = "#pragma warning disable IDE0000";
            await using var testLspServer = await CreateTestWorkspaceWithDiagnosticsAsync(markup, mutatingLspWorkspace, BackgroundAnalysisScope.OpenFiles, useVSDiagnostics);

            var document = testLspServer.GetCurrentSolution().Projects.Single().Documents.Single();

            await OpenDocumentAsync(testLspServer, document);

            var results = await RunGetDocumentPullDiagnosticsAsync(
                testLspServer, document.GetURI(), useVSDiagnostics);

            Assert.Equal(IDEDiagnosticIds.RemoveUnnecessarySuppressionDiagnosticId, results.Single().Diagnostics.Single().Code);
        }

        [Theory, CombinatorialData, WorkItem("https://devdiv.visualstudio.com/DevDiv/_workitems/edit/1824321")]
        public async Task TestDocumentDiagnosticsForSourceSuppressions(bool useVSDiagnostics, bool mutatingLspWorkspace)
        {
            var markup = @"
class C
{ 
    void M()
    {
#pragma warning disable CS0168 // Variable is declared but never used
        int x;
#pragma warning restore CS0168 // Variable is declared but never used
    }
}";
            await using var testLspServer = await CreateTestWorkspaceWithDiagnosticsAsync(markup, mutatingLspWorkspace, BackgroundAnalysisScope.OpenFiles, useVSDiagnostics);

            var document = testLspServer.GetCurrentSolution().Projects.Single().Documents.Single();

            await OpenDocumentAsync(testLspServer, document);

            var results = await RunGetDocumentPullDiagnosticsAsync(
                testLspServer, document.GetURI(), useVSDiagnostics);

            Assert.Empty(results.Single().Diagnostics);
        }

        [Theory, CombinatorialData]
        public async Task TestInfoDiagnosticsAreReportedAsInformationInVS(bool mutatingLspWorkspace)
        {
            var markup =
@"class A
{
    public A SomeA = new A();
}";
            await using var testLspServer = await CreateTestWorkspaceWithDiagnosticsAsync(markup, mutatingLspWorkspace, BackgroundAnalysisScope.OpenFiles, useVSDiagnostics: true);

            // Calling GetTextBuffer will effectively open the file.
            testLspServer.TestWorkspace.Documents.Single().GetTextBuffer();

            var document = testLspServer.GetCurrentSolution().Projects.Single().Documents.Single();

            await OpenDocumentAsync(testLspServer, document);

            var results = await RunGetDocumentPullDiagnosticsAsync(
                testLspServer, document.GetURI(), useVSDiagnostics: true);

            Assert.Equal("IDE0090", results.Single().Diagnostics.Single().Code);
            Assert.Equal(LSP.DiagnosticSeverity.Information, results.Single().Diagnostics.Single().Severity);
        }

        [Theory, CombinatorialData]
        public async Task TestInfoDiagnosticsAreReportedAsHintInVSCode(bool mutatingLspWorkspace)
        {
            var markup =
@"class A
{
    public A SomeA = new A();
}";
            await using var testLspServer = await CreateTestWorkspaceWithDiagnosticsAsync(markup, mutatingLspWorkspace, BackgroundAnalysisScope.OpenFiles, useVSDiagnostics: false);

            // Calling GetTextBuffer will effectively open the file.
            testLspServer.TestWorkspace.Documents.Single().GetTextBuffer();

            var document = testLspServer.GetCurrentSolution().Projects.Single().Documents.Single();

            await OpenDocumentAsync(testLspServer, document);

            var results = await RunGetDocumentPullDiagnosticsAsync(
                testLspServer, document.GetURI(), useVSDiagnostics: false);

            Assert.Equal("IDE0090", results.Single().Diagnostics.Single().Code);
            Assert.Equal(LSP.DiagnosticSeverity.Hint, results.Single().Diagnostics.Single().Severity);
        }

        #endregion

        #region Workspace Diagnostics

        [Theory, CombinatorialData]
        public async Task TestNoWorkspaceDiagnosticsForClosedFilesWithFSAOff(bool useVSDiagnostics, bool mutatingLspWorkspace)
        {
            var markup1 =
@"class A {";
            var markup2 = "";
            await using var testLspServer = await CreateTestWorkspaceWithDiagnosticsAsync(
                new[] { markup1, markup2 }, mutatingLspWorkspace, BackgroundAnalysisScope.OpenFiles, useVSDiagnostics);

            var results = await RunGetWorkspacePullDiagnosticsAsync(testLspServer, useVSDiagnostics);

            Assert.Empty(results);
        }

        [Theory, CombinatorialData]
        public async Task TestWorkspaceDiagnosticsForClosedFilesWithFSAOn(bool useVSDiagnostics, bool mutatingLspWorkspace)
        {
            var markup1 =
@"class A {";
            var markup2 = "";
            await using var testLspServer = await CreateTestWorkspaceWithDiagnosticsAsync(
                new[] { markup1, markup2 }, mutatingLspWorkspace, BackgroundAnalysisScope.FullSolution, useVSDiagnostics);

            var results = await RunGetWorkspacePullDiagnosticsAsync(testLspServer, useVSDiagnostics);

            Assert.Equal(3, results.Length);
            Assert.Equal("CS1513", results[0].Diagnostics.Single().Code);
            Assert.Empty(results[1].Diagnostics);
            Assert.Empty(results[2].Diagnostics);
        }

        [Theory, CombinatorialData, WorkItem("https://github.com/dotnet/roslyn/issues/65967")]
        public async Task TestWorkspaceDiagnosticsForClosedFilesWithRunCodeAnalysisAndFSAOff(bool useVSDiagnostics, bool mutatingLspWorkspace, bool scopeRunCodeAnalysisToProject)
        {
            var markup1 =
@"class A {";
            var markup2 = "";
            await using var testLspServer = await CreateTestWorkspaceWithDiagnosticsAsync(
                new[] { markup1, markup2 }, mutatingLspWorkspace, BackgroundAnalysisScope.OpenFiles, useVSDiagnostics);

            var projectId = scopeRunCodeAnalysisToProject ? testLspServer.GetCurrentSolution().Projects.Single().Id : null;
            await testLspServer.RunCodeAnalysisAsync(projectId);

            var results = await RunGetWorkspacePullDiagnosticsAsync(testLspServer, useVSDiagnostics);

            Assert.Equal(3, results.Length);
            Assert.Equal("CS1513", results[0].Diagnostics.Single().Code);
            // this should be considered a build-error, since it was produced by the last code-analysis run.
            Assert.Contains(VSDiagnosticTags.BuildError, results[0].Diagnostics.Single().Tags);
            Assert.Empty(results[1].Diagnostics);
            Assert.Empty(results[2].Diagnostics);

            // Now fix the compiler error, but don't re-execute code analysis.
            // Verify that we still get the workspace diagnostics from the prior snapshot on which code analysis was executed.
            var buffer = testLspServer.TestWorkspace.Documents.First().GetTextBuffer();
            buffer.Insert(buffer.CurrentSnapshot.Length, "}");

            var results2 = await RunGetWorkspacePullDiagnosticsAsync(testLspServer, useVSDiagnostics, previousResults: CreateDiagnosticParamsFromPreviousReports(results));

            Assert.Equal(results.Length, results2.Length);

            Assert.Equal(results[0].Diagnostics, results2[0].Diagnostics);
            // this should be considered a build-error, since it was produced by the last code-analysis run.
            Assert.Contains(VSDiagnosticTags.BuildError, results2[0].Diagnostics.Single().Tags);
            Assert.Equal(results[1].Diagnostics, results2[1].Diagnostics);
            Assert.Equal(results[2].Diagnostics, results2[2].Diagnostics);

            // Re-run code analysis and verify up-to-date diagnostics are returned now, i.e. there are no compiler errors.
            await testLspServer.RunCodeAnalysisAsync(projectId);

            var results3 = await RunGetWorkspacePullDiagnosticsAsync(testLspServer, useVSDiagnostics, previousResults: CreateDiagnosticParamsFromPreviousReports(results2));

            Assert.Equal(results.Length, results3.Length);
            Assert.Empty(results3[0].Diagnostics);
            Assert.Empty(results3[1].Diagnostics);
            Assert.Empty(results3[2].Diagnostics);
        }

        [Theory, CombinatorialData, WorkItem("https://github.com/dotnet/roslyn/issues/65967")]
        public async Task TestWorkspaceDiagnosticsForClosedFilesWithWithRunCodeAnalysisFSAOn(bool useVSDiagnostics, bool mutatingLspWorkspace, bool scopeRunCodeAnalysisToProject)
        {
            var markup1 =
@"class A {";
            var markup2 = "";
            await using var testLspServer = await CreateTestWorkspaceWithDiagnosticsAsync(
                new[] { markup1, markup2 }, mutatingLspWorkspace, BackgroundAnalysisScope.FullSolution, useVSDiagnostics);

            // Run code analysis on the initial project snapshot with compiler error.
            var projectId = scopeRunCodeAnalysisToProject ? testLspServer.GetCurrentSolution().Projects.Single().Id : null;
            await testLspServer.RunCodeAnalysisAsync(projectId);

            var results = await RunGetWorkspacePullDiagnosticsAsync(testLspServer, useVSDiagnostics);

            Assert.Equal(3, results.Length);
            Assert.Equal("CS1513", results[0].Diagnostics.Single().Code);
            // this should *not* be considered a build-error, since it was produced by the live workspace results.
            Assert.DoesNotContain(VSDiagnosticTags.BuildError, results[0].Diagnostics.Single().Tags);
            Assert.Empty(results[1].Diagnostics);
            Assert.Empty(results[2].Diagnostics);

            // Now fix the compiler error, but don't rerun code analysis.
            // Verify that we get up-to-date workspace diagnostics, i.e. no compiler errors, from the current snapshot because FSA is enabled.
            var buffer = testLspServer.TestWorkspace.Documents.First().GetTextBuffer();
            buffer.Insert(buffer.CurrentSnapshot.Length, "}");

            var results2 = await RunGetWorkspacePullDiagnosticsAsync(testLspServer, useVSDiagnostics, previousResults: CreateDiagnosticParamsFromPreviousReports(results));

            Assert.Equal(results.Length, results2.Length);

            Assert.Equal(results.Length, results2.Length);
            Assert.Empty(results2[0].Diagnostics);
            Assert.Empty(results2[1].Diagnostics);
            Assert.Empty(results2[2].Diagnostics);

            // Now rerun code analysis and verify we still get up-to-date workspace diagnostics.
            await testLspServer.RunCodeAnalysisAsync(projectId);

            var results3 = await RunGetWorkspacePullDiagnosticsAsync(testLspServer, useVSDiagnostics, previousResults: CreateDiagnosticParamsFromPreviousReports(results2));

            Assert.Equal(results2.Length, results3.Length);

            Assert.Equal(results2[0].Diagnostics, results3[0].Diagnostics);
            Assert.Equal(results2[1].Diagnostics, results3[1].Diagnostics);
            Assert.Equal(results2[2].Diagnostics, results3[2].Diagnostics);
        }

        [Theory, CombinatorialData]
        public async Task TestWorkspaceTodoForClosedFilesWithFSAOffAndTodoOff(bool useVSDiagnostics, bool mutatingLspWorkspace)
        {
            var markup1 =
@"
// todo: goo
class A {
}";
            await using var testLspServer = await CreateTestWorkspaceWithDiagnosticsAsync(
                new[] { markup1 }, mutatingLspWorkspace, BackgroundAnalysisScope.OpenFiles, useVSDiagnostics);

            var results = await RunGetWorkspacePullDiagnosticsAsync(testLspServer, useVSDiagnostics, includeTaskListItems: false, category: PullDiagnosticCategories.Task);

            Assert.Equal(0, results.Length);
        }

        [Theory, CombinatorialData]
        public async Task TestWorkspaceTodoForClosedFilesWithFSAOffAndTodoOn(bool useVSDiagnostics, bool mutatingLspWorkspace)
        {
            var markup1 =
@"
// todo: goo
class A {
}";
            await using var testLspServer = await CreateTestWorkspaceWithDiagnosticsAsync(
                new[] { markup1 }, mutatingLspWorkspace, BackgroundAnalysisScope.OpenFiles, useVSDiagnostics);

            var results = await RunGetWorkspacePullDiagnosticsAsync(testLspServer, useVSDiagnostics, includeTaskListItems: true, category: PullDiagnosticCategories.Task);

            if (useVSDiagnostics)
            {
                Assert.Equal(1, results.Length);
                Assert.Equal("TODO", results[0].Diagnostics.Single().Code);
                Assert.Equal("todo: goo", results[0].Diagnostics.Single().Message);
                Assert.Equal(VSDiagnosticRank.Default, ((VSDiagnostic)results[0].Diagnostics.Single()).DiagnosticRank);
            }
            else
            {
                Assert.Empty(results);
            }
        }

        [Theory]
        [InlineData("1", (int)VSDiagnosticRank.Low, false)]
        [InlineData("1", (int)VSDiagnosticRank.Low, true)]
        [InlineData("2", (int)VSDiagnosticRank.Default, false)]
        [InlineData("2", (int)VSDiagnosticRank.Default, true)]
        [InlineData("3", (int)VSDiagnosticRank.High, false)]
        [InlineData("3", (int)VSDiagnosticRank.High, true)]
        public async Task TestWorkspaceTodoForClosedFilesWithFSAOffAndTodoOn_Priorities(
            string priString, int intRank, bool mutatingLspWorkspace)
        {
            var rank = (VSDiagnosticRank)intRank;
            var markup1 =
@"
// todo: goo
class A {
}";
            await using var testLspServer = await CreateTestWorkspaceWithDiagnosticsAsync(
                new[] { markup1 }, mutatingLspWorkspace, BackgroundAnalysisScope.OpenFiles, useVSDiagnostics: true);

            testLspServer.TestWorkspace.GlobalOptions.SetGlobalOption(
                TaskListOptionsStorage.Descriptors,
                ImmutableArray.Create("HACK:2", $"TODO:{priString}", "UNDONE:2", "UnresolvedMergeConflict:3"));

            var results = await RunGetWorkspacePullDiagnosticsAsync(testLspServer, useVSDiagnostics: true, includeTaskListItems: true, category: PullDiagnosticCategories.Task);

            Assert.Equal(1, results.Length);
            Assert.Equal("TODO", results[0].Diagnostics.Single().Code);
            Assert.Equal("todo: goo", results[0].Diagnostics.Single().Message);
            Assert.Equal(rank, ((VSDiagnostic)results[0].Diagnostics.Single()).DiagnosticRank);
        }

        [Theory, CombinatorialData]
        public async Task TestWorkspaceTodoForClosedFilesWithFSAOnAndTodoOff(bool useVSDiagnostics, bool mutatingLspWorkspace)
        {
            var markup1 =
@"
// todo: goo
class A {
}";
            await using var testLspServer = await CreateTestWorkspaceWithDiagnosticsAsync(
                new[] { markup1 }, mutatingLspWorkspace, BackgroundAnalysisScope.FullSolution, useVSDiagnostics);

            var results = await RunGetWorkspacePullDiagnosticsAsync(testLspServer, useVSDiagnostics, includeTaskListItems: false, category: PullDiagnosticCategories.Task);

            if (useVSDiagnostics)
            {
                Assert.Equal(0, results.Length);
            }
            else
            {
                Assert.Equal(2, results.Length);
                Assert.Empty(results[0].Diagnostics);
                Assert.Empty(results[1].Diagnostics);
            }
        }

        [Theory, CombinatorialData]
        public async Task TestWorkspaceTodoForClosedFilesWithFSAOnAndTodoOn(bool useVSDiagnostics, bool mutatingLspWorkspace)
        {
            var markup1 =
@"
// todo: goo
class A {
}";
            await using var testLspServer = await CreateTestWorkspaceWithDiagnosticsAsync(
                new[] { markup1 }, mutatingLspWorkspace, BackgroundAnalysisScope.FullSolution, useVSDiagnostics);

            var results = await RunGetWorkspacePullDiagnosticsAsync(testLspServer, useVSDiagnostics, includeTaskListItems: true, category: PullDiagnosticCategories.Task);

            if (useVSDiagnostics)
            {
                Assert.Equal(1, results.Length);

                Assert.Equal("TODO", results[0].Diagnostics.Single().Code);
                Assert.Equal("todo: goo", results[0].Diagnostics.Single().Message);
            }
            else
            {
                Assert.Equal(2, results.Length);

                Assert.Empty(results[0].Diagnostics);
                Assert.Empty(results[1].Diagnostics);
            }
        }

        [Theory, CombinatorialData]
        public async Task TestWorkspaceTodoAndDiagnosticForClosedFilesWithFSAOnAndTodoOn(bool useVSDiagnostics, bool mutatingLspWorkspace)
        {
            var markup1 =
@"
// todo: goo
class A {
";
            await using var testLspServer = await CreateTestWorkspaceWithDiagnosticsAsync(
                new[] { markup1 }, mutatingLspWorkspace, BackgroundAnalysisScope.FullSolution, useVSDiagnostics);

            var results = await RunGetWorkspacePullDiagnosticsAsync(testLspServer, useVSDiagnostics, includeTaskListItems: true, category: PullDiagnosticCategories.Task);

            if (useVSDiagnostics)
            {
                Assert.Equal(1, results.Length);

                Assert.Equal("TODO", results[0].Diagnostics![0].Code);
            }
            else
            {
                Assert.Equal(2, results.Length);

                Assert.Equal("CS1513", results[0].Diagnostics![0].Code);

                Assert.Empty(results[1].Diagnostics);
            }
        }

        [Theory, CombinatorialData]
        public async Task TestNoWorkspaceDiagnosticsForClosedFilesWithFSAOffWithFileInProjectOpen(bool useVSDiagnostics, bool mutatingLspWorkspace)
        {
            var markup1 =
@"class A {";
            var markup2 = "";
            await using var testLspServer = await CreateTestWorkspaceWithDiagnosticsAsync(
                new[] { markup1, markup2 }, mutatingLspWorkspace, BackgroundAnalysisScope.OpenFiles, useVSDiagnostics);

            var firstDocument = testLspServer.GetCurrentSolution().Projects.Single().Documents.First();
            await OpenDocumentAsync(testLspServer, firstDocument);

            var results = await RunGetWorkspacePullDiagnosticsAsync(testLspServer, useVSDiagnostics);

            Assert.Empty(results);
        }

        [Theory, CombinatorialData]
        public async Task TestWorkspaceDiagnosticsIncludesSourceGeneratorDiagnosticsClosedFSAOn(bool useVSDiagnostics, bool mutatingLspWorkspace)
        {
            var markup = "// Hello, World";
            await using var testLspServer = await CreateTestWorkspaceWithDiagnosticsAsync(
                markup, mutatingLspWorkspace, BackgroundAnalysisScope.FullSolution, useVSDiagnostics);

            var document = testLspServer.GetCurrentSolution().Projects.Single().Documents.Single();

            var generator = new DiagnosticProducingGenerator(context => Location.Create(context.Compilation.SyntaxTrees.Single(), new TextSpan(0, 10)));

            testLspServer.TestWorkspace.OnAnalyzerReferenceAdded(
                document.Project.Id,
                new TestGeneratorReference(generator));

            var results = await RunGetWorkspacePullDiagnosticsAsync(testLspServer, useVSDiagnostics);

            Assert.Equal(DiagnosticProducingGenerator.Descriptor.Id, results[0].Diagnostics.Single().Code);
            Assert.Empty(results[1].Diagnostics);
        }

        [Theory, CombinatorialData]
        public async Task TestWorkspaceDiagnosticsDoesNotIncludeSourceGeneratorDiagnosticsClosedFSAOffAndNoFilesOpen(bool useVSDiagnostics, bool mutatingLspWorkspace)
        {
            var markup = "// Hello, World";
            await using var testLspServer = await CreateTestWorkspaceWithDiagnosticsAsync(
                markup, mutatingLspWorkspace, BackgroundAnalysisScope.OpenFiles, useVSDiagnostics);

            var generator = new DiagnosticProducingGenerator(
                context => Location.Create(
                    context.Compilation.SyntaxTrees.Single(),
                    new TextSpan(0, 10)));

            testLspServer.TestWorkspace.OnAnalyzerReferenceAdded(
                testLspServer.GetCurrentSolution().Projects.Single().Id,
                new TestGeneratorReference(generator));

            var results = await RunGetWorkspacePullDiagnosticsAsync(testLspServer, useVSDiagnostics);
            Assert.Empty(results);
        }

        [Theory, CombinatorialData]
        public async Task TestNoWorkspaceDiagnosticsForClosedFilesInProjectsWithIncorrectLanguage(bool useVSDiagnostics, bool mutatingLspWorkspace)
        {
            var csharpMarkup =
@"class A {";
            var typeScriptMarkup = "???";

            var workspaceXml =
@$"<Workspace>
    <Project Language=""C#"" CommonReferences=""true"" AssemblyName=""CSProj1"" FilePath=""C:\CSProj1.csproj"">
        <Document FilePath=""C:\C.cs"">{csharpMarkup}</Document>
    </Project>
    <Project Language=""TypeScript"" CommonReferences=""true"" AssemblyName=""TypeScriptProj"" FilePath=""C:\TypeScriptProj.csproj"">
        <Document FilePath=""C:\T.ts"">{typeScriptMarkup}</Document>
    </Project>
</Workspace>";

            await using var testLspServer = await CreateTestWorkspaceFromXmlAsync(workspaceXml, mutatingLspWorkspace, BackgroundAnalysisScope.FullSolution, useVSDiagnostics).ConfigureAwait(false);

            var results = await RunGetWorkspacePullDiagnosticsAsync(testLspServer, useVSDiagnostics);

            Assert.False(results.Any(r => r.TextDocument!.Uri.LocalPath.Contains(".ts")));
        }

        [Theory, CombinatorialData]
        public async Task TestWorkspaceDiagnosticsForSourceGeneratedFiles(bool useVSDiagnostics, bool mutatingLspWorkspace)
        {
            var markup1 =
@"class A {";
            var markup2 = "";
            await using var testLspServer = await CreateTestLspServerAsync(
                markups: [], mutatingLspWorkspace,
                GetInitializationOptions(BackgroundAnalysisScope.FullSolution, CompilerDiagnosticsScope.FullSolution, useVSDiagnostics, sourceGeneratedMarkups: [markup1, markup2]));

            var results = await RunGetWorkspacePullDiagnosticsAsync(testLspServer, useVSDiagnostics);

            // Project.GetSourceGeneratedDocumentsAsync may not return documents in a deterministic order, so we sort
            // the results here to ensure subsequent assertions are not dependent on the order of items provided by the
            // project.
            results = results.Sort((x, y) => x.Uri.ToString().CompareTo(y.Uri.ToString()));

            Assert.Equal(3, results.Length);
            // Since we sorted above by URI the first result is the project.
            Assert.Empty(results[0].Diagnostics);
            Assert.Equal("CS1513", results[1].Diagnostics.Single().Code);
            Assert.Empty(results[2].Diagnostics);
        }

        [Theory, CombinatorialData]
        public async Task TestWorkspaceDiagnosticsForRemovedDocument(bool useVSDiagnostics, bool mutatingLspWorkspace)
        {
            var markup1 =
@"class A {";
            var markup2 = "";
            await using var testLspServer = await CreateTestWorkspaceWithDiagnosticsAsync(
                new[] { markup1, markup2 }, mutatingLspWorkspace, BackgroundAnalysisScope.FullSolution, useVSDiagnostics);

            var results = await RunGetWorkspacePullDiagnosticsAsync(testLspServer, useVSDiagnostics);

            Assert.Equal(3, results.Length);
            Assert.Equal("CS1513", results[0].Diagnostics.Single().Code);
            Assert.Empty(results[1].Diagnostics);
            Assert.Empty(results[2].Diagnostics);

            testLspServer.TestWorkspace.OnDocumentRemoved(testLspServer.TestWorkspace.Documents.First().Id);

            var results2 = await RunGetWorkspacePullDiagnosticsAsync(testLspServer, useVSDiagnostics, previousResults: CreateDiagnosticParamsFromPreviousReports(results));

            // First doc should show up as removed.
            Assert.Equal(3, results2.Length);
            Assert.Equal(useVSDiagnostics ? null : [], results2[0].Diagnostics);
            Assert.Null(results2[0].ResultId);

            // Second and third doc should be changed as the project has changed.
            Assert.Empty(results2[1].Diagnostics);
            Assert.NotEqual(results[1].ResultId, results2[1].ResultId);
            Assert.Empty(results2[2].Diagnostics);
            Assert.NotEqual(results[2].ResultId, results2[2].ResultId);
        }

        [Theory, CombinatorialData]
        public async Task TestNoChangeIfWorkspaceDiagnosticsCalledTwice(bool useVSDiagnostics, bool mutatingLspWorkspace)
        {
            var markup1 =
@"class A {";
            var markup2 = "";
            await using var testLspServer = await CreateTestWorkspaceWithDiagnosticsAsync(
                 new[] { markup1, markup2 }, mutatingLspWorkspace, BackgroundAnalysisScope.FullSolution, useVSDiagnostics);

            var results = await RunGetWorkspacePullDiagnosticsAsync(testLspServer, useVSDiagnostics);

            Assert.Equal(3, results.Length);
            Assert.Equal("CS1513", results[0].Diagnostics.Single().Code);
            Assert.Empty(results[1].Diagnostics);
            Assert.Empty(results[2].Diagnostics);

            var results2 = await RunGetWorkspacePullDiagnosticsAsync(testLspServer, useVSDiagnostics, previousResults: CreateDiagnosticParamsFromPreviousReports(results));

            Assert.Equal(3, results2.Length);
            Assert.Null(results2[0].Diagnostics);
            Assert.Null(results2[1].Diagnostics);
            Assert.Null(results2[2].Diagnostics);

            Assert.Equal(results[0].ResultId, results2[0].ResultId);
            Assert.Equal(results[1].ResultId, results2[1].ResultId);
            Assert.Equal(results[2].ResultId, results2[2].ResultId);
        }

        [Theory, CombinatorialData]
        public async Task TestWorkspaceDiagnosticsRemovedAfterErrorIsFixed(bool useVSDiagnostics, bool mutatingLspWorkspace)
        {
            var markup1 =
@"class A {";
            var markup2 = "";
            await using var testLspServer = await CreateTestWorkspaceWithDiagnosticsAsync(
                 new[] { markup1, markup2 }, mutatingLspWorkspace, BackgroundAnalysisScope.FullSolution, useVSDiagnostics);

            var results = await RunGetWorkspacePullDiagnosticsAsync(testLspServer, useVSDiagnostics);

            Assert.Equal(3, results.Length);
            Assert.Equal("CS1513", results[0].Diagnostics.Single().Code);
            Assert.Empty(results[1].Diagnostics);
            Assert.Empty(results[2].Diagnostics);

            var buffer = testLspServer.TestWorkspace.Documents.First().GetTextBuffer();
            buffer.Insert(buffer.CurrentSnapshot.Length, "}");

            var results2 = await RunGetWorkspacePullDiagnosticsAsync(testLspServer, useVSDiagnostics, previousResults: CreateDiagnosticParamsFromPreviousReports(results));

            Assert.Equal(3, results2.Length);
            Assert.Empty(results2[0].Diagnostics);
            // Project has changed, so we re-computed diagnostics as changes in the first file
            // may have changed results in the second.
            Assert.Empty(results2[1].Diagnostics);
            Assert.Empty(results2[2].Diagnostics);

            Assert.NotEqual(results[0].ResultId, results2[0].ResultId);
            Assert.NotEqual(results[1].ResultId, results2[1].ResultId);
            Assert.NotEqual(results[2].ResultId, results2[2].ResultId);
        }

        [Theory, CombinatorialData]
        public async Task TestWorkspaceDiagnosticsRemainAfterErrorIsNotFixed(bool useVSDiagnostics, bool mutatingLspWorkspace)
        {
            var markup1 =
@"class A {";
            var markup2 = "";
            await using var testLspServer = await CreateTestWorkspaceWithDiagnosticsAsync(
                 new[] { markup1, markup2 }, mutatingLspWorkspace, BackgroundAnalysisScope.FullSolution, useVSDiagnostics);

            var results = await RunGetWorkspacePullDiagnosticsAsync(testLspServer, useVSDiagnostics);

            Assert.Equal(3, results.Length);
            Assert.Equal("CS1513", results[0].Diagnostics.Single().Code);
            Assert.Equal(new Position { Line = 0, Character = 9 }, results[0].Diagnostics.Single().Range.Start);

            Assert.Empty(results[1].Diagnostics);
            Assert.Empty(results[2].Diagnostics);

            var buffer = testLspServer.TestWorkspace.Documents.First().GetTextBuffer();
            buffer.Insert(0, " ");

            var document = testLspServer.GetCurrentSolution().Projects.Single().Documents.First();
            var text = await document.GetTextAsync();

            // Hacky, but we need to close the document manually since editing the text-buffer will open it in the
            // test-workspace.
            testLspServer.TestWorkspace.OnDocumentClosed(
                document.Id, TextLoader.From(TextAndVersion.Create(text, VersionStamp.Create())));

            var results2 = await RunGetWorkspacePullDiagnosticsAsync(testLspServer, useVSDiagnostics);

            Assert.Equal("CS1513", results2[0].Diagnostics.Single().Code);
            Assert.Equal(new Position { Line = 0, Character = 10 }, results2[0].Diagnostics.Single().Range.Start);

            Assert.Empty(results2[1].Diagnostics);
            Assert.NotEqual(results[1].ResultId, results2[1].ResultId);
            Assert.Empty(results2[2].Diagnostics);
            Assert.NotEqual(results[2].ResultId, results2[2].ResultId);
        }

        [Theory, CombinatorialData]
        public async Task TestStreamingWorkspaceDiagnostics(bool useVSDiagnostics, bool mutatingLspWorkspace)
        {
            var markup1 =
@"class A {";
            var markup2 = "";
            await using var testLspServer = await CreateTestWorkspaceWithDiagnosticsAsync(
                 new[] { markup1, markup2 }, mutatingLspWorkspace, BackgroundAnalysisScope.FullSolution, useVSDiagnostics);

            var results = await RunGetWorkspacePullDiagnosticsAsync(testLspServer, useVSDiagnostics);

            Assert.Equal(3, results.Length);
            Assert.Equal("CS1513", results[0].Diagnostics.Single().Code);
            Assert.Equal(new Position { Line = 0, Character = 9 }, results[0].Diagnostics.Single().Range.Start);

            results = await RunGetWorkspacePullDiagnosticsAsync(testLspServer, useVSDiagnostics, useProgress: true);

            Assert.Equal("CS1513", results[0].Diagnostics![0].Code);
        }

        [Theory, CombinatorialData]
        public async Task TestWorkspaceDiagnosticsAreNotMapped(bool useVSDiagnostics, bool mutatingLspWorkspace)
        {
            var markup1 =
@"#line 1 ""test.txt""
class A {";
            var markup2 = "";
            await using var testLspServer = await CreateTestWorkspaceWithDiagnosticsAsync(
                new[] { markup1, markup2 }, mutatingLspWorkspace, BackgroundAnalysisScope.FullSolution, useVSDiagnostics);

            var results = await RunGetWorkspacePullDiagnosticsAsync(testLspServer, useVSDiagnostics);
            Assert.Equal(3, results.Length);
            Assert.Equal(ProtocolConversions.CreateAbsoluteUri(@"C:\test1.cs"), results[0].TextDocument!.Uri);
            Assert.Equal("CS1513", results[0].Diagnostics.Single().Code);
            Assert.Equal(1, results[0].Diagnostics.Single().Range.Start.Line);
            Assert.Empty(results[1].Diagnostics);
            Assert.Empty(results[2].Diagnostics);
        }

        [Theory, CombinatorialData]
        public async Task TestWorkspaceDiagnosticsWithChangeInReferencedProject(bool useVSDiagnostics, bool mutatingLspWorkspace)
        {
            var markup1 =
@"namespace M
{
    class A : B { }
}";
            var markup2 =
@"namespace M
{
    public class {|caret:|} { }
}";

            var workspaceXml =
@$"<Workspace>
    <Project Language=""C#"" CommonReferences=""true"" AssemblyName=""CSProj1"" FilePath=""C:\CSProj1.csproj"">
        <Document FilePath=""C:\A.cs"">{markup1}</Document>
        <ProjectReference>CSProj2</ProjectReference>
    </Project>
    <Project Language=""C#"" CommonReferences=""true"" AssemblyName=""CSProj2"" FilePath=""C:\CSProj2.csproj"">
        <Document FilePath=""C:\B.cs"">{markup2}</Document>
    </Project>
</Workspace>";

            await using var testLspServer = await CreateTestWorkspaceFromXmlAsync(workspaceXml, mutatingLspWorkspace, BackgroundAnalysisScope.FullSolution, useVSDiagnostics).ConfigureAwait(false);
            var csproj2Document = testLspServer.GetCurrentSolution().Projects.Where(p => p.Name == "CSProj2").Single().Documents.First();

            // Verify we a diagnostic in A.cs since B does not exist
            // and a diagnostic in B.cs since it is missing the class name.
            var results = await RunGetWorkspacePullDiagnosticsAsync(testLspServer, useVSDiagnostics);
            AssertEx.NotNull(results);
            Assert.Equal(4, results.Length);
            Assert.Equal("CS0246", results[0].Diagnostics.Single().Code);
            Assert.Equal("CS1001", results[2].Diagnostics.Single().Code);

            // Insert B into B.cs via the workspace.
            var caretLocation = testLspServer.GetLocations("caret").First().Range;
            var csproj2DocumentText = await csproj2Document.GetTextAsync();
            var newCsProj2Document = csproj2Document.WithText(csproj2DocumentText.WithChanges(new TextChange(ProtocolConversions.RangeToTextSpan(caretLocation, csproj2DocumentText), "B")));
            await testLspServer.TestWorkspace.ChangeDocumentAsync(csproj2Document.Id, newCsProj2Document.Project.Solution);

            // Get updated workspace diagnostics for the change.
            var previousResultIds = CreateDiagnosticParamsFromPreviousReports(results);
            results = await RunGetWorkspacePullDiagnosticsAsync(testLspServer, useVSDiagnostics, previousResults: previousResultIds);
            AssertEx.NotNull(results);
            Assert.Equal(4, results.Length);

            // Verify diagnostics for A.cs are updated as the type B now exists.
            Assert.Empty(results[0].Diagnostics);
            Assert.NotEqual(previousResultIds[0].resultId, results[0].ResultId);

            // Verify diagnostics for B.cs are updated as the class definition is now correct.
            Assert.Empty(results[2].Diagnostics);
            Assert.NotEqual(previousResultIds[2].resultId, results[2].ResultId);
        }

        [Theory, CombinatorialData]
        public async Task TestWorkspaceDiagnosticsWithChangeInRecursiveReferencedProject(bool useVSDiagnostics, bool mutatingLspWorkspace)
        {
            var markup1 =
@"namespace M
{
    public class A
    {
    }
}";
            var markup2 =
@"namespace M
{
    public class B
    {
    }
}";
            var markup3 =
@"namespace M
{
    public class {|caret:|}
    {
    }
}";

            var workspaceXml =
@$"<Workspace>
    <Project Language=""C#"" CommonReferences=""true"" AssemblyName=""CSProj1"" FilePath=""C:\CSProj1.csproj"">
        <ProjectReference>CSProj2</ProjectReference>
        <Document FilePath=""C:\A.cs"">{markup1}</Document>
    </Project>
    <Project Language=""C#"" CommonReferences=""true"" AssemblyName=""CSProj2"" FilePath=""C:\CSProj2.csproj"">
        <ProjectReference>CSProj3</ProjectReference>
        <Document FilePath=""C:\B.cs"">{markup2}</Document>
    </Project>
    <Project Language=""C#"" CommonReferences=""true"" AssemblyName=""CSProj3"" FilePath=""C:\CSProj3.csproj"">
        <Document FilePath=""C:\C.cs"">{markup3}</Document>
    </Project>
</Workspace>";

            await using var testLspServer = await CreateTestWorkspaceFromXmlAsync(workspaceXml, mutatingLspWorkspace, BackgroundAnalysisScope.FullSolution, useVSDiagnostics).ConfigureAwait(false);
            var csproj3Document = testLspServer.GetCurrentSolution().Projects.Where(p => p.Name == "CSProj3").Single().Documents.First();

            // Verify we have a diagnostic in C.cs initially.
            var results = await RunGetWorkspacePullDiagnosticsAsync(testLspServer, useVSDiagnostics);
            AssertEx.NotNull(results);
            Assert.Equal(6, results.Length);
            Assert.Empty(results[0].Diagnostics);
            Assert.Empty(results[1].Diagnostics);
            Assert.Empty(results[2].Diagnostics);
            Assert.Empty(results[3].Diagnostics);
            Assert.Equal("CS1001", results[4].Diagnostics.Single().Code);
            Assert.Empty(results[5].Diagnostics);

            // Insert C into C.cs via the workspace.
            var caretLocation = testLspServer.GetLocations("caret").First().Range;
            var csproj3DocumentText = await csproj3Document.GetTextAsync().ConfigureAwait(false);
            var newCsProj3Document = csproj3Document.WithText(csproj3DocumentText.WithChanges(new TextChange(ProtocolConversions.RangeToTextSpan(caretLocation, csproj3DocumentText), "C")));
            await testLspServer.TestWorkspace.ChangeDocumentAsync(csproj3Document.Id, newCsProj3Document.Project.Solution).ConfigureAwait(false);

            // Get updated workspace diagnostics for the change.
            var previousResultIds = CreateDiagnosticParamsFromPreviousReports(results);
            results = await RunGetWorkspacePullDiagnosticsAsync(testLspServer, useVSDiagnostics, previousResults: previousResultIds).ConfigureAwait(false);
            AssertEx.NotNull(results);
            Assert.Equal(6, results.Length);

            // Verify that new diagnostics are returned for all files (even though the diagnostics for the first two files are the same)
            // since we re-calculate when transitive project dependencies change.
            Assert.Empty(results[0].Diagnostics);
            Assert.NotEqual(previousResultIds[0].resultId, results[0].ResultId);
            Assert.Empty(results[1].Diagnostics);
            Assert.NotEqual(previousResultIds[1].resultId, results[1].ResultId);

            Assert.Empty(results[2].Diagnostics);
            Assert.NotEqual(previousResultIds[2].resultId, results[2].ResultId);
            Assert.Empty(results[3].Diagnostics);
            Assert.NotEqual(previousResultIds[3].resultId, results[3].ResultId);

            Assert.Empty(results[4].Diagnostics);
            Assert.NotEqual(previousResultIds[4].resultId, results[4].ResultId);
            Assert.Empty(results[5].Diagnostics);
            Assert.NotEqual(previousResultIds[5].resultId, results[5].ResultId);
        }

        [Theory, CombinatorialData]
        public async Task TestWorkspaceDiagnosticsWithChangeInNotReferencedProject(bool useVSDiagnostics, bool mutatingLspWorkspace)
        {
            var markup1 =
@"namespace M
{
    class A : B { }
}";
            var markup2 =
@"namespace M
{
    public class {|caret:|} { }
}";

            var workspaceXml =
@$"<Workspace>
    <Project Language=""C#"" CommonReferences=""true"" AssemblyName=""CSProj1"" FilePath=""C:\CSProj1.csproj"">
        <Document FilePath=""C:\A.cs"">{markup1}</Document>
    </Project>
    <Project Language=""C#"" CommonReferences=""true"" AssemblyName=""CSProj2"" FilePath=""C:\CSProj2.csproj"">
        <Document FilePath=""C:\B.cs"">{markup2}</Document>
    </Project>
</Workspace>";

            await using var testLspServer = await CreateTestWorkspaceFromXmlAsync(workspaceXml, mutatingLspWorkspace, BackgroundAnalysisScope.FullSolution, useVSDiagnostics).ConfigureAwait(false);
            var csproj2Document = testLspServer.GetCurrentSolution().Projects.Where(p => p.Name == "CSProj2").Single().Documents.First();

            // Verify we a diagnostic in A.cs since B does not exist
            // and a diagnostic in B.cs since it is missing the class name.
            var results = await RunGetWorkspacePullDiagnosticsAsync(testLspServer, useVSDiagnostics);
            AssertEx.NotNull(results);
            Assert.Equal(4, results.Length);
            Assert.Equal("CS0246", results[0].Diagnostics.Single().Code);
            Assert.Empty(results[1].Diagnostics);
            Assert.Equal("CS1001", results[2].Diagnostics.Single().Code);
            Assert.Empty(results[3].Diagnostics);

            // Insert B into B.cs via the workspace.
            var caretLocation = testLspServer.GetLocations("caret").First().Range;
            var csproj2DocumentText = await csproj2Document.GetTextAsync();
            var newCsProj2Document = csproj2Document.WithText(csproj2DocumentText.WithChanges(new TextChange(ProtocolConversions.RangeToTextSpan(caretLocation, csproj2DocumentText), "B")));
            await testLspServer.TestWorkspace.ChangeDocumentAsync(csproj2Document.Id, newCsProj2Document.Project.Solution);

            // Get updated workspace diagnostics for the change.
            var previousResultIds = CreateDiagnosticParamsFromPreviousReports(results);
            results = await RunGetWorkspacePullDiagnosticsAsync(testLspServer, useVSDiagnostics, previousResultIds);
            AssertEx.NotNull(results);
            Assert.Equal(4, results.Length);

            // Verify the diagnostic result for A.cs is unchanged as A.cs does not reference CSProj2.
            Assert.Null(results[0].Diagnostics);
            Assert.Equal(previousResultIds[0].resultId, results[0].ResultId);
            Assert.Null(results[1].Diagnostics);
            Assert.Equal(previousResultIds[1].resultId, results[1].ResultId);

            // Verify that the diagnostics result for B.cs reflects the change we made to it.
            Assert.Empty(results[2].Diagnostics);
            Assert.NotEqual(previousResultIds[2].resultId, results[2].ResultId);
            Assert.Empty(results[3].Diagnostics);
            Assert.NotEqual(previousResultIds[3].resultId, results[3].ResultId);
        }

        [Theory, CombinatorialData]
        public async Task TestWorkspaceDiagnosticsWithDependentProjectReloadedAndChanged(bool useVSDiagnostics, bool mutatingLspWorkspace)
        {
            var markup1 =
@"namespace M
{
    class A : B { }
}";
            var markup2 =
@"namespace M
{
    public class {|caret:|} { }
}";

            var workspaceXml =
@$"<Workspace>
    <Project Language=""C#"" CommonReferences=""true"" AssemblyName=""CSProj1"" FilePath=""C:\CSProj1.csproj"">
        <Document FilePath=""C:\A.cs"">{markup1}</Document>
        <ProjectReference>CSProj2</ProjectReference>
    </Project>
    <Project Language=""C#"" CommonReferences=""true"" AssemblyName=""CSProj2"" FilePath=""C:\CSProj2.csproj"">
        <Document FilePath=""C:\B.cs"">{markup2}</Document>
    </Project>
</Workspace>";

            await using var testLspServer = await CreateTestWorkspaceFromXmlAsync(workspaceXml, mutatingLspWorkspace, BackgroundAnalysisScope.FullSolution, useVSDiagnostics).ConfigureAwait(false);
            var csproj2Document = testLspServer.GetCurrentSolution().Projects.Where(p => p.Name == "CSProj2").Single().Documents.First();

            // Verify we a diagnostic in A.cs since B does not exist
            // and a diagnostic in B.cs since it is missing the class name.
            var results = await RunGetWorkspacePullDiagnosticsAsync(testLspServer, useVSDiagnostics);
            AssertEx.NotNull(results);
            Assert.Equal(4, results.Length);
            Assert.Equal("CS0246", results[0].Diagnostics.Single().Code);
            Assert.Equal("CS1001", results[2].Diagnostics.Single().Code);

            // Change and reload the project via the workspace.
            var projectInfo = testLspServer.TestWorkspace.Projects.Where(p => p.AssemblyName == "CSProj2").Single().ToProjectInfo();
            projectInfo = projectInfo.WithCompilationOptions(projectInfo.CompilationOptions!.WithPlatform(Platform.X64));
            testLspServer.TestWorkspace.OnProjectReloaded(projectInfo);
            var operations = testLspServer.TestWorkspace.ExportProvider.GetExportedValue<AsynchronousOperationListenerProvider>();
            await operations.GetWaiter(FeatureAttribute.Workspace).ExpeditedWaitAsync();

            // Get updated workspace diagnostics for the change.
            var previousResultIds = CreateDiagnosticParamsFromPreviousReports(results);
            results = await RunGetWorkspacePullDiagnosticsAsync(testLspServer, useVSDiagnostics, previousResults: previousResultIds);

            AssertEx.NotNull(results);
            Assert.Equal(4, results.Length);

            // The diagnostics should have been recalculated for both projects as a referenced project changed.
            Assert.Equal("CS0246", results[0].Diagnostics.Single().Code);
            Assert.Equal("CS1001", results[2].Diagnostics.Single().Code);
        }

        [Theory, CombinatorialData]
        public async Task TestWorkspaceDiagnosticsWithDependentProjectReloadedUnChanged(bool useVSDiagnostics, bool mutatingLspWorkspace)
        {
            var markup1 =
@"namespace M
{
    class A : B { }
}";
            var markup2 =
@"namespace M
{
    public class {|caret:|} { }
}";

            var workspaceXml =
@$"<Workspace>
    <Project Language=""C#"" CommonReferences=""true"" AssemblyName=""CSProj1"" FilePath=""C:\CSProj1.csproj"">
        <Document FilePath=""C:\A.cs"">{markup1}</Document>
        <ProjectReference>CSProj2</ProjectReference>
    </Project>
    <Project Language=""C#"" CommonReferences=""true"" AssemblyName=""CSProj2"" FilePath=""C:\CSProj2.csproj"">
        <Document FilePath=""C:\B.cs"">{markup2}</Document>
    </Project>
</Workspace>";

            await using var testLspServer = await CreateTestWorkspaceFromXmlAsync(workspaceXml, mutatingLspWorkspace, BackgroundAnalysisScope.FullSolution, useVSDiagnostics).ConfigureAwait(false);
            var csproj2Document = testLspServer.GetCurrentSolution().Projects.Where(p => p.Name == "CSProj2").Single().Documents.First();

            // Verify we a diagnostic in A.cs since B does not exist
            // and a diagnostic in B.cs since it is missing the class name.
            var results = await RunGetWorkspacePullDiagnosticsAsync(testLspServer, useVSDiagnostics);
            AssertEx.NotNull(results);
            Assert.Equal(4, results.Length);
            Assert.Equal("CS0246", results[0].Diagnostics.Single().Code);
            Assert.Equal("CS1001", results[2].Diagnostics.Single().Code);

            // Reload the project via the workspace.
            var projectInfo = testLspServer.TestWorkspace.Projects.Where(p => p.AssemblyName == "CSProj2").Single().ToProjectInfo();
            testLspServer.TestWorkspace.OnProjectReloaded(projectInfo);
            var operations = testLspServer.TestWorkspace.ExportProvider.GetExportedValue<AsynchronousOperationListenerProvider>();
            await operations.GetWaiter(FeatureAttribute.Workspace).ExpeditedWaitAsync();

            // Get updated workspace diagnostics for the change.
            var previousResultIds = CreateDiagnosticParamsFromPreviousReports(results);
            results = await RunGetWorkspacePullDiagnosticsAsync(testLspServer, useVSDiagnostics, previousResults: previousResultIds);

            // Verify that since no actual changes have been made we report unchanged diagnostics.
            AssertEx.NotNull(results);
            Assert.Equal(4, results.Length);

            // Diagnostics should be unchanged as the referenced project was only unloaded / reloaded, but did not actually change.
            Assert.Null(results[0].Diagnostics);
            Assert.Equal(previousResultIds[0].resultId, results[0].ResultId);
            Assert.Null(results[2].Diagnostics);
            Assert.Equal(previousResultIds[2].resultId, results[2].ResultId);
        }

        [Theory, CombinatorialData]
        public async Task TestWorkspaceDiagnosticsOrderOfReferencedProjectsReloadedDoesNotMatter(bool useVSDiagnostics, bool mutatingLspWorkspace)
        {
            var markup1 =
@"namespace M
{
    class A : B { }
}";

            var workspaceXml =
@$"<Workspace>
    <Project Language=""C#"" CommonReferences=""true"" AssemblyName=""CSProj1"" FilePath=""C:\CSProj1.csproj"">
        <Document FilePath=""C:\A.cs"">{markup1}</Document>
        <ProjectReference>CSProj2</ProjectReference>
        <ProjectReference>CSProj3</ProjectReference>
    </Project>
    <Project Language=""C#"" CommonReferences=""true"" AssemblyName=""CSProj2"" FilePath=""C:\CSProj2.csproj"">
        <Document FilePath=""C:\B.cs""></Document>
    </Project>
<Project Language=""C#"" CommonReferences=""true"" AssemblyName=""CSProj3"" FilePath=""C:\CSProj3.csproj"">
        <Document FilePath=""C:\C.cs""></Document>
    </Project>
</Workspace>";

            await using var testLspServer = await CreateTestWorkspaceFromXmlAsync(workspaceXml, mutatingLspWorkspace, BackgroundAnalysisScope.FullSolution, useVSDiagnostics).ConfigureAwait(false);
            var csproj2Document = testLspServer.GetCurrentSolution().Projects.Where(p => p.Name == "CSProj2").Single().Documents.First();

            // Verify we a diagnostic in A.cs since B does not exist
            // and a diagnostic in B.cs since it is missing the class name.
            var results = await RunGetWorkspacePullDiagnosticsAsync(testLspServer, useVSDiagnostics);
            AssertEx.NotNull(results);
            Assert.Equal(6, results.Length);
            Assert.Equal("CS0246", results[0].Diagnostics.Single().Code);

            // Reload the project via the workspace.
            var projectInfo = testLspServer.TestWorkspace.Projects.Where(p => p.AssemblyName == "CSProj2").Single().ToProjectInfo();
            testLspServer.TestWorkspace.OnProjectReloaded(projectInfo);
            var operations = testLspServer.TestWorkspace.ExportProvider.GetExportedValue<AsynchronousOperationListenerProvider>();
            await operations.GetWaiter(FeatureAttribute.Workspace).ExpeditedWaitAsync();

            // Get updated workspace diagnostics for the change.
            var previousResults = CreateDiagnosticParamsFromPreviousReports(results);
            var previousResultIds = previousResults.Select(param => param.resultId).ToImmutableArray();
            results = await RunGetWorkspacePullDiagnosticsAsync(testLspServer, useVSDiagnostics, previousResults: previousResults);

            // Verify that since no actual changes have been made we report unchanged diagnostics.
            AssertEx.NotNull(results);
            Assert.Equal(6, results.Length);

            // Diagnostics should be unchanged as a referenced project was unloaded and reloaded.  Order should not matter.
            Assert.Null(results[0].Diagnostics);
            Assert.All(results, result => Assert.Null(result.Diagnostics));
            Assert.All(results, result => Assert.True(previousResultIds.Contains(result.ResultId)));
        }

        [Theory, CombinatorialData]
        public async Task TestWorkspaceDiagnosticsDoesNotThrowIfProjectWithoutFilePathExists(bool useVSDiagnostics, bool mutatingLspWorkspace)
        {
            var csharpMarkup =
@"class A {";
            var workspaceXml =
@$"<Workspace>
    <Project Language=""C#"" CommonReferences=""true"" AssemblyName=""CSProj1"" FilePath=""C:\CSProj1.csproj"">
        <Document FilePath=""C:\C.cs"">{csharpMarkup}</Document>
    </Project>
    <Project Language=""C#"" CommonReferences=""true"" AssemblyName=""CSProj2"" FilePath="""">
        <Document FilePath=""C:\C2.cs""></Document>
    </Project>
</Workspace>";

            await using var testLspServer = await CreateTestWorkspaceFromXmlAsync(workspaceXml, mutatingLspWorkspace, BackgroundAnalysisScope.FullSolution, useVSDiagnostics).ConfigureAwait(false);

            var results = await RunGetWorkspacePullDiagnosticsAsync(testLspServer, useVSDiagnostics);

            Assert.Equal(3, results.Length);
            Assert.Equal(@"C:/C.cs", results[0].TextDocument.Uri.AbsolutePath);
            Assert.Equal(@"C:/CSProj1.csproj", results[1].TextDocument.Uri.AbsolutePath);
            Assert.Equal(@"C:/C2.cs", results[2].TextDocument.Uri.AbsolutePath);
        }

        [Theory, CombinatorialData]
        public async Task TestWorkspaceDiagnosticsWaitsForLspTextChanges(bool useVSDiagnostics, bool mutatingLspWorkspace)
        {
            var markup1 =
@"class A {";
            var markup2 = "";
            await using var testLspServer = await CreateTestWorkspaceWithDiagnosticsAsync(
                new[] { markup1, markup2 }, mutatingLspWorkspace, BackgroundAnalysisScope.FullSolution, useVSDiagnostics);

            var resultTask = RunGetWorkspacePullDiagnosticsAsync(testLspServer, useVSDiagnostics, useProgress: true, triggerConnectionClose: false);

            // Assert that the connection isn't closed and task doesn't complete even after some delay.
            await Task.Delay(TimeSpan.FromSeconds(5));
            Assert.False(resultTask.IsCompleted);

            // Make an LSP document change that will trigger connection close.
            var uri = testLspServer.GetCurrentSolution().Projects.First().Documents.First().GetURI();
            await testLspServer.OpenDocumentAsync(uri);

            // Assert the task completes after a change occurs
            var results = await resultTask;
            Assert.NotEmpty(results);
        }

        [Theory, CombinatorialData]
        public async Task TestWorkspaceDiagnosticsWaitsForLspSolutionChanges(bool useVSDiagnostics, bool mutatingLspWorkspace)
        {
            var markup1 =
@"class A {";
            var markup2 = "";
            await using var testLspServer = await CreateTestWorkspaceWithDiagnosticsAsync(
                new[] { markup1, markup2 }, mutatingLspWorkspace, BackgroundAnalysisScope.FullSolution, useVSDiagnostics);

            var resultTask = RunGetWorkspacePullDiagnosticsAsync(testLspServer, useVSDiagnostics, useProgress: true, triggerConnectionClose: false);

            // Assert that the connection isn't closed and task doesn't complete even after some delay.
            await Task.Delay(TimeSpan.FromSeconds(5));
            Assert.False(resultTask.IsCompleted);

            // Make workspace change that will trigger connection close.
            var projectInfo = testLspServer.TestWorkspace.Projects.Single().ToProjectInfo();
            testLspServer.TestWorkspace.OnProjectReloaded(projectInfo);

            // Assert the task completes after a change occurs
            var results = await resultTask;
            Assert.NotEmpty(results);
        }

        #endregion
    }
}<|MERGE_RESOLUTION|>--- conflicted
+++ resolved
@@ -235,28 +235,6 @@
         }
 
         [Theory, CombinatorialData]
-<<<<<<< HEAD
-        public async Task TestNoDocumentDiagnosticsForOpenFilesIfDefaultAndFeatureFlagOff(bool useVSDiagnostics, bool mutatingLspWorkspace)
-        {
-            var markup =
-@"class A {";
-            await using var testLspServer = await CreateTestLspServerAsync(markup, mutatingLspWorkspace,
-                GetInitializationOptions(BackgroundAnalysisScope.OpenFiles, CompilerDiagnosticsScope.OpenFiles, useVSDiagnostics));
-
-            // Calling GetTextBuffer will effectively open the file.
-            testLspServer.TestWorkspace.Documents.Single().GetTextBuffer();
-            var document = testLspServer.GetCurrentSolution().Projects.Single().Documents.Single();
-            await OpenDocumentAsync(testLspServer, document);
-
-            // Ensure we get no diagnostics when feature flag is off.
-            testLspServer.TestWorkspace.GlobalOptions.SetGlobalOption(DiagnosticOptionsStorage.PullDiagnosticsFeatureFlag, false);
-
-            await Assert.ThrowsAsync<StreamJsonRpc.RemoteInvocationException>(async () => await RunGetDocumentPullDiagnosticsAsync(testLspServer, document.GetURI(), useVSDiagnostics));
-        }
-
-        [Theory, CombinatorialData]
-=======
->>>>>>> 8c55b1fc
         public async Task TestDocumentDiagnosticsForOpenFilesIfDefaultAndFeatureFlagOn(bool useVSDiagnostics, bool mutatingLspWorkspace)
         {
             var markup =
