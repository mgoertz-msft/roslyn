--- conflicted
+++ resolved
@@ -3,10 +3,7 @@
 // See the LICENSE file in the project root for more information.
 
 using System;
-<<<<<<< HEAD
-=======
 using System.Linq;
->>>>>>> 6e5a3432
 using System.Threading;
 using System.Threading.Tasks;
 using Microsoft.VisualStudio.Threading;
@@ -24,14 +21,10 @@
 internal class QueueItem<TRequest, TResponse, TRequestContext> : IQueueItem<TRequestContext>
 {
     private readonly TRequest _request;
-<<<<<<< HEAD
-=======
-    private readonly IMethodHandler _handler;
 
     private readonly ILspLogger _logger;
     private readonly AbstractRequestScope? _requestTelemetryScope;
 
->>>>>>> 6e5a3432
     /// <summary>
     /// A task completion source representing the result of this queue item's work.
     /// This is the task that the client is waiting on.
@@ -69,15 +62,12 @@
         LspServices = lspServices;
 
         MethodName = methodName;
-<<<<<<< HEAD
         Language = language;
         RequestUri = requestUri;
-=======
 
         var telemetryService = lspServices.GetRequiredServices<AbstractTelemetryService>().FirstOrDefault();
 
         _requestTelemetryScope = telemetryService?.CreateRequestScope(methodName);
->>>>>>> 6e5a3432
     }
 
     public static (IQueueItem<TRequestContext>, Task<TResponse>) Create(
@@ -106,8 +96,9 @@
     {
         cancellationToken.ThrowIfCancellationRequested();
 
-<<<<<<< HEAD
         _methodHandler = handler;
+
+        _requestTelemetryScope?.RecordExecutionStart();
 
         var requestContextFactory = (AbstractRequestContextFactory<TRequestContext>?)LspServices.TryGetService(typeof(AbstractRequestContextFactory<TRequestContext>));
         if (requestContextFactory is not null)
@@ -124,13 +115,6 @@
         }
 
         throw new InvalidOperationException($"No {nameof(AbstractRequestContextFactory<TRequestContext>)} or {nameof(IRequestContextFactory<TRequestContext>)} was registered with {nameof(ILspServices)}.");
-=======
-        _requestTelemetryScope?.RecordExecutionStart();
-
-        var requestContextFactory = LspServices.GetRequiredService<IRequestContextFactory<TRequestContext>>();
-        var context = await requestContextFactory.CreateRequestContextAsync(this, _request, cancellationToken).ConfigureAwait(false);
-        return context;
->>>>>>> 6e5a3432
     }
 #pragma warning restore CS0618 // Type or member is obsolete
 
