﻿' Licensed to the .NET Foundation under one or more agreements.
' The .NET Foundation licenses this file to you under the MIT license.
' See the LICENSE file in the project root for more information.

Imports System.Collections.Immutable
Imports System.Threading
Imports Microsoft.CodeAnalysis.Completion
Imports Microsoft.CodeAnalysis.Completion.Providers
Imports Microsoft.CodeAnalysis.VisualBasic.Extensions.ContextQuery
Imports Microsoft.CodeAnalysis.VisualBasic.Syntax

Namespace Microsoft.CodeAnalysis.VisualBasic.Completion.KeywordRecommenders.Types
    ''' <summary>
    ''' Recommends built-in types in various contexts.
    ''' </summary>
    Friend Class BuiltInTypesKeywordRecommender
        Inherits AbstractKeywordRecommender

        Protected Overrides Function RecommendKeywords(context As VisualBasicSyntaxContext, cancellationToken As CancellationToken) As ImmutableArray(Of RecommendedKeyword)
<<<<<<< HEAD
            If context.IsAsyncMemberDeclarationContext Then
=======
            If context.IsInTaskLikeTypeContext Then
>>>>>>> 76c89181
                Return ImmutableArray(Of RecommendedKeyword).Empty
            End If

            Dim targetToken = context.TargetToken

            ' Are we right after an As in an Enum declaration?
            Dim enumDeclaration = targetToken.GetAncestor(Of EnumStatementSyntax)()
            If enumDeclaration IsNot Nothing AndAlso
               enumDeclaration.UnderlyingType IsNot Nothing AndAlso
               targetToken = enumDeclaration.UnderlyingType.AsKeyword Then

                Dim keywordList = GetIntrinsicTypeKeywords(context)

                Return keywordList.WhereAsArray(
                    Function(k) k.Keyword.EndsWith("Byte", StringComparison.Ordinal) OrElse
                                k.Keyword.EndsWith("Short", StringComparison.Ordinal) OrElse
                                k.Keyword.EndsWith("Integer", StringComparison.Ordinal) OrElse
                                k.Keyword.EndsWith("Long", StringComparison.Ordinal))
            End If

            ' Are we inside a type constraint? Because these are never allowed there
            If targetToken.GetAncestor(Of TypeParameterSingleConstraintClauseSyntax)() IsNot Nothing OrElse
               targetToken.GetAncestor(Of TypeParameterMultipleConstraintClauseSyntax)() IsNot Nothing Then
                Return ImmutableArray(Of RecommendedKeyword).Empty
            End If

            ' Are we inside an attribute block? They're at least not allowed as the attribute itself
            If targetToken.Parent.IsKind(SyntaxKind.AttributeList) Then
                Return ImmutableArray(Of RecommendedKeyword).Empty
            End If

            ' Are we in an Imports statement? Type keywords aren't allowed there, just fully qualified type names
            If targetToken.GetAncestor(Of ImportsStatementSyntax)() IsNot Nothing Then
                Return ImmutableArray(Of RecommendedKeyword).Empty
            End If

            ' Are we after Inherits or Implements? Type keywords aren't allowed here.
            If targetToken.IsChildToken(Of InheritsStatementSyntax)(Function(n) n.InheritsKeyword) OrElse
               targetToken.IsChildToken(Of ImplementsStatementSyntax)(Function(n) n.ImplementsKeyword) Then
                Return ImmutableArray(Of RecommendedKeyword).Empty
            End If

            If context.IsTypeContext Then
                Return GetIntrinsicTypeKeywords(context)
            End If

            Return ImmutableArray(Of RecommendedKeyword).Empty
        End Function

        Private Shared ReadOnly s_intrinsicKeywordNames As String() = {
            "Boolean",
            "Byte",
            "Char",
            "Date",
            "Decimal",
            "Double",
            "Integer",
            "Long",
            "Object",
            "SByte",
            "Short",
            "Single",
            "String",
            "UInteger",
            "ULong",
            "UShort"}

        Private Shared ReadOnly s_intrinsicSpecialTypes As SByte() = {
            SpecialType.System_Boolean,
            SpecialType.System_Byte,
            SpecialType.System_Char,
            SpecialType.System_DateTime,
            SpecialType.System_Decimal,
            SpecialType.System_Double,
            SpecialType.System_Int32,
            SpecialType.System_Int64,
            SpecialType.System_Object,
            SpecialType.System_SByte,
            SpecialType.System_Int16,
            SpecialType.System_Single,
            SpecialType.System_String,
            SpecialType.System_UInt32,
            SpecialType.System_UInt64,
            SpecialType.System_UInt16}

        Private Shared Function GetIntrinsicTypeKeywords(context As VisualBasicSyntaxContext) As ImmutableArray(Of RecommendedKeyword)
            Debug.Assert(s_intrinsicKeywordNames.Length = s_intrinsicSpecialTypes.Length)

            Dim inferredSpecialTypes = context.InferredTypes.Select(Function(t) t.SpecialType).ToSet()

            Dim recommendedKeywords(s_intrinsicKeywordNames.Length - 1) As RecommendedKeyword
            For i = 0 To s_intrinsicKeywordNames.Length - 1
                Dim keyword As String = s_intrinsicKeywordNames(i)
                Dim specialType As SpecialType = DirectCast(s_intrinsicSpecialTypes(i), SpecialType)

                Dim priority = If(inferredSpecialTypes.Contains(specialType), SymbolMatchPriority.Keyword, MatchPriority.Default)

                recommendedKeywords(i) = New RecommendedKeyword(s_intrinsicKeywordNames(i), Glyph.Keyword,
                                                                Function(cancellationToken)
                                                                    Dim tooltip = GetDocumentationCommentText(context, specialType, cancellationToken)
                                                                    Return RecommendedKeyword.CreateDisplayParts(keyword, tooltip)
                                                                End Function, isIntrinsic:=True, matchPriority:=priority)
            Next

            Return recommendedKeywords.ToImmutableArray()
        End Function

        Private Shared Function GetDocumentationCommentText(context As VisualBasicSyntaxContext, type As SpecialType, cancellationToken As CancellationToken) As String
            Dim symbol = context.SemanticModel.Compilation.GetSpecialType(type)
            Return symbol.GetDocumentationComment(context.SemanticModel.Compilation, Globalization.CultureInfo.CurrentUICulture, expandIncludes:=True, expandInheritdoc:=True, cancellationToken:=cancellationToken).SummaryText
        End Function
    End Class
End Namespace<|MERGE_RESOLUTION|>--- conflicted
+++ resolved
@@ -17,11 +17,7 @@
         Inherits AbstractKeywordRecommender
 
         Protected Overrides Function RecommendKeywords(context As VisualBasicSyntaxContext, cancellationToken As CancellationToken) As ImmutableArray(Of RecommendedKeyword)
-<<<<<<< HEAD
-            If context.IsAsyncMemberDeclarationContext Then
-=======
             If context.IsInTaskLikeTypeContext Then
->>>>>>> 76c89181
                 Return ImmutableArray(Of RecommendedKeyword).Empty
             End If
 
