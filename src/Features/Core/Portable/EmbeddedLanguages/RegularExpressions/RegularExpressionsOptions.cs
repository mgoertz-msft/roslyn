--- conflicted
+++ resolved
@@ -13,16 +13,6 @@
 {
     internal class RegularExpressionsOptions
     {
-<<<<<<< HEAD
-        public static PerLanguageOption2<bool> ColorizeRegexPatterns =
-            new(
-                nameof(RegularExpressionsOptions),
-                nameof(ColorizeRegexPatterns),
-                defaultValue: true,
-                storageLocation: new RoamingProfileStorageLocation("TextEditor.%LANGUAGE%.Specific.ColorizeRegexPatterns"));
-
-=======
->>>>>>> 67d940c4
         public static PerLanguageOption2<bool> ReportInvalidRegexPatterns =
             new(
                 nameof(RegularExpressionsOptions),
@@ -36,16 +26,6 @@
                 nameof(HighlightRelatedRegexComponentsUnderCursor),
                 defaultValue: true,
                 storageLocation: new RoamingProfileStorageLocation("TextEditor.%LANGUAGE%.Specific.HighlightRelatedRegexComponentsUnderCursor"));
-<<<<<<< HEAD
-
-        public static PerLanguageOption2<bool> ProvideRegexCompletions =
-            new(
-                nameof(RegularExpressionsOptions),
-                nameof(ProvideRegexCompletions),
-                defaultValue: true,
-                storageLocation: new RoamingProfileStorageLocation("TextEditor.%LANGUAGE%.Specific.ProvideRegexCompletions"));
-=======
->>>>>>> 67d940c4
     }
 
     [ExportSolutionOptionProvider, Shared]
