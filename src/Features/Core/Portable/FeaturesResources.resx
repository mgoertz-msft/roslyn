--- conflicted
+++ resolved
@@ -1563,13 +1563,12 @@
   <data name="Implement_explicitly" xml:space="preserve">
     <value>Implement explicitly</value>
   </data>
-<<<<<<< HEAD
   <data name="cannot_be_null_or_empty" xml:space="preserve">
     <value>cannot be null or empty</value>
   </data>
   <data name="cannot_be_null_or_whitespace" xml:space="preserve">
     <value>cannot be null or whitespace</value>
-=======
+  </data>
   <data name="Struct_contains_assignment_to_this_outside_of_constructor_Make_readonly_fields_writable" xml:space="preserve">
     <value>Struct contains assignment to 'this' outside of constructor. Make readonly fields writable</value>
     <comment>{Locked="Struct"}{Locked="this"} these are C#/VB keywords and should not be localized.</comment>
@@ -1597,6 +1596,5 @@
   </data>
   <data name="Implement_remaining_members_explicitly" xml:space="preserve">
     <value>Implement remaining members explicitly</value>
->>>>>>> 79cad10b
   </data>
 </root>