--- conflicted
+++ resolved
@@ -27,15 +27,9 @@
         /// </summary>
         Task<bool> CanNavigateToPositionAsync(Workspace workspace, DocumentId documentId, int position, int virtualSpace, CancellationToken cancellationToken);
 
-<<<<<<< HEAD
-        Task<INavigableLocation?> GetLocationForSpanAsync(Workspace workspace, DocumentId documentId, TextSpan textSpan, NavigationOptions options, bool allowInvalidSpan, CancellationToken cancellationToken);
-        Task<INavigableLocation?> GetLocationForPositionAsync(Workspace workspace, DocumentId documentId, int position, int virtualSpace, NavigationOptions options, CancellationToken cancellationToken);
-        Task<INavigableLocation?> GetLocationForLineAndOffsetAsync(Workspace workspace, DocumentId documentId, int lineNumber, int offset, NavigationOptions options, CancellationToken cancellationToken);
-=======
         Task<INavigableLocation?> GetLocationForSpanAsync(Workspace workspace, DocumentId documentId, TextSpan textSpan, bool allowInvalidSpan, CancellationToken cancellationToken);
+        Task<INavigableLocation?> GetLocationForPositionAsync(Workspace workspace, DocumentId documentId, int position, int virtualSpace, CancellationToken cancellationToken);
         Task<INavigableLocation?> GetLocationForLineAndOffsetAsync(Workspace workspace, DocumentId documentId, int lineNumber, int offset, CancellationToken cancellationToken);
-        Task<INavigableLocation?> GetLocationForPositionAsync(Workspace workspace, DocumentId documentId, int position, int virtualSpace, CancellationToken cancellationToken);
->>>>>>> f67d2e53
     }
 
     internal static class IDocumentNavigationServiceExtensions
