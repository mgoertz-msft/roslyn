﻿// Copyright (c) Microsoft.  All Rights Reserved.  Licensed under the Apache License, Version 2.0.  See License.txt in the project root for license information.

using System;
using System.Collections.Immutable;
using System.Linq;
using System.Threading;
using Microsoft.CodeAnalysis.FindSymbols;
using Microsoft.CodeAnalysis.Navigation;
using Roslyn.Utilities;

namespace Microsoft.CodeAnalysis.FindUsages
{
    internal partial class DefinitionItem
    {
        /// <summary>
        /// Implementation of a <see cref="DefinitionItem"/> that sits on top of a 
        /// <see cref="DocumentSpan"/>.
        /// </summary>
        // internal for testing purposes.
        internal sealed class DefaultDefinitionItem : DefinitionItem
        {
            internal override bool IsExternal => false;

            public DefaultDefinitionItem(
                ImmutableArray<string> tags,
                ImmutableArray<TaggedText> displayParts,
                ImmutableArray<TaggedText> nameDisplayParts,
                ImmutableArray<TaggedText> originationParts,
                ImmutableArray<DocumentSpan> sourceSpans,
                ImmutableDictionary<string, string> properties,
                bool displayIfNoReferences)
                : base(tags, displayParts, nameDisplayParts, originationParts,
                       sourceSpans, properties, displayIfNoReferences)
            {
            }

<<<<<<< HEAD
            public override bool CanNavigateTo() => SourceSpans[0].CanNavigateTo();
            public override bool TryNavigateTo(bool isPreview) => SourceSpans[0].TryNavigateTo(isPreview);
=======
            public override bool CanNavigateTo(Workspace workspace)
            {
                if (this.Properties.ContainsKey(NonNavigable))
                {
                    return false;
                }

                if (this.Properties.TryGetValue(MetadataSymbolKey, out var symbolKey))
                {
                    return CanNavigateToMetadataSymbol(workspace, symbolKey);
                }

                return SourceSpans[0].CanNavigateTo();
            }

            public override bool TryNavigateTo(Workspace workspace)
            {
                if (this.Properties.ContainsKey(NonNavigable))
                {
                    return false;
                }

                if (this.Properties.TryGetValue(MetadataSymbolKey, out var symbolKey))
                {
                    return TryNavigateToMetadataSymbol(workspace, symbolKey);
                }

                return SourceSpans[0].TryNavigateTo();
            }

            private bool CanNavigateToMetadataSymbol(Workspace workspace, string symbolKey)
                => TryNavigateToMetadataSymbol(workspace, symbolKey, action: (symbol, project, service) => true);

            private bool TryNavigateToMetadataSymbol(Workspace workspace, string symbolKey)
            {
                return TryNavigateToMetadataSymbol(workspace, symbolKey,
                    action: (symbol, project, service) =>
                    {
                        return service.TryNavigateToSymbol(
                            symbol, project, project.Solution.Options.WithChangedOption(NavigationOptions.PreferProvisionalTab, true));
                    });
            }

            private bool TryNavigateToMetadataSymbol(
                Workspace workspace, string symbolKey, Func<ISymbol, Project, ISymbolNavigationService, bool> action)
            {
                var projectAndSymbol = TryResolveSymbolInCurrentSolution(workspace, symbolKey);

                var project = projectAndSymbol.project;
                var symbol = projectAndSymbol.symbol;
                if (symbol == null || project == null)
                {
                    return false;
                }

                if (symbol.Kind == SymbolKind.Namespace)
                {
                    return false;
                }

                var navigationService = workspace.Services.GetService<ISymbolNavigationService>();
                return action(symbol, project, navigationService);
            }

            private (Project project, ISymbol symbol) TryResolveSymbolInCurrentSolution(
                Workspace workspace, string symbolKey)
            {
                if (!this.Properties.TryGetValue(MetadataAssemblyIdentityDisplayName, out var identityDisplayName) ||
                    !AssemblyIdentity.TryParseDisplayName(identityDisplayName, out var identity))
                {
                    return (null, null);
                }

                var project = workspace.CurrentSolution
                    .ProjectsWithReferenceToAssembly(identity)
                    .FirstOrDefault();

                if (project == null)
                {
                    return (null, null);
                }

                var compilation = project.GetCompilationAsync(CancellationToken.None)
                                         .WaitAndGetResult(CancellationToken.None);

                var symbol = SymbolKey.Resolve(symbolKey, compilation).Symbol;
                return (project, symbol);
            }
>>>>>>> cbc9bf98
        }
    }
}<|MERGE_RESOLUTION|>--- conflicted
+++ resolved
@@ -34,10 +34,6 @@
             {
             }
 
-<<<<<<< HEAD
-            public override bool CanNavigateTo() => SourceSpans[0].CanNavigateTo();
-            public override bool TryNavigateTo(bool isPreview) => SourceSpans[0].TryNavigateTo(isPreview);
-=======
             public override bool CanNavigateTo(Workspace workspace)
             {
                 if (this.Properties.ContainsKey(NonNavigable))
@@ -53,7 +49,7 @@
                 return SourceSpans[0].CanNavigateTo();
             }
 
-            public override bool TryNavigateTo(Workspace workspace)
+            public override bool TryNavigateTo(Workspace workspace, bool isPreview)
             {
                 if (this.Properties.ContainsKey(NonNavigable))
                 {
@@ -65,7 +61,7 @@
                     return TryNavigateToMetadataSymbol(workspace, symbolKey);
                 }
 
-                return SourceSpans[0].TryNavigateTo();
+                return SourceSpans[0].TryNavigateTo(isPreview);
             }
 
             private bool CanNavigateToMetadataSymbol(Workspace workspace, string symbolKey)
@@ -126,7 +122,6 @@
                 var symbol = SymbolKey.Resolve(symbolKey, compilation).Symbol;
                 return (project, symbol);
             }
->>>>>>> cbc9bf98
         }
     }
 }