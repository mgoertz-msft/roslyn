﻿// Licensed to the .NET Foundation under one or more agreements.
// The .NET Foundation licenses this file to you under the MIT license.
// See the LICENSE file in the project root for more information.

using System;
using System.Composition;
using System.Diagnostics.CodeAnalysis;
using System.IO;
using System.Reflection.Metadata;
using System.Reflection.PortableExecutable;
using System.Threading;
using System.Threading.Tasks;
using Microsoft.CodeAnalysis.Shared.Utilities;
using Roslyn.Utilities;

namespace Microsoft.CodeAnalysis.PdbSourceDocument
{
    [Export(typeof(IPdbFileLocatorService)), Shared]
    internal sealed class PdbFileLocatorService : IPdbFileLocatorService
    {
        private const int SymbolLocatorTimeout = 2000;

        private readonly ISourceLinkService? _sourceLinkService;
        private readonly IPdbSourceDocumentLogger? _logger;

        [ImportingConstructor]
        [SuppressMessage("RoslynDiagnosticsReliability", "RS0033:Importing constructor should be [Obsolete]", Justification = "Used in test code")]
        public PdbFileLocatorService(
            [Import(AllowDefault = true)] ISourceLinkService? sourceLinkService,
            [Import(AllowDefault = true)] IPdbSourceDocumentLogger? logger)
        {
            _sourceLinkService = sourceLinkService;
            _logger = logger;
        }

        public async Task<DocumentDebugInfoReader?> GetDocumentDebugInfoReaderAsync(string dllPath, TelemetryMessage telemetry, CancellationToken cancellationToken)
        {
            var dllStream = IOUtilities.PerformIO(() => File.OpenRead(dllPath));
            if (dllStream is null)
                return null;

            Stream? pdbStream = null;
            DocumentDebugInfoReader? result = null;
            var peReader = new PEReader(dllStream);
            try
            {
                // Try to load the pdb file from disk, or embedded
                if (peReader.TryOpenAssociatedPortablePdb(dllPath, pdbPath => File.OpenRead(pdbPath), out var pdbReaderProvider, out var pdbFilePath))
                {
                    Contract.ThrowIfNull(pdbReaderProvider);

                    if (pdbFilePath is null)
                    {
                        telemetry.SetPdbSource("embedded");
                        _logger?.Log(FeaturesResources.Found_embedded_PDB_file);
                    }
                    else
                    {
                        telemetry.SetPdbSource("ondisk");
                        _logger?.Log(FeaturesResources.Found_PDB_file_at_0, pdbFilePath);
                    }

                    result = new DocumentDebugInfoReader(peReader, pdbReaderProvider);
                }

                if (result is null)
                {
                    if (_sourceLinkService is null)
                    {
                        _logger?.Log(FeaturesResources.Could_not_find_PDB_on_disk_or_embedded);
                    }
                    else
                    {
                        var delay = Task.Delay(SymbolLocatorTimeout, cancellationToken);
                        // Call the debugger to find the PDB from a symbol server etc.
                        var pdbResultTask = _sourceLinkService.GetPdbFilePathAsync(dllPath, peReader, cancellationToken);

                        var winner = await Task.WhenAny(pdbResultTask, delay).ConfigureAwait(false);

<<<<<<< HEAD
                        // TODO: Support windows PDBs: https://github.com/dotnet/roslyn/issues/55834
                        // TODO: Log results from pdbResult.Log: https://github.com/dotnet/roslyn/issues/57352
                        if (pdbResult is not null)
=======
                        if (winner == pdbResultTask)
>>>>>>> 1c3e97d9
                        {
                            var pdbResult = await pdbResultTask.ConfigureAwait(false);
                            if (pdbResult is not null)
                            {
                                pdbStream = IOUtilities.PerformIO(() => File.OpenRead(pdbResult.PdbFilePath));
                                if (pdbStream is not null)
                                {
                                    var readerProvider = MetadataReaderProvider.FromPortablePdbStream(pdbStream);
                                    telemetry.SetPdbSource("symbolserver");
                                    result = new DocumentDebugInfoReader(peReader, readerProvider);
                                    _logger?.Log(FeaturesResources.Found_PDB_on_symbol_server);
                                }
                                else
                                {
                                    _logger?.Log(FeaturesResources.Found_PDB_on_symbol_server_but_could_not_read_file);
                                }
                            }
                            else
                            {
                                _logger?.Log(FeaturesResources.Could_not_find_PDB_on_disk_or_embedded_or_server);
                            }
                        }
                        else
                        {
                            telemetry.SetPdbSource("timeout");
                            _logger?.Log(FeaturesResources.Timeout_symbol_server);
                        }
                    }
                }
            }
            catch (BadImageFormatException ex)
            {
                // If the PDB is corrupt in some way we can just ignore it, and let the system fall through to another provider
                _logger?.Log(FeaturesResources.Error_reading_PDB_0, ex.Message);
                result = null;
            }
            finally
            {
                // If we're returning a result then it will own the disposal of the reader, but if not
                // then we need to do it ourselves.
                if (result is null)
                {
                    pdbStream?.Dispose();
                    peReader.Dispose();
                }
            }

            return result;
        }
    }
}<|MERGE_RESOLUTION|>--- conflicted
+++ resolved
@@ -77,13 +77,7 @@
 
                         var winner = await Task.WhenAny(pdbResultTask, delay).ConfigureAwait(false);
 
-<<<<<<< HEAD
-                        // TODO: Support windows PDBs: https://github.com/dotnet/roslyn/issues/55834
-                        // TODO: Log results from pdbResult.Log: https://github.com/dotnet/roslyn/issues/57352
-                        if (pdbResult is not null)
-=======
                         if (winner == pdbResultTask)
->>>>>>> 1c3e97d9
                         {
                             var pdbResult = await pdbResultTask.ConfigureAwait(false);
                             if (pdbResult is not null)
