--- conflicted
+++ resolved
@@ -189,11 +189,7 @@
             // Always prefer non-expanded item regardless of the pattern matching result.
             // This currently means unimported types will be treated as "2nd tier" results,
             // which forces users to be more explicit about selecting them.
-<<<<<<< HEAD
-            var expandedDiff = CompareExpandedItem(item1, item2);
-=======
             var expandedDiff = CompareExpandedItem(item1, match1, item2, match2);
->>>>>>> 2f21c63b
             if (expandedDiff != 0)
             {
                 return expandedDiff;
@@ -243,7 +239,6 @@
         // If they both seemed just as good, but they differ on preselection, then
         // item1 is better if it is preselected, otherwise it is worse.
         private int ComparePreselection(CompletionItem item1, CompletionItem item2)
-<<<<<<< HEAD
         {
             // If they both seemed just as good, but they differ on preselection, then
             // item1 is better if it is preselected, otherwise it is worse.
@@ -261,12 +256,7 @@
             return 0;
         }
 
-        private int CompareExpandedItem(CompletionItem item1, CompletionItem item2)
-=======
-            => (item1.Rules.MatchPriority != MatchPriority.Preselect).CompareTo(item2.Rules.MatchPriority != MatchPriority.Preselect);
-
         private static int CompareExpandedItem(CompletionItem item1, PatternMatch match1, CompletionItem item2, PatternMatch match2)
->>>>>>> 2f21c63b
         {
             var isItem1Expanded = item1.Flags.IsExpanded();
             var isItem2Expanded = item2.Flags.IsExpanded();
@@ -276,9 +266,6 @@
                 return 0;
             }
 
-<<<<<<< HEAD
-            // Non-expanded item is better than expanded item
-=======
             var isItem1ExactMatch = match1.Kind == PatternMatchKind.Exact;
             var isItem2ExactMatch = match2.Kind == PatternMatchKind.Exact;
 
@@ -327,7 +314,6 @@
             }
 
             // Non-expanded item is the only exact match, so we definitely prefer it.
->>>>>>> 2f21c63b
             return isItem1Expanded ? 1 : -1;
         }
     }
