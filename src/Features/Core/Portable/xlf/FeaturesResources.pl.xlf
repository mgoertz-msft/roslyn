--- conflicted
+++ resolved
@@ -472,20 +472,12 @@
       </trans-unit>
       <trans-unit id="Could_not_find_PDB_on_disk_or_embedded">
         <source>Could not find portable PDB on disk or embedded.</source>
-<<<<<<< HEAD
-        <target state="new">Could not find portable PDB on disk or embedded.</target>
-=======
         <target state="translated">Nie można odnaleźć przenośnego pliku PDB na dysku lub w trybie osadzonym.</target>
->>>>>>> a07da687
         <note />
       </trans-unit>
       <trans-unit id="Could_not_find_PDB_on_disk_or_embedded_or_server">
         <source>Could not find PDB on disk, or embedded, or on a symbol server.</source>
-<<<<<<< HEAD
-        <target state="new">Could not find PDB on disk, or embedded, or on a symbol server.</target>
-=======
         <target state="translated">Nie można odnaleźć pliku PDB na dysku, w trybie osadzonym lub na serwerze symboli.</target>
->>>>>>> a07da687
         <note />
       </trans-unit>
       <trans-unit id="Create_and_assign_field_0">
@@ -570,11 +562,7 @@
       </trans-unit>
       <trans-unit id="Error_reading_PDB_0">
         <source>Error reading PDB: '{0}'</source>
-<<<<<<< HEAD
-        <target state="new">Error reading PDB: '{0}'</target>
-=======
         <target state="translated">Błąd podczas odczytywania pliku PDB: „{0}”</target>
->>>>>>> a07da687
         <note />
       </trans-unit>
       <trans-unit id="Example">
@@ -644,38 +632,22 @@
       </trans-unit>
       <trans-unit id="Found_PDB_file_at_0">
         <source>Found PDB file at '{0}'</source>
-<<<<<<< HEAD
-        <target state="new">Found PDB file at '{0}'</target>
-=======
         <target state="translated">Znaleziono plik PDB w lokalizacji „{0}”</target>
->>>>>>> a07da687
         <note />
       </trans-unit>
       <trans-unit id="Found_PDB_on_symbol_server">
         <source>Found PDB on symbol server.</source>
-<<<<<<< HEAD
-        <target state="new">Found PDB on symbol server.</target>
-=======
         <target state="translated">Znaleziono plik PDB na serwerze symboli.</target>
->>>>>>> a07da687
         <note />
       </trans-unit>
       <trans-unit id="Found_PDB_on_symbol_server_but_could_not_read_file">
         <source>Found PDB on symbol server but could not read file.</source>
-<<<<<<< HEAD
-        <target state="new">Found PDB on symbol server but could not read file.</target>
-=======
         <target state="translated">Znaleziono plik PDB na serwerze symboli, ale nie można było odczytać pliku.</target>
->>>>>>> a07da687
         <note />
       </trans-unit>
       <trans-unit id="Found_embedded_PDB_file">
         <source>Found embedded PDB file.</source>
-<<<<<<< HEAD
-        <target state="new">Found embedded PDB file.</target>
-=======
         <target state="translated">Znaleziono osadzony plik PDB.</target>
->>>>>>> a07da687
         <note />
       </trans-unit>
       <trans-unit id="Generate_abstract_method_0">
@@ -1100,11 +1072,7 @@
       </trans-unit>
       <trans-unit id="Navigating_to_symbol_0_from_1">
         <source>Navigating to symbol '{0}' from '{1}'.</source>
-<<<<<<< HEAD
-        <target state="new">Navigating to symbol '{0}' from '{1}'.</target>
-=======
         <target state="translated">Trwa przechodzenie do symbolu „{0}” z „{1}”.</target>
->>>>>>> a07da687
         <note />
       </trans-unit>
       <trans-unit id="Nested_quantifier_0">
@@ -1119,11 +1087,7 @@
       </trans-unit>
       <trans-unit id="No_source_document_info_found_in_PDB">
         <source>No source document info found in PDB.</source>
-<<<<<<< HEAD
-        <target state="new">No source document info found in PDB.</target>
-=======
         <target state="translated">Nie znaleziono informacji o dokumencie źródłowym w pliku PDB.</target>
->>>>>>> a07da687
         <note />
       </trans-unit>
       <trans-unit id="No_valid_location_to_insert_method_call">
@@ -1311,19 +1275,11 @@
 'name1' is the current group (optional), 'name2' is a previously defined group, and 'subexpression' is any valid regular expression pattern. The balancing group definition deletes the definition of name2 and stores the interval between name2 and name1 in name1. If no name2 group is defined, the match backtracks. Because deleting the last definition of name2 reveals the previous definition of name2, this construct lets you use the stack of captures for group name2 as a counter for keeping track of nested constructs such as parentheses or opening and closing brackets.
 
 The balancing group definition uses 'name2' as a stack. The beginning character of each nested construct is placed in the group and in its Group.Captures collection. When the closing character is matched, its corresponding opening character is removed from the group, and the Captures collection is decreased by one. After the opening and closing characters of all nested constructs have been matched, 'name1' is empty.</source>
-<<<<<<< HEAD
-        <target state="new">A balancing group definition deletes the definition of a previously defined group and stores, in the current group, the interval between the previously defined group and the current group.
-
-'name1' is the current group (optional), 'name2' is a previously defined group, and 'subexpression' is any valid regular expression pattern. The balancing group definition deletes the definition of name2 and stores the interval between name2 and name1 in name1. If no name2 group is defined, the match backtracks. Because deleting the last definition of name2 reveals the previous definition of name2, this construct lets you use the stack of captures for group name2 as a counter for keeping track of nested constructs such as parentheses or opening and closing brackets.
-
-The balancing group definition uses 'name2' as a stack. The beginning character of each nested construct is placed in the group and in its Group.Captures collection. When the closing character is matched, its corresponding opening character is removed from the group, and the Captures collection is decreased by one. After the opening and closing characters of all nested constructs have been matched, 'name1' is empty.</target>
-=======
         <target state="translated">Definicja grupy dopasowywania usuwa definicję uprzednio sprecyzowanej grupy i zapisuje w aktualnej grupie interwał między poprzednio zdefiniowaną grupą a aktualną grupą.
 
 Element „name1” to aktualna grupa (opcjonalna), element „name2” to wcześniej zdefiniowana grupa, a element „subexpression” to dowolny prawidłowy wzorzec wyrażenia regularnego. Definicja grupy dopasowywania usuwa definicję elementu name2 i zapisuje interwał między elementami name2 i name1 w elemencie name1. Jeśli nie zdefiniowano grupy name2, następują śledzenia wsteczne dopasowania. Ponieważ usunięcie ostatniej definicji elementu name2 ujawnia jego poprzednią definicję, ta konstrukcja umożliwia użycie stosu przechwyceń dla grupy name2 jako licznika służącego do śledzenia zagnieżdżonych konstrukcji, takich jak nawiasy lub otwierające i zamykające nawiasy klamrowe.
 
 Definicja grupy dopasowywania używa elementu „name2” jako stosu. Początkowy znak każdej zagnieżdżonej konstrukcji jest umieszczany w grupie i w jej kolekcji Group.Captures. Po dopasowaniu znaku zamykającego odpowiadający mu znak otwierający jest usuwany z grupy, a kolekcja Captures jest zmniejszana o jeden. Po dopasowaniu otwierających i zamykających znaków wszystkich zagnieżdżonych konstrukcji element „name1” będzie pusty.</target>
->>>>>>> a07da687
         <note />
       </trans-unit>
       <trans-unit id="Regex_balancing_group_short">
@@ -2406,20 +2362,12 @@
       </trans-unit>
       <trans-unit id="Source_code_language_information_was_not_found_in_PDB">
         <source>Source code language information was not found in PDB.</source>
-<<<<<<< HEAD
-        <target state="new">Source code language information was not found in PDB.</target>
-=======
         <target state="translated">Nie znaleziono informacji o języku kodu źródłowego w pliku PDB.</target>
->>>>>>> a07da687
         <note />
       </trans-unit>
       <trans-unit id="Source_is_a_reference_assembly">
         <source>Source is a reference assembly, not enough information to find PDB.</source>
-<<<<<<< HEAD
-        <target state="new">Source is a reference assembly, not enough information to find PDB.</target>
-=======
         <target state="translated">Źródło jest zestawem odwołania, brak wystarczających informacji do znalezienia pliku PDB.</target>
->>>>>>> a07da687
         <note />
       </trans-unit>
       <trans-unit id="Split_into_consecutive_0_statements">
@@ -2449,11 +2397,7 @@
       </trans-unit>
       <trans-unit id="Symbol_found_in_assembly_path_0">
         <source>Symbol found in assembly path '{0}'</source>
-<<<<<<< HEAD
-        <target state="new">Symbol found in assembly path '{0}'</target>
-=======
         <target state="translated">Znaleziono symbol w ścieżce zestawu „{0}”</target>
->>>>>>> a07da687
         <note />
       </trans-unit>
       <trans-unit id="TODO_colon_free_unmanaged_resources_unmanaged_objects_and_override_finalizer">
@@ -2483,20 +2427,12 @@
       </trans-unit>
       <trans-unit id="Timeout_SourceLink">
         <source>Timed out trying to download source code from SourceLink. Subsequent requests may succeed.</source>
-<<<<<<< HEAD
-        <target state="new">Timed out trying to download source code from SourceLink. Subsequent requests may succeed.</target>
-=======
         <target state="translated">Przekroczono limit czasu podczas próby pobrania kodu źródłowego z elementu SourceLink. Kolejne żądania mogą zakończyć się pomyślnie.</target>
->>>>>>> a07da687
         <note />
       </trans-unit>
       <trans-unit id="Timeout_symbol_server">
         <source>Timed out trying to download PDB from symbol server. Subsequent requests may succeed.</source>
-<<<<<<< HEAD
-        <target state="new">Timed out trying to download PDB from symbol server. Subsequent requests may succeed.</target>
-=======
         <target state="translated">Przekroczono limit czasu podczas próby pobrania pliku PDB z serwera symboli. Kolejne żądania mogą zakończyć się pomyślnie.</target>
->>>>>>> a07da687
         <note />
       </trans-unit>
       <trans-unit id="Too_many_bars_in_conditional_grouping">
@@ -2801,74 +2737,42 @@
       </trans-unit>
       <trans-unit id="_0_found_in_embedded_PDB">
         <source>'{0}' found in embedded PDB.</source>
-<<<<<<< HEAD
-        <target state="new">'{0}' found in embedded PDB.</target>
-=======
         <target state="translated">Znaleziono „{0}” w osadzonym pliku PDB.</target>
->>>>>>> a07da687
         <note />
       </trans-unit>
       <trans-unit id="_0_found_in_embedded_PDB_but_checksum_failed">
         <source>'{0}' found in embedded PDB but checksum was wrong, or couldn't read temp file.</source>
-<<<<<<< HEAD
-        <target state="new">'{0}' found in embedded PDB but checksum was wrong, or couldn't read temp file.</target>
-=======
         <target state="translated">Znaleziono „{0}” w osadzonym pliku PDB, ale suma kontrolna była nieprawidłowa lub nie można było odczytać pliku tymczasowego.</target>
->>>>>>> a07da687
         <note />
       </trans-unit>
       <trans-unit id="_0_found_in_embedded_PDB_but_could_not_write_file_1">
         <source>'{0}' found in embedded PDB but could not write to temp file: '{1}'</source>
-<<<<<<< HEAD
-        <target state="new">'{0}' found in embedded PDB but could not write to temp file: '{1}'</target>
-=======
         <target state="translated">Znaleziono „{0}” w osadzonym pliku PDB, ale nie można było zapisać do pliku tymczasowego: „{1}”</target>
->>>>>>> a07da687
         <note />
       </trans-unit>
       <trans-unit id="_0_found_in_embedded_PDB_cached_source_file">
         <source>'{0}' found in embedded PDB and found cached source file.</source>
-<<<<<<< HEAD
-        <target state="new">'{0}' found in embedded PDB and found cached source file.</target>
-=======
         <target state="translated">Znaleziono „{0}” w osadzonym pliku PDB i znaleziono buforowany plik źródłowy.</target>
->>>>>>> a07da687
         <note />
       </trans-unit>
       <trans-unit id="_0_found_in_original_location">
         <source>'{0}' found in original location.</source>
-<<<<<<< HEAD
-        <target state="new">'{0}' found in original location.</target>
-=======
         <target state="translated">Znaleziono „{0}” w oryginalnej lokalizacji.</target>
->>>>>>> a07da687
         <note />
       </trans-unit>
       <trans-unit id="_0_found_in_original_location_but_checksum_failed">
         <source>'{0}' found in original location but checksum was wrong, or couldn't read temp file.</source>
-<<<<<<< HEAD
-        <target state="new">'{0}' found in original location but checksum was wrong, or couldn't read temp file.</target>
-=======
         <target state="translated">Znaleziono „{0}” w oryginalnej lokalizacji, ale suma kontrolna była nieprawidłowa lub nie można było odczytać pliku tymczasowego.</target>
->>>>>>> a07da687
         <note />
       </trans-unit>
       <trans-unit id="_0_found_via_SourceLink">
         <source>'{0}' found via SourceLink.</source>
-<<<<<<< HEAD
-        <target state="new">'{0}' found via SourceLink.</target>
-=======
         <target state="translated">Znaleziono „{0}” za pośrednictwem elementu SourceLink.</target>
->>>>>>> a07da687
         <note />
       </trans-unit>
       <trans-unit id="_0_found_via_SourceLink_but_couldnt_read_file">
         <source>'{0}' found via SourceLink but couldn't read temp file.</source>
-<<<<<<< HEAD
-        <target state="new">'{0}' found via SourceLink but couldn't read temp file.</target>
-=======
         <target state="translated">Znaleziono „{0}” za pośrednictwem elementu SourceLink, ale nie można było odczytać pliku tymczasowego.</target>
->>>>>>> a07da687
         <note />
       </trans-unit>
       <trans-unit id="_0_is_not_null_here">
@@ -3201,20 +3105,12 @@
       </trans-unit>
       <trans-unit id="embedded">
         <source>embedded</source>
-<<<<<<< HEAD
-        <target state="new">embedded</target>
-=======
         <target state="translated">osadzone</target>
->>>>>>> a07da687
         <note>Embedded is a technical term for "Embedded source", where souce files are embedded into the PDB</note>
       </trans-unit>
       <trans-unit id="external">
         <source>external</source>
-<<<<<<< HEAD
-        <target state="new">external</target>
-=======
         <target state="translated">zewnętrzny</target>
->>>>>>> a07da687
         <note>External means "external source", meaning source files that are not part of the current solution</note>
       </trans-unit>
       <trans-unit id="from_metadata">
