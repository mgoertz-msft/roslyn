﻿// Copyright (c) Microsoft.  All Rights Reserved.  Licensed under the Apache License, Version 2.0.  See License.txt in the project root for license information.

using System;
using System.Collections.Generic;
using System.Collections.Immutable;
using System.Diagnostics;
using System.Diagnostics.CodeAnalysis;
using System.Linq;
using System.Runtime.InteropServices;
using System.Threading;
using System.Threading.Tasks;
using Microsoft.CodeAnalysis.Differencing;
using Microsoft.CodeAnalysis.Emit;
using Microsoft.CodeAnalysis.ErrorReporting;
using Microsoft.CodeAnalysis.PooledObjects;
using Microsoft.CodeAnalysis.Shared.Extensions;
using Microsoft.CodeAnalysis.Shared.Utilities;
using Microsoft.CodeAnalysis.Text;
using Roslyn.Utilities;

#nullable enable

namespace Microsoft.CodeAnalysis.EditAndContinue
{
    internal abstract class AbstractEditAndContinueAnalyzer : IEditAndContinueAnalyzer
    {
        internal abstract bool ExperimentalFeaturesEnabled(SyntaxTree tree);

        /// <summary>
        /// Finds a member declaration node containing given active statement node.
        /// </summary>
        /// <remarks>
        /// The implementation has to decide what kinds of nodes in top-level match relationship represent a declaration.
        /// Every member declaration must be represented by exactly one node, but not all nodes have to represent a declaration.
        /// </remarks>
        internal abstract SyntaxNode? FindMemberDeclaration(SyntaxNode? root, SyntaxNode node);

        internal SyntaxNode? FindMemberDeclaration(SyntaxNode root, int activeStatementStart)
        {
            var node = TryGetNode(root, activeStatementStart);
            return (node != null) ? FindMemberDeclaration(root, node) : null;
        }

        /// <summary>
        /// If the specified node represents a member declaration returns a node that represents its body,
        /// i.e. a node used as the root of statement-level match.
        /// </summary>
        /// <param name="node">A node representing a declaration or a top-level edit node.</param>
        /// <param name="isMember">
        /// True if <paramref name="isMember"/> represents a member declaration,
        /// false if it represents an edit node.</param>
        /// <returns>
        /// Returns null for nodes that don't represent declarations.
        /// </returns>
        /// <remarks>
        /// The implementation has to decide what kinds of nodes in top-level match relationship represent a declaration.
        /// Every member declaration must be represented by exactly one node, but not all nodes have to represent a declaration.
        /// 
        /// If a member doesn't have a body (null is returned) it can't have associated active statements.
        /// 
        /// Body does not need to cover all active statements that may be associated with the member. 
        /// E.g. Body of a C# constructor is the method body block. Active statements may be placed on the base constructor call.
        ///      Body if a VB field declaration with shared AsNew initializer is the New expression. Active statements might be placed on the field variables.
        /// <see cref="FindStatementAndPartner"/> has to account for such cases.
        /// </remarks>
        internal abstract SyntaxNode? TryGetDeclarationBody(SyntaxNode node, bool isMember);

        /// <summary>
        /// Interprets an edit as a declaration body edit.
        /// </summary>
        /// <param name="edit">A top-level edit.</param>
        /// <param name="editMap">All top-level edits by syntax node.</param>
        /// <param name="oldBody">The old body participating in the edit.</param>
        /// <param name="newBody">The new body participating in the edit.</param>
        /// <returns>
        /// True if the specified edit is a declaration body edit, false otherwise.
        /// </returns>
        protected virtual bool TryGetDeclarationBodyEdit(
            Edit<SyntaxNode> edit,
            Dictionary<SyntaxNode, EditKind> editMap,
            out SyntaxNode? oldBody,
            out SyntaxNode? newBody)
        {
            oldBody = (edit.OldNode != null) ? TryGetDeclarationBody(edit.OldNode, isMember: false) : null;
            newBody = (edit.NewNode != null) ? TryGetDeclarationBody(edit.NewNode, isMember: false) : null;
            return true;
        }

        /// <summary>
        /// If the specified node represents a member declaration returns all tokens of the member declaration
        /// that might be covered by an active statement.
        /// </summary>
        /// <returns>
        /// Tokens covering all possible breakpoint spans associated with the member, 
        /// or null if the specified node doesn't represent a member declaration or 
        /// doesn't have a body that can contain active statements.
        /// </returns>
        /// <remarks>
        /// The implementation has to decide what kinds of nodes in top-level match relationship represent a declaration.
        /// Every member declaration must be represented by exactly one node, but not all nodes have to represent a declaration.
        /// </remarks>
        internal abstract IEnumerable<SyntaxToken>? TryGetActiveTokens(SyntaxNode node);

        /// <summary>
        /// Returns an ancestor that encompasses all active and statement level 
        /// nodes that belong to the member represented by <paramref name="bodyOrMatchRoot"/>.
        /// </summary>
        protected SyntaxNode? GetEncompassingAncestor(SyntaxNode? bodyOrMatchRoot)
        {
            if (bodyOrMatchRoot == null)
            {
                return null;
            }

            var root = GetEncompassingAncestorImpl(bodyOrMatchRoot);
            Debug.Assert(root.Span.Contains(bodyOrMatchRoot.Span));
            return root;
        }

        protected abstract SyntaxNode GetEncompassingAncestorImpl(SyntaxNode bodyOrMatchRoot);

        /// <summary>
        /// Finds a statement at given span and a declaration body.
        /// Also returns the corresponding partner statement in <paramref name="partnerDeclarationBody"/>, if specified.
        /// </summary>
        /// <remarks>
        /// The declaration body node may not contain the <paramref name="span"/>. 
        /// This happens when an active statement associated with the member is outside of its body (e.g. C# constructor).
        /// If the position doesn't correspond to any statement uses the start of the <paramref name="declarationBody"/>.
        /// </remarks>
        protected abstract SyntaxNode FindStatementAndPartner(SyntaxNode declarationBody, TextSpan span, SyntaxNode? partnerDeclarationBody, out SyntaxNode? partner, out int statementPart);

        private SyntaxNode FindStatement(SyntaxNode declarationBody, TextSpan span, out int statementPart)
            => FindStatementAndPartner(declarationBody, span, null, out _, out statementPart);

        /// <summary>
        /// Maps <paramref name="leftNode"/> descendant of <paramref name="leftRoot"/> to corresponding descendant node
        /// of <paramref name="rightRoot"/>, assuming that the trees only differ in trivia
        /// </summary>
        internal abstract SyntaxNode FindPartner(SyntaxNode leftRoot, SyntaxNode rightRoot, SyntaxNode leftNode);

        internal abstract SyntaxNode? FindPartnerInMemberInitializer(SemanticModel leftModel, INamedTypeSymbol leftType, SyntaxNode leftNode, INamedTypeSymbol rightType, CancellationToken cancellationToken);

        /// <summary>
        /// Returns a node that represents a body of a lambda containing specified <paramref name="node"/>,
        /// or null if the node isn't contained in a lambda. If a node is returned it must uniquely represent the lambda,
        /// i.e. be no two distinct nodes may represent the same lambda.
        /// </summary>
        protected abstract SyntaxNode? FindEnclosingLambdaBody(SyntaxNode? container, SyntaxNode node);

        /// <summary>
        /// Given a node that represents a lambda body returns all nodes of the body in a syntax list.
        /// </summary>
        /// <remarks>
        /// Note that VB lambda bodies are represented by a lambda header and that some lambda bodies share 
        /// their parent nodes with other bodies (e.g. join clause expressions).
        /// </remarks>
        protected abstract IEnumerable<SyntaxNode> GetLambdaBodyExpressionsAndStatements(SyntaxNode lambdaBody);

        protected abstract SyntaxNode TryGetPartnerLambdaBody(SyntaxNode oldBody, SyntaxNode newLambda);

        protected abstract Match<SyntaxNode> ComputeTopLevelMatch(SyntaxNode oldCompilationUnit, SyntaxNode newCompilationUnit);
        protected abstract Match<SyntaxNode> ComputeBodyMatch(SyntaxNode oldBody, SyntaxNode newBody, IEnumerable<KeyValuePair<SyntaxNode, SyntaxNode>>? knownMatches);
        protected abstract IEnumerable<SequenceEdit> GetSyntaxSequenceEdits(ImmutableArray<SyntaxNode> oldNodes, ImmutableArray<SyntaxNode> newNodes);

        /// <summary>
        /// Matches old active statement to new active statement without constructing full method body match.
        /// This is needed for active statements that are outside of method body, like constructor initializer.
        /// </summary>
        protected abstract bool TryMatchActiveStatement(
            SyntaxNode oldStatement,
            int statementPart,
            SyntaxNode oldBody,
            SyntaxNode newBody,
            [NotNullWhen(true)]out SyntaxNode? newStatement);

        protected abstract bool TryGetEnclosingBreakpointSpan(SyntaxNode root, int position, out TextSpan span);

        /// <summary>
        /// Get the active span that corresponds to specified node (or its part).
        /// </summary>
        /// <returns>
        /// True if the node has an active span associated with it, false otherwise.
        /// </returns>
        protected abstract bool TryGetActiveSpan(SyntaxNode node, int statementPart, int minLength, out TextSpan span);

        /// <summary>
        /// Yields potential active statements around the specified active statement
        /// starting with siblings following the statement, then preceding the statement, follows with its parent, its following siblings, etc.
        /// </summary>
        /// <returns>
        /// Pairs of (node, statement part), or (node, -1) indicating there is no logical following statement.
        /// The enumeration continues until the root is reached.
        /// </returns>
        protected abstract IEnumerable<KeyValuePair<SyntaxNode, int>> EnumerateNearStatements(SyntaxNode statement);

        protected abstract bool StatementLabelEquals(SyntaxNode node1, SyntaxNode node2);

        /// <summary>
        /// True if both nodes represent the same kind of suspension point 
        /// (await expression, await foreach statement, await using declarator, yield return, yield break).
        /// </summary>
        protected virtual bool StateMachineSuspensionPointKindEquals(SyntaxNode suspensionPoint1, SyntaxNode suspensionPoint2)
            => suspensionPoint1.RawKind == suspensionPoint2.RawKind;

        /// <summary>
        /// Determines if two syntax nodes are the same, disregarding trivia differences.
        /// </summary>
        protected abstract bool AreEquivalent(SyntaxNode left, SyntaxNode right);

        /// <summary>
        /// Returns true if the code emitted for the old active statement part (<paramref name="statementPart"/> of <paramref name="oldStatement"/>) 
        /// is the same as the code emitted for the corresponding new active statement part (<paramref name="statementPart"/> of <paramref name="newStatement"/>). 
        /// </summary>
        /// <remarks>
        /// A rude edit is reported if an active statement is changed and this method returns true.
        /// </remarks>
        protected abstract bool AreEquivalentActiveStatements(SyntaxNode oldStatement, SyntaxNode newStatement, int statementPart);

        protected abstract ISymbol? GetSymbolForEdit(SemanticModel model, SyntaxNode node, EditKind editKind, Dictionary<SyntaxNode, EditKind> editMap, CancellationToken cancellationToken);

        /// <summary>
        /// Analyzes data flow in the member body represented by the specified node and returns all captured variables and parameters (including "this").
        /// If the body is a field/property initializer analyzes the initializer expression only.
        /// </summary>
        protected abstract ImmutableArray<ISymbol> GetCapturedVariables(SemanticModel model, SyntaxNode memberBody);

        /// <summary>
        /// Enumerates all use sites of a specified variable within the specified syntax subtrees.
        /// </summary>
        protected abstract IEnumerable<SyntaxNode> GetVariableUseSites(IEnumerable<SyntaxNode> roots, ISymbol localOrParameter, SemanticModel model, CancellationToken cancellationToken);

        // diagnostic spans:
        protected abstract TextSpan? TryGetDiagnosticSpan(SyntaxNode node, EditKind editKind);

        internal TextSpan GetDiagnosticSpan(SyntaxNode node, EditKind editKind)
          => TryGetDiagnosticSpan(node, editKind) ?? node.Span;

        protected virtual TextSpan GetBodyDiagnosticSpan(SyntaxNode node, EditKind editKind)
        {
            var initialNode = node;

            while (true)
            {
                node = node.Parent;
                if (node == null)
                {
                    return initialNode.Span;
                }

                var span = TryGetDiagnosticSpan(node, editKind);
                if (span != null)
                {
                    return span.Value;
                }
            }
        }

        internal abstract TextSpan GetLambdaParameterDiagnosticSpan(SyntaxNode lambda, int ordinal);

        // display names:
        internal string GetDisplayName(SyntaxNode node, EditKind editKind = EditKind.Update)
          => TryGetDisplayName(node, editKind) ?? throw ExceptionUtilities.UnexpectedValue(node.GetType().Name);

        /// <summary>
        /// Returns the display name of an ancestor node that contains the specified node and has a display name.
        /// </summary>
        protected virtual string GetBodyDisplayName(SyntaxNode node, EditKind editKind = EditKind.Update)
        {
            var initialNode = node;
            while (true)
            {
                node = node.Parent;
                if (node == null)
                {
                    throw ExceptionUtilities.UnexpectedValue(initialNode.GetType().Name);
                }

                var displayName = TryGetDisplayName(node, editKind);
                if (displayName != null)
                {
                    return displayName;
                }
            }
        }

        protected abstract string? TryGetDisplayName(SyntaxNode node, EditKind editKind);

        protected virtual string GetSuspensionPointDisplayName(SyntaxNode node, EditKind editKind)
            => GetDisplayName(node, editKind);

        protected abstract SymbolDisplayFormat ErrorDisplayFormat { get; }
        protected abstract List<SyntaxNode> GetExceptionHandlingAncestors(SyntaxNode node, bool isNonLeaf);
        protected abstract void GetStateMachineInfo(SyntaxNode body, out ImmutableArray<SyntaxNode> suspensionPoints, out StateMachineKinds kinds);
        protected abstract TextSpan GetExceptionHandlingRegion(SyntaxNode node, out bool coversAllChildren);

        internal abstract void ReportSyntacticRudeEdits(List<RudeEditDiagnostic> diagnostics, Match<SyntaxNode> match, Edit<SyntaxNode> edit, Dictionary<SyntaxNode, EditKind> editMap);
        internal abstract void ReportEnclosingExceptionHandlingRudeEdits(List<RudeEditDiagnostic> diagnostics, IEnumerable<Edit<SyntaxNode>> exceptionHandlingEdits, SyntaxNode oldStatement, TextSpan newStatementSpan);
        internal abstract void ReportOtherRudeEditsAroundActiveStatement(List<RudeEditDiagnostic> diagnostics, Match<SyntaxNode> match, SyntaxNode oldStatement, SyntaxNode newStatement, bool isNonLeaf);
        internal abstract void ReportMemberUpdateRudeEdits(List<RudeEditDiagnostic> diagnostics, SyntaxNode newMember, TextSpan? span);
        internal abstract void ReportInsertedMemberSymbolRudeEdits(List<RudeEditDiagnostic> diagnostics, ISymbol newSymbol);
        internal abstract void ReportStateMachineSuspensionPointRudeEdits(List<RudeEditDiagnostic> diagnostics, SyntaxNode oldNode, SyntaxNode newNode);

        internal abstract bool IsLambda(SyntaxNode node);
        internal abstract bool IsInterfaceDeclaration(SyntaxNode node);

        /// <summary>
        /// True if the node represents any form of a function definition nested in another function body (i.e. anonymous function, lambda, local function).
        /// </summary>
        internal abstract bool IsNestedFunction(SyntaxNode node);

        internal abstract bool IsLocalFunction(SyntaxNode node);
        internal abstract bool IsClosureScope(SyntaxNode node);
        internal abstract bool ContainsLambda(SyntaxNode declaration);
        internal abstract SyntaxNode GetLambda(SyntaxNode lambdaBody);
        internal abstract IMethodSymbol GetLambdaExpressionSymbol(SemanticModel model, SyntaxNode lambdaExpression, CancellationToken cancellationToken);
        internal abstract SyntaxNode GetContainingQueryExpression(SyntaxNode node);
        internal abstract bool QueryClauseLambdasTypeEquivalent(SemanticModel oldModel, SyntaxNode oldNode, SemanticModel newModel, SyntaxNode newNode, CancellationToken cancellationToken);

        /// <summary>
        /// Returns true if the parameters of the symbol are lifted into a scope that is different from the symbol's body.
        /// </summary>
        internal abstract bool HasParameterClosureScope(ISymbol member);

        /// <summary>
        /// Returns all lambda bodies of a node representing a lambda, 
        /// or false if the node doesn't represent a lambda.
        /// </summary>
        /// <remarks>
        /// C# anonymous function expression and VB lambda expression both have a single body
        /// (in VB the body is the header of the lambda expression).
        /// 
        /// Some lambda queries (group by, join by) have two bodies.
        /// </remarks>
        internal abstract bool TryGetLambdaBodies(SyntaxNode node, out SyntaxNode body1, out SyntaxNode body2);

        internal abstract bool IsStateMachineMethod(SyntaxNode declaration);
        internal abstract SyntaxNode? TryGetContainingTypeDeclaration(SyntaxNode node);

        internal abstract bool HasBackingField(SyntaxNode propertyDeclaration);

        /// <summary>
        /// Return true if the declaration is a field/property declaration with an initializer. 
        /// Shall return false for enum members.
        /// </summary>
        internal abstract bool IsDeclarationWithInitializer(SyntaxNode declaration);

        /// <summary>
        /// Return true if the declaration is a constructor declaration to which field/property initializers are emitted. 
        /// </summary>
        internal abstract bool IsConstructorWithMemberInitializers(SyntaxNode declaration);

        internal abstract bool IsPartial(INamedTypeSymbol type);
        internal abstract SyntaxNode EmptyCompilationUnit { get; }

        private static readonly SourceText s_emptySource = SourceText.From("");

        #region Document Analysis 

        public async Task<DocumentAnalysisResults> AnalyzeDocumentAsync(
<<<<<<< HEAD
            Document oldDocumentOpt,
=======
            Document? oldDocument,
>>>>>>> 1de29ff0
            ImmutableArray<ActiveStatement> baseActiveStatements,
            Document document,
            IActiveStatementTrackingService? trackingService,
            CancellationToken cancellationToken)
        {
            DocumentAnalysisResults.Log.Write("Analyzing document {0}", document.Name);

            Debug.Assert(oldDocument == null || oldDocument.SupportsSyntaxTree);
            Debug.Assert(oldDocument == null || oldDocument.SupportsSemanticModel);
            Debug.Assert(document.SupportsSyntaxTree);
            Debug.Assert(document.SupportsSemanticModel);

            try
            {
                cancellationToken.ThrowIfCancellationRequested();

                SyntaxTree? oldTree;
                SyntaxNode oldRoot;
                SourceText oldText;

<<<<<<< HEAD
                if (oldDocumentOpt != null)
=======
                if (oldDocument != null)
>>>>>>> 1de29ff0
                {
                    oldTree = await oldDocument.GetSyntaxTreeAsync(cancellationToken).ConfigureAwait(false);
                    Contract.ThrowIfNull(oldTree);

                    oldRoot = await oldTree.GetRootAsync(cancellationToken).ConfigureAwait(false);
                    oldText = await oldDocument.GetTextAsync(cancellationToken).ConfigureAwait(false);
                }
                else
                {
                    oldTree = null;
                    oldRoot = EmptyCompilationUnit;
                    oldText = s_emptySource;
                }

                var newTree = await document.GetSyntaxTreeAsync(cancellationToken).ConfigureAwait(false);
                Contract.ThrowIfNull(newTree);

                // Changes in parse options might change the meaning of the code even if nothing else changed.
                // The IDE should disallow changing the options during debugging session. 
                Debug.Assert(oldTree == null || oldTree.Options.Equals(newTree.Options));

                var newRoot = await newTree.GetRootAsync(cancellationToken).ConfigureAwait(false);
                var newText = await document.GetTextAsync(cancellationToken).ConfigureAwait(false);

                cancellationToken.ThrowIfCancellationRequested();

                // TODO: newTree.HasErrors?
                var syntaxDiagnostics = newRoot.GetDiagnostics();
                var syntaxErrorCount = syntaxDiagnostics.Count(d => d.Severity == DiagnosticSeverity.Error);

                var newActiveStatements = new ActiveStatement[baseActiveStatements.Length];
                var newExceptionRegions = (syntaxErrorCount == 0) ? new ImmutableArray<LinePositionSpan>[baseActiveStatements.Length] : null;

                if (oldText.ContentEquals(newText))
                {
                    // The document might have been closed and reopened, which might have triggered analysis. 
                    // If the document is unchanged don't continue the analysis since 
                    // a) comparing texts is cheaper than diffing trees
                    // b) we need to ignore errors in unchanged documents

                    AnalyzeUnchangedDocument(
                        baseActiveStatements,
                        newText,
                        newRoot,
                        document.Id,
                        trackingService,
                        newActiveStatements,
                        newExceptionRegions);

                    if (syntaxErrorCount > 0)
                    {
                        DocumentAnalysisResults.Log.Write("{0}: unchanged with syntax errors", document.Name);
                    }
                    else
                    {
                        DocumentAnalysisResults.Log.Write("{0}: unchanged", document.Name);
                    }

                    return DocumentAnalysisResults.Unchanged(newActiveStatements.AsImmutable(), newExceptionRegions.AsImmutableOrNull());
                }

                if (syntaxErrorCount > 0)
                {
                    // Bail, since we can't do syntax diffing on broken trees (it would not produce useful results anyways).
                    // If we needed to do so for some reason, we'd need to harden the syntax tree comparers.
                    DocumentAnalysisResults.Log.Write("Syntax errors: {0} total", syntaxErrorCount);

                    return DocumentAnalysisResults.SyntaxErrors(ImmutableArray<RudeEditDiagnostic>.Empty);
                }

                RoslynDebug.Assert(newExceptionRegions != null);

                // Disallow modification of a file with experimental features enabled.
                // These features may not be handled well by the analysis below.
                if (ExperimentalFeaturesEnabled(newTree))
                {
                    DocumentAnalysisResults.Log.Write("{0}: experimental features enabled", document.Name);

                    return DocumentAnalysisResults.SyntaxErrors(ImmutableArray.Create(
                        new RudeEditDiagnostic(RudeEditKind.ExperimentalFeaturesEnabled, default)));
                }

                // We do calculate diffs even if there are semantic errors for the following reasons: 
                // 1) We need to be able to find active spans in the new document. 
                //    If we didn't calculate them we would only rely on tracking spans (might be ok).
                // 2) If there are syntactic rude edits we'll report them faster without waiting for semantic analysis.
                //    The user may fix them before they address all the semantic errors.

                var updatedMethods = new List<UpdatedMemberInfo>();
                var diagnostics = new List<RudeEditDiagnostic>();

                cancellationToken.ThrowIfCancellationRequested();

                var topMatch = ComputeTopLevelMatch(oldRoot, newRoot);
                var syntacticEdits = topMatch.GetTreeEdits();
                var editMap = BuildEditMap(syntacticEdits);

                AnalyzeSyntax(
                    syntacticEdits,
                    editMap,
                    oldText,
                    newText,
                    document.Id,
                    trackingService,
                    baseActiveStatements,
                    newActiveStatements,
                    newExceptionRegions,
                    updatedMethods,
                    diagnostics);

                if (diagnostics.Count > 0)
                {
                    DocumentAnalysisResults.Log.Write("{0} syntactic rude edits, first: '{1}'", diagnostics.Count, document.FilePath);
                    return DocumentAnalysisResults.Errors(newActiveStatements.AsImmutable(), diagnostics.AsImmutable());
                }

                // Disallow addition of a new file.
                // During EnC, a new file cannot be added to the current solution, but some IDE features (i.e., CodeFix) try to do so. 
                // In most cases, syntactic rude edits detect them with specific reasons but some reach up to here and we bail them out with a general message.
                if (oldDocument == null)
                {
                    DocumentAnalysisResults.Log.Write("A new file added: {0}", document.Name);
                    return DocumentAnalysisResults.SyntaxErrors(ImmutableArray.Create(
                        new RudeEditDiagnostic(RudeEditKind.InsertFile, default)));
                }

                cancellationToken.ThrowIfCancellationRequested();

                var triviaEdits = new List<(SyntaxNode OldNode, SyntaxNode NewNode)>();
                var lineEdits = new List<LineChange>();

                AnalyzeTrivia(
                    oldText,
                    newText,
                    topMatch,
                    editMap,
                    triviaEdits,
                    lineEdits,
                    diagnostics,
                    cancellationToken);

                cancellationToken.ThrowIfCancellationRequested();

                if (diagnostics.Count > 0)
                {
                    DocumentAnalysisResults.Log.Write("{0} trivia rude edits, first: {1}@{2}", diagnostics.Count, document.FilePath, diagnostics.First().Span.Start);
                    return DocumentAnalysisResults.Errors(newActiveStatements.AsImmutable(), diagnostics.AsImmutable());
                }

                cancellationToken.ThrowIfCancellationRequested();

                List<SemanticEdit>? semanticEdits = null;
                if (syntacticEdits.Edits.Length > 0 || triviaEdits.Count > 0)
                {
                    var newModel = await document.GetSemanticModelAsync(cancellationToken).ConfigureAwait(false);
                    var oldModel = await oldDocument.GetSemanticModelAsync(cancellationToken).ConfigureAwait(false);
                    Contract.ThrowIfNull(oldModel);
                    Contract.ThrowIfNull(newModel);

                    semanticEdits = new List<SemanticEdit>();
                    AnalyzeSemantics(
                        syntacticEdits,
                        editMap,
                        oldText,
                        baseActiveStatements,
                        triviaEdits,
                        updatedMethods,
                        oldModel,
                        newModel,
                        semanticEdits,
                        diagnostics,
                        out var firstDeclaratingErrorOpt,
                        cancellationToken);

                    cancellationToken.ThrowIfCancellationRequested();

                    if (firstDeclaratingErrorOpt != null)
                    {
                        var location = firstDeclaratingErrorOpt.Location;
                        DocumentAnalysisResults.Log.Write("Declaration errors, first: {0}", location.IsInSource ? location.SourceTree.FilePath : location.MetadataModule.Name);

                        return DocumentAnalysisResults.Errors(newActiveStatements.AsImmutable(), ImmutableArray<RudeEditDiagnostic>.Empty, hasSemanticErrors: true);
                    }

                    if (diagnostics.Count > 0)
                    {
                        DocumentAnalysisResults.Log.Write("{0}@{1}: semantic rude edit ({2} total)", document.FilePath, diagnostics.First().Span.Start, diagnostics.Count);
                        return DocumentAnalysisResults.Errors(newActiveStatements.AsImmutable(), diagnostics.AsImmutable());
                    }
                }

                return new DocumentAnalysisResults(
                    newActiveStatements.AsImmutable(),
                    diagnostics.AsImmutable(),
                    semanticEdits.AsImmutableOrEmpty(),
                    newExceptionRegions.AsImmutable(),
                    lineEdits.AsImmutable(),
                    hasSemanticErrors: false);
            }
            catch (Exception e) when (ReportFatalErrorAnalyzeDocumentAsync(baseActiveStatements, e))
            {
                // The same behavior as if there was a syntax error - we are unable to analyze the document. 
                return DocumentAnalysisResults.SyntaxErrors(ImmutableArray.Create(
                    new RudeEditDiagnostic(RudeEditKind.InternalError, span: default, arguments: new[] { document.FilePath, e.ToString() })));
            }
        }

        // Active statements spans are usually unavailable in crash dumps due to a bug in the debugger (DevDiv #150901), 
        // so we stash them here in plain array (can't use immutable, see the bug) just before we report NFW.
        private static ActiveStatement[]? s_fatalErrorBaseActiveStatements;

        private static bool ReportFatalErrorAnalyzeDocumentAsync(ImmutableArray<ActiveStatement> baseActiveStatements, Exception e)
        {
            if (!(e is OperationCanceledException))
            {
                s_fatalErrorBaseActiveStatements = baseActiveStatements.ToArray();
            }

            return FatalError.ReportWithoutCrashUnlessCanceled(e);
        }

        internal Dictionary<SyntaxNode, EditKind> BuildEditMap(EditScript<SyntaxNode> editScript)
        {
            var map = new Dictionary<SyntaxNode, EditKind>(editScript.Edits.Length);

            foreach (var edit in editScript.Edits)
            {
                // do not include reorder and move edits

                if (edit.Kind == EditKind.Delete || edit.Kind == EditKind.Update)
                {
                    map.Add(edit.OldNode, edit.Kind);
                }

                if (edit.Kind == EditKind.Insert || edit.Kind == EditKind.Update)
                {
                    map.Add(edit.NewNode, edit.Kind);
                }
            }

            return map;
        }

        #endregion

        #region Syntax Analysis 

        private void AnalyzeSyntax(
            EditScript<SyntaxNode> script,
            Dictionary<SyntaxNode, EditKind> editMap,
            SourceText oldText,
            SourceText newText,
            DocumentId documentId,
            IActiveStatementTrackingService? trackingService,
            ImmutableArray<ActiveStatement> oldActiveStatements,
            [Out]ActiveStatement[] newActiveStatements,
            [Out]ImmutableArray<LinePositionSpan>[] newExceptionRegions,
            [Out]List<UpdatedMemberInfo> updatedMethods,
            [Out]List<RudeEditDiagnostic> diagnostics)
        {
            Debug.Assert(oldActiveStatements.Length == newActiveStatements.Length);
            Debug.Assert(oldActiveStatements.Length == newExceptionRegions.Length);
            Debug.Assert(updatedMethods.Count == 0);

            var updatedTrackingSpans = ArrayBuilder<(ActiveStatementId, ActiveStatementTextSpan)>.GetInstance();

            for (var i = 0; i < script.Edits.Length; i++)
            {
                var edit = script.Edits[i];

                AnalyzeUpdatedActiveMethodBodies(script, i, editMap, oldText, newText, documentId, trackingService, oldActiveStatements, newActiveStatements, newExceptionRegions, updatedMethods, updatedTrackingSpans, diagnostics);
                ReportSyntacticRudeEdits(diagnostics, script.Match, edit, editMap);
            }

            UpdateUneditedSpans(diagnostics, script.Match, oldText, newText, documentId, trackingService, oldActiveStatements, newActiveStatements, newExceptionRegions, updatedTrackingSpans);

            Debug.Assert(newActiveStatements.All(a => a != null));

            if (updatedTrackingSpans.Count > 0)
            {
                trackingService!.UpdateActiveStatementSpans(newText, updatedTrackingSpans);
            }

            updatedTrackingSpans.Free();
        }

        private void UpdateUneditedSpans(
            List<RudeEditDiagnostic> diagnostics,
            Match<SyntaxNode> topMatch,
            SourceText oldText,
            SourceText newText,
            DocumentId documentId,
            IActiveStatementTrackingService? trackingService,
            ImmutableArray<ActiveStatement> oldActiveStatements,
            [In, Out]ActiveStatement[] newActiveStatements,
            [In, Out]ImmutableArray<LinePositionSpan>[] newExceptionRegions,
            [In, Out]ArrayBuilder<(ActiveStatementId, ActiveStatementTextSpan)> updatedTrackingSpans)
        {
            Debug.Assert(oldActiveStatements.Length == newActiveStatements.Length);
            Debug.Assert(oldActiveStatements.Length == newExceptionRegions.Length);

            // Active statements in methods that were not updated 
            // are not changed but their spans might have been. 

            for (var i = 0; i < newActiveStatements.Length; i++)
            {
                if (newActiveStatements[i] == null)
                {
                    Contract.ThrowIfFalse(newExceptionRegions[i].IsDefault);
                    TextSpan trackedSpan = default;
                    var isTracked = trackingService != null &&
                                     trackingService.TryGetSpan(new ActiveStatementId(documentId, i), newText, out trackedSpan);
                    if (!TryGetTextSpan(oldText.Lines, oldActiveStatements[i].Span, out var oldStatementSpan))
                    {
                        DocumentAnalysisResults.Log.Write("Invalid active statement span: [{0}..{1})", oldStatementSpan.Start, oldStatementSpan.End);
                        newActiveStatements[i] = oldActiveStatements[i].WithSpan(default);
                        newExceptionRegions[i] = ImmutableArray.Create<LinePositionSpan>();
                        continue;
                    }

                    var oldMember = FindMemberDeclaration(topMatch.OldRoot, oldStatementSpan.Start);

                    // Guard against invalid active statement spans (in case PDB was somehow out of sync with the source).
                    if (oldMember == null)
                    {
                        DocumentAnalysisResults.Log.Write("Invalid active statement span: [{0}..{1})", oldStatementSpan.Start, oldStatementSpan.End);
                        newActiveStatements[i] = oldActiveStatements[i].WithSpan(default);
                        newExceptionRegions[i] = ImmutableArray.Create<LinePositionSpan>();
                        continue;
                    }

                    var hasPartner = topMatch.TryGetNewNode(oldMember, out var newMember);
                    Contract.ThrowIfFalse(hasPartner);

                    var oldBody = TryGetDeclarationBody(oldMember, isMember: true);
                    var newBody = TryGetDeclarationBody(newMember, isMember: true);

                    // Guard against invalid active statement spans (in case PDB was somehow out of sync with the source).
                    if (oldBody == null || newBody == null)
                    {
                        DocumentAnalysisResults.Log.Write("Invalid active statement span: [{0}..{1})", oldStatementSpan.Start, oldStatementSpan.End);
                        newActiveStatements[i] = oldActiveStatements[i].WithSpan(default);
                        newExceptionRegions[i] = ImmutableArray.Create<LinePositionSpan>();
                        continue;
                    }

                    var statementPart = -1;
                    SyntaxNode? newStatement = null;

                    // The tracking span might have been deleted or moved outside of the member span.
                    // It is not an error to move the statement - we just ignore it.
                    if (isTracked && trackedSpan.Length != 0 && newMember.Span.Contains(trackedSpan))
                    {
                        var trackedStatement = FindStatement(newBody, trackedSpan, out var trackedStatementPart);
                        Contract.ThrowIfNull(trackedStatement);

                        // Adjust for active statements that cover more than the old member span.
                        // For example, C# variable declarators that represent field initializers:
                        //   [|public int <<F = Expr()>>;|]
                        var adjustedOldStatementStart = oldMember.FullSpan.Contains(oldStatementSpan.Start) ? oldStatementSpan.Start : oldMember.SpanStart;

                        // The tracking span might have been moved outside of lambda.
                        // It is not an error to move the statement - we just ignore it.
                        var oldEnclosingLambdaBody = FindEnclosingLambdaBody(oldBody, oldMember.FindToken(adjustedOldStatementStart).Parent);
                        var newEnclosingLambdaBody = FindEnclosingLambdaBody(newBody, trackedStatement);
                        if (oldEnclosingLambdaBody == newEnclosingLambdaBody)
                        {
                            newStatement = trackedStatement;
                            statementPart = trackedStatementPart;
                        }
                    }

                    if (newStatement == null)
                    {
                        Contract.ThrowIfFalse(statementPart == -1);
                        FindStatementAndPartner(oldBody, oldStatementSpan, newBody, out newStatement, out statementPart);
                        Contract.ThrowIfNull(newStatement);
                    }

                    if (diagnostics.Count == 0)
                    {
                        var ancestors = GetExceptionHandlingAncestors(newStatement, oldActiveStatements[i].IsNonLeaf);
                        newExceptionRegions[i] = GetExceptionRegions(ancestors, newText);
                    }

                    // Even though the body of the declaration haven't changed, 
                    // changes to its header might have caused the active span to become unavailable.
                    // (e.g. In C# "const" was added to modifiers of a field with an initializer).
                    var newStatementSpan = FindClosestActiveSpan(newStatement, statementPart);

                    newActiveStatements[i] = oldActiveStatements[i].WithSpan(newText.Lines.GetLinePositionSpan(newStatementSpan));

                    // Update tracking span if we found a matching active statement whose span is different.
                    if (isTracked && newStatementSpan != trackedSpan)
                    {
                        updatedTrackingSpans.Add((new ActiveStatementId(documentId, i), new ActiveStatementTextSpan(oldActiveStatements[i].Flags, newStatementSpan)));
                    }
                }
            }
        }

        private void AnalyzeUnchangedDocument(
            ImmutableArray<ActiveStatement> oldActiveStatements,
            SourceText newText,
            SyntaxNode newRoot,
            DocumentId documentId,
            IActiveStatementTrackingService? trackingService,
            [In, Out]ActiveStatement[] newActiveStatements,
            [In, Out]ImmutableArray<LinePositionSpan>[]? newExceptionRegions)
        {
            Debug.Assert(oldActiveStatements.Length == newActiveStatements.Length);
            Debug.Assert(newExceptionRegions == null || oldActiveStatements.Length == newExceptionRegions.Length);

            var updatedTrackingSpans = ArrayBuilder<(ActiveStatementId, ActiveStatementTextSpan)>.GetInstance();

            // Active statements in methods that were not updated 
            // are not changed but their spans might have been. 

            for (var i = 0; i < newActiveStatements.Length; i++)
            {
                if (!TryGetTextSpan(newText.Lines, oldActiveStatements[i].Span, out var oldStatementSpan) ||
                    !TryGetEnclosingBreakpointSpan(newRoot, oldStatementSpan.Start, out var newStatementSpan))
                {
                    newActiveStatements[i] = oldActiveStatements[i].WithSpan(default);

                    if (newExceptionRegions != null)
                    {
                        newExceptionRegions[i] = ImmutableArray<LinePositionSpan>.Empty;
                    }

                    continue;
                }

                var newNode = TryGetNode(newRoot, oldStatementSpan.Start);
                Contract.ThrowIfNull(newNode); // we wouldn't find a breakpoint span otherwise

                if (newExceptionRegions != null)
                {
                    var ancestors = GetExceptionHandlingAncestors(newNode, oldActiveStatements[i].IsNonLeaf);
                    newExceptionRegions[i] = GetExceptionRegions(ancestors, newText);
                }

                newActiveStatements[i] = oldActiveStatements[i].WithSpan(newText.Lines.GetLinePositionSpan(newStatementSpan));

                // Update tracking span if we found a matching active statement whose span is different.
                TextSpan trackedSpan = default;
                var isTracked = trackingService != null &&
                                trackingService.TryGetSpan(new ActiveStatementId(documentId, i), newText, out trackedSpan);

                if (isTracked && newStatementSpan != trackedSpan)
                {
                    updatedTrackingSpans.Add((new ActiveStatementId(documentId, i), new ActiveStatementTextSpan(oldActiveStatements[i].Flags, newStatementSpan)));
                }
            }

            if (updatedTrackingSpans.Count > 0)
            {
                trackingService!.UpdateActiveStatementSpans(newText, updatedTrackingSpans);
            }

            updatedTrackingSpans.Free();
        }

        internal readonly struct ActiveNode
        {
            public readonly SyntaxNode OldNode;
            public readonly SyntaxNode? NewTrackedNode;
            public readonly SyntaxNode? EnclosingLambdaBody;
            public readonly int StatementPart;
            public readonly TextSpan? TrackedSpan;

            public ActiveNode(SyntaxNode oldNode, SyntaxNode? enclosingLambdaBody, int statementPart, TextSpan? trackedSpan, SyntaxNode? newTrackedNode)
            {
                OldNode = oldNode;
                NewTrackedNode = newTrackedNode;
                EnclosingLambdaBody = enclosingLambdaBody;
                StatementPart = statementPart;
                TrackedSpan = trackedSpan;
            }
        }

        /// <summary>
        /// Information about an active and/or a matched lambda.
        /// </summary>
        internal readonly struct LambdaInfo
        {
            // non-null for an active lambda (lambda containing an active statement)
            public readonly List<int>? ActiveNodeIndices;

            // both fields are non-null for a matching lambda (lambda that exists in both old and new document):
            public readonly Match<SyntaxNode>? Match;
            public readonly SyntaxNode? NewBody;

            public LambdaInfo(List<int> activeNodeIndices)
                : this(activeNodeIndices, null, null)
            {
            }

            private LambdaInfo(List<int>? activeNodeIndices, Match<SyntaxNode>? match, SyntaxNode? newLambdaBody)
            {
                ActiveNodeIndices = activeNodeIndices;
                Match = match;
                NewBody = newLambdaBody;
            }

            public LambdaInfo WithMatch(Match<SyntaxNode> match, SyntaxNode newLambdaBody)
                => new LambdaInfo(ActiveNodeIndices, match, newLambdaBody);
        }

        internal readonly struct UpdatedMemberInfo
        {
            // Index in top edit script.
            public readonly int EditOrdinal;

            // node that represents the old body of the method:
            public readonly SyntaxNode OldBody;

            // node that represents the new body of the method:
            public readonly SyntaxNode NewBody;

            // { NewNode <-> OldNode }
            public readonly BidirectionalMap<SyntaxNode> Map;

            // { OldLambdaBody -> LambdaInfo }
            public readonly IReadOnlyDictionary<SyntaxNode, LambdaInfo>? ActiveOrMatchedLambdas;

            // the method has an active statement (the statement might be in the body itself or in a lambda)
            public readonly bool HasActiveStatement;

            // The old method body has a suspension point (await/yield); 
            // only true if the body itself has the suspension point, not if it contains async/iterator lambda
            public readonly bool OldHasStateMachineSuspensionPoint;

            // The new method body has a suspension point (await/yield); 
            // only true if the body itself has the suspension point, not if it contains async/iterator lambda
            public readonly bool NewHasStateMachineSuspensionPoint;

            public UpdatedMemberInfo(
                int editOrdinal,
                SyntaxNode oldBody,
                SyntaxNode newBody,
                BidirectionalMap<SyntaxNode> map,
                IReadOnlyDictionary<SyntaxNode, LambdaInfo>? activeOrMatchedLambdas,
                bool hasActiveStatement,
                bool oldHasStateMachineSuspensionPoint,
                bool newHasStateMachineSuspensionPoint)
            {
                Debug.Assert(editOrdinal >= 0);
                Debug.Assert(!map.IsDefaultOrEmpty);

                EditOrdinal = editOrdinal;
                OldBody = oldBody;
                NewBody = newBody;
                Map = map;
                ActiveOrMatchedLambdas = activeOrMatchedLambdas;
                HasActiveStatement = hasActiveStatement;
                OldHasStateMachineSuspensionPoint = oldHasStateMachineSuspensionPoint;
                NewHasStateMachineSuspensionPoint = newHasStateMachineSuspensionPoint;
            }
        }

        private void AnalyzeUpdatedActiveMethodBodies(
            EditScript<SyntaxNode> topEditScript,
            int editOrdinal,
            Dictionary<SyntaxNode, EditKind> editMap,
            SourceText oldText,
            SourceText newText,
            DocumentId documentId,
            IActiveStatementTrackingService? trackingService,
            ImmutableArray<ActiveStatement> oldActiveStatements,
            [Out]ActiveStatement[] newActiveStatements,
            [Out]ImmutableArray<LinePositionSpan>[] newExceptionRegions,
            [Out]List<UpdatedMemberInfo> updatedMembers,
            [Out]ArrayBuilder<(ActiveStatementId, ActiveStatementTextSpan)> updatedTrackingSpans,
            [Out]List<RudeEditDiagnostic> diagnostics)
        {
            Debug.Assert(oldActiveStatements.Length == newActiveStatements.Length);
            Debug.Assert(oldActiveStatements.Length == newExceptionRegions.Length);

            var edit = topEditScript.Edits[editOrdinal];

            // new code can't contain active statements, code that moved doesn't contain updates:
            if (edit.Kind == EditKind.Insert || edit.Kind == EditKind.Reorder || edit.Kind == EditKind.Move)
            {
                return;
            }

            if (!TryGetDeclarationBodyEdit(edit, editMap, out var oldBody, out var newBody) || oldBody == null)
            {
                return;
            }

            var hasActiveStatement = TryGetOverlappingActiveStatements(oldText, edit.OldNode.Span, oldActiveStatements, out var start, out var end);

            if (edit.Kind == EditKind.Delete)
            {
                // The entire member has been deleted.

                // TODO: if the member isn't a field/property we should return empty span.
                // We need to adjust the tracking span design and UpdateUneditedSpans to account for such empty spans.
                if (hasActiveStatement)
                {
                    var newSpan = IsDeclarationWithInitializer(edit.OldNode) ?
                        GetDeletedNodeActiveSpan(topEditScript.Match.Matches, edit.OldNode) :
                        GetDeletedNodeDiagnosticSpan(topEditScript.Match.Matches, edit.OldNode);

                    for (var i = start; i < end; i++)
                    {
                        // TODO: VB field multi-initializers break this
                        // Debug.Assert(newActiveStatements[i] == default(LinePositionSpan));

                        newActiveStatements[i] = oldActiveStatements[i].WithSpan(newText.Lines.GetLinePositionSpan(newSpan));
                        newExceptionRegions[i] = ImmutableArray.Create<LinePositionSpan>();
                    }
                }

                return;
            }

            if (newBody == null)
            {
                // The body has been deleted.

                if (hasActiveStatement)
                {
                    var newSpan = FindClosestActiveSpan(edit.NewNode, 0);
                    for (var i = start; i < end; i++)
                    {
                        Debug.Assert(newActiveStatements[i] == null && newSpan != default);
                        newActiveStatements[i] = oldActiveStatements[i].WithSpan(newText.Lines.GetLinePositionSpan(newSpan));
                        newExceptionRegions[i] = ImmutableArray.Create<LinePositionSpan>();
                    }
                }

                return;
            }

            // Populated with active lambdas and matched lambdas. 
            // Unmatched non-active lambdas are not included.
            // { old-lambda-body -> info }
            Dictionary<SyntaxNode, LambdaInfo>? lazyActiveOrMatchedLambdas = null;

            // finds leaf nodes that correspond to the old active statements:
            Debug.Assert(end > start || !hasActiveStatement && end == start);
            var activeNodes = new ActiveNode[end - start];
            for (var i = 0; i < activeNodes.Length; i++)
            {
                var ordinal = start + i;
                var oldStatementSpan = oldText.Lines.GetTextSpanSafe(oldActiveStatements[ordinal].Span);

                var oldStatementSyntax = FindStatement(oldBody, oldStatementSpan, out var statementPart);
                Contract.ThrowIfNull(oldStatementSyntax);

                var oldEnclosingLambdaBody = FindEnclosingLambdaBody(oldBody, oldStatementSyntax);
                if (oldEnclosingLambdaBody != null)
                {
                    lazyActiveOrMatchedLambdas ??= new Dictionary<SyntaxNode, LambdaInfo>();

                    if (!lazyActiveOrMatchedLambdas.TryGetValue(oldEnclosingLambdaBody, out var lambda))
                    {
                        lambda = new LambdaInfo(new List<int>());
                        lazyActiveOrMatchedLambdas.Add(oldEnclosingLambdaBody, lambda);
                    }

                    lambda.ActiveNodeIndices!.Add(i);
                }

                SyntaxNode? trackedNode = null;
                // Tracking spans corresponding to the active statements from the tracking service.
                // We seed the method body matching algorithm with tracking spans (unless they were deleted)
                // to get precise matching.
                TextSpan trackedSpan = default;
                var isTracked = trackingService?.TryGetSpan(new ActiveStatementId(documentId, ordinal), newText, out trackedSpan) ?? false;

                if (isTracked)
                {
                    // The tracking span might have been deleted or moved outside of the member span.
                    // It is not an error to move the statement - we just ignore it.
                    if (trackedSpan.Length != 0 && edit.NewNode.Span.Contains(trackedSpan))
                    {
                        var newStatementSyntax = FindStatement(newBody, trackedSpan, out var part);
                        Contract.ThrowIfNull(newStatementSyntax);

                        var newEnclosingLambdaBody = FindEnclosingLambdaBody(newBody, newStatementSyntax);

                        // The tracking span might have been moved outside of the lambda span.
                        // It is not an error to move the statement - we just ignore it.
                        if (oldEnclosingLambdaBody == newEnclosingLambdaBody &&
                            StatementLabelEquals(oldStatementSyntax, newStatementSyntax))
                        {
                            trackedNode = newStatementSyntax;
                        }
                    }
                }

                activeNodes[i] = new ActiveNode(oldStatementSyntax, oldEnclosingLambdaBody, statementPart, isTracked ? trackedSpan : (TextSpan?)null, trackedNode);
            }

            var bodyMatch = ComputeBodyMatch(oldBody, newBody, activeNodes.Where(n => n.EnclosingLambdaBody == null).ToArray(), diagnostics, out var oldHasStateMachineSuspensionPoint, out var newHasStateMachineSuspensionPoint);
            var map = ComputeMap(bodyMatch, activeNodes, ref lazyActiveOrMatchedLambdas, diagnostics);

            // Save the body match for local variable mapping.
            // We'll use it to tell the compiler what local variables to preserve in an active method.
            // An edited async/iterator method is considered active.
            updatedMembers.Add(new UpdatedMemberInfo(editOrdinal, oldBody, newBody, map, lazyActiveOrMatchedLambdas, hasActiveStatement, oldHasStateMachineSuspensionPoint, newHasStateMachineSuspensionPoint));

            for (var i = 0; i < activeNodes.Length; i++)
            {
                var ordinal = start + i;
                var hasMatching = false;
                var isNonLeaf = oldActiveStatements[ordinal].IsNonLeaf;
                var isPartiallyExecuted = (oldActiveStatements[ordinal].Flags & ActiveStatementFlags.PartiallyExecuted) != 0;
                var statementPart = activeNodes[i].StatementPart;
                var oldStatementSyntax = activeNodes[i].OldNode;
                var oldEnclosingLambdaBody = activeNodes[i].EnclosingLambdaBody;

                newExceptionRegions[ordinal] = ImmutableArray.Create<LinePositionSpan>();

                TextSpan newSpan;
                SyntaxNode? newStatementSyntax;
                Match<SyntaxNode>? match;

                if (oldEnclosingLambdaBody == null)
                {
                    match = bodyMatch;

                    hasMatching = TryMatchActiveStatement(oldStatementSyntax, statementPart, oldBody, newBody, out newStatementSyntax) ||
                                  match.TryGetNewNode(oldStatementSyntax, out newStatementSyntax);
                }
                else
                {
                    RoslynDebug.Assert(lazyActiveOrMatchedLambdas != null);

                    var oldLambdaInfo = lazyActiveOrMatchedLambdas[oldEnclosingLambdaBody];
                    var newEnclosingLambdaBody = oldLambdaInfo.NewBody;
                    match = oldLambdaInfo.Match;

                    if (match != null)
                    {
                        RoslynDebug.Assert(newEnclosingLambdaBody != null); // matching lambda has body

                        hasMatching = TryMatchActiveStatement(oldStatementSyntax, statementPart, oldEnclosingLambdaBody, newEnclosingLambdaBody, out newStatementSyntax) ||
                                      match.TryGetNewNode(oldStatementSyntax, out newStatementSyntax);
                    }
                    else
                    {
                        // Lambda match is null if lambdas can't be matched, 
                        // in such case we won't have active statement matched either.
                        hasMatching = false;
                        newStatementSyntax = null;
                    }
                }

                if (hasMatching)
                {
                    RoslynDebug.Assert(newStatementSyntax != null);
                    RoslynDebug.Assert(match != null);

                    // The matching node doesn't produce sequence points.
                    // E.g. "const" keyword is inserted into a local variable declaration with an initializer.
                    newSpan = FindClosestActiveSpan(newStatementSyntax, statementPart);

                    if ((isNonLeaf || isPartiallyExecuted) && !AreEquivalentActiveStatements(oldStatementSyntax, newStatementSyntax, statementPart))
                    {
                        // rude edit: non-leaf active statement changed
                        diagnostics.Add(new RudeEditDiagnostic(isNonLeaf ? RudeEditKind.ActiveStatementUpdate : RudeEditKind.PartiallyExecutedActiveStatementUpdate, newSpan));
                    }

                    // other statements around active statement:
                    ReportOtherRudeEditsAroundActiveStatement(diagnostics, match, oldStatementSyntax, newStatementSyntax, isNonLeaf);
                }
                else if (match == null)
                {
                    RoslynDebug.Assert(oldEnclosingLambdaBody != null);
                    RoslynDebug.Assert(lazyActiveOrMatchedLambdas != null);

                    newSpan = GetDeletedNodeDiagnosticSpan(oldEnclosingLambdaBody, bodyMatch, lazyActiveOrMatchedLambdas);

                    // Lambda containing the active statement can't be found in the new source.
                    var oldLambda = GetLambda(oldEnclosingLambdaBody);
                    diagnostics.Add(new RudeEditDiagnostic(RudeEditKind.ActiveStatementLambdaRemoved, newSpan, oldLambda,
                        new[] { GetDisplayName(oldLambda) }));
                }
                else
                {
                    newSpan = GetDeletedNodeActiveSpan(match.Matches, oldStatementSyntax);

                    if (isNonLeaf || isPartiallyExecuted)
                    {
                        // rude edit: internal active statement deleted
                        diagnostics.Add(
                            new RudeEditDiagnostic(isNonLeaf ? RudeEditKind.DeleteActiveStatement : RudeEditKind.PartiallyExecutedActiveStatementDelete,
                            GetDeletedNodeDiagnosticSpan(match.Matches, oldStatementSyntax)));
                    }
                }

                // exception handling around the statement:
                CalculateExceptionRegionsAroundActiveStatement(
                    bodyMatch,
                    oldStatementSyntax,
                    newStatementSyntax,
                    newSpan,
                    ordinal,
                    newText,
                    isNonLeaf,
                    newExceptionRegions,
                    diagnostics);

                Debug.Assert(newActiveStatements[ordinal] == null && newSpan != default);

                newActiveStatements[ordinal] = oldActiveStatements[ordinal].WithSpan(newText.Lines.GetLinePositionSpan(newSpan));

                // Update tracking span if we found a matching active statement whose span is different.
                // It could have been deleted or moved out of the method/lambda body, in which case we set it to empty.
                var span = activeNodes[i].TrackedSpan;
                if (span.HasValue && span.Value != newSpan)
                {
                    updatedTrackingSpans.Add((new ActiveStatementId(documentId, ordinal), new ActiveStatementTextSpan(oldActiveStatements[ordinal].Flags, newSpan)));
                }
            }
        }

        private void CalculateExceptionRegionsAroundActiveStatement(
            Match<SyntaxNode> bodyMatch,
            SyntaxNode oldStatementSyntax,
            SyntaxNode? newStatementSyntax,
            TextSpan newStatementSyntaxSpan,
            int ordinal,
            SourceText newText,
            bool isNonLeaf,
            ImmutableArray<LinePositionSpan>[] newExceptionRegions,
            List<RudeEditDiagnostic> diagnostics)
        {
            if (newStatementSyntax == null)
            {
                if (!bodyMatch.NewRoot.Span.Contains(newStatementSyntaxSpan.Start))
                {
                    return;
                }

                newStatementSyntax = bodyMatch.NewRoot.FindToken(newStatementSyntaxSpan.Start).Parent;
            }

            var oldAncestors = GetExceptionHandlingAncestors(oldStatementSyntax, isNonLeaf);
            var newAncestors = GetExceptionHandlingAncestors(newStatementSyntax, isNonLeaf);

            if (oldAncestors.Count > 0 || newAncestors.Count > 0)
            {
                var edits = bodyMatch.GetSequenceEdits(oldAncestors, newAncestors);
                ReportEnclosingExceptionHandlingRudeEdits(diagnostics, edits, oldStatementSyntax, newStatementSyntaxSpan);

                // Exception regions are not needed in presence of errors.
                if (diagnostics.Count == 0)
                {
                    Debug.Assert(oldAncestors.Count == newAncestors.Count);
                    newExceptionRegions[ordinal] = GetExceptionRegions(newAncestors, newText);
                }
            }
        }

        /// <summary>
        /// Calculates a syntax map of the entire method body including all lambda bodies it contains (recursively).
        /// </summary>
        private BidirectionalMap<SyntaxNode> ComputeMap(
            Match<SyntaxNode> bodyMatch,
            ActiveNode[] activeNodes,
            ref Dictionary<SyntaxNode, LambdaInfo>? lazyActiveOrMatchedLambdas,
            List<RudeEditDiagnostic> diagnostics)
        {
            ArrayBuilder<Match<SyntaxNode>>? lambdaBodyMatches = null;
            var currentLambdaBodyMatch = -1;
            var currentBodyMatch = bodyMatch;

            while (true)
            {
                foreach (var (oldNode, newNode) in currentBodyMatch.Matches)
                {
                    // Skip root, only enumerate body matches.
                    if (oldNode == currentBodyMatch.OldRoot)
                    {
                        Debug.Assert(newNode == currentBodyMatch.NewRoot);
                        continue;
                    }

                    if (TryGetLambdaBodies(oldNode, out var oldLambdaBody1, out var oldLambdaBody2))
                    {
                        lambdaBodyMatches ??= ArrayBuilder<Match<SyntaxNode>>.GetInstance();
                        lazyActiveOrMatchedLambdas ??= new Dictionary<SyntaxNode, LambdaInfo>();

                        var newLambdaBody1 = TryGetPartnerLambdaBody(oldLambdaBody1, newNode);
                        if (newLambdaBody1 != null)
                        {
                            lambdaBodyMatches.Add(ComputeLambdaBodyMatch(oldLambdaBody1, newLambdaBody1, activeNodes, lazyActiveOrMatchedLambdas, diagnostics));
                        }

                        if (oldLambdaBody2 != null)
                        {
                            var newLambdaBody2 = TryGetPartnerLambdaBody(oldLambdaBody2, newNode);
                            if (newLambdaBody2 != null)
                            {
                                lambdaBodyMatches.Add(ComputeLambdaBodyMatch(oldLambdaBody2, newLambdaBody2, activeNodes, lazyActiveOrMatchedLambdas, diagnostics));
                            }
                        }
                    }
                }

                currentLambdaBodyMatch++;
                if (lambdaBodyMatches == null || currentLambdaBodyMatch == lambdaBodyMatches.Count)
                {
                    break;
                }

                currentBodyMatch = lambdaBodyMatches[currentLambdaBodyMatch];
            }

            if (lambdaBodyMatches == null)
            {
                return BidirectionalMap<SyntaxNode>.FromMatch(bodyMatch);
            }

            var map = new Dictionary<SyntaxNode, SyntaxNode>();
            var reverseMap = new Dictionary<SyntaxNode, SyntaxNode>();

            // include all matches, including the root:
            map.AddRange(bodyMatch.Matches);
            reverseMap.AddRange(bodyMatch.ReverseMatches);

            foreach (var lambdaBodyMatch in lambdaBodyMatches)
            {
                foreach (var pair in lambdaBodyMatch.Matches)
                {
                    // Body match of a lambda whose body is an expression has the lambda as a root.
                    // The lambda has already been included when enumerating parent body matches.
                    Debug.Assert(
                        !map.ContainsKey(pair.Key) ||
                        pair.Key == lambdaBodyMatch.OldRoot && pair.Value == lambdaBodyMatch.NewRoot && IsLambda(pair.Key) && IsLambda(pair.Value));

                    map[pair.Key] = pair.Value;
                    reverseMap[pair.Value] = pair.Key;
                }
            }

            lambdaBodyMatches?.Free();

            return new BidirectionalMap<SyntaxNode>(map, reverseMap);
        }

        private Match<SyntaxNode> ComputeLambdaBodyMatch(
            SyntaxNode oldLambdaBody,
            SyntaxNode newLambdaBody,
            ActiveNode[] activeNodes,
            [Out]Dictionary<SyntaxNode, LambdaInfo> activeOrMatchedLambdas,
            [Out]List<RudeEditDiagnostic> diagnostics)
        {
            ActiveNode[]? activeNodesInLambda;
            if (activeOrMatchedLambdas.TryGetValue(oldLambdaBody, out var info))
            {
                // Lambda may be matched but not be active.
                activeNodesInLambda = info.ActiveNodeIndices?.Select(i => activeNodes[i]).ToArray();
            }
            else
            {
                // If the lambda body isn't in the map it doesn't have any active/tracked statements.
                activeNodesInLambda = null;
                info = new LambdaInfo();
            }

            var lambdaBodyMatch = ComputeBodyMatch(oldLambdaBody,
                newLambdaBody, activeNodesInLambda ?? Array.Empty<ActiveNode>(),
                diagnostics, out _, out _);

            activeOrMatchedLambdas[oldLambdaBody] = info.WithMatch(lambdaBodyMatch, newLambdaBody);

            return lambdaBodyMatch;
        }

        private Match<SyntaxNode> ComputeBodyMatch(
            SyntaxNode oldBody,
            SyntaxNode newBody,
            ActiveNode[] activeNodes,
            List<RudeEditDiagnostic> diagnostics,
            out bool oldHasStateMachineSuspensionPoint,
            out bool newHasStateMachineSuspensionPoint)
        {
            List<KeyValuePair<SyntaxNode, SyntaxNode>>? lazyKnownMatches = null;
            List<SequenceEdit>? lazyRudeEdits = null;
            GetStateMachineInfo(oldBody, out var oldStateMachineSuspensionPoints, out var oldStateMachineKinds);
            GetStateMachineInfo(newBody, out var newStateMachineSuspensionPoints, out var newStateMachineKinds);

            AddMatchingActiveNodes(ref lazyKnownMatches, activeNodes);

            // Consider following cases:
            // 1) Both old and new methods contain yields/awaits.
            //    Map the old suspension points to new ones, report errors for added/deleted suspension points.
            // 2) The old method contains yields/awaits but the new doesn't.
            //    Report rude edits for each deleted yield/await.
            // 3) The new method contains yields/awaits but the old doesn't.
            //    a) If the method has active statements report rude edits for each inserted yield/await (insert "around" an active statement).
            //    b) If the method has no active statements then the edit is valid, we don't need to calculate map.
            // 4) The old method is async/iterator, the new method is not and it contains an active statement.
            //    Report rude edit since we can't remap IP from MoveNext to the kickoff method.
            //    Note that iterators in VB don't need to contain yield, so this case is not covered by change in number of yields.

            var creatingStateMachineAroundActiveStatement = oldStateMachineSuspensionPoints.Length == 0 && newStateMachineSuspensionPoints.Length > 0 && activeNodes.Length > 0;
            oldHasStateMachineSuspensionPoint = oldStateMachineSuspensionPoints.Length > 0;
            newHasStateMachineSuspensionPoint = newStateMachineSuspensionPoints.Length > 0;

            if (oldStateMachineSuspensionPoints.Length > 0 || creatingStateMachineAroundActiveStatement)
            {
                AddMatchingStateMachineSuspensionPoints(ref lazyKnownMatches, ref lazyRudeEdits, oldStateMachineSuspensionPoints, newStateMachineSuspensionPoints);
            }

            var match = ComputeBodyMatch(oldBody, newBody, lazyKnownMatches);

            if (lazyRudeEdits != null)
            {
                foreach (var rudeEdit in lazyRudeEdits)
                {
                    if (rudeEdit.Kind == EditKind.Delete)
                    {
                        var deletedNode = oldStateMachineSuspensionPoints[rudeEdit.OldIndex];
                        ReportStateMachineSuspensionPointDeletedRudeEdit(diagnostics, match, deletedNode);
                    }
                    else
                    {
                        Debug.Assert(rudeEdit.Kind == EditKind.Insert);

                        var insertedNode = newStateMachineSuspensionPoints[rudeEdit.NewIndex];
                        ReportStateMachineSuspensionPointInsertedRudeEdit(diagnostics, match, insertedNode, creatingStateMachineAroundActiveStatement);
                    }
                }
            }
            else if (oldStateMachineSuspensionPoints.Length > 0)
            {
                Debug.Assert(oldStateMachineSuspensionPoints.Length == newStateMachineSuspensionPoints.Length);

                for (var i = 0; i < oldStateMachineSuspensionPoints.Length; i++)
                {
                    var oldNode = oldStateMachineSuspensionPoints[i];
                    var newNode = newStateMachineSuspensionPoints[i];

                    // changing yield return to yield break, await to await foreach, yield to await, etc.
                    if (StateMachineSuspensionPointKindEquals(oldNode, newNode))
                    {
                        Debug.Assert(StatementLabelEquals(oldNode, newNode));
                    }
                    else
                    {
                        diagnostics.Add(new RudeEditDiagnostic(
                            RudeEditKind.ChangingStateMachineShape,
                            newNode.Span,
                            newNode,
                            new[] { GetSuspensionPointDisplayName(oldNode, EditKind.Update), GetSuspensionPointDisplayName(newNode, EditKind.Update) }));
                    }

                    ReportStateMachineSuspensionPointRudeEdits(diagnostics, oldNode, newNode);
                }
            }
            else if (activeNodes.Length > 0)
            {
                // It is allowed to update a regular method to an async method or an iterator.
                // The only restriction is a presence of an active statement in the method body
                // since the debugger does not support remapping active statements to a different method.
                if (oldStateMachineKinds != newStateMachineKinds)
                {
                    diagnostics.Add(new RudeEditDiagnostic(
                        RudeEditKind.UpdatingStateMachineMethodAroundActiveStatement,
                        GetBodyDiagnosticSpan(newBody, EditKind.Update)));
                }
            }

            // report removing async as rude:
            if (lazyRudeEdits == null)
            {
                if ((oldStateMachineKinds & StateMachineKinds.Async) != 0 && (newStateMachineKinds & StateMachineKinds.Async) == 0)
                {
                    diagnostics.Add(new RudeEditDiagnostic(
                        RudeEditKind.ChangingFromAsynchronousToSynchronous,
                        GetBodyDiagnosticSpan(newBody, EditKind.Update),
                        newBody,
                        new[] { GetBodyDisplayName(newBody) }));
                }

                // VB supports iterator lambdas/methods without yields
                if ((oldStateMachineKinds & StateMachineKinds.Iterator) != 0 && (newStateMachineKinds & StateMachineKinds.Iterator) == 0)
                {
                    diagnostics.Add(new RudeEditDiagnostic(
                        RudeEditKind.ModifiersUpdate,
                        GetBodyDiagnosticSpan(newBody, EditKind.Update),
                        newBody,
                        new[] { GetBodyDisplayName(newBody) }));
                }
            }

            return match;
        }

        internal virtual void ReportStateMachineSuspensionPointDeletedRudeEdit(List<RudeEditDiagnostic> diagnostics, Match<SyntaxNode> match, SyntaxNode deletedSuspensionPoint)
        {
            diagnostics.Add(new RudeEditDiagnostic(
                RudeEditKind.Delete,
                GetDeletedNodeDiagnosticSpan(match.Matches, deletedSuspensionPoint),
                deletedSuspensionPoint,
                new[] { GetSuspensionPointDisplayName(deletedSuspensionPoint, EditKind.Delete) }));
        }

        internal virtual void ReportStateMachineSuspensionPointInsertedRudeEdit(List<RudeEditDiagnostic> diagnostics, Match<SyntaxNode> match, SyntaxNode insertedSuspensionPoint, bool aroundActiveStatement)
        {
            diagnostics.Add(new RudeEditDiagnostic(
                aroundActiveStatement ? RudeEditKind.InsertAroundActiveStatement : RudeEditKind.Insert,
                GetDiagnosticSpan(insertedSuspensionPoint, EditKind.Insert),
                insertedSuspensionPoint,
                new[] { GetSuspensionPointDisplayName(insertedSuspensionPoint, EditKind.Insert) }));
        }

        private static void AddMatchingActiveNodes(ref List<KeyValuePair<SyntaxNode, SyntaxNode>>? lazyKnownMatches, IEnumerable<ActiveNode> activeNodes)
        {
            // add nodes that are tracked by the editor buffer to known matches:
            foreach (var activeNode in activeNodes)
            {
                if (activeNode.NewTrackedNode != null)
                {
                    lazyKnownMatches ??= new List<KeyValuePair<SyntaxNode, SyntaxNode>>();
                    lazyKnownMatches.Add(KeyValuePairUtil.Create(activeNode.OldNode, activeNode.NewTrackedNode));
                }
            }
        }

        private void AddMatchingStateMachineSuspensionPoints(
            ref List<KeyValuePair<SyntaxNode, SyntaxNode>>? lazyKnownMatches,
            ref List<SequenceEdit>? lazyRudeEdits,
            ImmutableArray<SyntaxNode> oldStateMachineSuspensionPoints,
            ImmutableArray<SyntaxNode> newStateMachineSuspensionPoints)
        {
            // State machine suspension points (yield statements, await expressions, await foreach loops, await using declarations) 
            // determine the structure of the generated state machine.
            // Change of the SM structure is far more significant then changes of the value (arguments) of these nodes.
            // Hence we build the match such that these nodes are fixed.

            lazyKnownMatches ??= new List<KeyValuePair<SyntaxNode, SyntaxNode>>();

            void AddMatch(ref List<KeyValuePair<SyntaxNode, SyntaxNode>> lazyKnownMatches, int oldIndex, int newIndex)
            {
                var oldNode = oldStateMachineSuspensionPoints[oldIndex];
                var newNode = newStateMachineSuspensionPoints[newIndex];

                if (StatementLabelEquals(oldNode, newNode))
                {
                    lazyKnownMatches.Add(KeyValuePairUtil.Create(oldNode, newNode));
                }
            }

            if (oldStateMachineSuspensionPoints.Length == newStateMachineSuspensionPoints.Length)
            {
                for (var i = 0; i < oldStateMachineSuspensionPoints.Length; i++)
                {
                    AddMatch(ref lazyKnownMatches, i, i);
                }
            }
            else
            {
                // use LCS to provide better errors (deletes, inserts and updates)
                var edits = GetSyntaxSequenceEdits(oldStateMachineSuspensionPoints, newStateMachineSuspensionPoints);

                foreach (var edit in edits)
                {
                    var editKind = edit.Kind;

                    if (editKind == EditKind.Update)
                    {
                        AddMatch(ref lazyKnownMatches, edit.OldIndex, edit.NewIndex);
                    }
                    else
                    {
                        lazyRudeEdits ??= new List<SequenceEdit>();
                        lazyRudeEdits.Add(edit);
                    }
                }

                Debug.Assert(lazyRudeEdits != null);
            }
        }

        public ImmutableArray<LinePositionSpan> GetExceptionRegions(SourceText text, SyntaxNode syntaxRoot, LinePositionSpan activeStatementSpan, bool isNonLeaf, out bool isCovered)
        {
            var textSpan = text.Lines.GetTextSpanSafe(activeStatementSpan);
            var token = syntaxRoot.FindToken(textSpan.Start);
            var ancestors = GetExceptionHandlingAncestors(token.Parent, isNonLeaf);
            return GetExceptionRegions(ancestors, text, out isCovered);
        }

        private ImmutableArray<LinePositionSpan> GetExceptionRegions(List<SyntaxNode> exceptionHandlingAncestors, SourceText text)
            => GetExceptionRegions(exceptionHandlingAncestors, text, out _);

        private ImmutableArray<LinePositionSpan> GetExceptionRegions(List<SyntaxNode> exceptionHandlingAncestors, SourceText text, out bool isCovered)
        {
            isCovered = false;

            if (exceptionHandlingAncestors.Count == 0)
            {
                return ImmutableArray<LinePositionSpan>.Empty;
            }

            var result = ArrayBuilder<LinePositionSpan>.GetInstance();

            for (var i = exceptionHandlingAncestors.Count - 1; i >= 0; i--)
            {
                var span = GetExceptionHandlingRegion(exceptionHandlingAncestors[i], out var coversAllChildren);

                result.Add(text.Lines.GetLinePositionSpan(span));

                // Exception regions describe regions of code that can't be edited.
                // If the span covers all the children nodes we don't need to descend further.
                if (coversAllChildren)
                {
                    isCovered = true;
                    break;
                }
            }

            return result.ToImmutableAndFree();
        }

        private TextSpan GetDeletedNodeDiagnosticSpan(SyntaxNode deletedLambdaBody, Match<SyntaxNode> match, Dictionary<SyntaxNode, LambdaInfo> lambdaInfos)
        {
            var oldLambdaBody = deletedLambdaBody;
            while (true)
            {
                var oldParentLambdaBody = FindEnclosingLambdaBody(match.OldRoot, GetLambda(oldLambdaBody));
                if (oldParentLambdaBody == null)
                {
                    return GetDeletedNodeDiagnosticSpan(match.Matches, oldLambdaBody);
                }

                if (lambdaInfos.TryGetValue(oldParentLambdaBody, out var lambdaInfo) && lambdaInfo.Match != null)
                {
                    return GetDeletedNodeDiagnosticSpan(lambdaInfo.Match.Matches, oldLambdaBody);
                }

                oldLambdaBody = oldParentLambdaBody;
            }
        }

        private TextSpan FindClosestActiveSpan(SyntaxNode statement, int statementPart)
        {
            if (TryGetActiveSpan(statement, statementPart, minLength: statement.Span.Length, out var span))
            {
                return span;
            }

            // The node doesn't have sequence points.
            // E.g. "const" keyword is inserted into a local variable declaration with an initializer.
            foreach (var (node, part) in EnumerateNearStatements(statement))
            {
                if (part == -1)
                {
                    return node.Span;
                }

                if (TryGetActiveSpan(node, part, minLength: 0, out span))
                {
                    return span;
                }
            }

            // This might occur in cases where we report rude edit, so the exact location of the active span doesn't matter.
            // For example, when a method expression body is removed in C#.
            return statement.Span;
        }

        internal TextSpan GetDeletedNodeActiveSpan(IReadOnlyDictionary<SyntaxNode, SyntaxNode> forwardMap, SyntaxNode deletedNode)
        {
            foreach (var nodeAndPart in EnumerateNearStatements(deletedNode))
            {
                var oldNode = nodeAndPart.Key;
                var part = nodeAndPart.Value;
                if (part == -1)
                {
                    break;
                }

                if (forwardMap.TryGetValue(oldNode, out var newNode))
                {
                    return FindClosestActiveSpan(newNode, part);
                }
            }

            return GetDeletedNodeDiagnosticSpan(forwardMap, deletedNode);
        }

        internal TextSpan GetDeletedNodeDiagnosticSpan(IReadOnlyDictionary<SyntaxNode, SyntaxNode> forwardMap, SyntaxNode deletedNode)
        {
            var hasAncestor = TryGetMatchingAncestor(forwardMap, deletedNode, out var newAncestor);
            RoslynDebug.Assert(hasAncestor && newAncestor != null);
            return GetDiagnosticSpan(newAncestor, EditKind.Delete);
        }

        /// <summary>
        /// Finds the inner-most ancestor of the specified node that has a matching node in the new tree.
        /// </summary>
        private static bool TryGetMatchingAncestor(IReadOnlyDictionary<SyntaxNode, SyntaxNode> forwardMap, SyntaxNode oldNode, [NotNullWhen(true)]out SyntaxNode? newAncestor)
        {
            while (oldNode != null)
            {
                if (forwardMap.TryGetValue(oldNode, out newAncestor))
                {
                    return true;
                }

                oldNode = oldNode.Parent;
            }

            // only happens if original oldNode is a root, 
            // otherwise we always find a matching ancestor pair (roots).
            newAncestor = null;
            return false;
        }

        protected virtual bool TryGetOverlappingActiveStatements(
            SourceText baseText,
            TextSpan declarationSpan,
            ImmutableArray<ActiveStatement> statements,
            out int start,
            out int end)
        {
            var lines = baseText.Lines;

            // TODO (tomat): use BinarySearch

            var i = 0;
            while (i < statements.Length && !declarationSpan.OverlapsWith(lines.GetTextSpanSafe(statements[i].Span)))
            {
                i++;
            }

            if (i == statements.Length)
            {
                start = end = -1;
                return false;
            }

            start = i;
            i++;

            while (i < statements.Length && declarationSpan.OverlapsWith(lines.GetTextSpanSafe(statements[i].Span)))
            {
                i++;
            }

            end = i;
            return true;
        }

        protected static bool HasParentEdit(Dictionary<SyntaxNode, EditKind> editMap, Edit<SyntaxNode> edit)
        {
            SyntaxNode node;
            switch (edit.Kind)
            {
                case EditKind.Insert:
                    node = edit.NewNode;
                    break;

                case EditKind.Delete:
                    node = edit.OldNode;
                    break;

                default:
                    return false;
            }

            return HasEdit(editMap, node.Parent, edit.Kind);
        }

        protected static bool HasEdit(Dictionary<SyntaxNode, EditKind> editMap, SyntaxNode node, EditKind editKind)
        {
            return editMap.TryGetValue(node, out var parentEdit) && parentEdit == editKind;
        }

        #endregion

        #region Rude Edits around Active Statement 

        protected void AddAroundActiveStatementRudeDiagnostic(List<RudeEditDiagnostic> diagnostics, SyntaxNode? oldNode, SyntaxNode? newNode, TextSpan newActiveStatementSpan)
        {
            if (oldNode == null)
            {
                RoslynDebug.Assert(newNode != null);
                AddRudeInsertAroundActiveStatement(diagnostics, newNode);
            }
            else if (newNode == null)
            {
                RoslynDebug.Assert(oldNode != null);
                AddRudeDeleteAroundActiveStatement(diagnostics, oldNode, newActiveStatementSpan);
            }
            else
            {
                AddRudeUpdateAroundActiveStatement(diagnostics, newNode);
            }
        }

        protected void AddRudeUpdateAroundActiveStatement(List<RudeEditDiagnostic> diagnostics, SyntaxNode newNode)
        {
            diagnostics.Add(new RudeEditDiagnostic(
                RudeEditKind.UpdateAroundActiveStatement,
                GetDiagnosticSpan(newNode, EditKind.Update),
                newNode,
                new[] { GetDisplayName(newNode, EditKind.Update) }));
        }

        protected void AddRudeInsertAroundActiveStatement(List<RudeEditDiagnostic> diagnostics, SyntaxNode newNode)
        {
            diagnostics.Add(new RudeEditDiagnostic(
                RudeEditKind.InsertAroundActiveStatement,
                GetDiagnosticSpan(newNode, EditKind.Insert),
                newNode,
                new[] { GetDisplayName(newNode, EditKind.Insert) }));
        }

        protected void AddRudeDeleteAroundActiveStatement(List<RudeEditDiagnostic> diagnostics, SyntaxNode oldNode, TextSpan newActiveStatementSpan)
        {
            diagnostics.Add(new RudeEditDiagnostic(
                RudeEditKind.DeleteAroundActiveStatement,
                newActiveStatementSpan,
                oldNode,
                new[] { GetDisplayName(oldNode, EditKind.Delete) }));
        }

        protected void ReportUnmatchedStatements<TSyntaxNode>(
            List<RudeEditDiagnostic> diagnostics,
            Match<SyntaxNode> match,
            Func<SyntaxNode, bool> nodeSelector,
            SyntaxNode oldActiveStatement,
            SyntaxNode newActiveStatement,
            Func<TSyntaxNode, TSyntaxNode, bool> areEquivalent,
            Func<TSyntaxNode, TSyntaxNode, bool>? areSimilar)
            where TSyntaxNode : SyntaxNode
        {
            var newNodes = GetAncestors(GetEncompassingAncestor(match.NewRoot), newActiveStatement, nodeSelector);
            if (newNodes == null)
            {
                return;
            }

            var oldNodes = GetAncestors(GetEncompassingAncestor(match.OldRoot), oldActiveStatement, nodeSelector);

            int matchCount;
            if (oldNodes != null)
            {
                matchCount = MatchNodes(oldNodes, newNodes, diagnostics: null, match: match, comparer: areEquivalent);

                // Do another pass over the nodes to improve error messages.
                if (areSimilar != null && matchCount < Math.Min(oldNodes.Count, newNodes.Count))
                {
                    matchCount += MatchNodes(oldNodes, newNodes, diagnostics: diagnostics, match: null, comparer: areSimilar);
                }
            }
            else
            {
                matchCount = 0;
            }

            if (matchCount < newNodes.Count)
            {
                ReportRudeEditsAndInserts(oldNodes, newNodes, diagnostics);
            }
        }

        private void ReportRudeEditsAndInserts(List<SyntaxNode?>? oldNodes, List<SyntaxNode?> newNodes, List<RudeEditDiagnostic> diagnostics)
        {
            var oldNodeCount = (oldNodes != null) ? oldNodes.Count : 0;

            for (var i = 0; i < newNodes.Count; i++)
            {
                var newNode = newNodes[i];

                if (newNode != null)
                {
                    // Any difference can be expressed as insert, delete & insert, edit, or move & edit.
                    // Heuristic: If the nesting levels of the old and new nodes are the same we report an edit.
                    // Otherwise we report an insert.
                    if (i < oldNodeCount && oldNodes![i] != null)
                    {
                        AddRudeUpdateAroundActiveStatement(diagnostics, newNode);
                    }
                    else
                    {
                        AddRudeInsertAroundActiveStatement(diagnostics, newNode);
                    }
                }
            }
        }

        private int MatchNodes<TSyntaxNode>(
            List<SyntaxNode?> oldNodes,
            List<SyntaxNode?> newNodes,
            List<RudeEditDiagnostic>? diagnostics,
            Match<SyntaxNode>? match,
            Func<TSyntaxNode, TSyntaxNode, bool> comparer)
            where TSyntaxNode : SyntaxNode
        {
            var matchCount = 0;
            var oldIndex = 0;
            for (var newIndex = 0; newIndex < newNodes.Count; newIndex++)
            {
                var newNode = newNodes[newIndex];
                if (newNode == null)
                {
                    continue;
                }

                SyntaxNode? oldNode;
                while (oldIndex < oldNodes.Count)
                {
                    oldNode = oldNodes[oldIndex];

                    if (oldNode != null)
                    {
                        break;
                    }

                    // node has already been matched with a previous new node:
                    oldIndex++;
                }

                if (oldIndex == oldNodes.Count)
                {
                    break;
                }

                var i = -1;
                if (match == null)
                {
                    i = IndexOfEquivalent(newNode, oldNodes, oldIndex, comparer);
                }
                else if (match.TryGetOldNode(newNode, out var partner) && comparer((TSyntaxNode)partner, (TSyntaxNode)newNode))
                {
                    i = oldNodes.IndexOf(partner, oldIndex);
                }

                if (i >= 0)
                {
                    // we have an update or an exact match:
                    oldNodes[i] = null;
                    newNodes[newIndex] = null;
                    matchCount++;

                    if (diagnostics != null)
                    {
                        AddRudeUpdateAroundActiveStatement(diagnostics, newNode);
                    }
                }
            }

            return matchCount;
        }

        private static int IndexOfEquivalent<TSyntaxNode>(SyntaxNode newNode, List<SyntaxNode?> oldNodes, int startIndex, Func<TSyntaxNode, TSyntaxNode, bool> comparer)
            where TSyntaxNode : SyntaxNode
        {
            for (var i = startIndex; i < oldNodes.Count; i++)
            {
                var oldNode = oldNodes[i];
                if (oldNode != null && comparer((TSyntaxNode)oldNode, (TSyntaxNode)newNode))
                {
                    return i;
                }
            }

            return -1;
        }

        private static List<SyntaxNode?>? GetAncestors(SyntaxNode? root, SyntaxNode node, Func<SyntaxNode, bool> nodeSelector)
        {
            List<SyntaxNode?>? list = null;

            while (node != root)
            {
                if (nodeSelector(node))
                {
                    list ??= new List<SyntaxNode?>();
                    list.Add(node);
                }

                node = node.Parent;
            }

            list?.Reverse();

            return list;
        }

        #endregion

        #region Trivia Analysis

        private void AnalyzeTrivia(
            SourceText oldSource,
            SourceText newSource,
            Match<SyntaxNode> topMatch,
            Dictionary<SyntaxNode, EditKind> editMap,
            [Out]List<(SyntaxNode OldNode, SyntaxNode NewNode)> triviaEdits,
            [Out]List<LineChange> lineEdits,
            [Out]List<RudeEditDiagnostic> diagnostics,
            CancellationToken cancellationToken)
        {
            foreach (var (oldNode, newNode) in topMatch.Matches)
            {
                cancellationToken.ThrowIfCancellationRequested();

                if (editMap.ContainsKey(newNode))
                {
                    // Updated or inserted members will be (re)generated and don't need line edits.
                    Debug.Assert(editMap[newNode] == EditKind.Update || editMap[newNode] == EditKind.Insert);
                    continue;
                }

                var newTokens = TryGetActiveTokens(newNode);
                if (newTokens == null)
                {
                    continue;
                }

                // The old node matches the new node and body tokens are available for the new node 
                // hence the old node must have body tokens as well.
                var oldTokens = TryGetActiveTokens(oldNode);
                RoslynDebug.Assert(oldTokens != null);

                var newTokensEnum = newTokens.GetEnumerator();
                var oldTokensEnum = oldTokens.GetEnumerator();

                var oldLines = oldSource.Lines;
                var newLines = newSource.Lines;

                // If line and column position of all tokens in the body change by the same delta
                // we add a line delta to the line edits. Otherwise we assume that some sequence points 
                // in the body might have changed their source spans and thus require recompilation 
                // of the method. 
                // 
                // This approach requires recompilation for more methods then really necessary. 
                // The debugger APIs allow to pass line deltas for each sequence point that moved.
                // Whenever we detect a change in line position we can check if it actually affects any 
                // sequence point (breakpoint span). If not we can insert a line delta for that change.
                // However to the user it would seem arbitrary that a trivia edit in otherwise uneditable method
                // (e.g. generic method) sometimes succeeds. 
                //
                // We could still consider checking sequence points as an optimization to avoid recompiling 
                // editable methods just because some trivia was changed in between breakpoint spans.

                var previousNewToken = default(SyntaxToken);
                var requiresUpdate = false;
                var isFirstToken = true;
                var firstTokenLineDelta = 0;
                LineChange firstTokenLineChange = default;
                bool oldHasToken;
                bool newHasToken;
                while (true)
                {
                    oldHasToken = oldTokensEnum.MoveNext();
                    newHasToken = newTokensEnum.MoveNext();

                    // no update edit => tokens must match:
                    Debug.Assert(oldHasToken == newHasToken);

                    if (!oldHasToken)
                    {
                        break;
                    }

                    var oldStart = oldTokensEnum.Current.SpanStart;
                    var newStart = newTokensEnum.Current.SpanStart;

                    var oldPosition = oldLines.GetLinePosition(oldStart);
                    var newPosition = newLines.GetLinePosition(newStart);

                    if (oldPosition.Character != newPosition.Character)
                    {
                        requiresUpdate = true;
                        break;
                    }

                    var lineDelta = oldPosition.Line - newPosition.Line;
                    if (isFirstToken)
                    {
                        isFirstToken = false;
                        firstTokenLineDelta = lineDelta;
                        firstTokenLineChange = (lineDelta != 0) ? new LineChange(oldPosition.Line, newPosition.Line) : default;
                    }
                    else if (firstTokenLineDelta != lineDelta)
                    {
                        requiresUpdate = true;
                        break;
                    }

                    previousNewToken = newTokensEnum.Current;
                }

                if (requiresUpdate)
                {
                    triviaEdits.Add((oldNode, newNode));

                    var currentToken = newTokensEnum.Current;

                    var triviaSpan = TextSpan.FromBounds(
                        previousNewToken.HasTrailingTrivia ? previousNewToken.Span.End : currentToken.FullSpan.Start,
                        currentToken.SpanStart);

                    ReportMemberUpdateRudeEdits(diagnostics, newNode, triviaSpan);
                }
                else if (firstTokenLineDelta != 0)
                {
                    lineEdits.Add(firstTokenLineChange);
                }
            }

            lineEdits.Sort(CompareLineChanges);
        }

        private static int CompareLineChanges(LineChange x, LineChange y)
        {
            return x.OldLine.CompareTo(y.OldLine);
        }

        #endregion

        #region Semantic Analysis

        private sealed class AssemblyEqualityComparer : IEqualityComparer<IAssemblySymbol>
        {
            public static readonly IEqualityComparer<IAssemblySymbol> Instance = new AssemblyEqualityComparer();

            public bool Equals(IAssemblySymbol x, IAssemblySymbol y)
            {
                // Types defined in old source assembly need to be treated as equivalent to types in the new source assembly,
                // provided that they only differ in their containing assemblies.
                // 
                // The old source symbol has the same identity as the new one.
                // Two distinct assembly symbols that are referenced by the compilations have to have distinct identities.
                // If the compilation has two metadata references whose identities unify the compiler de-dups them and only creates
                // a single PE symbol. Thus comparing assemblies by identity partitions them so that each partition
                // contains assemblies that originated from the same Gen0 assembly.

                return x.Identity.Equals(y.Identity);
            }

            public int GetHashCode(IAssemblySymbol obj)
            {
                return obj.Identity.GetHashCode();
            }
        }

        protected static readonly SymbolEquivalenceComparer s_assemblyEqualityComparer = new SymbolEquivalenceComparer(AssemblyEqualityComparer.Instance, distinguishRefFromOut: true);

        protected static bool SignaturesEquivalent(ImmutableArray<IParameterSymbol> oldParameters, ITypeSymbol oldReturnType, ImmutableArray<IParameterSymbol> newParameters, ITypeSymbol newReturnType)
        {
            return oldParameters.SequenceEqual(newParameters, s_assemblyEqualityComparer.ParameterEquivalenceComparer) &&
                   s_assemblyEqualityComparer.Equals(oldReturnType, newReturnType);
        }

        protected static bool MemberSignaturesEquivalent(
            ISymbol? oldMember,
            ISymbol? newMember,
            Func<ImmutableArray<IParameterSymbol>, ITypeSymbol, ImmutableArray<IParameterSymbol>, ITypeSymbol, bool>? signatureComparer = null)
        {
            if (oldMember == newMember)
            {
                return true;
            }

            if (oldMember == null || newMember == null || oldMember.Kind != newMember.Kind)
            {
                return false;
            }

            signatureComparer ??= SignaturesEquivalent;

            switch (oldMember.Kind)
            {
                case SymbolKind.Field:
                    var oldField = (IFieldSymbol)oldMember;
                    var newField = (IFieldSymbol)newMember;
                    return signatureComparer(ImmutableArray<IParameterSymbol>.Empty, oldField.Type, ImmutableArray<IParameterSymbol>.Empty, newField.Type);

                case SymbolKind.Property:
                    var oldProperty = (IPropertySymbol)oldMember;
                    var newProperty = (IPropertySymbol)newMember;
                    return signatureComparer(oldProperty.Parameters, oldProperty.Type, newProperty.Parameters, newProperty.Type);

                case SymbolKind.Method:
                    var oldMethod = (IMethodSymbol)oldMember;
                    var newMethod = (IMethodSymbol)newMember;
                    return signatureComparer(oldMethod.Parameters, oldMethod.ReturnType, newMethod.Parameters, newMethod.ReturnType);

                default:
                    throw ExceptionUtilities.UnexpectedValue(oldMember.Kind);
            }
        }

        private readonly struct ConstructorEdit
        {
            public readonly INamedTypeSymbol OldType;

            // { new field/property initializer or constructor declaration -> syntax map }
            public readonly Dictionary<SyntaxNode, Func<SyntaxNode, SyntaxNode?>?> ChangedDeclarations;

            public ConstructorEdit(INamedTypeSymbol oldType)
            {
                OldType = oldType;
                ChangedDeclarations = new Dictionary<SyntaxNode, Func<SyntaxNode, SyntaxNode?>?>();
            }
        }

        private void AnalyzeSemantics(
            EditScript<SyntaxNode> editScript,
            Dictionary<SyntaxNode, EditKind> editMap,
            SourceText oldText,
            ImmutableArray<ActiveStatement> oldActiveStatements,
            List<(SyntaxNode OldNode, SyntaxNode NewNode)> triviaEdits,
            List<UpdatedMemberInfo> updatedMembers,
            SemanticModel oldModel,
            SemanticModel newModel,
            [Out]List<SemanticEdit> semanticEdits,
            [Out]List<RudeEditDiagnostic> diagnostics,
            out Diagnostic? firstDeclarationError,
            CancellationToken cancellationToken)
        {
            // { new type -> constructor update }
            Dictionary<INamedTypeSymbol, ConstructorEdit>? instanceConstructorEdits = null;
            Dictionary<INamedTypeSymbol, ConstructorEdit>? staticConstructorEdits = null;

            INamedTypeSymbol? lazyLayoutAttribute = null;
            var newSymbolsWithEdit = new HashSet<ISymbol>();
            var updatedMemberIndex = 0;
            firstDeclarationError = null;
            for (var i = 0; i < editScript.Edits.Length; i++)
            {
                cancellationToken.ThrowIfCancellationRequested();

                var edit = editScript.Edits[i];

                ISymbol? oldSymbol;
                ISymbol? newSymbol;
                Func<SyntaxNode, SyntaxNode?>? syntaxMap;
                SemanticEditKind editKind;

                switch (edit.Kind)
                {
                    case EditKind.Move:
                        // Move is always a Rude Edit.
                        throw ExceptionUtilities.UnexpectedValue(edit.Kind);

                    case EditKind.Delete:
                        {
                            if (HasParentEdit(editMap, edit))
                            {
                                continue;
                            }

                            oldSymbol = GetSymbolForEdit(oldModel, edit.OldNode, edit.Kind, editMap, cancellationToken);
                            if (oldSymbol == null)
                            {
                                continue;
                            }

                            // The only member that is allowed to be deleted is a parameterless constructor. 
                            // For any other member a rude edit is reported earlier during syntax edit classification.
                            // Deleting a parameterless constructor needs special handling.
                            // If the new type has a parameterless ctor of the same accessibility then UPDATE.
                            // Error otherwise.

                            Debug.Assert(AsParameterlessConstructor(oldSymbol) != null);

                            var oldTypeSyntax = TryGetContainingTypeDeclaration(edit.OldNode);
                            RoslynDebug.Assert(oldTypeSyntax != null);

                            var newType = TryGetPartnerType(oldTypeSyntax, editScript.Match, newModel, cancellationToken);

                            // If the type has been deleted we would have reported a rude edit based on syntax analysis and not get here.
                            RoslynDebug.Assert(newType != null);

                            newSymbol = TryGetParameterlessConstructor(newType, oldSymbol.IsStatic);
                            if (newSymbol == null || newSymbol.DeclaredAccessibility != oldSymbol.DeclaredAccessibility)
                            {
                                diagnostics.Add(new RudeEditDiagnostic(
                                    RudeEditKind.Delete,
                                    GetDeletedNodeDiagnosticSpan(editScript.Match.Matches, edit.OldNode),
                                    edit.OldNode,
                                    new[] { GetDisplayName(edit.OldNode, EditKind.Delete) }));

                                continue;
                            }

                            editKind = SemanticEditKind.Update;
                            syntaxMap = null;
                        }

                        break;

                    case EditKind.Reorder:
                        // Currently we don't do any semantic checks for reordering
                        // and we don't need to report them to the compiler either.

                        // Reordering of fields is not allowed since it changes the layout of the type.
                        Debug.Assert(!IsDeclarationWithInitializer(edit.OldNode) && !IsDeclarationWithInitializer(edit.NewNode));
                        continue;

                    case EditKind.Insert:
                        {
                            editKind = SemanticEditKind.Insert;

                            var newTypeSyntax = TryGetContainingTypeDeclaration(edit.NewNode);

                            if (newTypeSyntax != null && HasEdit(editMap, newTypeSyntax, EditKind.Insert))
                            {
                                // inserting into a new type
                                continue;
                            }

                            syntaxMap = null;
                            oldSymbol = null;
                            newSymbol = GetSymbolForEdit(newModel, edit.NewNode, edit.Kind, editMap, cancellationToken);

                            if (newSymbol == null)
                            {
                                // node doesn't represent a symbol
                                continue;
                            }

                            // TODO: scripting
                            // inserting a top-level member/type
                            if (newTypeSyntax == null)
                            {
                                break;
                            }

                            var newType = (INamedTypeSymbol)newModel.GetDeclaredSymbol(newTypeSyntax, cancellationToken);
                            var oldType = TryGetPartnerType(newTypeSyntax, editScript.Match, oldModel, cancellationToken);

                            // There has to be a matching old type syntax since the containing type hasn't been inserted.
                            RoslynDebug.Assert(oldType != null);
                            RoslynDebug.Assert(newType != null);

                            // Validate that the type declarations are correct. If not we can't reason about their members.
                            // Declaration diagnostics are cached on compilation, so we don't need to cache them here.
                            firstDeclarationError =
                                GetFirstDeclarationError(oldModel, oldType, cancellationToken) ??
                                GetFirstDeclarationError(newModel, newType, cancellationToken);

                            if (firstDeclarationError != null)
                            {
                                continue;
                            }

                            // Inserting a parameterless constructor needs special handling:
                            // 1) static ctor
                            //    a) old type has an implicit static ctor
                            //       UPDATE of the implicit static ctor
                            //    b) otherwise
                            //       INSERT of a static parameterless ctor
                            // 
                            // 2) public instance ctor
                            //    a) old type has an implicit instance ctor
                            //       UPDATE of the implicit instance ctor
                            //    b) otherwise
                            //       ERROR: adding a non-private member
                            // 3) non-public instance ctor
                            //    a) old type has an implicit instance ctor
                            //       ERROR: changing visibility of the ctor
                            //    b) otherwise
                            //       INSERT of an instance parameterless ctor

                            var newCtor = AsParameterlessConstructor(newSymbol);
                            if (newCtor != null)
                            {
                                oldSymbol = TryGetParameterlessConstructor(oldType, newSymbol.IsStatic);

                                if (newCtor.IsStatic)
                                {
                                    if (oldSymbol != null)
                                    {
                                        editKind = SemanticEditKind.Update;
                                    }
                                }
                                else if (oldSymbol != null)
                                {
                                    if (oldSymbol.DeclaredAccessibility != newCtor.DeclaredAccessibility)
                                    {
                                        // changing visibility of a member
                                        diagnostics.Add(new RudeEditDiagnostic(
                                            RudeEditKind.ChangingConstructorVisibility,
                                            GetDiagnosticSpan(edit.NewNode, EditKind.Insert)));
                                    }
                                    else
                                    {
                                        editKind = SemanticEditKind.Update;
                                    }
                                }
                            }

                            if (editKind == SemanticEditKind.Insert)
                            {
                                ReportInsertedMemberSymbolRudeEdits(diagnostics, newSymbol);
                                ReportTypeLayoutUpdateRudeEdits(diagnostics, newSymbol, edit.NewNode, newModel, ref lazyLayoutAttribute);
                            }

                            bool isConstructorWithMemberInitializers;
                            if ((isConstructorWithMemberInitializers = IsConstructorWithMemberInitializers(edit.NewNode)) ||
                                IsDeclarationWithInitializer(edit.NewNode))
                            {
                                if (DeferConstructorEdit(
                                    oldType,
                                    newType,
                                    editKind,
                                    edit.NewNode,
                                    newSymbol,
                                    newModel,
                                    isConstructorWithMemberInitializers,
                                    ref syntaxMap,
                                    ref instanceConstructorEdits,
                                    ref staticConstructorEdits,
                                    diagnostics,
                                    cancellationToken))
                                {
                                    if (newSymbol.Kind == SymbolKind.Method)
                                    {
                                        // Don't add a separate semantic edit for a field/property with an initializer.
                                        // All edits of initializers will be aggregated to edits of constructors where these initializers are emitted.
                                        continue;
                                    }
                                    else
                                    {
                                        // A semantic edit to create the field/property is gonna be added.
                                        Debug.Assert(editKind == SemanticEditKind.Insert);
                                    }
                                }
                            }
                        }

                        break;

                    case EditKind.Update:
                        {
                            editKind = SemanticEditKind.Update;

                            newSymbol = GetSymbolForEdit(newModel, edit.NewNode, edit.Kind, editMap, cancellationToken);
                            if (newSymbol == null)
                            {
                                // node doesn't represent a symbol
                                continue;
                            }

                            oldSymbol = GetSymbolForEdit(oldModel, edit.OldNode, edit.Kind, editMap, cancellationToken);
                            RoslynDebug.Assert(oldSymbol != null);

                            var oldContainingType = oldSymbol.ContainingType;
                            var newContainingType = newSymbol.ContainingType;

                            // Validate that the type declarations are correct to avoid issues with invalid partial declarations, etc.
                            // Declaration diagnostics are cached on compilation, so we don't need to cache them here.
                            firstDeclarationError =
                                GetFirstDeclarationError(oldModel, oldContainingType, cancellationToken) ??
                                GetFirstDeclarationError(newModel, newContainingType, cancellationToken);

                            if (firstDeclarationError != null)
                            {
                                continue;
                            }

                            if (updatedMemberIndex < updatedMembers.Count && updatedMembers[updatedMemberIndex].EditOrdinal == i)
                            {
                                var updatedMember = updatedMembers[updatedMemberIndex];

                                ReportStateMachineRudeEdits(oldModel.Compilation, updatedMember, oldSymbol, diagnostics);

                                ReportLambdaAndClosureRudeEdits(
                                    oldModel,
                                    updatedMember.OldBody,
                                    newModel,
                                    updatedMember.NewBody,
                                    newSymbol,
                                    updatedMember.ActiveOrMatchedLambdas,
                                    updatedMember.Map,
                                    diagnostics,
                                    out var newBodyHasLambdas,
                                    cancellationToken);

                                // We need to provide syntax map to the compiler if 
                                // 1) The new member has a active statement
                                //    The values of local variables declared or synthesized in the method have to be preserved.
                                // 2) The new member generates a state machine 
                                //    In case the state machine is suspended we need to preserve variables.
                                // 3) The new member contains lambdas
                                //    We need to map new lambdas in the method to the matching old ones. 
                                //    If the old method has lambdas but the new one doesn't there is nothing to preserve.
                                if (updatedMember.HasActiveStatement || updatedMember.NewHasStateMachineSuspensionPoint || newBodyHasLambdas)
                                {
                                    syntaxMap = CreateSyntaxMap(updatedMember.Map.Reverse);
                                }
                                else
                                {
                                    syntaxMap = null;
                                }

                                updatedMemberIndex++;
                            }
                            else
                            {
                                syntaxMap = null;
                            }

                            // If a constructor changes from including initializers to not including initializers
                            // we don't need to aggregate syntax map from all initializers for the constructor update semantic edit.
                            bool isConstructorWithMemberInitializers;
                            if ((isConstructorWithMemberInitializers = IsConstructorWithMemberInitializers(edit.NewNode)) ||
                                IsDeclarationWithInitializer(edit.OldNode) ||
                                IsDeclarationWithInitializer(edit.NewNode))
                            {
                                if (DeferConstructorEdit(
                                    oldContainingType,
                                    newContainingType,
                                    editKind,
                                    edit.NewNode,
                                    newSymbol,
                                    newModel,
                                    isConstructorWithMemberInitializers,
                                    ref syntaxMap,
                                    ref instanceConstructorEdits,
                                    ref staticConstructorEdits,
                                    diagnostics,
                                    cancellationToken))
                                {
                                    // Don't add a separate semantic edit for a field/property with an initializer.
                                    // All edits of initializers will be aggregated to edits of constructors where these initializers are emitted.
                                    continue;
                                }
                            }
                        }

                        break;

                    default:
                        throw ExceptionUtilities.UnexpectedValue(edit.Kind);
                }

                semanticEdits.Add(new SemanticEdit(editKind, oldSymbol, newSymbol, syntaxMap, preserveLocalVariables: syntaxMap != null));
                newSymbolsWithEdit.Add(newSymbol);
            }

            foreach (var (oldNode, newNode) in triviaEdits)
            {
                var oldSymbol = GetSymbolForEdit(oldModel, oldNode, EditKind.Update, editMap, cancellationToken);
                var newSymbol = GetSymbolForEdit(newModel, newNode, EditKind.Update, editMap, cancellationToken);

                // Trivia edits are only calculated for members bodies and each member has a symbol.
                RoslynDebug.Assert(oldSymbol != null);
                RoslynDebug.Assert(newSymbol != null);

                var oldContainingType = oldSymbol.ContainingType;
                var newContainingType = newSymbol.ContainingType;

                // Validate that the type declarations are correct to avoid issues with invalid partial declarations, etc.
                // Declaration diagnostics are cached on compilation, so we don't need to cache them here.
                firstDeclarationError =
                    GetFirstDeclarationError(oldModel, oldContainingType, cancellationToken) ??
                    GetFirstDeclarationError(newModel, newContainingType, cancellationToken);

                if (firstDeclarationError != null)
                {
                    continue;
                }

                // We need to provide syntax map to the compiler if the member is active (see member update above):
                var isActiveMember =
                    TryGetOverlappingActiveStatements(oldText, oldNode.Span, oldActiveStatements, out var start, out var end) ||
                    IsStateMachineMethod(oldNode) ||
                    ContainsLambda(oldNode);

                var syntaxMap = isActiveMember ? CreateSyntaxMapForEquivalentNodes(oldNode, newNode) : null;

                // only trivia changed:
                Debug.Assert(IsConstructorWithMemberInitializers(oldNode) == IsConstructorWithMemberInitializers(newNode));
                Debug.Assert(IsDeclarationWithInitializer(oldNode) == IsDeclarationWithInitializer(newNode));

                bool isConstructorWithMemberInitializers;
                if ((isConstructorWithMemberInitializers = IsConstructorWithMemberInitializers(newNode)) ||
                    IsDeclarationWithInitializer(newNode))
                {
                    if (DeferConstructorEdit(
                        oldContainingType,
                        newContainingType,
                        SemanticEditKind.Update,
                        newNode,
                        newSymbol,
                        newModel,
                        isConstructorWithMemberInitializers,
                        ref syntaxMap,
                        ref instanceConstructorEdits,
                        ref staticConstructorEdits,
                        diagnostics,
                        cancellationToken))
                    {
                        // Don't add a separate semantic edit for a field/property with an initializer.
                        // All edits of initializers will be aggregated to edits of constructors where these initializers are emitted.
                        continue;
                    }
                }

                semanticEdits.Add(new SemanticEdit(SemanticEditKind.Update, oldSymbol, newSymbol, syntaxMap, isActiveMember));
                newSymbolsWithEdit.Add(newSymbol);
            }

            if (instanceConstructorEdits != null)
            {
                AddConstructorEdits(
                    instanceConstructorEdits,
                    editScript.Match,
                    oldModel,
                    newSymbolsWithEdit,
                    isStatic: false,
                    semanticEdits: semanticEdits,
                    diagnostics: diagnostics,
                    cancellationToken: cancellationToken);
            }

            if (staticConstructorEdits != null)
            {
                AddConstructorEdits(
                    staticConstructorEdits,
                    editScript.Match,
                    oldModel,
                    newSymbolsWithEdit,
                    isStatic: true,
                    semanticEdits: semanticEdits,
                    diagnostics: diagnostics,
                    cancellationToken: cancellationToken);
            }
        }

        private Diagnostic? GetFirstDeclarationError(SemanticModel primaryModel, ISymbol symbol, CancellationToken cancellationToken)
        {
            foreach (var syntaxReference in symbol.DeclaringSyntaxReferences)
            {
                SemanticModel model;
                if (primaryModel.SyntaxTree == syntaxReference.SyntaxTree)
                {
                    model = primaryModel;
                }
                else
                {
                    model = primaryModel.Compilation.GetSemanticModel(syntaxReference.SyntaxTree, ignoreAccessibility: false);
                }

                var diagnostics = model.GetDeclarationDiagnostics(syntaxReference.Span, cancellationToken);
                var firstError = diagnostics.FirstOrDefault(d => d.Severity == DiagnosticSeverity.Error);
                if (firstError != null)
                {
                    return firstError;
                }
            }

            return null;
        }

        #region Type Layout Update Validation 

        internal void ReportTypeLayoutUpdateRudeEdits(
            List<RudeEditDiagnostic> diagnostics,
            ISymbol newSymbol,
            SyntaxNode newSyntax,
            SemanticModel newModel,
            ref INamedTypeSymbol? lazyLayoutAttribute)
        {
            switch (newSymbol.Kind)
            {
                case SymbolKind.Field:
                    if (HasExplicitOrSequentialLayout(newSymbol.ContainingType, newModel, ref lazyLayoutAttribute))
                    {
                        ReportTypeLayoutUpdateRudeEdits(diagnostics, newSymbol, newSyntax);
                    }

                    break;

                case SymbolKind.Property:
                    if (HasBackingField(newSyntax) &&
                        HasExplicitOrSequentialLayout(newSymbol.ContainingType, newModel, ref lazyLayoutAttribute))
                    {
                        ReportTypeLayoutUpdateRudeEdits(diagnostics, newSymbol, newSyntax);
                    }

                    break;

                case SymbolKind.Event:
                    if (HasBackingField((IEventSymbol)newSymbol) &&
                        HasExplicitOrSequentialLayout(newSymbol.ContainingType, newModel, ref lazyLayoutAttribute))
                    {
                        ReportTypeLayoutUpdateRudeEdits(diagnostics, newSymbol, newSyntax);
                    }

                    break;
            }
        }

        private void ReportTypeLayoutUpdateRudeEdits(List<RudeEditDiagnostic> diagnostics, ISymbol symbol, SyntaxNode syntax)
        {
            var intoStruct = symbol.ContainingType.TypeKind == TypeKind.Struct;

            diagnostics.Add(new RudeEditDiagnostic(
                intoStruct ? RudeEditKind.InsertIntoStruct : RudeEditKind.InsertIntoClassWithLayout,
                syntax.Span,
                syntax,
                new[]
                {
                    GetDisplayName(syntax, EditKind.Insert),
                    GetDisplayName(TryGetContainingTypeDeclaration(syntax)!, EditKind.Update)
                }));
        }

        private static bool HasBackingField(IEventSymbol @event)
        {
#nullable disable // https://github.com/dotnet/roslyn/issues/39288
            return @event.AddMethod.IsImplicitlyDeclared
#nullable enable
                && !@event.IsAbstract;
        }

        private static bool HasExplicitOrSequentialLayout(
            INamedTypeSymbol type,
            SemanticModel model,
            ref INamedTypeSymbol? lazyLayoutAttribute)
        {
            if (type.TypeKind == TypeKind.Struct)
            {
                return true;
            }

            if (type.TypeKind != TypeKind.Class)
            {
                return false;
            }

            // Fields can't be inserted into a class with explicit or sequential layout
            var attributes = type.GetAttributes();
            if (attributes.Length == 0)
            {
                return false;
            }

            lazyLayoutAttribute ??= model.Compilation.GetTypeByMetadataName(typeof(StructLayoutAttribute).FullName);
            if (lazyLayoutAttribute == null)
            {
                return false;
            }

            foreach (var attribute in attributes)
            {
                if (attribute.AttributeClass.Equals(lazyLayoutAttribute) && attribute.ConstructorArguments.Length == 1)
                {
                    var layoutValue = attribute.ConstructorArguments.Single().Value;
                    return (layoutValue is int ? (int)layoutValue :
                            layoutValue is short ? (short)layoutValue :
                            (int)LayoutKind.Auto) != (int)LayoutKind.Auto;
                }
            }

            return false;
        }

        #endregion

        private INamedTypeSymbol? TryGetPartnerType(SyntaxNode typeSyntax, Match<SyntaxNode> topMatch, SemanticModel partnerModel, CancellationToken cancellationToken)
        {
            SyntaxNode partner;
            if (topMatch.OldRoot.SyntaxTree == typeSyntax.SyntaxTree)
            {
                _ = topMatch.TryGetNewNode(typeSyntax, out partner);
            }
            else
            {
                _ = topMatch.TryGetOldNode(typeSyntax, out partner);
            }

            if (partner == null)
            {
                return null;
            }

            Debug.Assert(partner.SyntaxTree == partnerModel.SyntaxTree);

            return (INamedTypeSymbol)partnerModel.GetDeclaredSymbol(partner, cancellationToken);
        }

        private Func<SyntaxNode, SyntaxNode?> CreateSyntaxMapForEquivalentNodes(SyntaxNode oldRoot, SyntaxNode newRoot)
        {
            Debug.Assert(AreEquivalent(newRoot, oldRoot));

            return newNode => newRoot.FullSpan.Contains(newNode.SpanStart) ?
                FindPartner(newRoot, oldRoot, newNode) : null;
        }

        private static Func<SyntaxNode, SyntaxNode?> CreateSyntaxMap(IReadOnlyDictionary<SyntaxNode, SyntaxNode> reverseMap)
            => newNode => reverseMap.TryGetValue(newNode, out var oldNode) ? oldNode : null;

        private Func<SyntaxNode, SyntaxNode?> CreateSyntaxMapForPartialTypeConstructor(
            INamedTypeSymbol oldType,
            INamedTypeSymbol newType,
            SemanticModel newModel,
            Func<SyntaxNode, SyntaxNode?>? ctorSyntaxMap)
        {
            return newNode => ctorSyntaxMap?.Invoke(newNode) ?? FindPartnerInMemberInitializer(newModel, newType, newNode, oldType, default);
        }

        private Func<SyntaxNode, SyntaxNode?>? CreateAggregateSyntaxMap(
            IReadOnlyDictionary<SyntaxNode, SyntaxNode> reverseTopMatches,
            IReadOnlyDictionary<SyntaxNode, Func<SyntaxNode, SyntaxNode?>?> changedDeclarations)
        {
            return newNode =>
            {
                // containing declaration
                var newDeclaration = FindMemberDeclaration(root: null, newNode);

                // the syntax map is only used for nodes that are contained in a declaration
                RoslynDebug.Assert(newDeclaration != null);

                // The node is in a field, property or constructor declaration that has been changed:
                if (changedDeclarations.TryGetValue(newDeclaration, out var syntaxMap))
                {
                    // If syntax map is not available the declaration was either
                    // 1) updated but is not active
                    // 2) inserted
                    return syntaxMap?.Invoke(newNode);
                }

                // The node is in a declaration that hasn't been changed:
                if (reverseTopMatches.TryGetValue(newDeclaration, out var oldDeclaration))
                {
                    return FindPartner(newDeclaration, oldDeclaration, newNode);
                }

                return null;
            };
        }

        #region Constructors and Initializers

        private static IMethodSymbol? AsParameterlessConstructor(ISymbol symbol)
        {
            if (symbol.Kind != SymbolKind.Method)
            {
                return null;
            }

            var method = (IMethodSymbol)symbol;
            var kind = method.MethodKind;
            if (kind != MethodKind.Constructor && kind != MethodKind.StaticConstructor)
            {
                return null;
            }

            return method.Parameters.Length == 0 ? method : null;
        }

        private bool DeferConstructorEdit(
            INamedTypeSymbol oldType,
            INamedTypeSymbol newType,
            SemanticEditKind editKind,
            SyntaxNode newDeclaration,
            ISymbol newSymbol,
            SemanticModel newModel,
            bool isConstructor,
            ref Func<SyntaxNode, SyntaxNode?>? syntaxMap,
            ref Dictionary<INamedTypeSymbol, ConstructorEdit>? instanceConstructorEdits,
            ref Dictionary<INamedTypeSymbol, ConstructorEdit>? staticConstructorEdits,
            [Out]List<RudeEditDiagnostic> diagnostics,
            CancellationToken cancellationToken)
        {
            if (IsPartial(newType))
            {
                // Since we don't calculate match across partial declarations we need to disallow
                // adding and updating fields/properties with initializers of a partial type declaration.
                // Assuming this restriction we can allow editing all constructors of partial types. 
                // The ones that include initializers won't differ in the field initialization.

                if (!isConstructor)
                {
                    // rude edit: Editing a field/property initializer of a partial type.
                    diagnostics.Add(new RudeEditDiagnostic(
                                        RudeEditKind.PartialTypeInitializerUpdate,
                                        newDeclaration.Span,
                                        newDeclaration,
                                        new[] { GetDisplayName(newDeclaration, EditKind.Update) }));
                    return false;
                }

                // TODO (bug https://github.com/dotnet/roslyn/issues/2504)
                if (editKind == SemanticEditKind.Insert && HasMemberInitializerContainingLambda(oldType, newSymbol.IsStatic, cancellationToken))
                {
                    // rude edit: Adding a constructor to a type with a field or property initializer that contains an anonymous function
                    diagnostics.Add(new RudeEditDiagnostic(RudeEditKind.InsertConstructorToTypeWithInitializersWithLambdas, GetDiagnosticSpan(newDeclaration, EditKind.Insert)));
                    return false;
                }

                syntaxMap = CreateSyntaxMapForPartialTypeConstructor(oldType, newType, newModel, syntaxMap);
                return false;
            }

            Dictionary<INamedTypeSymbol, ConstructorEdit> constructorEdits;
            if (newSymbol.IsStatic)
            {
                constructorEdits = staticConstructorEdits ??= new Dictionary<INamedTypeSymbol, ConstructorEdit>();
            }
            else
            {
                constructorEdits = instanceConstructorEdits ??= new Dictionary<INamedTypeSymbol, ConstructorEdit>();
            }

            if (!constructorEdits.TryGetValue(newType, out var edit))
            {
                constructorEdits.Add(newType, edit = new ConstructorEdit(oldType));
            }

            edit.ChangedDeclarations.Add(newDeclaration, syntaxMap);

            return true;
        }

        private void AddConstructorEdits(
            Dictionary<INamedTypeSymbol, ConstructorEdit> updatedTypes,
            Match<SyntaxNode> topMatch,
            SemanticModel oldModel,
            HashSet<ISymbol> newSymbolsWithEdit,
            bool isStatic,
            [Out]List<SemanticEdit> semanticEdits,
            [Out]List<RudeEditDiagnostic> diagnostics,
            CancellationToken cancellationToken)
        {
            foreach (var (newType, update) in updatedTypes)
            {
                var oldType = update.OldType;

                Debug.Assert(!IsPartial(oldType));
                Debug.Assert(!IsPartial(newType));

                var anyInitializerUpdates = update.ChangedDeclarations.Keys.Any(IsDeclarationWithInitializer);

                bool? lazyOldTypeHasMemberInitializerContainingLambda = null;

                foreach (var newCtor in isStatic ? newType.StaticConstructors : newType.InstanceConstructors)
                {
                    if (newSymbolsWithEdit.Contains(newCtor))
                    {
                        // we already have an edit for the new constructor
                        continue;
                    }

                    ISymbol? oldCtor;
                    if (!newCtor.IsImplicitlyDeclared)
                    {
                        // Constructors have to have a single declaration syntax, they can't be partial
                        var newDeclaration = FindMemberDeclaration(root: null, GetSymbolSyntax(newCtor, cancellationToken));

                        // Partial types were filtered out previously and rude edits reported.
                        RoslynDebug.Assert(newDeclaration?.SyntaxTree == topMatch.NewRoot.SyntaxTree);

                        // Constructor that doesn't contain initializers had a corresponding semantic edit produced previously 
                        // or was not edited. In either case we should not produce a semantic edit for it.
                        if (!IsConstructorWithMemberInitializers(newDeclaration))
                        {
                            continue;
                        }

                        // If no initializer updates were made in the type we only need to produce semantic edits for constructors
                        // whose body has been updated, otherwise we need to produce edits for all constructors that include initializers.
                        if (!anyInitializerUpdates && !update.ChangedDeclarations.ContainsKey(newDeclaration))
                        {
                            continue;
                        }

                        if (topMatch.TryGetOldNode(newDeclaration, out var oldDeclaration))
                        {
                            // If the constructor wasn't explicitly edited and its body edit is disallowed report an error.
                            var diagnosticCount = diagnostics.Count;
                            ReportMemberUpdateRudeEdits(diagnostics, newDeclaration, span: null);
                            if (diagnostics.Count > diagnosticCount)
                            {
                                continue;
                            }

                            oldCtor = oldModel.GetDeclaredSymbol(oldDeclaration, cancellationToken);
                            Debug.Assert(oldCtor != null);
                        }
                        else if (newCtor.Parameters.Length == 0)
                        {
                            oldCtor = TryGetParameterlessConstructor(oldType, isStatic);
                        }
                        else
                        {
                            // TODO (bug https://github.com/dotnet/roslyn/issues/2504)
                            if (HasMemberInitializerContainingLambda(oldType, isStatic, ref lazyOldTypeHasMemberInitializerContainingLambda, cancellationToken))
                            {
                                // rude edit: Adding a constructor to a type with a field or property initializer that contains an anonymous function
                                diagnostics.Add(new RudeEditDiagnostic(RudeEditKind.InsertConstructorToTypeWithInitializersWithLambdas, GetDiagnosticSpan(newDeclaration, EditKind.Insert)));
                                continue;
                            }

                            // no initializer contains lambdas => we don't need a syntax map
                            oldCtor = null;
                        }
                    }
                    else
                    {
                        oldCtor = TryGetParameterlessConstructor(oldType, isStatic);
                    }

                    // We assume here that the type is not partial and thus we collected all changed
                    // field and property initializers in update.ChangedDeclarations and we only need 
                    // the current top match to map nodes from all unchanged initializers.
                    //
                    // We will create an aggregate syntax map even in cases when we don't necessarily need it,
                    // for example if none of the edited declarations are active. It's ok to have a map that we don't need.
                    var aggregateSyntaxMap = (oldCtor != null && update.ChangedDeclarations.Count > 0) ?
                        CreateAggregateSyntaxMap(topMatch.ReverseMatches, update.ChangedDeclarations) : null;

                    semanticEdits.Add(new SemanticEdit(
                        (oldCtor == null) ? SemanticEditKind.Insert : SemanticEditKind.Update,
                        oldCtor,
                        newCtor,
                        aggregateSyntaxMap,
                        preserveLocalVariables: aggregateSyntaxMap != null));
                }
            }
        }

        private bool HasMemberInitializerContainingLambda(INamedTypeSymbol type, bool isStatic, ref bool? lazyHasMemberInitializerContainingLambda, CancellationToken cancellationToken)
        {
            if (lazyHasMemberInitializerContainingLambda == null)
            {
                // checking the old type for existing lambdas (it's ok for the new initializers to contain lambdas)
                lazyHasMemberInitializerContainingLambda = HasMemberInitializerContainingLambda(type, isStatic, cancellationToken);
            }

            return lazyHasMemberInitializerContainingLambda.Value;
        }

        private bool HasMemberInitializerContainingLambda(INamedTypeSymbol type, bool isStatic, CancellationToken cancellationToken)
        {
            // checking the old type for existing lambdas (it's ok for the new initializers to contain lambdas)

            foreach (var member in type.GetMembers())
            {
                if (member.IsStatic == isStatic &&
                    (member.Kind == SymbolKind.Field || member.Kind == SymbolKind.Property) &&
                    member.DeclaringSyntaxReferences.Length > 0) // skip generated fields (e.g. VB auto-property backing fields)
                {
                    var syntax = GetSymbolSyntax(member, cancellationToken);
                    if (IsDeclarationWithInitializer(syntax) && ContainsLambda(syntax))
                    {
                        return true;
                    }
                }
            }

            return false;
        }

        private static ISymbol TryGetParameterlessConstructor(INamedTypeSymbol type, bool isStatic)
        {
            var oldCtors = isStatic ? type.StaticConstructors : type.InstanceConstructors;
            if (isStatic)
            {
                return type.StaticConstructors.FirstOrDefault();
            }
            else
            {
                return type.InstanceConstructors.FirstOrDefault(m => m.Parameters.Length == 0);
            }
        }

        #endregion

        #region Lambdas and Closures

        private void ReportLambdaAndClosureRudeEdits(
            SemanticModel oldModel,
            SyntaxNode oldMemberBody,
            SemanticModel newModel,
            SyntaxNode newMemberBody,
            ISymbol newMember,
            IReadOnlyDictionary<SyntaxNode, LambdaInfo>? matchedLambdas,
            BidirectionalMap<SyntaxNode> map,
            List<RudeEditDiagnostic> diagnostics,
            out bool newBodyHasLambdas,
            CancellationToken cancellationToken)
        {
            if (matchedLambdas != null)
            {
                var anySignatureErrors = false;
                foreach (var (oldLambdaBody, newLambdaInfo) in matchedLambdas)
                {
                    // The map now contains only matched lambdas. Any unmatched ones would have contained an active statement and 
                    // a rude edit would be reported in syntax analysis phase.
                    RoslynDebug.Assert(newLambdaInfo.Match != null && newLambdaInfo.NewBody != null);

                    ReportLambdaSignatureRudeEdits(oldModel, oldLambdaBody, newModel, newLambdaInfo.NewBody, diagnostics, out var hasErrors, cancellationToken);
                    anySignatureErrors |= hasErrors;
                }

                ArrayBuilder<SyntaxNode>? lazyNewErroneousClauses = null;
                foreach (var entry in map.Forward)
                {
                    var oldQueryClause = entry.Key;
                    var newQueryClause = entry.Value;

                    if (!QueryClauseLambdasTypeEquivalent(oldModel, oldQueryClause, newModel, newQueryClause, cancellationToken))
                    {
                        lazyNewErroneousClauses ??= ArrayBuilder<SyntaxNode>.GetInstance();
                        lazyNewErroneousClauses.Add(newQueryClause);
                    }
                }

                if (lazyNewErroneousClauses != null)
                {
                    foreach (var newQueryClause in from clause in lazyNewErroneousClauses
                                                   orderby clause.SpanStart
                                                   group clause by GetContainingQueryExpression(clause) into clausesByQuery
                                                   select clausesByQuery.First())
                    {
                        diagnostics.Add(new RudeEditDiagnostic(
                            RudeEditKind.ChangingQueryLambdaType,
                            GetDiagnosticSpan(newQueryClause, EditKind.Update),
                            newQueryClause,
                            new[] { GetDisplayName(newQueryClause, EditKind.Update) }));
                    }

                    lazyNewErroneousClauses.Free();
                    anySignatureErrors = true;
                }

                // only dig into captures if lambda signatures match
                if (anySignatureErrors)
                {
                    newBodyHasLambdas = true;
                    return;
                }
            }

            var oldCaptures = GetCapturedVariables(oldModel, oldMemberBody);
            var newCaptures = GetCapturedVariables(newModel, newMemberBody);

            // { new capture index -> old capture index }
            var reverseCapturesMap = ArrayBuilder<int>.GetInstance(newCaptures.Length, 0);

            // { new capture index -> new closure scope or null for "this" }
            var newCapturesToClosureScopes = ArrayBuilder<SyntaxNode?>.GetInstance(newCaptures.Length, null);

            // Can be calculated from other maps but it's simpler to just calculate it upfront.
            // { old capture index -> old closure scope or null for "this" }
            var oldCapturesToClosureScopes = ArrayBuilder<SyntaxNode?>.GetInstance(oldCaptures.Length, null);

            CalculateCapturedVariablesMaps(
                oldCaptures,
                oldMemberBody,
                newCaptures,
                newMember,
                newMemberBody,
                map,
                reverseCapturesMap,
                newCapturesToClosureScopes,
                oldCapturesToClosureScopes,
                diagnostics,
                out var anyCaptureErrors,
                cancellationToken);

            if (anyCaptureErrors)
            {
                newBodyHasLambdas = true;
                return;
            }

            // Every captured variable accessed in the new lambda has to be 
            // accessed in the old lambda as well and vice versa.
            //
            // An added lambda can only reference captured variables that 
            //
            // This requirement ensures that:
            // - Lambda methods are generated to the same frame as before, so they can be updated in-place.
            // - "Parent" links between closure scopes are preserved.

            var oldCapturesIndex = PooledDictionary<ISymbol, int>.GetInstance();
            var newCapturesIndex = PooledDictionary<ISymbol, int>.GetInstance();

            BuildIndex(oldCapturesIndex, oldCaptures);
            BuildIndex(newCapturesIndex, newCaptures);

            if (matchedLambdas != null)
            {
                var mappedLambdasHaveErrors = false;
                foreach (var (oldLambdaBody, newLambdaInfo) in matchedLambdas)
                {
                    var newLambdaBody = newLambdaInfo.NewBody;

                    // The map now contains only matched lambdas. Any unmatched ones would have contained an active statement and 
                    // a rude edit would be reported in syntax analysis phase.
                    RoslynDebug.Assert(newLambdaInfo.Match != null && newLambdaBody != null);

                    var accessedOldCaptures = GetAccessedCaptures(oldLambdaBody, oldModel, oldCaptures, oldCapturesIndex);
                    var accessedNewCaptures = GetAccessedCaptures(newLambdaBody, newModel, newCaptures, newCapturesIndex);

                    // Requirement: 
                    // (new(ReadInside) \/ new(WrittenInside)) /\ new(Captured) == (old(ReadInside) \/ old(WrittenInside)) /\ old(Captured)
                    for (var newCaptureIndex = 0; newCaptureIndex < newCaptures.Length; newCaptureIndex++)
                    {
                        var newAccessed = accessedNewCaptures[newCaptureIndex];
                        var oldAccessed = accessedOldCaptures[reverseCapturesMap[newCaptureIndex]];

                        if (newAccessed != oldAccessed)
                        {
                            var newCapture = newCaptures[newCaptureIndex];

                            var rudeEdit = newAccessed ? RudeEditKind.AccessingCapturedVariableInLambda : RudeEditKind.NotAccessingCapturedVariableInLambda;
                            var arguments = new[] { newCapture.Name, GetDisplayName(GetLambda(newLambdaBody)) };

                            if (newCapture.IsThisParameter() || oldAccessed)
                            {
                                // changed accessed to "this", or captured variable accessed in old lambda is not accessed in the new lambda
                                diagnostics.Add(new RudeEditDiagnostic(rudeEdit, GetDiagnosticSpan(GetLambda(newLambdaBody), EditKind.Update), null, arguments));
                            }
                            else if (newAccessed)
                            {
                                // captured variable accessed in new lambda is not accessed in the old lambda
                                var hasUseSites = false;
                                foreach (var useSite in GetVariableUseSites(GetLambdaBodyExpressionsAndStatements(newLambdaBody), newCapture, newModel, cancellationToken))
                                {
                                    hasUseSites = true;
                                    diagnostics.Add(new RudeEditDiagnostic(rudeEdit, useSite.Span, null, arguments));
                                }

                                Debug.Assert(hasUseSites);
                            }

                            mappedLambdasHaveErrors = true;
                        }
                    }
                }

                if (mappedLambdasHaveErrors)
                {
                    newBodyHasLambdas = true;
                    return;
                }
            }

            // Report rude edits for lambdas added to the method.
            // We already checked that no new captures are introduced or removed. 
            // We also need to make sure that no new parent frame links are introduced.
            // 
            // We could implement the same analysis as the compiler does when rewriting lambdas - 
            // to determine what closure scopes are connected at runtime via parent link, 
            // and then disallow adding a lambda that connects two previously unconnected 
            // groups of scopes.
            //
            // However even if we implemented that logic here, it would be challenging to 
            // present the result of the analysis to the user in a short comprehensible error message.
            // 
            // In practice, we believe the common scenarios are (in order of commonality):
            // 1) adding a static lambda
            // 2) adding a lambda that accesses only "this"
            // 3) adding a lambda that accesses variables from the same scope
            // 4) adding a lambda that accesses "this" and variables from a single scope
            // 5) adding a lambda that accesses variables from different scopes that are linked
            // 6) adding a lambda that accesses variables from unlinked scopes
            // 
            // We currently allow #1, #2, and #3 and report a rude edit for the other cases.
            // In future we might be able to enable more.

            newBodyHasLambdas = false;

            var containingTypeDeclaration = TryGetContainingTypeDeclaration(newMemberBody);
            var isInInterfaceDeclaration = containingTypeDeclaration != null && IsInterfaceDeclaration(containingTypeDeclaration);

            foreach (var newLambda in newMemberBody.DescendantNodesAndSelf())
            {
                if (TryGetLambdaBodies(newLambda, out var newLambdaBody1, out var newLambdaBody2))
                {
                    if (!map.Reverse.ContainsKey(newLambda))
                    {
                        // TODO: https://github.com/dotnet/roslyn/issues/37128
                        // Local functions are emitted directly to the type containing the containing method.
                        // Although local functions are non-virtual the Core CLR currently does not support adding any method to an interface.
                        if (isInInterfaceDeclaration && IsLocalFunction(newLambda))
                        {
                            diagnostics.Add(new RudeEditDiagnostic(RudeEditKind.InsertLocalFunctionIntoInterfaceMethod, GetDiagnosticSpan(newLambda, EditKind.Insert), newLambda));
                        }

                        ReportMultiScopeCaptures(newLambdaBody1, newModel, newCaptures, newCaptures, newCapturesToClosureScopes, newCapturesIndex, reverseCapturesMap, diagnostics, isInsert: true, cancellationToken: cancellationToken);

                        if (newLambdaBody2 != null)
                        {
                            ReportMultiScopeCaptures(newLambdaBody2, newModel, newCaptures, newCaptures, newCapturesToClosureScopes, newCapturesIndex, reverseCapturesMap, diagnostics, isInsert: true, cancellationToken: cancellationToken);
                        }
                    }

                    newBodyHasLambdas = true;
                }
            }

            // Similarly for addition. We don't allow removal of lambda that has captures from multiple scopes.

            foreach (var oldLambda in oldMemberBody.DescendantNodesAndSelf())
            {
                if (TryGetLambdaBodies(oldLambda, out var oldLambdaBody1, out var oldLambdaBody2) && !map.Forward.ContainsKey(oldLambda))
                {
                    ReportMultiScopeCaptures(oldLambdaBody1, oldModel, oldCaptures, newCaptures, oldCapturesToClosureScopes, oldCapturesIndex, reverseCapturesMap, diagnostics, isInsert: false, cancellationToken: cancellationToken);

                    if (oldLambdaBody2 != null)
                    {
                        ReportMultiScopeCaptures(oldLambdaBody2, oldModel, oldCaptures, newCaptures, oldCapturesToClosureScopes, oldCapturesIndex, reverseCapturesMap, diagnostics, isInsert: false, cancellationToken: cancellationToken);
                    }
                }
            }

            reverseCapturesMap.Free();
            newCapturesToClosureScopes.Free();
            oldCapturesToClosureScopes.Free();
            oldCapturesIndex.Free();
            newCapturesIndex.Free();
        }

        private void ReportMultiScopeCaptures(
            SyntaxNode lambdaBody,
            SemanticModel model,
            ImmutableArray<ISymbol> captures,
            ImmutableArray<ISymbol> newCaptures,
            ArrayBuilder<SyntaxNode?> newCapturesToClosureScopes,
            PooledDictionary<ISymbol, int> capturesIndex,
            ArrayBuilder<int> reverseCapturesMap,
            List<RudeEditDiagnostic> diagnostics,
            bool isInsert,
            CancellationToken cancellationToken)
        {
            if (captures.Length == 0)
            {
                return;
            }

            var accessedCaptures = GetAccessedCaptures(lambdaBody, model, captures, capturesIndex);

            var firstAccessedCaptureIndex = -1;
            for (var i = 0; i < captures.Length; i++)
            {
                if (accessedCaptures[i])
                {
                    if (firstAccessedCaptureIndex == -1)
                    {
                        firstAccessedCaptureIndex = i;
                    }
                    else if (newCapturesToClosureScopes[firstAccessedCaptureIndex] != newCapturesToClosureScopes[i])
                    {
                        // the lambda accesses variables from two different scopes:

                        TextSpan errorSpan;
                        RudeEditKind rudeEdit;
                        if (isInsert)
                        {
                            if (captures[i].IsThisParameter())
                            {
                                errorSpan = GetDiagnosticSpan(GetLambda(lambdaBody), EditKind.Insert);
                            }
                            else
                            {
                                errorSpan = GetVariableUseSites(GetLambdaBodyExpressionsAndStatements(lambdaBody), captures[i], model, cancellationToken).First().Span;
                            }

                            rudeEdit = RudeEditKind.InsertLambdaWithMultiScopeCapture;
                        }
                        else
                        {
                            errorSpan = newCaptures[reverseCapturesMap.IndexOf(i)].Locations.Single().SourceSpan;
                            rudeEdit = RudeEditKind.DeleteLambdaWithMultiScopeCapture;
                        }

                        diagnostics.Add(new RudeEditDiagnostic(
                            rudeEdit,
                            errorSpan,
                            null,
                            new[] { GetDisplayName(GetLambda(lambdaBody)), captures[firstAccessedCaptureIndex].Name, captures[i].Name }));

                        break;
                    }
                }
            }
        }

        private BitVector GetAccessedCaptures(SyntaxNode lambdaBody, SemanticModel model, ImmutableArray<ISymbol> captures, PooledDictionary<ISymbol, int> capturesIndex)
        {
            var result = BitVector.Create(captures.Length);

            foreach (var expressionOrStatement in GetLambdaBodyExpressionsAndStatements(lambdaBody))
            {
                var dataFlow = model.AnalyzeDataFlow(expressionOrStatement);
                MarkVariables(ref result, dataFlow.ReadInside, capturesIndex);
                MarkVariables(ref result, dataFlow.WrittenInside, capturesIndex);
            }

            return result;
        }

        private static void MarkVariables(ref BitVector mask, ImmutableArray<ISymbol> variables, Dictionary<ISymbol, int> index)
        {
            foreach (var variable in variables)
            {
                if (index.TryGetValue(variable, out var newCaptureIndex))
                {
                    mask[newCaptureIndex] = true;
                }
            }
        }

        private static void BuildIndex<TKey>(Dictionary<TKey, int> index, ImmutableArray<TKey> array)
        {
            for (var i = 0; i < array.Length; i++)
            {
                index.Add(array[i], i);
            }
        }

        protected SyntaxNode GetSymbolSyntax(ISymbol local, CancellationToken cancellationToken)
        {
            return local.DeclaringSyntaxReferences.Single().GetSyntax(cancellationToken);
        }

        private TextSpan GetThisParameterDiagnosticSpan(ISymbol member)
        {
            return member.Locations.First().SourceSpan;
        }

        private TextSpan GetVariableDiagnosticSpan(ISymbol local)
        {
            // Note that in VB implicit value parameter in property setter doesn't have a location.
            // In C# its location is the location of the setter.
            // See https://github.com/dotnet/roslyn/issues/14273
            return local.Locations.FirstOrDefault()?.SourceSpan ?? local.ContainingSymbol.Locations.First().SourceSpan;
        }

        private (SyntaxNode? Node, int Ordinal) GetParameterKey(IParameterSymbol parameter, CancellationToken cancellationToken)
        {
            var containingLambda = parameter.ContainingSymbol as IMethodSymbol;
            if (containingLambda?.MethodKind == MethodKind.LambdaMethod ||
                containingLambda?.MethodKind == MethodKind.LocalFunction)
            {
                var oldContainingLambdaSyntax = GetSymbolSyntax(containingLambda, cancellationToken);
                return (oldContainingLambdaSyntax, parameter.Ordinal);
            }
            else
            {
                return (Node: null, parameter.Ordinal);
            }
        }

        private bool TryMapParameter((SyntaxNode? Node, int Ordinal) parameterKey, IReadOnlyDictionary<SyntaxNode, SyntaxNode> map, out (SyntaxNode? Node, int Ordinal) mappedParameterKey)
        {
            var containingLambdaSyntax = parameterKey.Node;

            if (containingLambdaSyntax == null)
            {
                // method parameter: no syntax, same ordinal (can't change since method signatures must match)
                mappedParameterKey = parameterKey;
                return true;
            }

            if (map.TryGetValue(containingLambdaSyntax, out var mappedContainingLambdaSyntax))
            {
                // parameter of an existing lambda: same ordinal (can't change since lambda signatures must match), 
                mappedParameterKey = (mappedContainingLambdaSyntax, parameterKey.Ordinal);
                return true;
            }

            // no mapping
            mappedParameterKey = default;
            return false;
        }

        private void CalculateCapturedVariablesMaps(
            ImmutableArray<ISymbol> oldCaptures,
            SyntaxNode oldMemberBody,
            ImmutableArray<ISymbol> newCaptures,
            ISymbol newMember,
            SyntaxNode newMemberBody,
            BidirectionalMap<SyntaxNode> map,
            [Out]ArrayBuilder<int> reverseCapturesMap,                  // {new capture index -> old capture index}
            [Out]ArrayBuilder<SyntaxNode?> newCapturesToClosureScopes,  // {new capture index -> new closure scope}
            [Out]ArrayBuilder<SyntaxNode?> oldCapturesToClosureScopes,  // {old capture index -> old closure scope}
            [Out]List<RudeEditDiagnostic> diagnostics,
            out bool hasErrors,
            CancellationToken cancellationToken)
        {
            hasErrors = false;

            // Validate that all variables that are/were captured in the new/old body were captured in 
            // the old/new one and their type and scope haven't changed. 
            //
            // Frames are created based upon captured variables and their scopes. If the scopes haven't changed the frames won't either.
            // 
            // In future we can relax some of these limitations. 
            // - If a newly captured variable's scope is already a closure then it is ok to lift this variable to the existing closure,
            //   unless any lambda (or the containing member) that can access the variable is active. If it was active we would need 
            //   to copy the value of the local variable to the lifted field.
            //  
            //   Consider the following edit:
            //   Gen0                               Gen1
            //   ...                                ...
            //     {                                  {  
            //        int x = 1, y = 2;                  int x = 1, y = 2;
            //        F(() => x);                        F(() => x);
            //   AS-->W(y)                          AS-->W(y)
            //                                           F(() => y);
            //     }                                  }
            //   ...                                ...
            //
            // - If an "uncaptured" variable's scope still defines other captured variables it is ok to cease capturing the variable,
            //   unless any lambda (or the containing member) that can access the variable is active. If it was active we would need 
            //   to copy the value of the lifted field to the local variable (consider reverse edit in the example above).
            //
            // - While building the closure tree for the new version the compiler can recreate 
            //   the closure tree of the previous version and then map 
            //   closure scopes in the new version to the previous ones, keeping empty closures around.

            var oldLocalCapturesBySyntax = PooledDictionary<SyntaxNode, int>.GetInstance();
            var oldParameterCapturesByLambdaAndOrdinal = PooledDictionary<(SyntaxNode? Node, int Ordinal), int>.GetInstance();

            for (var i = 0; i < oldCaptures.Length; i++)
            {
                var oldCapture = oldCaptures[i];

                if (oldCapture.Kind == SymbolKind.Parameter)
                {
                    oldParameterCapturesByLambdaAndOrdinal.Add(GetParameterKey((IParameterSymbol)oldCapture, cancellationToken), i);
                }
                else
                {
                    oldLocalCapturesBySyntax.Add(GetSymbolSyntax(oldCapture, cancellationToken), i);
                }
            }

            for (var newCaptureIndex = 0; newCaptureIndex < newCaptures.Length; newCaptureIndex++)
            {
                var newCapture = newCaptures[newCaptureIndex];
                int oldCaptureIndex;

                if (newCapture.Kind == SymbolKind.Parameter)
                {
                    var newParameterCapture = (IParameterSymbol)newCapture;
                    var newParameterKey = GetParameterKey(newParameterCapture, cancellationToken);
                    if (!TryMapParameter(newParameterKey, map.Reverse, out var oldParameterKey) ||
                        !oldParameterCapturesByLambdaAndOrdinal.TryGetValue(oldParameterKey, out oldCaptureIndex))
                    {
                        // parameter has not been captured prior the edit:
                        diagnostics.Add(new RudeEditDiagnostic(
                            RudeEditKind.CapturingVariable,
                            GetVariableDiagnosticSpan(newCapture),
                            null,
                            new[] { newCapture.Name }));

                        hasErrors = true;
                        continue;
                    }

                    // Remove the old parameter capture so that at the end we can use this hashset 
                    // to identify old captures that don't have a corresponding capture in the new version:
                    oldParameterCapturesByLambdaAndOrdinal.Remove(oldParameterKey);
                }
                else
                {
                    var newCaptureSyntax = GetSymbolSyntax(newCapture, cancellationToken);

                    // variable doesn't exists in the old method or has not been captured prior the edit:
                    if (!map.Reverse.TryGetValue(newCaptureSyntax, out var mappedOldSyntax) ||
                        !oldLocalCapturesBySyntax.TryGetValue(mappedOldSyntax, out oldCaptureIndex))
                    {
                        diagnostics.Add(new RudeEditDiagnostic(
                            RudeEditKind.CapturingVariable,
                            newCapture.Locations.First().SourceSpan,
                            null,
                            new[] { newCapture.Name }));

                        hasErrors = true;
                        continue;
                    }

                    // Remove the old capture so that at the end we can use this hashset 
                    // to identify old captures that don't have a corresponding capture in the new version:
                    oldLocalCapturesBySyntax.Remove(mappedOldSyntax);
                }

                reverseCapturesMap[newCaptureIndex] = oldCaptureIndex;

                // the type and scope of parameters can't change
                if (newCapture.Kind == SymbolKind.Parameter)
                {
                    continue;
                }

                var oldCapture = oldCaptures[oldCaptureIndex];

                // Parameter capture can't be changed to local capture and vice versa
                // because parameters can't be introduced or deleted during EnC 
                // (we checked above for changes in lambda signatures).
                // Also range variables can't be mapped to other variables since they have 
                // different kinds of declarator syntax nodes.
                Debug.Assert(oldCapture.Kind == newCapture.Kind);

                // Range variables don't have types. Each transparent identifier (range variable use)
                // might have a different type. Changing these types is ok as long as the containing lambda
                // signatures remain unchanged, which we validate for all lambdas in general.
                // 
                // The scope of a transparent identifier is the containing lambda body. Since we verify that
                // each lambda body accesses the same captured variables (including range variables) 
                // the corresponding scopes are guaranteed to be preserved as well.
                if (oldCapture.Kind == SymbolKind.RangeVariable)
                {
                    continue;
                }

                // rename:
                // Note that the name has to match exactly even in VB, since we can't rename a field.
                // Consider: We could allow rename by emitting some special debug info for the field.
                if (newCapture.Name != oldCapture.Name)
                {
                    diagnostics.Add(new RudeEditDiagnostic(
                        RudeEditKind.RenamingCapturedVariable,
                        newCapture.Locations.First().SourceSpan,
                        null,
                        new[] { oldCapture.Name, newCapture.Name }));

                    hasErrors = true;
                    continue;
                }

                // type check
                var oldTypeOpt = GetType(oldCapture);
                var newTypeOpt = GetType(newCapture);

                if (!s_assemblyEqualityComparer.Equals(oldTypeOpt, newTypeOpt))
                {
                    diagnostics.Add(new RudeEditDiagnostic(
                        RudeEditKind.ChangingCapturedVariableType,
                        GetVariableDiagnosticSpan(newCapture),
                        null,
                        new[] { newCapture.Name, oldTypeOpt.ToDisplayString(ErrorDisplayFormat) }));

                    hasErrors = true;
                    continue;
                }

                // scope check:
                var oldScopeOpt = GetCapturedVariableScope(oldCapture, oldMemberBody, cancellationToken);
                var newScopeOpt = GetCapturedVariableScope(newCapture, newMemberBody, cancellationToken);
                if (!AreEquivalentClosureScopes(oldScopeOpt, newScopeOpt, map.Reverse))
                {
                    diagnostics.Add(new RudeEditDiagnostic(
                        RudeEditKind.ChangingCapturedVariableScope,
                        GetVariableDiagnosticSpan(newCapture),
                        null,
                        new[] { newCapture.Name }));

                    hasErrors = true;
                    continue;
                }

                newCapturesToClosureScopes[newCaptureIndex] = newScopeOpt;
                oldCapturesToClosureScopes[oldCaptureIndex] = oldScopeOpt;
            }

            // What's left in oldCapturesBySyntax are captured variables in the previous version
            // that have no corresponding captured variables in the new version. 
            // Report a rude edit for all such variables.

            if (oldParameterCapturesByLambdaAndOrdinal.Count > 0)
            {
                // syntax-less parameters are not included:
                var newMemberParametersWithSyntax = newMember.GetParameters();

                // uncaptured parameters:
                foreach (var ((oldContainingLambdaSyntax, ordinal), oldCaptureIndex) in oldParameterCapturesByLambdaAndOrdinal)
                {
                    var oldCapture = oldCaptures[oldCaptureIndex];

                    TextSpan span;
                    if (ordinal < 0)
                    {
                        // this parameter:
                        span = GetThisParameterDiagnosticSpan(newMember);
                    }
                    else if (oldContainingLambdaSyntax != null)
                    {
                        // lambda:
                        span = GetLambdaParameterDiagnosticSpan(oldContainingLambdaSyntax, ordinal);
                    }
                    else if (oldCapture.IsImplicitValueParameter())
                    {
                        // value parameter of a property/indexer setter, event adder/remover:
                        span = newMember.Locations.First().SourceSpan;
                    }
                    else
                    {
                        // method or property:
                        span = GetVariableDiagnosticSpan(newMemberParametersWithSyntax[ordinal]);
                    }

                    diagnostics.Add(new RudeEditDiagnostic(
                        RudeEditKind.NotCapturingVariable,
                        span,
                        null,
                        new[] { oldCapture.Name }));
                }

                hasErrors = true;
            }

            if (oldLocalCapturesBySyntax.Count > 0)
            {
                // uncaptured or deleted variables:
                foreach (var entry in oldLocalCapturesBySyntax)
                {
                    var oldCaptureNode = entry.Key;
                    var oldCaptureIndex = entry.Value;
                    var name = oldCaptures[oldCaptureIndex].Name;
                    if (map.Forward.TryGetValue(oldCaptureNode, out var newCaptureNode))
                    {
                        diagnostics.Add(new RudeEditDiagnostic(
                            RudeEditKind.NotCapturingVariable,
                            newCaptureNode.Span,
                            null,
                            new[] { name }));
                    }
                    else
                    {
                        diagnostics.Add(new RudeEditDiagnostic(
                            RudeEditKind.DeletingCapturedVariable,
                            GetDeletedNodeDiagnosticSpan(map.Forward, oldCaptureNode),
                            null,
                            new[] { name }));
                    }
                }

                hasErrors = true;
            }

            oldLocalCapturesBySyntax.Free();
        }

        protected virtual void ReportLambdaSignatureRudeEdits(
            SemanticModel oldModel,
            SyntaxNode oldLambdaBody,
            SemanticModel newModel,
            SyntaxNode newLambdaBody,
            List<RudeEditDiagnostic> diagnostics,
            out bool hasErrors,
            CancellationToken cancellationToken)
        {
            var newLambda = GetLambda(newLambdaBody);
            var oldLambda = GetLambda(oldLambdaBody);

            Debug.Assert(IsNestedFunction(newLambda) == IsNestedFunction(oldLambda));

            // queries are analyzed separately
            if (!IsNestedFunction(newLambda))
            {
                hasErrors = false;
                return;
            }

            var oldLambdaSymbol = GetLambdaExpressionSymbol(oldModel, oldLambda, cancellationToken);
            var newLambdaSymbol = GetLambdaExpressionSymbol(newModel, newLambda, cancellationToken);

            RudeEditKind rudeEdit;

            if (!oldLambdaSymbol.Parameters.SequenceEqual(newLambdaSymbol.Parameters, s_assemblyEqualityComparer.ParameterEquivalenceComparer))
            {
                rudeEdit = RudeEditKind.ChangingLambdaParameters;
            }
            else if (!s_assemblyEqualityComparer.ReturnTypeEquals(oldLambdaSymbol, newLambdaSymbol))
            {
                rudeEdit = RudeEditKind.ChangingLambdaReturnType;
            }
            else
            {
                hasErrors = false;
                return;
            }

            diagnostics.Add(new RudeEditDiagnostic(
                rudeEdit,
                GetDiagnosticSpan(newLambda, EditKind.Update),
                newLambda,
                new[] { GetDisplayName(newLambda) }));

            hasErrors = true;
        }

        private static ITypeSymbol GetType(ISymbol localOrParameter)
        {
            switch (localOrParameter.Kind)
            {
                case SymbolKind.Parameter:
                    return ((IParameterSymbol)localOrParameter).Type;

                case SymbolKind.Local:
                    return ((ILocalSymbol)localOrParameter).Type;

                default:
                    throw ExceptionUtilities.UnexpectedValue(localOrParameter.Kind);
            }
        }

        private SyntaxNode GetCapturedVariableScope(ISymbol localOrParameter, SyntaxNode memberBody, CancellationToken cancellationToken)
        {
            Debug.Assert(localOrParameter.Kind != SymbolKind.RangeVariable);

            if (localOrParameter.Kind == SymbolKind.Parameter)
            {
                var member = localOrParameter.ContainingSymbol;

                // lambda parameters and C# constructor parameters are lifted to their own scope:
                if ((member as IMethodSymbol)?.MethodKind == MethodKind.AnonymousFunction || HasParameterClosureScope(member))
                {
                    var result = GetSymbolSyntax(localOrParameter, cancellationToken);
                    Debug.Assert(IsLambda(result));
                    return result;
                }

                return memberBody;
            }

            var node = GetSymbolSyntax(localOrParameter, cancellationToken);
            while (true)
            {
                if (IsClosureScope(node))
                {
                    return node;
                }

                node = node.Parent;
            }
        }

        private bool AreEquivalentClosureScopes(SyntaxNode oldScopeOpt, SyntaxNode newScopeOpt, IReadOnlyDictionary<SyntaxNode, SyntaxNode> reverseMap)
        {
            if (oldScopeOpt == null || newScopeOpt == null)
            {
                return oldScopeOpt == newScopeOpt;
            }

            return reverseMap.TryGetValue(newScopeOpt, out var mappedScope) && mappedScope == oldScopeOpt;
        }

        #endregion

        #region State Machines

        private void ReportStateMachineRudeEdits(
            Compilation oldCompilation,
            UpdatedMemberInfo updatedInfo,
            ISymbol oldMember,
            List<RudeEditDiagnostic> diagnostics)
        {
            if (!updatedInfo.OldHasStateMachineSuspensionPoint)
            {
                return;
            }

            // Only methods, local functions and anonymous functions can be async/iterators machines, 
            // but don't assume so to be resiliant against errors in code.
            if (!(oldMember is IMethodSymbol oldMethod))
            {
                return;
            }

            var stateMachineAttributeQualifiedName = oldMethod.IsAsync ?
                "System.Runtime.CompilerServices.AsyncStateMachineAttribute" :
                "System.Runtime.CompilerServices.IteratorStateMachineAttribute";

            // We assume that the attributes, if exist, are well formed.
            // If not an error will be reported during EnC delta emit.
            if (oldCompilation.GetTypeByMetadataName(stateMachineAttributeQualifiedName) == null)
            {
                diagnostics.Add(new RudeEditDiagnostic(
                    RudeEditKind.UpdatingStateMachineMethodMissingAttribute,
                    GetBodyDiagnosticSpan(updatedInfo.NewBody, EditKind.Update),
                    updatedInfo.NewBody,
                    new[] { stateMachineAttributeQualifiedName }));
            }
        }

        #endregion

        #endregion

        #region Helpers 

        private static SyntaxNode? TryGetNode(SyntaxNode root, int position)
        {
            return root.FullSpan.Contains(position) ? root.FindToken(position).Parent : null;
        }

        private static bool TryGetTextSpan(TextLineCollection lines, LinePositionSpan lineSpan, out TextSpan span)
        {
            if (lineSpan.Start.Line >= lines.Count || lineSpan.End.Line >= lines.Count)
            {
                span = default;
                return false;
            }

            var start = lines[lineSpan.Start.Line].Start + lineSpan.Start.Character;
            var end = lines[lineSpan.End.Line].Start + lineSpan.End.Character;
            span = TextSpan.FromBounds(start, end);
            return true;
        }

        #endregion

        #region Testing

        internal TestAccessor GetTestAccessor()
            => new TestAccessor(this);

        internal readonly struct TestAccessor
        {
            private readonly AbstractEditAndContinueAnalyzer _abstractEditAndContinueAnalyzer;

            public TestAccessor(AbstractEditAndContinueAnalyzer abstractEditAndContinueAnalyzer)
            {
                _abstractEditAndContinueAnalyzer = abstractEditAndContinueAnalyzer;
            }

            internal void AnalyzeSyntax(
                EditScript<SyntaxNode> script,
                Dictionary<SyntaxNode, EditKind> editMap,
                SourceText oldText,
                SourceText newText,
                DocumentId documentId,
                IActiveStatementTrackingService trackingServiceOpt,
                ImmutableArray<ActiveStatement> oldActiveStatements,
                [Out] ActiveStatement[] newActiveStatements,
                [Out] ImmutableArray<LinePositionSpan>[] newExceptionRegions,
                [Out] List<UpdatedMemberInfo> updatedMethods,
                [Out] List<RudeEditDiagnostic> diagnostics)
            {
                _abstractEditAndContinueAnalyzer.AnalyzeSyntax(script, editMap, oldText, newText, documentId, trackingServiceOpt, oldActiveStatements, newActiveStatements, newExceptionRegions, updatedMethods, diagnostics);
            }

            internal void AnalyzeUnchangedDocument(
                ImmutableArray<ActiveStatement> oldActiveStatements,
                SourceText newText,
                SyntaxNode newRoot,
                DocumentId documentId,
                IActiveStatementTrackingService trackingServiceOpt,
                [In, Out] ActiveStatement[] newActiveStatements,
                [In, Out] ImmutableArray<LinePositionSpan>[] newExceptionRegionsOpt)
            {
                _abstractEditAndContinueAnalyzer.AnalyzeUnchangedDocument(oldActiveStatements, newText, newRoot, documentId, trackingServiceOpt, newActiveStatements, newExceptionRegionsOpt);
            }

            internal BidirectionalMap<SyntaxNode> ComputeMap(
                Match<SyntaxNode> bodyMatch,
                ActiveNode[] activeNodes,
                ref Dictionary<SyntaxNode, LambdaInfo>? lazyActiveOrMatchedLambdas,
                List<RudeEditDiagnostic> diagnostics)
            {
                return _abstractEditAndContinueAnalyzer.ComputeMap(bodyMatch, activeNodes, ref lazyActiveOrMatchedLambdas, diagnostics);
            }

            internal Match<SyntaxNode> ComputeBodyMatch(
                SyntaxNode oldBody,
                SyntaxNode newBody,
                ActiveNode[] activeNodes,
                List<RudeEditDiagnostic> diagnostics,
                out bool oldHasStateMachineSuspensionPoint,
                out bool newHasStateMachineSuspensionPoint)
            {
                return _abstractEditAndContinueAnalyzer.ComputeBodyMatch(oldBody, newBody, activeNodes, diagnostics, out oldHasStateMachineSuspensionPoint, out newHasStateMachineSuspensionPoint);
            }

            internal void AnalyzeTrivia(
                SourceText oldSource,
                SourceText newSource,
                Match<SyntaxNode> topMatch,
                Dictionary<SyntaxNode, EditKind> editMap,
                [Out] List<(SyntaxNode OldNode, SyntaxNode NewNode)> triviaEdits,
                [Out] List<LineChange> lineEdits,
                [Out] List<RudeEditDiagnostic> diagnostics,
                CancellationToken cancellationToken)
            {
                _abstractEditAndContinueAnalyzer.AnalyzeTrivia(oldSource, newSource, topMatch, editMap, triviaEdits, lineEdits, diagnostics, cancellationToken);
            }

            internal void AnalyzeSemantics(
                EditScript<SyntaxNode> editScript,
                Dictionary<SyntaxNode, EditKind> editMap,
                SourceText oldText,
                ImmutableArray<ActiveStatement> oldActiveStatements,
                List<(SyntaxNode OldNode, SyntaxNode NewNode)> triviaEdits,
                List<UpdatedMemberInfo> updatedMembers,
                SemanticModel oldModel,
                SemanticModel newModel,
                [Out] List<SemanticEdit> semanticEdits,
                [Out] List<RudeEditDiagnostic> diagnostics,
                out Diagnostic? firstDeclarationError,
                CancellationToken cancellationToken)
            {
                _abstractEditAndContinueAnalyzer.AnalyzeSemantics(editScript, editMap, oldText, oldActiveStatements, triviaEdits, updatedMembers, oldModel, newModel, semanticEdits, diagnostics, out firstDeclarationError, cancellationToken);
            }
        }

        #endregion
    }
}<|MERGE_RESOLUTION|>--- conflicted
+++ resolved
@@ -358,11 +358,7 @@
         #region Document Analysis 
 
         public async Task<DocumentAnalysisResults> AnalyzeDocumentAsync(
-<<<<<<< HEAD
-            Document oldDocumentOpt,
-=======
             Document? oldDocument,
->>>>>>> 1de29ff0
             ImmutableArray<ActiveStatement> baseActiveStatements,
             Document document,
             IActiveStatementTrackingService? trackingService,
@@ -383,11 +379,7 @@
                 SyntaxNode oldRoot;
                 SourceText oldText;
 
-<<<<<<< HEAD
-                if (oldDocumentOpt != null)
-=======
                 if (oldDocument != null)
->>>>>>> 1de29ff0
                 {
                     oldTree = await oldDocument.GetSyntaxTreeAsync(cancellationToken).ConfigureAwait(false);
                     Contract.ThrowIfNull(oldTree);
