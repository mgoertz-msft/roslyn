﻿// Licensed to the .NET Foundation under one or more agreements.
// The .NET Foundation licenses this file to you under the MIT license.
// See the LICENSE file in the project root for more information.

#nullable disable

using System.Collections.Generic;
using System.Collections.Immutable;
using System.Text;
using System.Text.RegularExpressions;
using System.Threading;
using System.Xml;
using System.Xml.Linq;
using Microsoft.CodeAnalysis.Shared.Extensions;
using Roslyn.Utilities;

namespace Microsoft.CodeAnalysis.DocumentationComments
{
    internal abstract class AbstractDocumentationCommentFormattingService : IDocumentationCommentFormattingService
    {
        private enum DocumentationCommentListType
        {
            None,
            Bullet,
            Number,
            Table,
        }

        private class FormatterState
        {
            private bool _anyNonWhitespaceSinceLastPara;
            private bool _pendingParagraphBreak;
            private bool _pendingLineBreak;
            private bool _pendingSingleSpace;

            private static readonly TaggedText s_spacePart = new(TextTags.Space, " ");
            private static readonly TaggedText s_newlinePart = new(TextTags.LineBreak, "\r\n");

            internal readonly ImmutableArray<TaggedText>.Builder Builder = ImmutableArray.CreateBuilder<TaggedText>();

            /// <summary>
            /// Defines the containing lists for the current formatting state. The last item in the list is the
            /// innermost list.
            ///
            /// <list type="bullet">
            /// <item>
            /// <term><c>type</c></term>
            /// <description>The type of list.</description>
            /// </item>
            /// <item>
            /// <term><c>index</c></term>
            /// <description>The index of the current item in the list.</description>
            /// </item>
            /// <item>
            /// <term><c>renderedItem</c></term>
            /// <description><see langword="true"/> if the label (a bullet or number) for the current list item has already been rendered; otherwise <see langword="false"/>.</description>
            /// </item>
            /// </list>
            /// </summary>
            private readonly List<(DocumentationCommentListType type, int index, bool renderedItem)> _listStack = new();

            /// <summary>
            /// The top item of the stack indicates the hyperlink to apply to text rendered at the current location. It
            /// consists of a navigation <c>target</c> (the destination to navigate to when clicked) and a <c>hint</c>
            /// (typically shown as a tooltip for the link). This stack is never empty; when no hyperlink applies to the
            /// current scope, the top item of the stack will be a default tuple instance.
            /// </summary>
            private readonly Stack<(string target, string hint)> _navigationTargetStack = new();

            /// <summary>
            /// Tracks the style for text. The top item of the stack is the current style to apply (the merged result of
            /// all containing styles). This stack is never empty; when no style applies to the current scope, the top
            /// item of the stack will be <see cref="TaggedTextStyle.None"/>.
            /// </summary>
            private readonly Stack<TaggedTextStyle> _styleStack = new();

            public FormatterState()
            {
                _navigationTargetStack.Push(default);
                _styleStack.Push(TaggedTextStyle.None);
            }

            internal SemanticModel SemanticModel { get; set; }
            internal ISymbol TypeResolutionSymbol { get; set; }
            internal int Position { get; set; }

            public bool AtBeginning
            {
                get
                {
                    return Builder.Count == 0;
                }
            }

            public SymbolDisplayFormat Format { get; internal set; }

            internal (string target, string hint) NavigationTarget => _navigationTargetStack.Peek();
            internal TaggedTextStyle Style => _styleStack.Peek();

            public void AppendSingleSpace()
                => _pendingSingleSpace = true;

            public void AppendString(string s)
            {
                EmitPendingChars();
                Builder.Add(new TaggedText(TextTags.Text, NormalizeLineEndings(s), Style, NavigationTarget.target, NavigationTarget.hint));

                _anyNonWhitespaceSinceLastPara = true;

                // XText.Value returns a string with `\n` as the line endings, causing
                // the end result to have mixed line-endings. So normalize everything to `\r\n`.
                // https://www.w3.org/TR/xml/#sec-line-ends
                static string NormalizeLineEndings(string input) => input.Replace("\n", "\r\n");
            }

            public void AppendParts(IEnumerable<TaggedText> parts)
            {
                EmitPendingChars();

                Builder.AddRange(parts);

                _anyNonWhitespaceSinceLastPara = true;
            }

            public void PushList(DocumentationCommentListType listType)
            {
                _listStack.Add((listType, index: 0, renderedItem: false));
                MarkBeginOrEndPara();
            }

            /// <summary>
            /// Marks the start of an item in a list; called before each item.
            /// </summary>
            public void NextListItem()
            {
                if (_listStack.Count == 0)
                {
                    return;
                }

                var (type, index, renderedItem) = _listStack[^1];
                if (renderedItem)
                {
                    // Mark the end of the previous list item
                    Builder.Add(new TaggedText(TextTags.ContainerEnd, string.Empty));
                }

                // The next list item has an incremented index, and has not yet been rendered to Builder.
                _listStack[^1] = (type, index + 1, renderedItem: false);
                MarkLineBreak();
            }

            public void PopList()
            {
                if (_listStack.Count == 0)
                {
                    return;
                }

                if (_listStack[^1].renderedItem)
                {
                    Builder.Add(new TaggedText(TextTags.ContainerEnd, string.Empty));
                }

                _listStack.RemoveAt(_listStack.Count - 1);
                MarkBeginOrEndPara();
            }

            public void PushNavigationTarget(string target, string hint)
                => _navigationTargetStack.Push((target, hint));

            public void PopNavigationTarget()
                => _navigationTargetStack.Pop();

            public void PushStyle(TaggedTextStyle style)
                => _styleStack.Push(_styleStack.Peek() | style);

            public void PopStyle()
                => _styleStack.Pop();

            public void MarkBeginOrEndPara()
            {
                // If this is a <para> with nothing before it, then skip it.
                if (_anyNonWhitespaceSinceLastPara == false)
                {
                    return;
                }

                _pendingParagraphBreak = true;

                // Reset flag.
                _anyNonWhitespaceSinceLastPara = false;
            }

            public void MarkLineBreak()
            {
                // If this is a <br> with nothing before it, then skip it.
                if (_anyNonWhitespaceSinceLastPara == false && !_pendingLineBreak)
                {
                    return;
                }

                if (_pendingLineBreak || _pendingParagraphBreak)
                {
                    // Multiple line breaks in sequence become a single paragraph break.
                    _pendingParagraphBreak = true;
                    _pendingLineBreak = false;
                }
                else
                {
                    _pendingLineBreak = true;
                }

                // Reset flag.
                _anyNonWhitespaceSinceLastPara = false;
            }

            public string GetText()
                => Builder.GetFullText();

            private void EmitPendingChars()
            {
                if (_pendingParagraphBreak)
                {
                    Builder.Add(s_newlinePart);
                    Builder.Add(s_newlinePart);
                }
                else if (_pendingLineBreak)
                {
                    Builder.Add(s_newlinePart);
                }
                else if (_pendingSingleSpace)
                {
                    Builder.Add(s_spacePart);
                }

                _pendingParagraphBreak = false;
                _pendingLineBreak = false;
                _pendingSingleSpace = false;

                for (var i = 0; i < _listStack.Count; i++)
                {
                    if (_listStack[i].renderedItem)
                    {
                        continue;
                    }

                    switch (_listStack[i].type)
                    {
                        case DocumentationCommentListType.Bullet:
                            Builder.Add(new TaggedText(TextTags.ContainerStart, "• "));
                            break;

                        case DocumentationCommentListType.Number:
                            Builder.Add(new TaggedText(TextTags.ContainerStart, $"{_listStack[i].index}. "));
                            break;

                        case DocumentationCommentListType.Table:
                        case DocumentationCommentListType.None:
                        default:
                            Builder.Add(new TaggedText(TextTags.ContainerStart, string.Empty));
                            break;
                    }

                    _listStack[i] = (_listStack[i].type, _listStack[i].index, renderedItem: true);
                }
            }
        }

        public string Format(string rawXmlText, Compilation compilation = null)
        {
            if (rawXmlText == null)
            {
                return null;
            }

            var state = new FormatterState();

            // In case the XML is a fragment (that is, a series of elements without a parent)
            // wrap it up in a single tag. This makes parsing it much, much easier.
            var inputString = "<tag>" + rawXmlText + "</tag>";

            var summaryElement = XElement.Parse(inputString, LoadOptions.PreserveWhitespace);

            AppendTextFromNode(state, summaryElement, compilation);

            return state.GetText();
        }

        public ImmutableArray<TaggedText> Format(string rawXmlText, ISymbol symbol, SemanticModel semanticModel, int position, SymbolDisplayFormat format, CancellationToken cancellationToken)
        {
            if (rawXmlText is null)
            {
                return ImmutableArray<TaggedText>.Empty;
            }
            //symbol = symbol.OriginalDefinition;

            var state = new FormatterState() { SemanticModel = semanticModel, Position = position, Format = format, TypeResolutionSymbol = symbol };

            // In case the XML is a fragment (that is, a series of elements without a parent)
            // wrap it up in a single tag. This makes parsing it much, much easier.
            var inputString = "<tag>" + rawXmlText + "</tag>";

            var summaryElement = XElement.Parse(inputString, LoadOptions.PreserveWhitespace);

            AppendTextFromNode(state, summaryElement, state.SemanticModel.Compilation);

            return state.Builder.ToImmutable();
        }

        private static void AppendTextFromNode(FormatterState state, XNode node, Compilation compilation)
        {
            if (node.NodeType is XmlNodeType.Text or XmlNodeType.CDATA)
            {
                // cast is safe since XCData inherits XText
                AppendTextFromTextNode(state, (XText)node);
            }

            if (node.NodeType != XmlNodeType.Element)
            {
                return;
            }

            var element = (XElement)node;

            var name = element.Name.LocalName;
            var needPopStyle = false;
            (string target, string hint)? navigationTarget = null;

            if (name is DocumentationCommentXmlNames.SeeElementName or
                DocumentationCommentXmlNames.SeeAlsoElementName or
                "a")
            {
                if (element.IsEmpty || element.FirstNode == null)
                {
                    foreach (var attribute in element.Attributes())
                    {
                        AppendTextFromAttribute(state, attribute, attributeNameToParse: DocumentationCommentXmlNames.CrefAttributeName, SymbolDisplayPartKind.Text);
                    }

                    return;
                }
                else
                {
                    navigationTarget = GetNavigationTarget(element, state.SemanticModel, state.Position, state.Format);
                    if (navigationTarget is object)
                    {
                        state.PushNavigationTarget(navigationTarget.Value.target, navigationTarget.Value.hint);
                    }
                }
            }
            else if (name is DocumentationCommentXmlNames.ParameterReferenceElementName or
                     DocumentationCommentXmlNames.TypeParameterReferenceElementName)
            {
                var kind = name == DocumentationCommentXmlNames.ParameterReferenceElementName ? SymbolDisplayPartKind.ParameterName : SymbolDisplayPartKind.TypeParameterName;
                foreach (var attribute in element.Attributes())
                {
                    AppendTextFromAttribute(state, attribute, attributeNameToParse: DocumentationCommentXmlNames.NameAttributeName, kind);
                }

                return;
            }
<<<<<<< HEAD
            else if (name is DocumentationCommentXmlNames.CElementName
                or DocumentationCommentXmlNames.CodeElementName
                or "tt")
=======
            else if (name is DocumentationCommentXmlNames.CElementName or "tt")
>>>>>>> c177fa80
            {
                needPopStyle = true;
                state.PushStyle(TaggedTextStyle.Code);
            }
<<<<<<< HEAD
            else if (name is "em" or "i")
=======
            else if (name == DocumentationCommentXmlNames.CodeElementName)
            {
                needPopStyle = true;
                state.PushStyle(TaggedTextStyle.Code | TaggedTextStyle.PreserveWhitespace);
            }
            else if (name == "em" || name == "i")
>>>>>>> c177fa80
            {
                needPopStyle = true;
                state.PushStyle(TaggedTextStyle.Emphasis);
            }
            else if (name is "strong" or "b" or DocumentationCommentXmlNames.TermElementName)
            {
                needPopStyle = true;
                state.PushStyle(TaggedTextStyle.Strong);
            }
            else if (name == "u")
            {
                needPopStyle = true;
                state.PushStyle(TaggedTextStyle.Underline);
            }

            if (name == DocumentationCommentXmlNames.ListElementName)
            {
                var rawListType = element.Attribute(DocumentationCommentXmlNames.TypeAttributeName)?.Value;
                var listType = rawListType switch
                {
                    "table" => DocumentationCommentListType.Table,
                    "number" => DocumentationCommentListType.Number,
                    "bullet" => DocumentationCommentListType.Bullet,
                    _ => DocumentationCommentListType.None,
                };
                state.PushList(listType);
            }
            else if (name == DocumentationCommentXmlNames.ItemElementName)
            {
                state.NextListItem();
            }

            if (name is DocumentationCommentXmlNames.ParaElementName
                or DocumentationCommentXmlNames.CodeElementName)
            {
                state.MarkBeginOrEndPara();
            }
            else if (name == "br")
            {
                state.MarkLineBreak();
            }

            foreach (var childNode in element.Nodes())
            {
                AppendTextFromNode(state, childNode, compilation);
            }

            if (name is DocumentationCommentXmlNames.ParaElementName
                or DocumentationCommentXmlNames.CodeElementName)
            {
                state.MarkBeginOrEndPara();
            }

            if (name == DocumentationCommentXmlNames.ListElementName)
            {
                state.PopList();
            }

            if (needPopStyle)
            {
                state.PopStyle();
            }

            if (navigationTarget is object)
            {
                state.PopNavigationTarget();
            }

            if (name == DocumentationCommentXmlNames.TermElementName)
            {
                state.AppendSingleSpace();
                state.AppendString("–");
            }
        }

        private static (string target, string hint)? GetNavigationTarget(XElement element, SemanticModel semanticModel, int position, SymbolDisplayFormat format)
        {
            var crefAttribute = element.Attribute(DocumentationCommentXmlNames.CrefAttributeName);
            if (crefAttribute is object)
            {
                if (semanticModel is object)
                {
                    var symbol = DocumentationCommentId.GetFirstSymbolForDeclarationId(crefAttribute.Value, semanticModel.Compilation);
                    if (symbol is object)
                    {
                        return (target: SymbolKey.CreateString(symbol), hint: symbol.ToMinimalDisplayString(semanticModel, position, format ?? SymbolDisplayFormat.MinimallyQualifiedFormat));
                    }
                }
            }

            var hrefAttribute = element.Attribute(DocumentationCommentXmlNames.HrefAttributeName);
            if (hrefAttribute is object)
            {
                return (target: hrefAttribute.Value, hint: hrefAttribute.Value);
            }

            return null;
        }

        private static void AppendTextFromAttribute(FormatterState state, XAttribute attribute, string attributeNameToParse, SymbolDisplayPartKind kind)
        {
            var attributeName = attribute.Name.LocalName;
            if (attributeNameToParse == attributeName)
            {
                if (kind == SymbolDisplayPartKind.TypeParameterName)
                {
                    state.AppendParts(
                        TypeParameterRefToSymbolDisplayParts(attribute.Value, state.TypeResolutionSymbol, state.Position, state.SemanticModel, state.Format).ToTaggedText(state.Style));
                }
                else
                {
                    state.AppendParts(
                        CrefToSymbolDisplayParts(attribute.Value, state.Position, state.SemanticModel, state.Format, kind).ToTaggedText(state.Style));
                }
            }
            else
            {
                var displayKind = attributeName == DocumentationCommentXmlNames.LangwordAttributeName
                    ? TextTags.Keyword
                    : TextTags.Text;
                var text = attribute.Value;
                var style = state.Style;
                var navigationTarget = attributeName == DocumentationCommentXmlNames.HrefAttributeName
                    ? attribute.Value
                    : null;
                var navigationHint = navigationTarget;
                state.AppendParts(SpecializedCollections.SingletonEnumerable(new TaggedText(displayKind, text, style, navigationTarget, navigationHint)));
            }
        }

        internal static IEnumerable<SymbolDisplayPart> CrefToSymbolDisplayParts(
            string crefValue, int position, SemanticModel semanticModel, SymbolDisplayFormat format = null, SymbolDisplayPartKind kind = SymbolDisplayPartKind.Text)
        {
            // first try to parse the symbol
            if (semanticModel != null)
            {
                var symbol = DocumentationCommentId.GetFirstSymbolForDeclarationId(crefValue, semanticModel.Compilation);
                if (symbol != null)
                {
                    format ??= SymbolDisplayFormat.MinimallyQualifiedFormat;
                    if (symbol.IsConstructor())
                    {
                        format = format.WithMemberOptions(SymbolDisplayMemberOptions.IncludeParameters | SymbolDisplayMemberOptions.IncludeExplicitInterface);
                    }

                    return symbol.ToMinimalDisplayParts(semanticModel, position, format);
                }
            }

            // if any of that fails fall back to just displaying the raw text
            return SpecializedCollections.SingletonEnumerable(
                new SymbolDisplayPart(kind, symbol: null, text: TrimCrefPrefix(crefValue)));
        }

        internal static IEnumerable<SymbolDisplayPart> TypeParameterRefToSymbolDisplayParts(
            string crefValue, ISymbol typeResolutionSymbol, int position, SemanticModel semanticModel, SymbolDisplayFormat format)
        {
            if (semanticModel != null)
            {
                var typeParameterIndex = typeResolutionSymbol.OriginalDefinition.GetAllTypeParameters().IndexOf(tp => tp.Name == crefValue);
                if (typeParameterIndex >= 0)
                {
                    var typeArgs = typeResolutionSymbol.GetAllTypeArguments();
                    if (typeArgs.Length > typeParameterIndex)
                    {
                        return typeArgs[typeParameterIndex].ToMinimalDisplayParts(semanticModel, position, format);
                    }
                }
            }

            // if any of that fails fall back to just displaying the raw text
            return SpecializedCollections.SingletonEnumerable(
                new SymbolDisplayPart(SymbolDisplayPartKind.TypeParameterName, symbol: null, text: TrimCrefPrefix(crefValue)));
        }

        private static string TrimCrefPrefix(string value)
        {
            if (value.Length >= 2 && value[1] == ':')
            {
                value = value[2..];
            }

            return value;
        }

        private static void AppendTextFromTextNode(FormatterState state, XText element)
        {
            var rawText = element.Value;
            if ((state.Style & TaggedTextStyle.PreserveWhitespace) == TaggedTextStyle.PreserveWhitespace)
            {
                // Don't normalize code from middle. Only trim leading/trailing new lines.
                state.AppendString(rawText.Trim('\n'));
                return;
            }

            var builder = new StringBuilder(rawText.Length);

            // Normalize the whitespace.
            var pendingWhitespace = false;
            var hadAnyNonWhitespace = false;
            for (var i = 0; i < rawText.Length; i++)
            {
                if (char.IsWhiteSpace(rawText[i]))
                {
                    // Whitespace. If it occurs at the beginning of the text we don't append it
                    // at all; otherwise, we reduce it to a single space.
                    if (!state.AtBeginning || hadAnyNonWhitespace)
                    {
                        pendingWhitespace = true;
                    }
                }
                else
                {
                    // Some other character...
                    if (pendingWhitespace)
                    {
                        if (builder.Length == 0)
                        {
                            state.AppendSingleSpace();
                        }
                        else
                        {
                            builder.Append(' ');
                        }

                        pendingWhitespace = false;
                    }

                    builder.Append(rawText[i]);
                    hadAnyNonWhitespace = true;
                }
            }

            if (builder.Length > 0)
            {
                state.AppendString(builder.ToString());
            }

            if (pendingWhitespace)
            {
                state.AppendSingleSpace();
            }
        }
    }
}<|MERGE_RESOLUTION|>--- conflicted
+++ resolved
@@ -360,27 +360,17 @@
 
                 return;
             }
-<<<<<<< HEAD
-            else if (name is DocumentationCommentXmlNames.CElementName
-                or DocumentationCommentXmlNames.CodeElementName
-                or "tt")
-=======
             else if (name is DocumentationCommentXmlNames.CElementName or "tt")
->>>>>>> c177fa80
             {
                 needPopStyle = true;
                 state.PushStyle(TaggedTextStyle.Code);
             }
-<<<<<<< HEAD
-            else if (name is "em" or "i")
-=======
-            else if (name == DocumentationCommentXmlNames.CodeElementName)
+            else if (name is DocumentationCommentXmlNames.CodeElementName)
             {
                 needPopStyle = true;
                 state.PushStyle(TaggedTextStyle.Code | TaggedTextStyle.PreserveWhitespace);
             }
-            else if (name == "em" || name == "i")
->>>>>>> c177fa80
+            else if (name is "em" or "i")
             {
                 needPopStyle = true;
                 state.PushStyle(TaggedTextStyle.Emphasis);
