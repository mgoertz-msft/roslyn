--- conflicted
+++ resolved
@@ -53,26 +53,12 @@
 
                 return declarations;
 
-<<<<<<< HEAD
-            private static AsyncLazy<IAssemblySymbol?> CreateLazyAssembly(Project project)
-            {
-                return new AsyncLazy<IAssemblySymbol?>(
-                    async c =>
-                    {
-                        var compilation = await project.GetRequiredCompilationAsync(c).ConfigureAwait(false);
-                        return compilation.Assembly;
-                    }, cacheResult: true);
-=======
-                static AsyncLazy<IAssemblySymbol> CreateLazyAssembly(Project project)
-                {
-                    return new AsyncLazy<IAssemblySymbol>(
-                        async c =>
-                        {
-                            var compilation = await project.GetRequiredCompilationAsync(c).ConfigureAwait(false);
-                            return compilation.Assembly;
-                        }, cacheResult: true);
-                }
->>>>>>> 35942563
+                static AsyncLazy<IAssemblySymbol?> CreateLazyAssembly(Project project)
+                    => new(async c =>
+                           {
+                               var compilation = await project.GetRequiredCompilationAsync(c).ConfigureAwait(false);
+                               return compilation.Assembly;
+                           }, cacheResult: true);
             }
         }
     }
