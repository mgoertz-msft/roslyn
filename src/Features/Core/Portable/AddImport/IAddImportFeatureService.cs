﻿// Licensed to the .NET Foundation under one or more agreements.
// The .NET Foundation licenses this file to you under the MIT license.
// See the LICENSE file in the project root for more information.

using System.Collections.Immutable;
using System.Runtime.Serialization;
using System.Threading;
using System.Threading.Tasks;
using Microsoft.CodeAnalysis.CodeActions;
using Microsoft.CodeAnalysis.Host;
using Microsoft.CodeAnalysis.Packaging;
using Microsoft.CodeAnalysis.SymbolSearch;
using Microsoft.CodeAnalysis.Text;

namespace Microsoft.CodeAnalysis.AddImport
{
    [DataContract]
    internal readonly record struct AddImportOptions(
        [property: DataMember(Order = 0)] bool SearchReferenceAssemblies,
<<<<<<< HEAD
        [property: DataMember(Order = 1)] bool HideAdvancedMembers);
=======
        [property: DataMember(Order = 1)] bool HideAdvancedMembers,
        [property: DataMember(Order = 2)] AddImportPlacementOptions Placement);
>>>>>>> 79128992

    internal interface IAddImportFeatureService : ILanguageService
    {
        /// <summary>
        /// Gets data for how to fix a particular <see cref="Diagnostic" /> id within the specified Document.
        /// Useful when you do not have an instance of the diagnostic, such as when invoked as a remote service.
        /// </summary>
        Task<ImmutableArray<AddImportFixData>> GetFixesAsync(
            Document document, TextSpan span, string diagnosticId, int maxResults,
<<<<<<< HEAD
            bool allowInHiddenRegions,
=======
>>>>>>> 79128992
            ISymbolSearchService symbolSearchService, AddImportOptions options,
            ImmutableArray<PackageSource> packageSources, CancellationToken cancellationToken);

        /// <summary>
        /// Gets data for how to fix a set of <see cref="Diagnostic" />s within the specified Document.
        /// The fix data can be used to create code actions that apply the fixes.
        /// </summary>
        Task<ImmutableArray<(Diagnostic Diagnostic, ImmutableArray<AddImportFixData> Fixes)>> GetFixesForDiagnosticsAsync(
            Document document, TextSpan span, ImmutableArray<Diagnostic> diagnostics, int maxResultsPerDiagnostic,
            ISymbolSearchService symbolSearchService, AddImportOptions options,
            ImmutableArray<PackageSource> packageSources, CancellationToken cancellationToken);

        /// <summary>
        /// Gets code actions that, when applied, will fix the missing imports for the document using
        /// the information from the provided fixes.
        /// </summary>
        ImmutableArray<CodeAction> GetCodeActionsForFixes(
            Document document, ImmutableArray<AddImportFixData> fixes,
            IPackageInstallerService? installerService, int maxResults);

        /// <summary>
        /// Gets data for how to fix a particular <see cref="Diagnostic" /> id within the specified Document.
<<<<<<< HEAD
        /// Similar to <see cref="GetFixesAsync(Document, TextSpan, string, int, bool, ISymbolSearchService, AddImportOptions, ImmutableArray{PackageSource}, CancellationToken)"/> 
=======
        /// Similar to <see cref="GetFixesAsync(Document, TextSpan, string, int, ISymbolSearchService, AddImportOptions, ImmutableArray{PackageSource}, CancellationToken)"/> 
>>>>>>> 79128992
        /// except it only returns fix data when there is a single using fix for a given span
        /// </summary>
        Task<ImmutableArray<AddImportFixData>> GetUniqueFixesAsync(
            Document document, TextSpan span, ImmutableArray<string> diagnosticIds,
            ISymbolSearchService symbolSearchService, AddImportOptions options,
            ImmutableArray<PackageSource> packageSources, CancellationToken cancellationToken);
    }
}<|MERGE_RESOLUTION|>--- conflicted
+++ resolved
@@ -17,12 +17,8 @@
     [DataContract]
     internal readonly record struct AddImportOptions(
         [property: DataMember(Order = 0)] bool SearchReferenceAssemblies,
-<<<<<<< HEAD
-        [property: DataMember(Order = 1)] bool HideAdvancedMembers);
-=======
         [property: DataMember(Order = 1)] bool HideAdvancedMembers,
         [property: DataMember(Order = 2)] AddImportPlacementOptions Placement);
->>>>>>> 79128992
 
     internal interface IAddImportFeatureService : ILanguageService
     {
@@ -32,10 +28,6 @@
         /// </summary>
         Task<ImmutableArray<AddImportFixData>> GetFixesAsync(
             Document document, TextSpan span, string diagnosticId, int maxResults,
-<<<<<<< HEAD
-            bool allowInHiddenRegions,
-=======
->>>>>>> 79128992
             ISymbolSearchService symbolSearchService, AddImportOptions options,
             ImmutableArray<PackageSource> packageSources, CancellationToken cancellationToken);
 
@@ -58,11 +50,7 @@
 
         /// <summary>
         /// Gets data for how to fix a particular <see cref="Diagnostic" /> id within the specified Document.
-<<<<<<< HEAD
-        /// Similar to <see cref="GetFixesAsync(Document, TextSpan, string, int, bool, ISymbolSearchService, AddImportOptions, ImmutableArray{PackageSource}, CancellationToken)"/> 
-=======
         /// Similar to <see cref="GetFixesAsync(Document, TextSpan, string, int, ISymbolSearchService, AddImportOptions, ImmutableArray{PackageSource}, CancellationToken)"/> 
->>>>>>> 79128992
         /// except it only returns fix data when there is a single using fix for a given span
         /// </summary>
         Task<ImmutableArray<AddImportFixData>> GetUniqueFixesAsync(
