--- conflicted
+++ resolved
@@ -76,17 +76,6 @@
         return updatedDocument.Project.Solution;
     }
 
-<<<<<<< HEAD
-            /// <summary>
-            /// However, for application purposes, we end up returning a single operation
-            /// that will then apply all our sub actions in order, stopping the moment
-            /// one of them fails.
-            /// </summary>
-            private protected override async Task<ImmutableArray<CodeActionOperation>> ComputeOperationsAsync(
-                IProgress<CodeAnalysisProgress> progress, CancellationToken cancellationToken)
-            {
-                var updatedDocument = await GetUpdatedDocumentAsync(cancellationToken).ConfigureAwait(false);
-=======
     /// <summary>
     /// However, for application purposes, we end up returning a single operation
     /// that will then apply all our sub actions in order, stopping the moment
@@ -96,7 +85,6 @@
         CancellationToken cancellationToken)
     {
         var updatedDocument = await GetUpdatedDocumentAsync(cancellationToken).ConfigureAwait(false);
->>>>>>> 7808feb7
 
         var oldText = await OriginalDocument.GetValueTextAsync(cancellationToken).ConfigureAwait(false);
         var newText = await updatedDocument.GetValueTextAsync(cancellationToken).ConfigureAwait(false);
@@ -120,19 +108,11 @@
         internal override bool ApplyDuringTests => _installPackageOperation.ApplyDuringTests;
         public override string Title => _installPackageOperation.Title;
 
-<<<<<<< HEAD
-            internal override async Task<bool> TryApplyAsync(
-                Workspace workspace, Solution originalSolution, IProgress<CodeAnalysisProgress> progressTracker, CancellationToken cancellationToken)
-            {
-                var newSolution = workspace.CurrentSolution.WithDocumentText(
-                    _changedDocumentId, _newText);
-=======
         internal override async Task<bool> TryApplyAsync(
-            Workspace workspace, Solution originalSolution, IProgressTracker progressTracker, CancellationToken cancellationToken)
+            Workspace workspace, Solution originalSolution, IProgress<CodeAnalysisProgress> progressTracker, CancellationToken cancellationToken)
         {
             var newSolution = workspace.CurrentSolution.WithDocumentText(
                 _changedDocumentId, _newText);
->>>>>>> 7808feb7
 
             // First make the changes to add the import to the document.
             if (workspace.TryApplyChanges(newSolution, progressTracker))
