﻿// Licensed to the .NET Foundation under one or more agreements.
// The .NET Foundation licenses this file to you under the MIT license.
// See the LICENSE file in the project root for more information.

using System.Collections.Immutable;
using System.Diagnostics;
using System.Linq;
using Microsoft.CodeAnalysis.Common;

namespace Microsoft.CodeAnalysis.Diagnostics;

internal sealed class DiagnosticsUpdatedArgs : UpdatedEventArgs
{
<<<<<<< HEAD
    public DiagnosticsUpdatedKind Kind { get; }
    public Solution? Solution { get; }

=======
    public readonly DiagnosticsUpdatedKind Kind;
    public readonly Solution? Solution;
>>>>>>> 8c55b1fc
    public readonly ImmutableArray<DiagnosticData> Diagnostics;

    private DiagnosticsUpdatedArgs(
        object id,
        Workspace workspace,
        Solution? solution,
        ProjectId? projectId,
        DocumentId? documentId,
        ImmutableArray<DiagnosticData> diagnostics,
        DiagnosticsUpdatedKind kind)
        : base(id, workspace, projectId, documentId)
    {
        Debug.Assert(diagnostics.All(d => d.ProjectId == projectId && d.DocumentId == documentId));
        Debug.Assert(kind != DiagnosticsUpdatedKind.DiagnosticsRemoved || diagnostics.IsEmpty);

        Solution = solution;
        Kind = kind;
        Diagnostics = diagnostics;
    }

    public static DiagnosticsUpdatedArgs DiagnosticsCreated(
        object id,
        Workspace workspace,
        Solution? solution,
        ProjectId? projectId,
        DocumentId? documentId,
        ImmutableArray<DiagnosticData> diagnostics)
    {
        return new DiagnosticsUpdatedArgs(id, workspace, solution, projectId, documentId, diagnostics, DiagnosticsUpdatedKind.DiagnosticsCreated);
    }

    public static DiagnosticsUpdatedArgs DiagnosticsRemoved(
        object id,
        Workspace workspace,
        Solution? solution,
        ProjectId? projectId,
        DocumentId? documentId)
    {
        return new DiagnosticsUpdatedArgs(id, workspace, solution, projectId, documentId, [], DiagnosticsUpdatedKind.DiagnosticsRemoved);
    }
}<|MERGE_RESOLUTION|>--- conflicted
+++ resolved
@@ -11,14 +11,8 @@
 
 internal sealed class DiagnosticsUpdatedArgs : UpdatedEventArgs
 {
-<<<<<<< HEAD
-    public DiagnosticsUpdatedKind Kind { get; }
-    public Solution? Solution { get; }
-
-=======
     public readonly DiagnosticsUpdatedKind Kind;
     public readonly Solution? Solution;
->>>>>>> 8c55b1fc
     public readonly ImmutableArray<DiagnosticData> Diagnostics;
 
     private DiagnosticsUpdatedArgs(
