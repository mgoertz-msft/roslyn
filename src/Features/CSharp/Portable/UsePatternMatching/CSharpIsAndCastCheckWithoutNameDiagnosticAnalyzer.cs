﻿// Licensed to the .NET Foundation under one or more agreements.
// The .NET Foundation licenses this file to you under the MIT license.
// See the LICENSE file in the project root for more information.

using System.Collections.Generic;
using System.Collections.Immutable;
using System.Linq;
using System.Threading;
using Microsoft.CodeAnalysis.CodeActions;
using Microsoft.CodeAnalysis.CodeStyle;
using Microsoft.CodeAnalysis.CSharp.CodeGeneration;
using Microsoft.CodeAnalysis.CSharp.CodeStyle;
using Microsoft.CodeAnalysis.CSharp.Extensions;
using Microsoft.CodeAnalysis.CSharp.Syntax;
using Microsoft.CodeAnalysis.Diagnostics;
using Microsoft.CodeAnalysis.Editing;
using Microsoft.CodeAnalysis.LanguageServices;
using Microsoft.CodeAnalysis.Shared.Extensions;
using Microsoft.CodeAnalysis.Shared.Utilities;
using Roslyn.Utilities;

namespace Microsoft.CodeAnalysis.CSharp.UsePatternMatching
{
    /// <summary>
    /// DiagnosticAnalyzer that looks for is-tests and cast-expressions, and offers to convert them
    /// to use patterns.  i.e. if the user has <c>obj is TestFile &amp;&amp; ((TestFile)obj).Name == "Test"</c>
    /// it will offer to convert that <c>obj is TestFile file &amp;&amp; file.Name == "Test"</c>.
    /// 
    /// Complements <see cref="CSharpIsAndCastCheckDiagnosticAnalyzer"/> (which does the same,
    /// but only for code cases where the user has provided an appropriate variable name in
    /// code that can be used).
    /// </summary>
    [DiagnosticAnalyzer(LanguageNames.CSharp)]
    internal class CSharpIsAndCastCheckWithoutNameDiagnosticAnalyzer : AbstractBuiltInCodeStyleDiagnosticAnalyzer
    {
        private const string CS0165 = nameof(CS0165); // Use of unassigned local variable 's'
        private const string CS0103 = nameof(CS0103); // Name of the variable doesn't live in context
<<<<<<< HEAD
        private static readonly SyntaxAnnotation s_referenceAnnotation = new SyntaxAnnotation();
=======
        private static readonly SyntaxAnnotation s_referenceAnnotation = new();
>>>>>>> 67d940c4

        public static readonly CSharpIsAndCastCheckWithoutNameDiagnosticAnalyzer Instance = new();

        public CSharpIsAndCastCheckWithoutNameDiagnosticAnalyzer()
            : base(IDEDiagnosticIds.InlineIsTypeWithoutNameCheckDiagnosticsId,
                   EnforceOnBuildValues.InlineIsTypeWithoutName,
                   CSharpCodeStyleOptions.PreferPatternMatchingOverIsWithCastCheck,
                   LanguageNames.CSharp,
                   new LocalizableResourceString(
                       nameof(CSharpAnalyzersResources.Use_pattern_matching), CSharpAnalyzersResources.ResourceManager, typeof(CSharpAnalyzersResources)))
        {
        }

        public override DiagnosticAnalyzerCategory GetAnalyzerCategory()
            => DiagnosticAnalyzerCategory.SemanticSpanAnalysis;

        protected override void InitializeWorker(AnalysisContext context)
        {
            context.RegisterCompilationStartAction(context =>
            {
                var expressionTypeOpt = context.Compilation.ExpressionOfTType();
                context.RegisterSyntaxNodeAction(context => SyntaxNodeAction(context, expressionTypeOpt), SyntaxKind.IsExpression);
            });
        }

        private void SyntaxNodeAction(
            SyntaxNodeAnalysisContext context,
            INamedTypeSymbol? expressionType)
        {
            var cancellationToken = context.CancellationToken;
            var semanticModel = context.SemanticModel;
            var syntaxTree = semanticModel.SyntaxTree;

            // "x is Type y" is only available in C# 7.0 and above.  Don't offer this refactoring
            // in projects targeting a lesser version.
            if (((CSharpParseOptions)syntaxTree.Options).LanguageVersion < LanguageVersion.CSharp7)
            {
                return;
            }

            var styleOption = context.GetOption(CSharpCodeStyleOptions.PreferPatternMatchingOverIsWithCastCheck);
            if (!styleOption.Value)
            {
                // User has disabled this feature.
                return;
            }

            var isExpression = (BinaryExpressionSyntax)context.Node;

            // See if this is an 'is' expression that would be handled by the analyzer.  If so
            // we don't need to do anything.
            if (CSharpIsAndCastCheckDiagnosticAnalyzer.TryGetPatternPieces(
                    isExpression, out _, out _, out _, out _))
            {
                return;
            }

            var (matches, _) = AnalyzeExpression(semanticModel, isExpression, expressionType, cancellationToken);
            if (matches == null || matches.Count == 0)
                return;

            context.ReportDiagnostic(
                DiagnosticHelper.Create(
                    Descriptor, isExpression.GetLocation(),
                    styleOption.Notification.Severity,
                    SpecializedCollections.EmptyCollection<Location>(),
                    ImmutableDictionary<string, string?>.Empty));
        }

        public (HashSet<CastExpressionSyntax>, string localName) AnalyzeExpression(
            SemanticModel semanticModel,
            BinaryExpressionSyntax isExpression,
            INamedTypeSymbol? expressionType,
            CancellationToken cancellationToken)
        {
            var container = GetContainer(isExpression);
            if (container == null)
                return default;

            // Pattern matching is not supported in expression tree.  So we can't fix this up.
            if (CSharpSemanticFactsService.Instance.IsInExpressionTree(semanticModel, isExpression, expressionType, cancellationToken))
                return default;

            var expr = isExpression.Left.WalkDownParentheses();
            var type = (TypeSyntax)isExpression.Right;

            var typeSymbol = semanticModel.GetTypeInfo(type, cancellationToken).Type;
            if (typeSymbol == null || typeSymbol.IsNullable())
            {
                // not legal to write "(x is int? y)"
                return default;
            }

            // First, find all the potential cast locations we can replace with a reference to
            // our new local.
            var matches = new HashSet<CastExpressionSyntax>();
            AddMatches(container, expr, type, matches);

            if (matches.Count == 0)
            {
                return default;
            }

            // Find a reasonable name for the local we're going to make.  It should ideally 
            // relate to the type the user is casting to, and it should not collide with anything
            // in scope.
            var reservedNames = semanticModel.LookupSymbols(isExpression.SpanStart)
                                             .Concat(semanticModel.GetExistingSymbols(container, cancellationToken))
                                             .Select(s => s.Name)
                                             .ToSet();

            var localName = NameGenerator.EnsureUniqueness(
                SyntaxGeneratorExtensions.GetLocalName(typeSymbol),
                reservedNames).EscapeIdentifier();

            // Now, go and actually try to make the change.  This will allow us to see all the
            // locations that we updated to see if that caused an error.
            var tempMatches = new HashSet<CastExpressionSyntax>();
            foreach (var castExpression in matches.ToArray())
            {
                tempMatches.Add(castExpression);
                var updatedSemanticModel = ReplaceMatches(
                    semanticModel, isExpression, localName, tempMatches, cancellationToken);
                tempMatches.Clear();

                var causesError = ReplacementCausesError(updatedSemanticModel, cancellationToken);
                if (causesError)
                {
                    matches.Remove(castExpression);
                }
            }

            return (matches, localName);
        }

        private static bool ReplacementCausesError(
            SemanticModel updatedSemanticModel, CancellationToken cancellationToken)
        {
            var root = updatedSemanticModel.SyntaxTree.GetRoot(cancellationToken);

            var currentNode = root.GetAnnotatedNodes(s_referenceAnnotation).Single();
            var diagnostics = updatedSemanticModel.GetDiagnostics(currentNode.Span, cancellationToken);

            return diagnostics.Any(d => d.Id is CS0165 or CS0103);
        }

        public static SemanticModel ReplaceMatches(
            SemanticModel semanticModel, BinaryExpressionSyntax isExpression,
            string localName, HashSet<CastExpressionSyntax> matches,
            CancellationToken cancellationToken)
        {
            var root = semanticModel.SyntaxTree.GetRoot(cancellationToken);
            var editor = new SyntaxEditor(root, CSharpSyntaxGenerator.Instance);

            // now, replace "x is Y" with "x is Y y" and put a rename-annotation on 'y' so that
            // the user can actually name the variable whatever they want.
            var newLocalName = SyntaxFactory.Identifier(localName)
                                            .WithAdditionalAnnotations(RenameAnnotation.Create());
            var isPattern = SyntaxFactory.IsPatternExpression(
                isExpression.Left, isExpression.OperatorToken,
                SyntaxFactory.DeclarationPattern((TypeSyntax)isExpression.Right.WithTrailingTrivia(SyntaxFactory.Space),
                    SyntaxFactory.SingleVariableDesignation(newLocalName))).WithTriviaFrom(isExpression);

            editor.ReplaceNode(isExpression, isPattern);

            // Now, go through all the "(Y)x" casts and replace them with just "y".
            var localReference = SyntaxFactory.IdentifierName(localName);
            foreach (var castExpression in matches)
            {
                var castRoot = castExpression.WalkUpParentheses();

                editor.ReplaceNode(
                    castRoot,
                    localReference.WithTriviaFrom(castRoot)
                                  .WithAdditionalAnnotations(s_referenceAnnotation));
            }

            var changedRoot = editor.GetChangedRoot();
            var updatedSyntaxTree = semanticModel.SyntaxTree.WithRootAndOptions(
                changedRoot, semanticModel.SyntaxTree.Options);

            var updatedCompilation = semanticModel.Compilation.ReplaceSyntaxTree(
                semanticModel.SyntaxTree, updatedSyntaxTree);
#pragma warning disable RS1030 // Do not invoke Compilation.GetSemanticModel() method within a diagnostic analyzer
            return updatedCompilation.GetSemanticModel(updatedSyntaxTree);
#pragma warning restore RS1030 // Do not invoke Compilation.GetSemanticModel() method within a diagnostic analyzer
        }

        private static SyntaxNode? GetContainer(BinaryExpressionSyntax isExpression)
        {
            for (SyntaxNode? current = isExpression; current != null; current = current.Parent)
            {
                switch (current)
                {
                    case StatementSyntax statement:
                        return statement;
                    case LambdaExpressionSyntax lambda:
                        return lambda.Body;
                    case ArrowExpressionClauseSyntax arrowExpression:
                        return arrowExpression.Expression;
                    case EqualsValueClauseSyntax equalsValue:
                        return equalsValue.Value;
                }
            }

            return null;
        }

        private void AddMatches(
            SyntaxNode node, ExpressionSyntax expr, TypeSyntax type, HashSet<CastExpressionSyntax> matches)
        {
            // Don't bother recursing down nodes that are before the type in the is-expression.
            if (node.Span.End >= type.Span.End)
            {
                if (node.IsKind(SyntaxKind.CastExpression, out CastExpressionSyntax? castExpression))
                {
                    if (SyntaxFactory.AreEquivalent(castExpression.Type, type) &&
                        SyntaxFactory.AreEquivalent(castExpression.Expression.WalkDownParentheses(), expr))
                    {
                        matches.Add(castExpression);
                    }
                }

                foreach (var child in node.ChildNodesAndTokens())
                {
                    if (child.IsNode)
                    {
                        AddMatches(child.AsNode()!, expr, type, matches);
                    }
                }
            }
        }
    }
}<|MERGE_RESOLUTION|>--- conflicted
+++ resolved
@@ -35,11 +35,7 @@
     {
         private const string CS0165 = nameof(CS0165); // Use of unassigned local variable 's'
         private const string CS0103 = nameof(CS0103); // Name of the variable doesn't live in context
-<<<<<<< HEAD
-        private static readonly SyntaxAnnotation s_referenceAnnotation = new SyntaxAnnotation();
-=======
         private static readonly SyntaxAnnotation s_referenceAnnotation = new();
->>>>>>> 67d940c4
 
         public static readonly CSharpIsAndCastCheckWithoutNameDiagnosticAnalyzer Instance = new();
 
