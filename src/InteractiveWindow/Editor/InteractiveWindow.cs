--- conflicted
+++ resolved
@@ -759,9 +759,10 @@
 
         private StringBuilder GetTextWithoutPrompts(StringBuilder builder, SnapshotSpan span)
         {
-            // Find the range of projection spans that cover the span.
-            int startIndex = GetProjectionSpanIndex(_projectionSpans, span.Start);
-            int endIndex = GetProjectionSpanIndex(_projectionSpans, span.End);
+            // Find the range of source spans that cover the span.
+            var sourceSpans = GetSourceSpans(span.Snapshot);
+            int startIndex = GetSourceSpanIndex(sourceSpans, span.Start);
+            int endIndex = GetSourceSpanIndex(sourceSpans, span.End);
             Debug.Assert(startIndex >= 0);
             Debug.Assert(endIndex >= startIndex);
 
@@ -769,18 +770,10 @@
             var snapshot = span.Snapshot;
             for (int i = startIndex; i <= endIndex; i++)
             {
-                var projectionSpan = _projectionSpans[i];
-                if (!projectionSpan.Kind.IsPrompt())
-                {
-                    var trackingSpan = projectionSpan.TrackingSpan;
-                    var buffer = trackingSpan.TextBuffer;
-                    var mappedSpans = _textView.BufferGraph.MapDownToBuffer(span, SpanTrackingMode.EdgeInclusive, buffer);
-                    foreach (var mappedSpan in mappedSpans)
-                    {
-                        var intersection = trackingSpan.GetSpan(buffer.CurrentSnapshot).Intersection(mappedSpan);
-                        Debug.Assert(intersection.HasValue);
-                        builder.Append(intersection.Value.GetText());
-                    }
+                var sourceSpan = sourceSpans[i];
+                if (IsPrompt(sourceSpan.Snapshot))
+                {
+                    builder.Append(sourceSpan.GetText());
                 }
             }
 
@@ -1492,11 +1485,7 @@
             return CreateTrackingSpan(_promptBuffer, _evaluator.GetPrompt(), ReplSpanKind.Prompt);
         }
 
-<<<<<<< HEAD
         private ITrackingSpan CreateSecondaryPrompt()
-=======
-        private static ReplSpan CreatePrompt(string prompt, ReplSpanKind promptKind, int lineNumber)
->>>>>>> 1115f9f3
         {
             // TODO (crwilcox) format prompt used to get a blank here but now gets "> " from get prompt.
             return CreateTrackingSpan(_secondaryPromptBuffer, _evaluator.GetPrompt(), ReplSpanKind.SecondaryPrompt);
@@ -1562,11 +1551,7 @@
             return (kind == ReplSpanKind.Prompt) || (kind == ReplSpanKind.SecondaryPrompt) || (kind == ReplSpanKind.StandardInputPrompt);
         }
 
-<<<<<<< HEAD
         private bool IsLanguage(ITextSnapshot snapshot)
-=======
-        private sealed class ReplSpanComparer : IComparer<ReplSpan>
->>>>>>> 1115f9f3
         {
             return GetSpanKind(snapshot) == ReplSpanKind.Language;
         }
@@ -1577,6 +1562,17 @@
         }
 
         private int GetPromptIndexForPoint(ReadOnlyCollection<SnapshotSpan> sourceSpans, SnapshotPoint point)
+        {
+            int index = GetSourceSpanIndex(sourceSpans, point);
+            // Find the nearest preceding prompt.
+            while (!IsPrompt(sourceSpans[index].Snapshot))
+            {
+                index--;
+            }
+            return index;
+        }
+
+        private int GetSourceSpanIndex(ReadOnlyCollection<SnapshotSpan> sourceSpans, SnapshotPoint point)
         {
             int index = BinarySearch(
                 sourceSpans,
@@ -1602,85 +1598,7 @@
 
             Debug.Assert(index >= 0);
             Debug.Assert(index < sourceSpans.Count);
-
-            // Find the nearest preceding prompt.
-            while (!IsPrompt(sourceSpans[index].Snapshot))
-            {
-                index--;
-            }
-
-<<<<<<< HEAD
             return index;
-=======
-        private static int GetProjectionSpanIndex(List<ReplSpan> projectionSpans, SnapshotPoint point)
-        {
-            ITextSnapshotLine line;
-            int column;
-            point.GetLineAndColumn(out line, out column);
-            int lineNumber = line.LineNumber;
-
-            // Get the index of one of the projection spans on the line.
-            int index = projectionSpans.BinarySearch(new ReplSpan("", ReplSpanKind.Prompt, lineNumber), ReplSpanLineOnlyComparer.Instance);
-            if (index < 0)
-            {
-                index = ~index - 1;
-            }
-            Debug.Assert(index >= 0);
-            Debug.Assert(index < projectionSpans.Count);
-
-            Debug.Assert(projectionSpans[index].LineNumber <= lineNumber);
-            lineNumber = projectionSpans[index].LineNumber;
-
-            // Walk back to the first projection span on the line.
-            while ((index > 0) && (projectionSpans[index - 1].LineNumber == lineNumber))
-            {
-                index--;
-            }
-
-            // Find the projection span at the offset within the line.
-            var projectionSpan = projectionSpans[index];
-            int offset = column;
-            while (true)
-            {
-                offset -= projectionSpans[index].Length;
-                if (offset <= 0)
-                {
-                    break;
-                }
-                index++;
-            }
-
-            Debug.Assert(index >= 0);
-            Debug.Assert(index < projectionSpans.Count);
-            return index;
-        }
-
-        private sealed class ReplSpanLineOnlyComparer : IComparer<ReplSpan>
-        {
-            public static readonly IComparer<ReplSpan> Instance = new ReplSpanLineOnlyComparer();
-
-            private ReplSpanLineOnlyComparer()
-            {
-            }
-
-            int IComparer<ReplSpan>.Compare(ReplSpan x, ReplSpan y)
-            {
-                return x.LineNumber - y.LineNumber;
-            }
-        }
-
-        /// <summary>
-        /// Creates the language span for the last line of the active input.  This span
-        /// is effectively edge inclusive so it will grow as the user types at the end.
-        /// </summary>
-        private CustomTrackingSpan CreateLanguageTrackingSpan(Span span)
-        {
-            return new CustomTrackingSpan(
-                _currentLanguageBuffer.CurrentSnapshot,
-                span,
-                PointTrackingMode.Negative,
-                PointTrackingMode.Positive);
->>>>>>> 1115f9f3
         }
 
         private static int BinarySearch<T>(ReadOnlyCollection<T> collection, Func<T, int> compare)
