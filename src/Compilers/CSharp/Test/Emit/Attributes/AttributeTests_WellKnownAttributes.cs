﻿// Licensed to the .NET Foundation under one or more agreements.
// The .NET Foundation licenses this file to you under the MIT license.
// See the LICENSE file in the project root for more information.

#nullable disable

using System;
using System.Collections.Generic;
using System.Collections.Immutable;
using System.Linq;
using System.Reflection;
using System.Reflection.Metadata;
using System.Reflection.Metadata.Ecma335;
using System.Reflection.PortableExecutable;
using System.Runtime.InteropServices;
using System.Text;
using Microsoft.CodeAnalysis.CSharp.Symbols;
using Microsoft.CodeAnalysis.CSharp.Symbols.Metadata.PE;
using Microsoft.CodeAnalysis.CSharp.Syntax;
using Microsoft.CodeAnalysis.CSharp.Test.Utilities;
using Microsoft.CodeAnalysis.Test.Utilities;
using Roslyn.Test.Utilities;
using Xunit;

namespace Microsoft.CodeAnalysis.CSharp.UnitTests
{
    public static class WellKnownAttributeTestsUtil
    {
        public static bool? HasLocalsInit(this CompilationVerifier verifier, string qualifiedMethodName, bool realIL = false)
        {
            if (realIL)
            {
                var peReader = new PEReader(verifier.EmittedAssemblyData);
                var metadataReader = peReader.GetMetadataReader();

                int lastDotIndex = qualifiedMethodName.LastIndexOf('.');
                var spanName = qualifiedMethodName.AsSpan();
                var typeName = spanName.Slice(0, lastDotIndex);
                var methodName = spanName.Slice(lastDotIndex + 1);

                TypeDefinition typeDef = default;

                foreach (var typeHandle in metadataReader.TypeDefinitions)
                {
                    var type = metadataReader.GetTypeDefinition(typeHandle);
                    var name = metadataReader.GetString(type.Name);

                    if (name.AsSpan().Equals(typeName, StringComparison.Ordinal))
                    {
                        typeDef = type;
                        break;
                    }
                }

                Assert.NotEqual(default, typeDef);

                MethodDefinition methodDef = default;

                foreach (var methodHandle in typeDef.GetMethods())
                {
                    var method = metadataReader.GetMethodDefinition(methodHandle);
                    var name = metadataReader.GetString(method.Name);

                    if (name.AsSpan().Equals(methodName, StringComparison.Ordinal))
                    {
                        methodDef = method;
                        break;
                    }
                }

                Assert.NotEqual(default, methodDef);

                var block = peReader.GetMethodBody(methodDef.RelativeVirtualAddress);
                return block.LocalVariablesInitialized;
            }
            else
            {
                var il = verifier.VisualizeIL(qualifiedMethodName, realIL);

                if (il.Contains(".locals init ("))
                {
                    return true;
                }
                if (il.Contains(".locals ("))
                {
                    return false;
                }
                return null;
            }
        }
    }

    public class AttributeTests_WellKnownAttributes : WellKnownAttributesTestBase
    {
        #region Misc

        [Fact]
        public void TestInteropAttributes01()
        {
            var source = CreateCompilationWithMscorlib40(@"
using System;
using System.Runtime.InteropServices;

[assembly: ComCompatibleVersion(1, 2, 3, 4)]
[ComImport(), Guid(""ABCDEF5D-2448-447A-B786-64682CBEF123"")]
[InterfaceTypeAttribute(ComInterfaceType.InterfaceIsIUnknown)]
[TypeLibImportClass(typeof(object)), TypeLibType(TypeLibTypeFlags.FAggregatable)]
[BestFitMapping(false, ThrowOnUnmappableChar = true)]
public interface IGoo
{

    [AllowReversePInvokeCalls()]
    void DoSomething();
    [ComRegisterFunction()]

    void Register(object o);
    [ComUnregisterFunction()]

    void UnRegister();
    [TypeLibFunc(TypeLibFuncFlags.FDefaultBind)]
    void LibFunc();
}
class C
{
    public static void Main() {}
}
");

            Action<ModuleSymbol> attributeValidator = (ModuleSymbol m) =>
            {
                var assembly = m.ContainingSymbol;

                // Assembly
                var attrs = assembly.GetAttributes();
                Assert.Equal(1, attrs.Length);
                var attrSym = attrs.First();
                Assert.Equal("ComCompatibleVersionAttribute", attrSym.AttributeClass.Name);
                Assert.Equal(4, attrSym.CommonConstructorArguments.Length);
                Assert.Equal(0, attrSym.CommonNamedArguments.Length);
                attrSym.VerifyValue(0, TypedConstantKind.Primitive, 1);

                // get expected attr symbol
                var interopNS = Get_System_Runtime_InteropServices_NamespaceSymbol(m);

                var guidSym = interopNS.GetTypeMember("GuidAttribute");
                var ciSym = interopNS.GetTypeMember("ComImportAttribute");
                var iTypeSym = interopNS.GetTypeMember("InterfaceTypeAttribute");
                var itCtor = iTypeSym.Constructors.First();
                var tLibSym = interopNS.GetTypeMember("TypeLibImportClassAttribute");
                var tLTypeSym = interopNS.GetTypeMember("TypeLibTypeAttribute");
                var bfmSym = interopNS.GetTypeMember("BestFitMappingAttribute");

                // IGoo
                var igoo = m.GlobalNamespace.GetTypeMember("IGoo");
                Assert.Equal(6, igoo.GetAttributes().Length);

                // get attr by NamedTypeSymbol
                attrSym = igoo.GetAttribute(ciSym);
                Assert.Equal("ComImportAttribute", attrSym.AttributeClass.Name);
                Assert.Equal(0, attrSym.CommonConstructorArguments.Length);
                Assert.Equal(0, attrSym.CommonNamedArguments.Length);

                attrSym = igoo.GetAttribute(guidSym);
                attrSym.VerifyValue(0, TypedConstantKind.Primitive, "ABCDEF5D-2448-447A-B786-64682CBEF123");
                // get attr by ctor
                attrSym = igoo.GetAttribute(itCtor);
                attrSym.VerifyValue(0, TypedConstantKind.Enum, (int)ComInterfaceType.InterfaceIsIUnknown);

                attrSym = igoo.GetAttribute(tLibSym);
                attrSym.VerifyValue(0, TypedConstantKind.Type, typeof(object));

                attrSym = igoo.GetAttribute(tLTypeSym);
                attrSym.VerifyValue(0, TypedConstantKind.Enum, (int)TypeLibTypeFlags.FAggregatable);

                attrSym = igoo.GetAttribute(bfmSym);
                attrSym.VerifyValue(0, TypedConstantKind.Primitive, false);
                attrSym.VerifyNamedArgumentValue(0, "ThrowOnUnmappableChar", TypedConstantKind.Primitive, true);

                // =============================
                var mem = (MethodSymbol)igoo.GetMembers("DoSomething").First();
                Assert.Equal(1, mem.GetAttributes().Length);
                attrSym = mem.GetAttributes().First();
                Assert.Equal("AllowReversePInvokeCallsAttribute", attrSym.AttributeClass.Name);
                Assert.Equal(0, attrSym.CommonConstructorArguments.Length);

                mem = (MethodSymbol)igoo.GetMembers("Register").First();
                attrSym = mem.GetAttributes().First();
                Assert.Equal("ComRegisterFunctionAttribute", attrSym.AttributeClass.Name);
                Assert.Equal(0, attrSym.CommonConstructorArguments.Length);

                mem = (MethodSymbol)igoo.GetMembers("UnRegister").First();
                Assert.Equal(1, mem.GetAttributes().Length);

                mem = (MethodSymbol)igoo.GetMembers("LibFunc").First();
                attrSym = mem.GetAttributes().First();
                Assert.Equal(1, attrSym.CommonConstructorArguments.Length);
                // 32
                Assert.Equal(TypeLibFuncFlags.FDefaultBind, (TypeLibFuncFlags)attrSym.CommonConstructorArguments[0].Value);
            };

            // Verify attributes from source and then load metadata to see attributes are written correctly.
            CompileAndVerify(source, sourceSymbolValidator: attributeValidator, symbolValidator: null);
        }

        [Fact]
        public void TestInteropAttributes02()
        {
            var source = CreateCompilationWithMscorlib40(@"
using System;
using System.Runtime.InteropServices;

[assembly: PrimaryInteropAssembly(1, 2)]

[assembly: Guid(""1234C65D-1234-447A-B786-64682CBEF136"")]
[ComVisibleAttribute(false)]
[UnmanagedFunctionPointerAttribute(CallingConvention.StdCall, BestFitMapping = true, CharSet = CharSet.Ansi, SetLastError = true, ThrowOnUnmappableChar = true)]
public delegate void DGoo(char p1, sbyte p2);

[ComDefaultInterface(typeof(object)), ProgId(""ProgId"")]
public class CGoo
{
    [DispIdAttribute(123)]
    [LCIDConversion(1), ComConversionLoss()]
    public void Method(sbyte p1, string p2)
    {
    }
}

[ComVisible(true), TypeIdentifier(""1234C65D-1234-447A-B786-64682CBEF136"", ""EGoo, InteropAttribute, Version=1.0.0.0, Culture=neutral, PublicKeyToken=null"")]
public enum EGoo
{
    One,
    [TypeLibVar(TypeLibVarFlags.FDisplayBind)]
    Two,
    [Obsolete(""message"", false)]
    Three
}
class C
{
    public static void Main() {}
}
");

            Action<ModuleSymbol> attributeValidator = (ModuleSymbol m) =>
            {
                var assembly = m.ContainingSymbol;

                // get expected attr symbol
                NamespaceSymbol interopNS = Get_System_Runtime_InteropServices_NamespaceSymbol(m);

                var comvSym = interopNS.GetTypeMember("ComVisibleAttribute");
                var ufPtrSym = interopNS.GetTypeMember("UnmanagedFunctionPointerAttribute");
                var comdSym = interopNS.GetTypeMember("ComDefaultInterfaceAttribute");
                var pgidSym = interopNS.GetTypeMember("ProgIdAttribute");
                var tidSym = interopNS.GetTypeMember("TypeIdentifierAttribute");
                var dispSym = interopNS.GetTypeMember("DispIdAttribute");
                var lcidSym = interopNS.GetTypeMember("LCIDConversionAttribute");
                var comcSym = interopNS.GetTypeMember("ComConversionLossAttribute");

                var globalNS = m.GlobalNamespace;
                // delegate DGoo
                var type1 = globalNS.GetTypeMember("DGoo");
                Assert.Equal(2, type1.GetAttributes().Length);

                var attrSym = type1.GetAttribute(comvSym);
                attrSym.VerifyValue(0, TypedConstantKind.Primitive, false);

                attrSym = type1.GetAttribute(ufPtrSym);
                attrSym.VerifyValue(0, TypedConstantKind.Enum, (int)CallingConvention.StdCall);
                // 3

                attrSym.VerifyNamedArgumentValue(0, "BestFitMapping", TypedConstantKind.Primitive, true);
                attrSym.VerifyNamedArgumentValue(1, "CharSet", TypedConstantKind.Enum, (int)CharSet.Ansi);
                attrSym.VerifyNamedArgumentValue(2, "SetLastError", TypedConstantKind.Primitive, true);
                attrSym.VerifyNamedArgumentValue(3, "ThrowOnUnmappableChar", TypedConstantKind.Primitive, true);

                // class CGoo
                var type2 = globalNS.GetTypeMember("CGoo");
                Assert.Equal(2, type2.GetAttributes().Length);

                attrSym = type2.GetAttribute(comdSym);
                attrSym.VerifyValue(0, TypedConstantKind.Type, typeof(object));

                attrSym = type2.GetAttribute(pgidSym);
                attrSym.VerifyValue(0, TypedConstantKind.Primitive, "ProgId");

                var method = (MethodSymbol)type2.GetMembers("Method").First();
                attrSym = method.GetAttribute(dispSym);
                attrSym.VerifyValue(0, TypedConstantKind.Primitive, 123);

                attrSym = method.GetAttribute(lcidSym);
                attrSym.VerifyValue(0, TypedConstantKind.Primitive, 1);

                attrSym = method.GetAttribute(comcSym);
                Assert.Equal(0, attrSym.CommonConstructorArguments.Length);

                //' enum EGoo
                var sourceAssembly = assembly as SourceAssemblySymbol;
                if (sourceAssembly != null)
                {
                    // Because this is a nopia local type it is only visible from the source assembly.
                    var type3 = globalNS.GetTypeMember("EGoo");
                    Assert.Equal(2, type3.GetAttributes().Length);

                    attrSym = type3.GetAttribute(comvSym);
                    attrSym.VerifyValue(0, TypedConstantKind.Primitive, true);

                    attrSym = type3.GetAttribute(tidSym);
                    attrSym.VerifyValue(1, TypedConstantKind.Primitive, "EGoo, InteropAttribute, Version=1.0.0.0, Culture=neutral, PublicKeyToken=null");

                    var field = (FieldSymbol)type3.GetMembers("One").First();
                    Assert.Equal(0, field.GetAttributes().Length);

                    field = (FieldSymbol)type3.GetMembers("Two").First();
                    Assert.Equal(1, field.GetAttributes().Length);
                    attrSym = field.GetAttributes().First();
                    attrSym.VerifyValue(0, TypedConstantKind.Enum, (int)TypeLibVarFlags.FDisplayBind);

                    field = (FieldSymbol)type3.GetMembers("Three").First();
                    attrSym = field.GetAttributes().First();
                    attrSym.VerifyValue(0, TypedConstantKind.Primitive, "message");
                    attrSym.VerifyValue(1, TypedConstantKind.Primitive, false);
                }
            };

            // Verify attributes from source and then load metadata to see attributes are written correctly.
            CompileAndVerify(source, sourceSymbolValidator: attributeValidator, symbolValidator: null);
        }

        [ConditionalFact(typeof(DesktopOnly))]
        public void TestPseudoAttributes1()
        {
            #region "Source"
            var text = @"
using System;
using System.Runtime.InteropServices;
using System.Runtime.CompilerServices;

[ComImport(), Guid(""6B29FC40-CA47-1067-B31D-00DD010662DA"")]
public interface IBar
{
    ulong Method1([OptionalAttribute(), DefaultParameterValue(99uL)]ref ulong v);

    string Method2([InAttribute(), Out(), DefaultParameterValue(""Ref"")]ref string v);

    object Method3(
        [InAttribute(), OptionalAttribute(), DefaultParameterValue(' ')]char v1, 
        [Out()][OptionalAttribute()][DefaultParameterValue(0f)]float v2, 
        [InAttribute()][OptionalAttribute()][DefaultParameterValue(null)]string v3);

    [PreserveSig()]
    void Method4(
        [DateTimeConstant(123456)]DateTime p1, 
        [DecimalConstant(0, 0, 100, 100, 100)]decimal p2, 
        [OptionalAttribute(), IDispatchConstant()]ref object p3);
}

[Serializable(), StructLayout(LayoutKind.Explicit, Size = 16, Pack = 8, CharSet = System.Runtime.InteropServices.CharSet.Unicode)]
public class CBar
{
    [NonSerialized(), MarshalAs(UnmanagedType.I8), FieldOffset(0)]
    public long field;
}

class C
{
    public static void Main() {}
}
";

            #endregion

            #region Verifier
            Action<ModuleSymbol> attributeValidator = (ModuleSymbol m) =>
            {
                var assembly = m.ContainingSymbol;

                // get expected attr symbol
                NamespaceSymbol sysNS = Get_System_NamespaceSymbol(m);
                NamespaceSymbol interopNS = Get_System_Runtime_InteropServices_NamespaceSymbol(sysNS);
                NamespaceSymbol compsrvNS = Get_System_Runtime_CompilerServices_NamespaceSymbol(sysNS);

                var serSym = sysNS.GetTypeMember("SerializableAttribute");
                var nosSym = sysNS.GetTypeMember("NonSerializedAttribute");

                var ciptSym = interopNS.GetTypeMember("ComImportAttribute");
                var laySym = interopNS.GetTypeMember("StructLayoutAttribute");
                var sigSym = interopNS.GetTypeMember("PreserveSigAttribute");
                var offSym = interopNS.GetTypeMember("FieldOffsetAttribute");
                var mshSym = interopNS.GetTypeMember("MarshalAsAttribute");


                var optSym = interopNS.GetTypeMember("OptionalAttribute");
                var inSym = interopNS.GetTypeMember("InAttribute");
                var outSym = interopNS.GetTypeMember("OutAttribute");
                // non pseudo
                var dtcSym = compsrvNS.GetTypeMember("DateTimeConstantAttribute");
                var dmcSym = compsrvNS.GetTypeMember("DecimalConstantAttribute");
                var iscSym = compsrvNS.GetTypeMember("IDispatchConstantAttribute");

                var globalNS = m.GlobalNamespace;
                // Interface IBar
                var type1 = globalNS.GetTypeMember("IBar");
                var attrSym = type1.GetAttribute(ciptSym);
                Assert.Equal(0, attrSym.CommonConstructorArguments.Length);

                MethodSymbol method = null;
                ParameterSymbol parm = null;
                var sourceAssembly = assembly as SourceAssemblySymbol;
                if (sourceAssembly != null)
                {
                    // Default attribute is in system.dll not mscorlib. Only do this check for source attributes.
                    var defvSym = interopNS.GetTypeMember("DefaultParameterValueAttribute");
                    method = type1.GetMember<MethodSymbol>("Method1");
                    parm = method.Parameters[0];
                    attrSym = parm.GetAttribute(defvSym);
                    attrSym.VerifyValue(0, TypedConstantKind.Primitive, 99uL);
                    attrSym = parm.GetAttribute(optSym);
                    Assert.Equal(0, attrSym.CommonConstructorArguments.Length);

                    method = type1.GetMember<MethodSymbol>("Method2");
                    parm = method.Parameters[0];
                    Assert.Equal(3, parm.GetAttributes().Length);
                    attrSym = parm.GetAttribute(defvSym);
                    attrSym.VerifyValue(0, TypedConstantKind.Primitive, "Ref");
                    attrSym = parm.GetAttribute(inSym);
                    Assert.Equal(0, attrSym.CommonConstructorArguments.Length);
                    attrSym = parm.GetAttribute(outSym);
                    Assert.Equal(0, attrSym.CommonConstructorArguments.Length);

                    method = type1.GetMember<MethodSymbol>("Method3");
                    parm = method.Parameters[1];
                    // v2
                    Assert.Equal(3, parm.GetAttributes().Length);
                    attrSym = parm.GetAttribute(defvSym);
                    attrSym.VerifyValue(0, TypedConstantKind.Primitive, 0f);
                    attrSym = parm.GetAttribute(optSym);
                    Assert.Equal(0, attrSym.CommonConstructorArguments.Length);
                    attrSym = parm.GetAttribute(outSym);
                    Assert.Equal(0, attrSym.CommonConstructorArguments.Length);
                }

                method = type1.GetMember<MethodSymbol>("Method4");
                attrSym = method.GetAttributes().First();
                Assert.Equal("PreserveSigAttribute", attrSym.AttributeClass.Name);

                parm = method.Parameters[0];
                attrSym = parm.GetAttributes().First();
                Assert.Equal("DateTimeConstantAttribute", attrSym.AttributeClass.Name);
                // attrSym.VerifyValue(0, TypedConstantKind.Primitive, 123456);

                parm = method.Parameters[1];
                attrSym = parm.GetAttributes().First();
                Assert.Equal("DecimalConstantAttribute", attrSym.AttributeClass.Name);
                Assert.Equal(5, attrSym.CommonConstructorArguments.Length);
                attrSym.VerifyValue(2, TypedConstantKind.Primitive, 100);

                parm = method.Parameters[2];
                attrSym = parm.GetAttribute(iscSym);
                Assert.Equal(0, attrSym.CommonConstructorArguments.Length);

                // class CBar
                var type2 = globalNS.GetTypeMember("CBar");
                Assert.Equal(2, type2.GetAttributes().Length);

                attrSym = type2.GetAttribute(serSym);
                Assert.Equal("SerializableAttribute", attrSym.AttributeClass.Name);

                attrSym = type2.GetAttribute(laySym);
                attrSym.VerifyValue(0, TypedConstantKind.Enum, (int)LayoutKind.Explicit);
                Assert.Equal(3, attrSym.CommonNamedArguments.Length);
                attrSym.VerifyNamedArgumentValue(0, "Size", TypedConstantKind.Primitive, 16);
                attrSym.VerifyNamedArgumentValue(1, "Pack", TypedConstantKind.Primitive, 8);
                attrSym.VerifyNamedArgumentValue(2, "CharSet", TypedConstantKind.Enum, (int)CharSet.Unicode);

                var field = (FieldSymbol)type2.GetMembers("field").First();
                Assert.Equal(3, field.GetAttributes().Length);
                attrSym = field.GetAttribute(nosSym);
                Assert.Equal(0, attrSym.CommonConstructorArguments.Length);
                attrSym = field.GetAttribute(mshSym);
                attrSym.VerifyValue(0, TypedConstantKind.Enum, (int)UnmanagedType.I8);
                attrSym = field.GetAttribute(offSym);
                attrSym.VerifyValue(0, TypedConstantKind.Primitive, 0);
            };
            #endregion

            // Verify attributes from source and then load metadata to see attributes are written correctly.
            CompileAndVerifyWithMscorlib46(text, references: new[] { TestBase.SystemRef_v46 }, sourceSymbolValidator: attributeValidator);
        }

        [Fact]
        [WorkItem(217740, "https://devdiv.visualstudio.com/DefaultCollection/DevDiv/_workitems?id=217740")]
        public void DateTimeConstantAttribute()
        {
            #region "Source"
            var source = @"
using System;
using System.Runtime.CompilerServices;

public class Bar
{
    public void Method([DateTimeConstant(-1)]DateTime p1) { }
}
";
            #endregion

            // The native C# compiler emits this:
            // .param[1]
            // .custom instance void[mscorlib] System.Runtime.CompilerServices.DateTimeConstantAttribute::.ctor(int64) = (
            //         01 00 ff ff ff ff ff ff ff ff 00 00
            // )
            Action<ModuleSymbol> verifier = (module) =>
                {
                    var bar = (NamedTypeSymbol)((ModuleSymbol)module).GlobalNamespace.GetMember("Bar");
                    var method = (MethodSymbol)bar.GetMember("Method");
                    var parameters = method.GetParameters();
                    var theParameter = (PEParameterSymbol)parameters[0];
                    var peModule = (PEModuleSymbol)module;

                    Assert.Equal(ParameterAttributes.HasDefault, theParameter.Flags); // native compiler has None instead

                    // let's find the attribute in the PE metadata
                    var attributeInfo = PEModule.FindTargetAttribute(peModule.Module.MetadataReader, theParameter.Handle, AttributeDescription.DateTimeConstantAttribute);
                    Assert.True(attributeInfo.HasValue);

                    long attributeValue;
                    Assert.True(peModule.Module.TryExtractLongValueFromAttribute(attributeInfo.Handle, out attributeValue));
                    Assert.Equal(-1L, attributeValue); // check the attribute is constructed with a -1

                    // check .param has no value
                    var constantValue = peModule.Module.GetParamDefaultValue(theParameter.Handle);
                    Assert.Equal(ConstantValue.Null, constantValue);
                };

            var comp = CompileAndVerify(source, symbolValidator: verifier);
            comp.VerifyDiagnostics();
        }

        [Fact]
        [WorkItem(217740, "https://devdiv.visualstudio.com/DefaultCollection/DevDiv/_workitems?id=217740")]
        public void DateTimeConstantAttributeReferencedViaRef()
        {
            #region "Source"
            var source1 = @"
using System;
using System.Runtime.CompilerServices;

public class Bar
{
    public void Method([DateTimeConstant(-1)]DateTime p1) { }
}
";

            var source2 = @"
public class Consumer
{
    public static void M()
    {
        new Bar().Method();
    }
}
";
            #endregion

            var libComp = CreateCompilation(source1);
            var libCompRef = new CSharpCompilationReference(libComp);

            var comp2 = CreateCompilation(source2, new[] { libCompRef });
            comp2.VerifyDiagnostics(
                // (6,19): error CS7036: There is no argument given that corresponds to the required formal parameter 'p1' of 'Bar.Method(DateTime)'
                //         new Bar().Method();
                Diagnostic(ErrorCode.ERR_NoCorrespondingArgument, "Method").WithArguments("p1", "Bar.Method(System.DateTime)").WithLocation(6, 19)
                );

            // The native compiler also gives an error: error CS1501: No overload for method 'Method' takes 0 arguments
            var libAssemblyRef = libComp.EmitToImageReference();
            var comp3 = CreateCompilation(source2, new[] { libAssemblyRef });
            comp3.VerifyDiagnostics(
                // (6,19): error CS7036: There is no argument given that corresponds to the required formal parameter 'p1' of 'Bar.Method(DateTime)'
                //         new Bar().Method();
                Diagnostic(ErrorCode.ERR_NoCorrespondingArgument, "Method").WithArguments("p1", "Bar.Method(System.DateTime)").WithLocation(6, 19)
                );
        }

        [Fact]
        [WorkItem(217740, "https://devdiv.visualstudio.com/DefaultCollection/DevDiv/_workitems?id=217740")]
        public void DateTimeConstantAttributeWithBadDefaultValue()
        {
            #region "Source"
            var source = @"
using System;
using System.Runtime.CompilerServices;

public class Bar
{
    public DateTime M1([DateTimeConstant(-1)] DateTime x = default(DateTime)) { return x; }
    public static void Main()
    {
        Console.WriteLine(new Bar().M1().Ticks);
    }
}
";
            #endregion

            // The native C# compiler would succeed and emit this:
            // .method public hidebysig instance void M1([opt] valuetype[mscorlib] System.DateTime x) cil managed
            // {
            // .param [1] = nullref
            // .custom instance void[mscorlib] System.Runtime.CompilerServices.DateTimeConstantAttribute::.ctor(int64) = ( 01 00 FF FF FF FF FF FF FF FF 00 00 )

            var comp = CreateCompilation(source);
            comp.VerifyDiagnostics(
                // (7,60): error CS8017: The parameter has multiple distinct default values.
                //     public DateTime M1([DateTimeConstant(-1)] DateTime x = default(DateTime)) { return x; }
                Diagnostic(ErrorCode.ERR_ParamDefaultValueDiffersFromAttribute, "default(DateTime)").WithLocation(7, 60)
                );
        }

        [Fact]
        [WorkItem(217740, "https://devdiv.visualstudio.com/DefaultCollection/DevDiv/_workitems?id=217740")]
        public void DateTimeConstantAttributeWithValidDefaultValue()
        {
            #region "Source"
            var source = @"
using System;
using System.Runtime.CompilerServices;

public class Bar
{
    public DateTime M1([DateTimeConstant(42)] DateTime x = default(DateTime)) { return x; }
    public static void Main()
    {
        Console.WriteLine(new Bar().M1().Ticks);
    }
}
";
            #endregion

            // The native C# compiler emits this:
            // .param [1] = nullref
            // .custom instance void[mscorlib] System.Runtime.CompilerServices.DateTimeConstantAttribute::.ctor(int64) = (01 00 2A 00 00 00 00 00 00 00 00 00 )

            var comp = CreateCompilation(source);
            comp.VerifyDiagnostics(
                // (7,60): error CS8017: The parameter has multiple distinct default values.
                //     public DateTime M1([DateTimeConstant(42)] DateTime x = default(DateTime)) { return x; }
                Diagnostic(ErrorCode.ERR_ParamDefaultValueDiffersFromAttribute, "default(DateTime)").WithLocation(7, 60)
                );
        }

        [Fact]
        [WorkItem(217740, "https://devdiv.visualstudio.com/DefaultCollection/DevDiv/_workitems?id=217740")]
        public void DateTimeConstantAttributeWithBadDefaultValueOnField()
        {
            #region "Source"
            var source = @"
using System;
using System.Runtime.CompilerServices;

public class C
{
   [DateTimeConstant(-1)]
   public DateTime F = default(DateTime);

   public static void Main()
   {
     System.Console.WriteLine(new C().F.Ticks);
   }
}
";
            #endregion

            // The native C# compiler emits this:
            // .field public valuetype[mscorlib] System.DateTime F
            // .custom instance void[mscorlib] System.Runtime.CompilerServices.DateTimeConstantAttribute::.ctor(int64) = ( 01 00 FF FF FF FF FF FF FF FF 00 00 )

            // using the native compiler, this code outputs 0
            var comp = CompileAndVerify(source, expectedOutput: "0");
            comp.VerifyDiagnostics();
        }

        [Fact]
        [WorkItem(217740, "https://devdiv.visualstudio.com/DefaultCollection/DevDiv/_workitems?id=217740")]
        public void DateTimeConstantAttributeWithValidDefaultValueOnField()
        {
            #region "Source"
            var source = @"
using System;
using System.Runtime.CompilerServices;

public class C
{
   [DateTimeConstant(42)]
   public DateTime F = default(DateTime);

   public static void Main()
   {
      System.Console.WriteLine(new C().F.Ticks);
   }
}
";
            #endregion

            // The native C# compiler emits this:
            // .field public valuetype[mscorlib] System.DateTime F
            // .custom instance void[mscorlib] System.Runtime.CompilerServices.DateTimeConstantAttribute::.ctor(int64) = ( 01 00 2A 00 00 00 00 00 00 00 00 00 )

            // Using the native compiler, the code executes to output 0
            var comp = CompileAndVerify(source, expectedOutput: "0");
            comp.VerifyDiagnostics();
        }

        [Fact, WorkItem(217740, "https://devdiv.visualstudio.com/DefaultCollection/DevDiv/_workitems?id=217740")]
        public void LoadingDateTimeConstantWithBadValue()
        {
            var ilsource = @"
.class public auto ansi beforefieldinit C
       extends [mscorlib]System.Object
{
  .method public hidebysig instance valuetype [mscorlib]System.DateTime
          Method([opt] valuetype [mscorlib]System.DateTime p) cil managed
  {
    .param [1]
    .custom instance void [mscorlib]System.Runtime.CompilerServices.DateTimeConstantAttribute::.ctor(int64) = ( 01 00 FF FF FF FF FF FF FF FF 00 00 )
    // Code size       7 (0x7)
    .maxstack  1
    .locals init (valuetype [mscorlib]System.DateTime V_0)
    IL_0000:  nop
    IL_0001:  ldarg.1
    IL_0002:  stloc.0
    IL_0003:  br.s       IL_0005

    IL_0005:  ldloc.0
    IL_0006:  ret
  } // end of method C::Method

  .method public hidebysig specialname rtspecialname
          instance void  .ctor() cil managed
  {
    // Code size       7 (0x7)
    .maxstack  8
    IL_0000:  ldarg.0
    IL_0001:  call       instance void [mscorlib]System.Object::.ctor()
    IL_0006:  ret
  } // end of method C::.ctor

} // end of class C

";

            var cssource = @"
public class D
{
    public static void Main()
    {
        System.Console.WriteLine(new C().Method().Ticks);
    }
}
";

            var ilReference = CompileIL(ilsource);
            CompileAndVerify(cssource, expectedOutput: "0", references: new[] { ilReference });
            // The native compiler would produce a working exe, but that exe would fail at runtime
        }

        [Fact]
        public void TestDecimalConstantAttribute()
        {
            #region "Source"
            var text = @"
using System;
using System.Reflection;

namespace TestProject
{
    class Program
    {
        static void Main(string[] args)
        {
            foreach (var field in typeof(CCC).GetFields())
            {
                PrintAttribute(field);
            }
        }

        static void PrintAttribute(FieldInfo field )
        {
            var attr = field.GetCustomAttributesData()[0];
            Console.WriteLine(""{0}, {1}, {2}, {3}, {4}, {5}"",
                              attr.ConstructorArguments[0],
                              attr.ConstructorArguments[1],
                              attr.ConstructorArguments[2],
                              attr.ConstructorArguments[3],
                              attr.ConstructorArguments[4],
                              field.IsInitOnly);
        }
    }
}

public class CCC
{
    public const Decimal _Min = Decimal.MinValue;
    public const Decimal _Max = Decimal.MaxValue;
    public const Decimal _One = Decimal.One;
    public const Decimal _MinusOne = Decimal.MinusOne;
    public const Decimal _Zero = Decimal.Zero;
}";

            #endregion

            CompileAndVerify(
                text,
                expectedOutput: @"
(Byte)0, (Byte)128, (UInt32)4294967295, (UInt32)4294967295, (UInt32)4294967295, True
(Byte)0, (Byte)0, (UInt32)4294967295, (UInt32)4294967295, (UInt32)4294967295, True
(Byte)0, (Byte)0, (UInt32)0, (UInt32)0, (UInt32)1, True
(Byte)0, (Byte)128, (UInt32)0, (UInt32)0, (UInt32)1, True
(Byte)0, (Byte)0, (UInt32)0, (UInt32)0, (UInt32)0, True");
        }

        #endregion

        #region DefaultParameterValueAttribute, OptionalAttribute

        [Fact]
        public void DPV_Decimal()
        {
            string source = @"
using System.Runtime.InteropServices;

public class C
{
    public static void f([Optional, DefaultParameterValue(default(decimal))]decimal a)
    {
    }
}
";
            CreateCompilation(source).VerifyDiagnostics(
                // (6,59): error CS0182: An attribute argument must be a constant expression, typeof expression or array creation expression of an attribute parameter type
                Diagnostic(ErrorCode.ERR_BadAttributeArgument, "default(decimal)"));
        }

        [Fact]
        public void DPV_ImplicitConversion()
        {
            var source = @"
using System.Runtime.InteropServices;

public class C
{
    public void M([DefaultParameterValue((short)1)]int goo) 
    {
    }
}";

            Action<ModuleSymbol> verifier = (module) =>
            {
                var c = (NamedTypeSymbol)((ModuleSymbol)module).GlobalNamespace.GetMember("C");
                var m = (MethodSymbol)c.GetMember("M");
                var ps = m.GetParameters();

                //EDMAURER the language doesn't believe the parameter is optional and 
                //doesn't import the default parameter.
                Assert.False(ps[0].HasExplicitDefaultValue);
                Assert.Throws<InvalidOperationException>(() => ps[0].ExplicitDefaultValue);

                var theParameter = (PEParameterSymbol)ps[0];
                object value = theParameter.ImportConstantValue().Value;

                Assert.True(value is short, "Expected value to be Int16");
                Assert.Equal((short)1, value);

                Assert.False(ps[0].IsOptional);
                Assert.Equal(0, ps[0].GetAttributes().Length);
            };

            CompileAndVerify(source, symbolValidator: verifier);
        }

        [Fact]
        public void DPV_String()
        {
            var compilation = CreateCompilation(@"
using System.Runtime.InteropServices;

public class C
{
    public void M([DefaultParameterValue(""default str"")]string str) 
    {
    }
}
");

            Action<ModuleSymbol> verifier = module =>
            {
                var c = (NamedTypeSymbol)module.GlobalNamespace.GetMember("C");
                var m = (MethodSymbol)c.GetMember("M");
                var ps = m.GetParameters();

                var theParameter = (PEParameterSymbol)ps[0];
                Assert.Equal("default str", theParameter.ImportConstantValue().StringValue);

                Assert.False(ps[0].IsOptional);
                Assert.Equal(0, ps[0].GetAttributes().Length);
            };

            CompileAndVerify(compilation, symbolValidator: verifier);
        }

        [Fact]
        public void OptionalAttribute()
        {
            var compilation = CreateCompilation(@"
using System.Runtime.InteropServices;

public class C
{
    public void M([Optional]int i) 
    {
    }
}
");

            Action<ModuleSymbol> verifier = module =>
            {
                var c = (NamedTypeSymbol)module.GlobalNamespace.GetMember("C");
                var m = (MethodSymbol)c.GetMember("M");
                var ps = m.GetParameters();

                Assert.False(ps[0].HasExplicitDefaultValue);
                Assert.Throws<InvalidOperationException>(() => ps[0].ExplicitDefaultValue);
                Assert.True(ps[0].IsOptional);
                Assert.Equal(0, ps[0].GetAttributes().Length);
            };

            CompileAndVerify(compilation, symbolValidator: verifier);
        }

        [Fact]
        public void DPV_Optional_CallFromAnotherCompilation()
        {
            var c1 = CreateCompilation(@"
using System.Runtime.InteropServices;

public class C
{
    public int O([Optional]int i) 
    {
        return i;
    }

    public int D([DefaultParameterValue(1)]int i) 
    {
        return i;
    }

    public int OD([Optional, DefaultParameterValue(2)]int i) 
    {
        return i;
    }
}
");

            var c2 = CreateCompilation(@"
public class D 
{
    public void M() 
    {
        C c = new C();
        c.O(10);
        c.O();
        c.D(20);
        // c.D();    ... can't call d with not arguments as it doesn't have [Optional] parameter
        c.OD(30);
        c.OD();
    }
}
", new[] { new CSharpCompilationReference(c1) });

            c2.VerifyDiagnostics();
        }

        [Fact]
        public void CustomDefaultParameterValueAttribute1()
        {
            var compilation = CreateCompilation(@"
using System.Runtime.InteropServices;

namespace System.Runtime.InteropServices
{
	[AttributeUsage(AttributeTargets.Parameter)]
	public sealed class DefaultParameterValueAttribute : Attribute
	{
		public DefaultParameterValueAttribute()
		{
		}
	}
}

public class C 
{
	public static void M([Optional, DefaultParameterValue]int i) 
	{
	}

	public static void Main() 
	{
		M();
	}
}
");
            Action<ModuleSymbol> verifier = module =>
            {
                var c = (NamedTypeSymbol)module.GlobalNamespace.GetMember("C");
                var m = (MethodSymbol)c.GetMember("M");
                var ps = m.GetParameters();

                // DPV is ignore if it has invalid signature
                Assert.False(ps[0].HasExplicitDefaultValue);
                Assert.Throws<InvalidOperationException>(() => ps[0].ExplicitDefaultValue);
                Assert.True(ps[0].IsOptional);
            };

            CompileAndVerify(compilation, symbolValidator: verifier);
        }

        [Fact]
        public void CustomDefaultParameterValueAttribute2()
        {
            var compilation = CreateCompilation(@"
using System.Runtime.InteropServices;

namespace System.Runtime.InteropServices
{
	[AttributeUsage(AttributeTargets.Parameter)]
	public sealed class DefaultParameterValueAttribute : Attribute
	{
		public DefaultParameterValueAttribute(object value, object trueValue)
		{
		}
	}
}

public class C 
{
	public static void M([Optional, DefaultParameterValue(null, 1)]int i) 
	{
	}

	public static void Main() 
	{
		M();
	}
}
");
            Action<ModuleSymbol> verifier = module =>
            {
                var c = (NamedTypeSymbol)module.GlobalNamespace.GetMember("C");
                var m = (MethodSymbol)c.GetMember("M");
                var ps = m.GetParameters();

                // DPV is ignore if it has invalid signature
                Assert.False(ps[0].HasExplicitDefaultValue);
                Assert.Throws<InvalidOperationException>(() => ps[0].ExplicitDefaultValue);
                Assert.True(ps[0].IsOptional);
            };

            CompileAndVerify(compilation, symbolValidator: verifier);
        }

        [Fact]
        public void DPV_Optional_Indexers()
        {
            string source = @"
using System.Runtime.InteropServices;

public class C
{
    public int this[[Optional, DefaultParameterValue(1)]int a, int b = 2, [Optional, DefaultParameterValue(null)]params int[] args]
    {
        get { return 0; }

        [param: Optional, DefaultParameterValue(3)]
        set {  }
}
}";
            CompileAndVerify(source, assemblyValidator: (assembly) =>
            {
                var metadataReader = assembly.GetMetadataReader();

                foreach (var paramDef in metadataReader.GetParameters())
                {
                    var param = metadataReader.GetParameter(paramDef);
                    Assert.Equal(ParameterAttributes.Optional | ParameterAttributes.HasDefault, param.Attributes);
                }

                foreach (var handle in metadataReader.GetConstants())
                {
                    var constant = metadataReader.GetConstant(handle);
                    var paramRow = metadataReader.GetParameter((ParameterHandle)constant.Parent);
                    string name = metadataReader.GetString(paramRow.Name);

                    byte[] expectedConstant;
                    switch (name)
                    {
                        case "args":
                            expectedConstant = new byte[] { 0x00, 0x00, 0x00, 0x00 };
                            break;

                        case "a":
                            expectedConstant = new byte[] { 0x01, 0x00, 0x00, 0x00 };
                            break;

                        case "b":
                            expectedConstant = new byte[] { 0x02, 0x00, 0x00, 0x00 };
                            break;

                        case "value":
                            expectedConstant = new byte[] { 0x03, 0x00, 0x00, 0x00 };
                            break;

                        default:
                            throw TestExceptionUtilities.UnexpectedValue(name);
                    }

                    var actual = metadataReader.GetBlobBytes(constant.Value);
                    AssertEx.Equal(expectedConstant, actual);
                }
            });
        }

        [Fact]
        public void DPV_Optional_Delegates()
        {
            string source = @"
using System.Runtime.InteropServices;

public delegate void D([Optional, DefaultParameterValue(1)]ref int a, int b = 2, [Optional, DefaultParameterValue(null)]params int[] args);
";
            // Dev11: doesn't allow DPV(null) on int[], we do.

            CompileAndVerify(source, assemblyValidator: (assembly) =>
            {
                var metadataReader = assembly.GetMetadataReader();

                foreach (var methodHandle in metadataReader.MethodDefinitions)
                {
                    var methodDef = metadataReader.GetMethodDefinition(methodHandle);
                    string methodName = metadataReader.GetString(methodDef.Name);

                    foreach (var paramDef in methodDef.GetParameters())
                    {
                        var paramRow = metadataReader.GetParameter(paramDef);
                        string paramName = metadataReader.GetString(paramRow.Name);

                        ParameterAttributes expectedFlags;
                        string completeName = methodName + "." + paramName;
                        switch (completeName)
                        {
                            case "BeginInvoke.a":
                            case "BeginInvoke.args":
                            case "EndInvoke.a":
                            case "Invoke.a":
                            case "Invoke.b":
                            case "Invoke.args":
                                expectedFlags = ParameterAttributes.Optional | ParameterAttributes.HasDefault;
                                break;

                            case ".ctor.object":
                            case ".ctor.method":
                            case "BeginInvoke.b":
                            case "BeginInvoke.callback":
                            case "BeginInvoke.object":
                            case "EndInvoke.result":
                                expectedFlags = 0;
                                break;

                            default:
                                throw TestExceptionUtilities.UnexpectedValue(completeName);
                        }

                        Assert.Equal(expectedFlags, paramRow.Attributes);
                    }
                }

                foreach (var handle in metadataReader.GetConstants())
                {
                    var constant = metadataReader.GetConstant(handle);
                    var paramRow = metadataReader.GetParameter((ParameterHandle)constant.Parent);
                    string name = metadataReader.GetString(paramRow.Name);

                    byte[] expectedConstant;
                    switch (name)
                    {
                        case "a":
                            expectedConstant = new byte[] { 0x01, 0x00, 0x00, 0x00 };
                            break;

                        case "args":
                            expectedConstant = new byte[] { 0x00, 0x00, 0x00, 0x00 };  // null
                            break;

                        case "b":
                            expectedConstant = new byte[] { 0x02, 0x00, 0x00, 0x00 };
                            break;

                        default:
                            throw TestExceptionUtilities.UnexpectedValue(name);
                    }

                    var actual = metadataReader.GetBlobBytes(constant.Value);
                    AssertEx.Equal(expectedConstant, actual);
                }
            });
        }

        [Fact]
        public void OptionalAttribute_AttributeArrayParameter()
        {
            var text = @"
using System;
using System.Runtime.InteropServices;

[A]
public class A : Attribute
{
    public A([Optional]int[] a)
    {
    }
}";

            CompileAndVerify(text);
        }

        [Fact]
        public void DefaultParameterValue_Null()
        {
            var text = @"using System.Runtime.InteropServices;
public class C { }
public class D { }

public interface ISomeInterface
{
    void Test1([DefaultParameterValue(null)]int[] arg);
    void Test2([DefaultParameterValue(null)]System.Type arg);
    void Test3([DefaultParameterValue(null)]System.Array arg);
    void Test4([DefaultParameterValue(null)]C arg);
    void Test5([DefaultParameterValue((C)null)]D arg);
    void Test6<T>([DefaultParameterValue(null)]T arg) where T : class;
}
";
            // Dev10 reports CS1909, we don't
            CompileAndVerify(text);
        }

        [Fact, WorkItem(544934, "http://vstfdevdiv:8080/DevDiv2/DevDiv/_workitems/edit/544934")]
        public void Bug13129()
        {
            string source = @"
using System;
using System.Runtime.InteropServices;
class C
{
    static void Goo([Optional][DefaultParameterValue(5)] decimal? x)
    {
        Console.WriteLine(x);
    }
    static void Main()
    {
        Goo();
    }
}";
            CompileAndVerify(source, expectedOutput: @"5");
        }

        [Fact]
        public void OptionalParameterInTheMiddle()
        {
            var compilation = CreateCompilation(@"
using System.Runtime.InteropServices;
using System;

public class X
{  
    public int InTheMiddle(int a, [Optional, DefaultParameterValue((short)1)]int b, int c){
        return 2;
    } 
}");

            CompileAndVerify(compilation);
        }

        [Fact]
        public void OptionalAttributeParameter_Numeric()
        {
            var compilation = CreateCompilation(@"
using System;

[AttributeUsage(AttributeTargets.Parameter)]
public sealed class X : Attribute
{
	public X(int x, int y, int z, [System.Runtime.InteropServices.Optional]int w)
	{
	}
}

public class C 
{
	public static void M([X(0, z: 2, y: 1)]int i) 
	{
	}
}
");
            CompileAndVerify(compilation);
        }

        [Fact]
        public void OptionalAttributeParameter_Enum()
        {
            var compilation = CreateCompilation(@"
using System;

public enum E { A, B, C }

[AttributeUsage(AttributeTargets.Parameter)]
public sealed class X : Attribute
{
	public X(int x, [System.Runtime.InteropServices.Optional]int y, int z, [System.Runtime.InteropServices.Optional]E w)
	{
	}
}

public class C 
{
	public static void M([X(x:0, z: 2)]int i) 
	{
	}
}
");
            CompileAndVerify(compilation);
        }

        [Fact, WorkItem(546785, "http://vstfdevdiv:8080/DevDiv2/DevDiv/_workitems/edit/546785")]
        public void OptionalAttributeOnPartialMethodParameters()
        {
            var source = @"
using System.Runtime.InteropServices;
using System.Runtime.CompilerServices;

partial class C
{
    partial void Goo([Optional] int x);
    partial void Goo([DefaultParameterValue(0)] int x) { }

    partial void Goo2([DefaultParameterValue(0)] int x);
    partial void Goo2([Optional] int x) { }

    partial void Goo3([Optional][DefaultParameterValue(0)] int x);
    partial void Goo3(int x) { }

    partial void Goo4(int x);
    partial void Goo4([Optional][DefaultParameterValue(0)] int x) { }
}
";
            Action<SourceOrdinaryMethodSymbol> partialValidator = (SourceOrdinaryMethodSymbol sourceMethod) =>
            {
                Assert.True(sourceMethod.IsPartial, "Not a partial method?");

                MethodSymbol partialDefPart = sourceMethod.IsPartialDefinition ? sourceMethod : sourceMethod.PartialDefinitionPart;
                var param = (SourceParameterSymbol)partialDefPart.Parameters[0];
                Assert.True(param.HasOptionalAttribute, "No OptionalAttribute?");

                MethodSymbol partialImplPart = sourceMethod.IsPartialImplementation ? sourceMethod : sourceMethod.PartialImplementationPart;
                param = (SourceParameterSymbol)partialImplPart.Parameters[0];
                Assert.True(param.HasOptionalAttribute, "No OptionalAttribute?");
            };

            Action<ModuleSymbol> sourceValidator = (ModuleSymbol m) =>
            {
                var typeC = m.GlobalNamespace.GetTypeMember("C");

                var sourceMethod = typeC.GetMember<SourceOrdinaryMethodSymbol>("Goo");
                partialValidator(sourceMethod);

                sourceMethod = typeC.GetMember<SourceOrdinaryMethodSymbol>("Goo2");
                partialValidator(sourceMethod);

                sourceMethod = typeC.GetMember<SourceOrdinaryMethodSymbol>("Goo3");
                partialValidator(sourceMethod);

                sourceMethod = typeC.GetMember<SourceOrdinaryMethodSymbol>("Goo4");
                partialValidator(sourceMethod);
            };

            CompileAndVerify(source, sourceSymbolValidator: sourceValidator);
        }

        [WorkItem(544303, "http://vstfdevdiv:8080/DevDiv2/DevDiv/_workitems/edit/544303")]
        [Fact]
        public void OptionalAttributeBindingCycle()
        {
            string source = @"
using System;
using System.Runtime.InteropServices;
 
[Goo]
public class Goo: Attribute
{
    public Goo([Optional][Goo]int y) {}
    public static void Main() {}
}";

            CompileAndVerify(source, expectedOutput: "");
        }

        [Fact]
        public void OptionalAttributeBindingCycle_02()
        {
            string source = @"
using System;
using System.Runtime.InteropServices;

namespace System.Runtime.InteropServices
{
    public class OptionalAttribute: Attribute
    {
        public OptionalAttribute(bool isOpt = true) {}
    }
}
 
public class Goo: Attribute
{
    public Goo([Optional(isOpt: false)][Goo]int y) {}
    public static void Main() {}
}";

            CreateCompilationWithMscorlib40(source).VerifyDiagnostics(
                // (15,17): warning CS0436: The type 'System.Runtime.InteropServices.OptionalAttribute' in '' conflicts with the imported type 'System.Runtime.InteropServices.OptionalAttribute' in 'mscorlib, Version=4.0.0.0, Culture=neutral, PublicKeyToken=b77a5c561934e089'. Using the type defined in ''.
                //     public Goo([Optional(isOpt: false)][Goo]int y) {}
                Diagnostic(ErrorCode.WRN_SameFullNameThisAggAgg, "Optional").WithArguments("", "System.Runtime.InteropServices.OptionalAttribute", "mscorlib, Version=4.0.0.0, Culture=neutral, PublicKeyToken=b77a5c561934e089", "System.Runtime.InteropServices.OptionalAttribute").WithLocation(15, 17),
                // (15,41): error CS7036: There is no argument given that corresponds to the required formal parameter 'y' of 'Goo.Goo(int)'
                //     public Goo([Optional(isOpt: false)][Goo]int y) {}
                Diagnostic(ErrorCode.ERR_NoCorrespondingArgument, "Goo").WithArguments("y", "Goo.Goo(int)").WithLocation(15, 41));
        }

        [Fact]
        public void OptionalAttributeBindingCycle_03()
        {
            string source = @"
using System;
using System.Runtime.InteropServices;

namespace System.Runtime.InteropServices
{
    [AttributeUsage(AttributeTargets.Class)]
    public class OptionalAttribute: Attribute
    {
        public OptionalAttribute() {}
    }
}
 
public class Goo: Attribute
{
    public Goo([Optional][Goo]int y) {}
    public static void Main() {}
}";

            CreateCompilationWithMscorlib40(source).VerifyDiagnostics(
                // (16,17): warning CS0436: The type 'System.Runtime.InteropServices.OptionalAttribute' in '' conflicts with the imported type 'System.Runtime.InteropServices.OptionalAttribute' in 'mscorlib, Version=4.0.0.0, Culture=neutral, PublicKeyToken=b77a5c561934e089'. Using the type defined in ''.
                //     public Goo([Optional][Goo]int y) {}
                Diagnostic(ErrorCode.WRN_SameFullNameThisAggAgg, "Optional").WithArguments("", "System.Runtime.InteropServices.OptionalAttribute", "mscorlib, Version=4.0.0.0, Culture=neutral, PublicKeyToken=b77a5c561934e089", "System.Runtime.InteropServices.OptionalAttribute"),
                // (16,17): error CS0592: Attribute 'Optional' is not valid on this declaration type. It is only valid on 'class' declarations.
                //     public Goo([Optional][Goo]int y) {}
                Diagnostic(ErrorCode.ERR_AttributeOnBadSymbolType, "Optional").WithArguments("Optional", "class"));
        }

        [Fact]
        public void OptionalAttributeBindingCycle_04()
        {
            string source = @"
using System;
using System.Runtime.InteropServices;

namespace System.Runtime.InteropServices
{
    [AttributeUsage(AttributeTargets.Class)]
    public class OptionalAttribute: Attribute
    {
        public OptionalAttribute(object o) {}
    }
}
 
public class Goo: Attribute
{
    public Goo([Optional(new Goo())][Goo]int y) {}
    public static void Main() {}
}";

            CreateCompilationWithMscorlib40(source).VerifyDiagnostics(
                // (16,17): warning CS0436: The type 'System.Runtime.InteropServices.OptionalAttribute' in '' conflicts with the imported type 'System.Runtime.InteropServices.OptionalAttribute' in 'mscorlib, Version=4.0.0.0, Culture=neutral, PublicKeyToken=b77a5c561934e089'. Using the type defined in ''.
                //     public Goo([Optional(new Goo())][Goo]int y) {}
                Diagnostic(ErrorCode.WRN_SameFullNameThisAggAgg, "Optional").WithArguments("", "System.Runtime.InteropServices.OptionalAttribute", "mscorlib, Version=4.0.0.0, Culture=neutral, PublicKeyToken=b77a5c561934e089", "System.Runtime.InteropServices.OptionalAttribute").WithLocation(16, 17),
                // (16,30): error CS7036: There is no argument given that corresponds to the required formal parameter 'y' of 'Goo.Goo(int)'
                //     public Goo([Optional(new Goo())][Goo]int y) {}
                Diagnostic(ErrorCode.ERR_NoCorrespondingArgument, "Goo").WithArguments("y", "Goo.Goo(int)").WithLocation(16, 30),
                // (16,38): error CS7036: There is no argument given that corresponds to the required formal parameter 'y' of 'Goo.Goo(int)'
                //     public Goo([Optional(new Goo())][Goo]int y) {}
                Diagnostic(ErrorCode.ERR_NoCorrespondingArgument, "Goo").WithArguments("y", "Goo.Goo(int)").WithLocation(16, 38));
        }

        [Fact, WorkItem(546624, "http://vstfdevdiv:8080/DevDiv2/DevDiv/_workitems/edit/546624")]
        public void DPV_Optional_Valid()
        {
            string source = @"
using System;
using System.Security;
using System.Security.Permissions;
using System.Runtime.InteropServices;
 
[AttributeUsage(AttributeTargets.All, AllowMultiple = true)]
class MyCustomAttribute : Attribute
{
    public MyCustomAttribute(SecurityAction action, [Optional][MarshalAs(UnmanagedType.Interface)]object x)
    {
    }
}

[AttributeUsage(AttributeTargets.All, AllowMultiple = true)]
class MyCustom2Attribute : Attribute
{
    public MyCustom2Attribute(SecurityAction action, [Optional]object x)
    {
    }
}

[AttributeUsage(AttributeTargets.All, AllowMultiple = true)]
class MyCustom3Attribute : Attribute
{
    public MyCustom3Attribute([Optional]object x)
    {
    }
}


[AttributeUsage(AttributeTargets.All, AllowMultiple = true)]
class MyCustom4Attribute : Attribute
{
    public MyCustom4Attribute([Optional]SecurityAction x)
    {
    }
}

[AttributeUsage(AttributeTargets.All, AllowMultiple = true)]
class MyCustom7Attribute : Attribute
{
    public MyCustom7Attribute(SecurityAction action, [Optional]int x)
    {
    }
}

[AttributeUsage(AttributeTargets.All, AllowMultiple = true)]
class MyCustom10Attribute: Attribute
{
    public MyCustom10Attribute(SecurityAction x, [Optional][DefaultParameterValueAttribute(SecurityAction.Demand)]object y)
    {
    }
}

[AttributeUsage(AttributeTargets.All, AllowMultiple = true)]
class MyCustom11Attribute: Attribute
{
    public MyCustom11Attribute([Optional][DefaultParameterValue(SecurityAction.Demand)]SecurityAction x)
    {
    }
}

[AttributeUsage(AttributeTargets.All, AllowMultiple = true)]
class MyCustom12Attribute: Attribute
{
    public MyCustom12Attribute(SecurityAction action, [Optional][DefaultParameterValue(null)]object x)
    {
    }
}

[MyCustom(SecurityAction.Demand, null)]

[MyCustom2(SecurityAction.Demand, null)]

[MyCustom3(SecurityAction.Demand)]

[MyCustom4Attribute]
[MyCustom4(SecurityAction.Demand)]

[MyCustom7(SecurityAction.Demand, 0)]

[MyCustom10(SecurityAction.Demand, null)]
[MyCustom10(SecurityAction.Demand, SecurityAction.Demand)]

[MyCustom11()]
[MyCustom11(SecurityAction.Demand)]

[MyCustom12(SecurityAction.Demand)]
[MyCustom12(SecurityAction.Demand, 0)]

class C
{
    public static void Main()
    {
        typeof(C).GetCustomAttributes(false);
    }
}
";
            CompileAndVerify(source, options: TestOptions.ReleaseExe, expectedOutput: "");
        }

        [Fact, WorkItem(546624, "http://vstfdevdiv:8080/DevDiv2/DevDiv/_workitems/edit/546624")]
        public void CS7067ERR_BadAttributeParamDefaultArgument()
        {
            string source = @"
using System;
using System.Security;
using System.Security.Permissions;
using System.Runtime.InteropServices;
 
[AttributeUsage(AttributeTargets.All, AllowMultiple = true)]
class MyPermissionAttribute : CodeAccessSecurityAttribute
{
    public MyPermissionAttribute(SecurityAction action, [Optional][MarshalAs(UnmanagedType.Interface)]object x) : base(SecurityAction.Demand)
    {
    }
 
    public override IPermission CreatePermission()
    {
        return null;
    }
}

[AttributeUsage(AttributeTargets.All, AllowMultiple = true)]
class MyPermission2Attribute : CodeAccessSecurityAttribute
{
    public MyPermission2Attribute(SecurityAction action, [Optional]object x) : base(SecurityAction.Demand)
    {
    }
 
    public override IPermission CreatePermission()
    {
        return null;
    }
}

[AttributeUsage(AttributeTargets.All, AllowMultiple = true)]
class MyPermission3Attribute : CodeAccessSecurityAttribute
{
    public MyPermission3Attribute([Optional]object x) : base(SecurityAction.Demand)
    {
    }
 
    public override IPermission CreatePermission()
    {
        return null;
    }
}


[AttributeUsage(AttributeTargets.All, AllowMultiple = true)]
class MyPermission4Attribute : CodeAccessSecurityAttribute
{
    public MyPermission4Attribute([Optional]SecurityAction x) : base(SecurityAction.Demand)
    {
    }
 
    public override IPermission CreatePermission()
    {
        return null;
    }
}

[AttributeUsage(AttributeTargets.All, AllowMultiple = true)]
class MyPermission5Attribute : CodeAccessSecurityAttribute
{
    public MyPermission5Attribute(SecurityAction action, object x = SecurityAction.Demand) : base(SecurityAction.Demand)
    {
    }
 
    public override IPermission CreatePermission()
    {
        return null;
    }
}

[AttributeUsage(AttributeTargets.All, AllowMultiple = true)]
class MyPermission6Attribute : CodeAccessSecurityAttribute
{
    public MyPermission6Attribute(object x = SecurityAction.Demand) : base(SecurityAction.Demand)
    {
    }
 
    public override IPermission CreatePermission()
    {
        return null;
    }
}

[AttributeUsage(AttributeTargets.All, AllowMultiple = true)]
class MyPermission7Attribute : CodeAccessSecurityAttribute
{
    public MyPermission7Attribute(SecurityAction action, [Optional]int x) : base(SecurityAction.Demand)
    {
    }
 
    public override IPermission CreatePermission()
    {
        return null;
    }
}

class MyPermission8Attribute : CodeAccessSecurityAttribute
{
    public MyPermission8Attribute([Optional][DefaultParameterValueAttribute(null)]SecurityAction x) : base(SecurityAction.Demand)
    {
    }
 
    public override IPermission CreatePermission()
    {
        return null;
    }
}

class MyPermission9Attribute : CodeAccessSecurityAttribute
{
    public MyPermission9Attribute([Optional][DefaultParameterValueAttribute(-1)]SecurityAction x) : base(SecurityAction.Demand)
    {
    }
 
    public override IPermission CreatePermission()
    {
        return null;
    }
}

class MyPermission10Attribute : CodeAccessSecurityAttribute
{
    public MyPermission10Attribute(SecurityAction x, [Optional][DefaultParameterValueAttribute(SecurityAction.Demand)]object y) : base(SecurityAction.Demand)
    {
    }
 
    public override IPermission CreatePermission()
    {
        return null;
    }
}



[MyPermission(SecurityAction.Demand)]
[MyPermission(SecurityAction.Demand, null)]

[MyPermission2(SecurityAction.Demand)]
[MyPermission2(SecurityAction.Demand, null)]

[MyPermission3()]
[MyPermission3(SecurityAction.Demand)]
[MyPermission3(null)]

[MyPermission4()]
[MyPermission4(SecurityAction.Demand)]
[MyPermission4(null)]

[MyPermission5(SecurityAction.Demand)]
[MyPermission5(SecurityAction.Demand, null)]

[MyPermission6()]
[MyPermission6(SecurityAction.Demand)]
[MyPermission6(null)]

[MyPermission7(SecurityAction.Demand)]
[MyPermission7(SecurityAction.Demand, 0)]

[MyPermission8()]
[MyPermission8(SecurityAction.Demand)]

[MyPermission9()]
[MyPermission9(SecurityAction.Demand)]

[MyPermission10(SecurityAction.Demand)]
[MyPermission10(SecurityAction.Demand, null)]

class C
{
   public static void Main() { }
}
";

            CreateCompilation(source).VerifyDiagnostics(
                // (63,65): error CS1763: 'x' is of type 'object'. A default parameter value of a reference type other than string can only be initialized with null
                //     public MyPermission5Attribute(SecurityAction action, object x = SecurityAction.Demand) : base(SecurityAction.Demand)
                Diagnostic(ErrorCode.ERR_NotNullRefDefaultParameter, "x").WithArguments("x", "object"),
                // (76,42): error CS1763: 'x' is of type 'object'. A default parameter value of a reference type other than string can only be initialized with null
                //     public MyPermission6Attribute(object x = SecurityAction.Demand) : base(SecurityAction.Demand)
                Diagnostic(ErrorCode.ERR_NotNullRefDefaultParameter, "x").WithArguments("x", "object"),
                // (101,46): error CS1908: The type of the argument to the DefaultParameterValue attribute must match the parameter type
                //     public MyPermission8Attribute([Optional][DefaultParameterValueAttribute(null)]SecurityAction x) : base(SecurityAction.Demand)
                Diagnostic(ErrorCode.ERR_DefaultValueTypeMustMatch, "DefaultParameterValueAttribute"),
                // (113,46): error CS1908: The type of the argument to the DefaultParameterValue attribute must match the parameter type
                //     public MyPermission9Attribute([Optional][DefaultParameterValueAttribute(-1)]SecurityAction x) : base(SecurityAction.Demand)
                Diagnostic(ErrorCode.ERR_DefaultValueTypeMustMatch, "DefaultParameterValueAttribute"),
                // (137,2): error CS7067: Attribute constructor parameter 'x' is optional, but no default parameter value was specified.
                // [MyPermission(SecurityAction.Demand)]
                Diagnostic(ErrorCode.ERR_BadAttributeParamDefaultArgument, "MyPermission").WithArguments("x"),
                // (140,2): error CS7067: Attribute constructor parameter 'x' is optional, but no default parameter value was specified.
                // [MyPermission2(SecurityAction.Demand)]
                Diagnostic(ErrorCode.ERR_BadAttributeParamDefaultArgument, "MyPermission2").WithArguments("x"),
                // (143,2): error CS7067: Attribute constructor parameter 'x' is optional, but no default parameter value was specified.
                // [MyPermission3()]
                Diagnostic(ErrorCode.ERR_BadAttributeParamDefaultArgument, "MyPermission3").WithArguments("x"),
                // (149,16): error CS1503: Argument 1: cannot convert from '<null>' to 'System.Security.Permissions.SecurityAction'
                // [MyPermission4(null)]
                Diagnostic(ErrorCode.ERR_BadArgType, "null").WithArguments("1", "<null>", "System.Security.Permissions.SecurityAction"),
                // (167,2): error CS1763: 'y' is of type 'object'. A default parameter value of a reference type other than string can only be initialized with null
                // [MyPermission10(SecurityAction.Demand)]
                Diagnostic(ErrorCode.ERR_NotNullRefDefaultParameter, "MyPermission10(SecurityAction.Demand)").WithArguments("y", "object"),
                // (145,2): error CS7048: First argument to a security attribute must be a valid SecurityAction
                // [MyPermission3(null)]
                Diagnostic(ErrorCode.ERR_SecurityAttributeMissingAction, "MyPermission3"),
                // (147,2): error CS7049: Security attribute 'MyPermission4' has an invalid SecurityAction value '0'
                // [MyPermission4()]
                Diagnostic(ErrorCode.ERR_SecurityAttributeInvalidAction, "MyPermission4()").WithArguments("MyPermission4", "0"),
                // (156,2): error CS7048: First argument to a security attribute must be a valid SecurityAction
                // [MyPermission6(null)]
                Diagnostic(ErrorCode.ERR_SecurityAttributeMissingAction, "MyPermission6"));
        }

        [Fact]
        [WorkItem(1036356, "http://vstfdevdiv:8080/DevDiv2/DevDiv/_workitems/edit/1036356")]
        public void EnumAsDefaultParameterValue()
        {
            const string source = @"
using System;
using System.Runtime.InteropServices;

class Program
{
    static void Goo([Optional][DefaultParameterValue(DayOfWeek.Monday)] Enum x) 
    {
    }

    static void Main()
    {
        Goo(); // 1
    }
}";
            var comp = CreateCompilation(source);
            comp.VerifyDiagnostics(
                // (13,9): error CS0029: Cannot implicitly convert type 'int' to 'System.Enum'
                //         Goo(); // 1
                Diagnostic(ErrorCode.ERR_NoImplicitConv, "Goo()").WithArguments("int", "System.Enum").WithLocation(13, 9));
        }

        #endregion

        #region DecimalConstantAttribute

        [Fact, WorkItem(544438, "http://vstfdevdiv:8080/DevDiv2/DevDiv/_workitems/edit/544438"), WorkItem(538206, "http://vstfdevdiv:8080/DevDiv2/DevDiv/_workitems/edit/538206")]
        public void DefaultParameterValueIntToObj()
        {
            // The native compiler's behavior:
            // It does honour int default values in attributes whether the parameter 
            // is int or object, and whether the attributes appear in source or metadata.
            // The native compiler does NOT honor decimal and datetime attributes in source
            // but does honour them in metadata.
            //
            // Roslyn removes this inconsistency; we honour the decimal and datetime
            // attributes whether they appear in metadata or source.

            string source = @"
using System;
using System.Runtime.InteropServices;
using System.Runtime.CompilerServices;

public class Parent
{
    public void Goo1([Optional][DecimalConstant(0, 0, (uint)0, (uint)0, (uint)100)] decimal i)
    {
        Console.Write(i);
    }

    public void Goo3([Optional][DateTimeConstant(200)] DateTime dt)
    {
        Console.Write(dt.Ticks);
    }

    public void Goo4([Optional][DefaultParameterValue(300)] int i)
    {
        Console.Write(i);
    }

    public void Goo5([Optional][DefaultParameterValue(400)] object i)
    {
        Console.Write(i);
    }
}

class Test
{
    public static void Main()
    {
        var p = new Parent();
        p.Goo1();
        p.Goo3();
        p.Goo4();
        p.Goo5();
    }
}
";
            CompileAndVerify(source, expectedOutput: @"100200300400");
        }

        [WorkItem(544516, "http://vstfdevdiv:8080/DevDiv2/DevDiv/_workitems/edit/544516")]
        [Fact]
        public void DecimalConstantAttributesAsMetadata()
        {
            var source = @"
using System;
using System.Reflection;
using System.Runtime.CompilerServices;
public class MyClass
{
    //should have DecimalConstantAttribute.
    public const decimal DecI1 = 10000.213213M;
    //should not have DecimalConstantAttribute.
    public static readonly decimal DecI2 = 10000.213213M;
    public static void Main()
{
        FieldInfo fi = typeof(MyClass).GetField(""DecI1"");
        object[] Attrs = fi.GetCustomAttributes(false);
        if (Attrs != null && Attrs.Length == 1 && Attrs[0].GetType() == typeof(DecimalConstantAttribute))
    {
            Console.WriteLine(""Has DecimalConstantAttribute"");
    }
        fi = typeof(MyClass).GetField(""DecI2"");
        Attrs = fi.GetCustomAttributes(false);
        if (Attrs == null || Attrs.Length == 0)
    {
            Console.WriteLine(""No DecimalConstantAttribute"");
        }
    }
}";

            CompileAndVerify(source, expectedOutput: @"Has DecimalConstantAttribute
No DecimalConstantAttribute");
        }

        [ConditionalFact(typeof(ClrOnly), Reason = "https://github.com/dotnet/roslyn/issues/23760")]
        public void DecimalConstant_Indexers()
        {
            string source = @"
using System.Runtime.CompilerServices;
using System.Runtime.InteropServices;

public class C
{
    public decimal this[[Optional, DecimalConstant(1,2,3,4,5)]decimal a, decimal b = 2m]
    {
        get { return 0; }

        [param: Optional, DecimalConstant(10,20,30,40,50)]
        set {  }
    }
}
";
            var comp = CompileAndVerify(source, expectedSignatures: new[]
            {
                Signature("C", "get_Item",
                    ".method public hidebysig specialname instance System.Decimal get_Item(" +
                    "[System.Runtime.CompilerServices.DecimalConstantAttribute(1, 2, 3, 4, 5)] [opt] System.Decimal a = -5534023223830852403.7, " +
                    "[System.Runtime.CompilerServices.DecimalConstantAttribute(0, 0, 0, 0, 2)] [opt] System.Decimal b = 2) " +
                    "cil managed"),

                Signature("C", "set_Item",
                    ".method public hidebysig specialname instance System.Void set_Item(" +
                    "[System.Runtime.CompilerServices.DecimalConstantAttribute(1, 2, 3, 4, 5)] [opt] System.Decimal a = -5534023223830852403.7, " +
                    "[System.Runtime.CompilerServices.DecimalConstantAttribute(0, 0, 0, 0, 2)] [opt] System.Decimal b = 2, " +
                    "[System.Runtime.CompilerServices.DecimalConstantAttribute(10, 20, 30, 40, 50)] [opt] System.Decimal value = -55340232238.3085240370) " +
                    "cil managed")
            });
        }

        [ConditionalFact(typeof(ClrOnly), Reason = "https://github.com/dotnet/roslyn/issues/23760")]
        public void DecimalConstant_Delegates()
        {
            string source = @"
using System.Runtime.InteropServices;
using System.Runtime.CompilerServices;

public delegate void D([Optional, DecimalConstantAttribute(hi: 3, sign: 2, mid: 4, low: 5, scale: 1)]ref decimal a, decimal b = 2m);
";
            var comp = CompileAndVerify(source, expectedSignatures: new[]
            {
                Signature("D", "BeginInvoke",
                    ".method public hidebysig newslot virtual instance System.IAsyncResult BeginInvoke(" +
                    "[System.Runtime.CompilerServices.DecimalConstantAttribute(1, 2, 3, 4, 5)] [opt] System.Decimal& a = -5534023223830852403.7, " +
                    "System.Decimal b, " +
                    "System.AsyncCallback callback, " +
                    "System.Object object) " +
                    "runtime managed"),

                Signature("D", "EndInvoke",
                    ".method public hidebysig newslot virtual instance System.Void EndInvoke(" +
                    "[System.Runtime.CompilerServices.DecimalConstantAttribute(1, 2, 3, 4, 5)] [opt] System.Decimal& a = -5534023223830852403.7, " +
                    "System.IAsyncResult result) " +
                    "runtime managed"),

                Signature("D", "Invoke",
                    ".method public hidebysig newslot virtual instance System.Void Invoke(" +
                    "[System.Runtime.CompilerServices.DecimalConstantAttribute(1, 2, 3, 4, 5)] [opt] System.Decimal& a = -5534023223830852403.7, " +
                    "[System.Runtime.CompilerServices.DecimalConstantAttribute(0, 0, 0, 0, 2)] [opt] System.Decimal b = 2) " +
                    "runtime managed")
            });
        }

        #endregion

        #region InAttribute, OutAttribute

        [Fact]
        public void InOutAttributes()
        {
            var source = @"
using System.Runtime.InteropServices;

class C
{
    public static void M1([In]ref int a, [In] int b, [In]params object[] c) { throw null; }
    public static void M2([Out]out int d, [Out] int e, [Out]params object[] f) { throw null; }
    public static void M3([In, Out]ref int g, [In, Out] int h, [In, Out]params object[] i) { throw null; }
    public static void M4([In]int j = 1, [Out]int k = 2, [In, Out]int l = 3) { throw null; }
    public static void M5(int m, out int n, ref int o) { throw null; }
}
";
            CompileAndVerify(source, assemblyValidator: (assembly) =>
            {
                var metadataReader = assembly.GetMetadataReader();

                Assert.Equal(15, metadataReader.GetTableRowCount(TableIndex.Param));

                foreach (var paramDef in metadataReader.GetParameters())
                {
                    var row = metadataReader.GetParameter(paramDef);
                    string name = metadataReader.GetString(row.Name);
                    ParameterAttributes expectedFlags;

                    switch (name)
                    {
                        case "m":
                        case "o":
                            expectedFlags = 0;
                            break;

                        case "a":
                        case "b":
                        case "c":
                            expectedFlags = ParameterAttributes.In;
                            break;

                        case "d":
                        case "e":
                        case "f":
                        case "n":
                            expectedFlags = ParameterAttributes.Out;
                            break;

                        case "g":
                        case "h":
                        case "i":
                            expectedFlags = ParameterAttributes.In | ParameterAttributes.Out;
                            break;

                        case "j":
                            expectedFlags = ParameterAttributes.In | ParameterAttributes.HasDefault | ParameterAttributes.Optional;
                            break;

                        case "k":
                            expectedFlags = ParameterAttributes.Out | ParameterAttributes.HasDefault | ParameterAttributes.Optional;
                            break;

                        case "l":
                            expectedFlags = ParameterAttributes.In | ParameterAttributes.Out | ParameterAttributes.HasDefault | ParameterAttributes.Optional;
                            break;

                        default:
                            throw TestExceptionUtilities.UnexpectedValue(name);
                    }

                    Assert.Equal(expectedFlags, row.Attributes);
                }
            });
        }

        [Fact]
        public void InAttribute_RefParameter()
        {
            CreateCompilation(@"
using System.Runtime.InteropServices;
class C
{
    public static void M([In]ref int p) { }
}").VerifyDiagnostics();
        }

        [Fact]
        public void OutAttribute_RefParameter()
        {
            CreateCompilation(@"
using System.Runtime.InteropServices;
class C
{
    public static void M([Out]ref int p) { }
}").VerifyDiagnostics(
                // (5,39): error CS0662: Cannot specify the Out attribute on a ref parameter without also specifying the In attribute.
                //     public static void M([Out]ref int p) { }
                Diagnostic(ErrorCode.ERR_OutAttrOnRefParam, "p").WithLocation(5, 39));
        }

        [Fact]
        public void InAndOutAttributes_RefParameter()
        {
            CreateCompilation(@"
using System.Runtime.InteropServices;
class C
{
    public static void M([In, Out]ref int p) { }
}").VerifyDiagnostics();
        }

        [Fact]
        public void InAttribute_OutParameter()
        {
            CreateCompilation(@"
using System.Runtime.InteropServices;
class C
{
    public static void M([In]out int p) { p = 0; }
}").VerifyDiagnostics(
                // (5,38): error CS0036: An out parameter cannot have the In attribute
                //     public static void M([In]out int p) { p = 0; }
                Diagnostic(ErrorCode.ERR_InAttrOnOutParam, "p").WithLocation(5, 38));
        }

        [Fact]
        public void OutAttribute_OutParameter()
        {
            CreateCompilation(@"
using System.Runtime.InteropServices;
class C
{
    public static void M([Out]out int p) { p = 0; }
}").VerifyDiagnostics();
        }

        [Fact]
        public void InAndOutAttributes_OutParameter()
        {
            CreateCompilation(@"
using System.Runtime.InteropServices;
class C
{
    public static void M([In, Out]out int p) { p = 0; }
}").VerifyDiagnostics(
                // (5,43): error CS0036: An out parameter cannot have the In attribute
                //     public static void M([In, Out]out int p) { p = 0; }
                Diagnostic(ErrorCode.ERR_InAttrOnOutParam, "p").WithLocation(5, 43));
        }

        [Fact]
        public void InAttribute_InParameter()
        {
            CreateCompilation(@"
using System.Runtime.InteropServices;
class C
{
    public static void M([In]in int p) { }
}").VerifyDiagnostics();
        }

        [Fact]
        public void OutAttribute_InParameter()
        {
            CreateCompilation(@"
using System.Runtime.InteropServices;
class C
{
    public static void M([Out]in int p) { }
}").VerifyDiagnostics(
                // (5,38): error CS8355: An in parameter cannot have the Out attribute.
                //     public static void M([Out]in int p) { }
                Diagnostic(ErrorCode.ERR_OutAttrOnInParam, "p").WithLocation(5, 38));
        }

        [Fact]
        public void OutAndInAttributes_InParameter()
        {
            CreateCompilation(@"
using System.Runtime.InteropServices;
class C
{
    public static void M([Out, In]in int p) { }
}").VerifyDiagnostics(
                // (5,42): error CS8355: An in parameter cannot have the Out attribute.
                //     public static void M([Out, In]in int p) { }
                Diagnostic(ErrorCode.ERR_OutAttrOnInParam, "p").WithLocation(5, 42));
        }

        [Fact]
        public void InOutAttributes_Delegates()
        {
            var source = @"
using System.Runtime.InteropServices;

public delegate int F([Out]int a, [In]int b, [In, Out]ref int c, [In]ref int d, ref int e, [Out]out int f, out int g);
";
            CompileAndVerify(source, assemblyValidator: (assembly) =>
            {
                var metadataReader = assembly.GetMetadataReader();

                foreach (var paramDef in metadataReader.GetParameters())
                {
                    var row = metadataReader.GetParameter(paramDef);
                    string name = metadataReader.GetString(row.Name);
                    ParameterAttributes expectedFlags;

                    switch (name)
                    {
                        case "e":
                        case "callback":
                        case "object":
                        case "method":
                        case "result":
                            expectedFlags = 0;
                            break;

                        case "b":
                        case "d":
                            expectedFlags = ParameterAttributes.In;
                            break;

                        case "a":
                        case "g":
                        case "f":
                            expectedFlags = ParameterAttributes.Out;
                            break;

                        case "c":
                            expectedFlags = ParameterAttributes.In | ParameterAttributes.Out;
                            break;

                        default:
                            throw TestExceptionUtilities.UnexpectedValue(name);
                    }

                    Assert.Equal(expectedFlags, row.Attributes);
                }
            });
        }

        [Fact]
        public void InOutAttributes_Indexers()
        {
            var source = @"
using System.Runtime.InteropServices;

public class C
{
    public int this[[Out]int a, [In]int b, [In, Out]int c, int d] {  get { return 0; }  set { } }
}
";
            CompileAndVerify(source, assemblyValidator: (assembly) =>
            {
                var metadataReader = assembly.GetMetadataReader();

                foreach (var paramDef in metadataReader.GetParameters())
                {
                    var row = metadataReader.GetParameter(paramDef);
                    string name = metadataReader.GetString(row.Name);
                    ParameterAttributes expectedFlags;

                    switch (name)
                    {
                        case "d":
                        case "value":
                            expectedFlags = 0;
                            break;

                        case "b":
                            expectedFlags = ParameterAttributes.In;
                            break;

                        case "a":
                            expectedFlags = ParameterAttributes.Out;
                            break;

                        case "c":
                            expectedFlags = ParameterAttributes.In | ParameterAttributes.Out;
                            break;

                        default:
                            throw TestExceptionUtilities.UnexpectedValue(name);
                    }

                    Assert.Equal(expectedFlags, row.Attributes);
                }
            });
        }

        [Fact]
        public void InOutAttributes_Accessors()
        {
            var source = @"
using System;
using System.Runtime.InteropServices;

class C
{
    event Action E
    {
        [param: In, Out]
        add { }

        [param: In, Out]
        remove { }
    }
}
";
            CompileAndVerify(source, assemblyValidator: (assembly) =>
            {
                var metadataReader = assembly.GetMetadataReader();

                ParameterHandle[] ps = metadataReader.GetParameters().ToArray();
                Assert.Equal(2, ps.Length);
                Assert.Equal(ParameterAttributes.In | ParameterAttributes.Out, metadataReader.GetParameter(ps[0]).Attributes);
                Assert.Equal(ParameterAttributes.In | ParameterAttributes.Out, metadataReader.GetParameter(ps[1]).Attributes);
            });
        }

        #endregion

        #region DllImportAttribute, MethodImplAttribute, DefaultCharSetAttribute

        [Fact]
        public void TestPseudoDllImport()
        {
            var source = CreateCompilation(@"
using System;
using System.Runtime.InteropServices;
using System.Runtime.CompilerServices;

/// PreserveSigAttribute: automatically insert by compiler
public class DllImportTest
{
    //Metadata - .method public static pinvokeimpl(""unmanaged.dll"" lasterr fastcall)
    //            void  DllImportSub() cil managed preservesig
    [DllImport(""unmanaged.dll"", CallingConvention = CallingConvention.FastCall, SetLastError = true)]
    public static extern void DllImportSub();

    // Metadata  .method public static pinvokeimpl(""user32.dll"" unicode winapi) 
    //              int32  MessageBox(native int hwnd,  string t,  string caption, uint32 t2) cil managed preservesig
    //
    // MSDN has table for 'default' ExactSpelling value
    //   C#|C++: always 'false'
    //   VB: true if CharSet is ANSI|UniCode; otherwise false
    [DllImportAttribute(""user32.dll"", CharSet = CharSet.Unicode, ExactSpelling = false, EntryPoint = ""MessageBox"")]
    public static extern int MessageBox(IntPtr hwnd, string t, string caption, UInt32 t2);
}
class C
{
    public static void Main() {}
}
");

            Action<ModuleSymbol> attributeValidator = (ModuleSymbol m) =>
            {
                // get expected attr symbol
                var type1 = m.GlobalNamespace.GetTypeMember("DllImportTest");

                MethodSymbol method = null;
                method = type1.GetMember<MethodSymbol>("DllImportSub");
                var attrSym = method.GetAttributes().First();
                Assert.Equal("DllImportAttribute", attrSym.AttributeClass.Name);
                attrSym.VerifyValue(0, TypedConstantKind.Primitive, "unmanaged.dll");

                attrSym.VerifyNamedArgumentValue(0, "CallingConvention", TypedConstantKind.Enum, (int)CallingConvention.FastCall);
                attrSym.VerifyNamedArgumentValue(1, "SetLastError", TypedConstantKind.Primitive, true);

                method = (MethodSymbol)type1.GetMembers("MessageBox").First();
                attrSym = method.GetAttributes().First();
                Assert.Equal("DllImportAttribute", attrSym.AttributeClass.Name);
                attrSym.VerifyValue(0, TypedConstantKind.Primitive, "user32.dll");

                attrSym.VerifyNamedArgumentValue(0, "CharSet", TypedConstantKind.Enum, (int)CharSet.Unicode);
                attrSym.VerifyNamedArgumentValue(1, "ExactSpelling", TypedConstantKind.Primitive, false);
                attrSym.VerifyNamedArgumentValue(2, "EntryPoint", TypedConstantKind.Primitive, "MessageBox");
            };

            // Verify attributes from source and then load metadata to see attributes are written correctly.
            CompileAndVerify(source, sourceSymbolValidator: attributeValidator);
        }

        [Fact]
        [WorkItem(544180, "http://vstfdevdiv:8080/DevDiv2/DevDiv/_workitems/edit/544180"), WorkItem(545030, "http://vstfdevdiv:8080/DevDiv2/DevDiv/_workitems/edit/545030")]
        public void DllImport_AttributeRedefinition()
        {
            var source = @"
namespace System.Runtime.InteropServices
{
    [DllImport]
    public class DllImportAttribute { }
}
";

            // NOTE (tomat)
            // Dev10 reports:
            //   warning CS1685: The predefined type 'System.Runtime.InteropServices.DllImportAttribute' is defined in multiple assemblies in the global alias; 
            //                   using definition from 'c:\Windows\Microsoft.NET\Framework\v4.0.30319\mscorlib.dll'
            //   error CS0616: 'System.Runtime.InteropServices.DllImportAttribute' is not an attribute class
            // 
            // DllImportAttribute is defined both in source and PE.
            // Both Dev10 and Roslyn correctly bind to the source symbol.
            // Dev10 generates incorrect warning CS1685.
            // CONSIDER: We may want to generate warning CS0436 in Roslyn:
            //      (4,6): warning CS0436: The type 'DllImport' in '' conflicts with the imported type 'System.Runtime.InteropServices.DllImportAttribute' in 
            //      'mscorlib, Version=4.0.0.0, Culture=neutral, PublicKeyToken=b77a5c561934e089'. Using the type defined in ''.

            CreateCompilation(source).VerifyDiagnostics(
                // (4,6): error CS0616: 'System.Runtime.InteropServices.DllImportAttribute' is not an attribute class
                //     [DllImport]
                Diagnostic(ErrorCode.ERR_NotAnAttributeClass, "DllImport").WithArguments("System.Runtime.InteropServices.DllImportAttribute"));
        }

        [Fact]
        public void DllImport_InvalidArgs1()
        {
            var source = @"
using System.Runtime.InteropServices;

class C
{
    [DllImport(null)]
    public extern static void F1();

    [DllImport("""")]
    public extern static void F2();

    [DllImport(""goo"", EntryPoint = null)]
    public extern static void F3();

    [DllImport(""goo"", EntryPoint = """")]
    public extern static void F4();

    [DllImport(null, EntryPoint = null)]
    public extern static void F5();

    [DllImport(""\0"")]
    static extern void Empty1();

    [DllImport(""\0b"")]
    static extern void Empty2();

    [DllImport(""b\0"")]
    static extern void Empty3();

    [DllImport(""x\0y"")]
    static extern void Empty4();

    [DllImport(""x"", EntryPoint = ""x\0y"")]
    static extern void Empty5();

    [DllImport(""\uD800"")]
    static extern void LeadingSurrogate();

    [DllImport(""\uDC00"")]
    static extern void TrailingSurrogate();

    [DllImport(""\uDC00\uD800"")]
    static extern void ReversedSurrogates1();

    [DllImport(""x"", EntryPoint = ""\uDC00\uD800"")]
    static extern void ReversedSurrogates2();
}
";
            // Dev10 fails in Emit or emits invalid metadata
            CreateCompilation(source).VerifyDiagnostics(
                // (6,16): error CS0591: Invalid value for argument to 'DllImport' attribute
                Diagnostic(ErrorCode.ERR_InvalidAttributeArgument, "null").WithArguments("DllImport"),
                // (9,16): error CS0591: Invalid value for argument to 'DllImport' attribute
                Diagnostic(ErrorCode.ERR_InvalidAttributeArgument, @"""""").WithArguments("DllImport"),
                // (12,23): error CS0599: Invalid value for named attribute argument 'EntryPoint'
                Diagnostic(ErrorCode.ERR_InvalidNamedArgument, "EntryPoint = null").WithArguments("EntryPoint"),
                // (15,23): error CS0599: Invalid value for named attribute argument 'EntryPoint'
                Diagnostic(ErrorCode.ERR_InvalidNamedArgument, @"EntryPoint = """"").WithArguments("EntryPoint"),
                // (18,16): error CS0591: Invalid value for argument to 'DllImport' attribute
                Diagnostic(ErrorCode.ERR_InvalidAttributeArgument, "null").WithArguments("DllImport"),
                // (18,22): error CS0599: Invalid value for named attribute argument 'EntryPoint'
                Diagnostic(ErrorCode.ERR_InvalidNamedArgument, "EntryPoint = null").WithArguments("EntryPoint"),
                // (21,16): error CS0591: Invalid value for argument to 'DllImport' attribute
                Diagnostic(ErrorCode.ERR_InvalidAttributeArgument, @"""\0""").WithArguments("DllImport"),
                // (24,16): error CS0591: Invalid value for argument to 'DllImport' attribute
                Diagnostic(ErrorCode.ERR_InvalidAttributeArgument, @"""\0b""").WithArguments("DllImport"),
                // (27,16): error CS0591: Invalid value for argument to 'DllImport' attribute
                Diagnostic(ErrorCode.ERR_InvalidAttributeArgument, @"""b\0""").WithArguments("DllImport"),
                // (30,16): error CS0591: Invalid value for argument to 'DllImport' attribute
                Diagnostic(ErrorCode.ERR_InvalidAttributeArgument, @"""x\0y""").WithArguments("DllImport"),
                // (33,21): error CS0599: Invalid value for named attribute argument 'EntryPoint'
                Diagnostic(ErrorCode.ERR_InvalidNamedArgument, @"EntryPoint = ""x\0y""").WithArguments("EntryPoint"),
                // (36,16): error CS0591: Invalid value for argument to 'DllImport' attribute
                Diagnostic(ErrorCode.ERR_InvalidAttributeArgument, @"""\uD800""").WithArguments("DllImport"),
                // (39,16): error CS0591: Invalid value for argument to 'DllImport' attribute
                Diagnostic(ErrorCode.ERR_InvalidAttributeArgument, @"""\uDC00""").WithArguments("DllImport"),
                // (42,16): error CS0591: Invalid value for argument to 'DllImport' attribute
                Diagnostic(ErrorCode.ERR_InvalidAttributeArgument, @"""\uDC00\uD800""").WithArguments("DllImport"),
                // (45,21): error CS0599: Invalid value for named attribute argument 'EntryPoint'
                Diagnostic(ErrorCode.ERR_InvalidNamedArgument, @"EntryPoint = ""\uDC00\uD800""").WithArguments("EntryPoint"));
        }

        [Fact]
        public void DllImport_SpecialCharactersInName()
        {
            var source = @"
using System;
using System.Runtime.InteropServices;
 
class Program
{
    [DllImport(""\uFFFF"")]
    static extern void InvalidCharacter();

    [DllImport(""\uD800\uDC00"")]
    static extern void SurrogatePairMin();

    [DllImport(""\uDBFF\uDFFF"")]
    static extern void SurrogatePairMax();
}
";
            CompileAndVerify(source, assemblyValidator: (assembly) =>
            {
                var metadataReader = assembly.GetMetadataReader();

                Assert.Equal(3, metadataReader.GetTableRowCount(TableIndex.ModuleRef));
                Assert.Equal(3, metadataReader.GetTableRowCount(TableIndex.ImplMap));

                foreach (var method in metadataReader.GetImportedMethods())
                {
                    var import = method.GetImport();
                    string moduleName = metadataReader.GetString(metadataReader.GetModuleReference(import.Module).Name);
                    string methodName = metadataReader.GetString(method.Name);
                    switch (methodName)
                    {
                        case "InvalidCharacter":
                            Assert.Equal("\uFFFF", moduleName);
                            break;

                        case "SurrogatePairMin":
                            Assert.Equal("\uD800\uDC00", moduleName);
                            break;

                        case "SurrogatePairMax":
                            Assert.Equal("\uDBFF\uDFFF", moduleName);
                            break;

                        default:
                            throw TestExceptionUtilities.UnexpectedValue(methodName);
                    }
                }
            });
        }

        [Fact]
        [WorkItem(544176, "http://vstfdevdiv:8080/DevDiv2/DevDiv/_workitems/edit/544176")]
        public void TestPseudoAttributes_DllImport_AllTrue()
        {
            var source = @"
using System.Runtime.CompilerServices;
using System.Runtime.InteropServices;

public class C
{
    [DllImport(""mscorlib"", 
            EntryPoint = ""bar"", 
            CallingConvention = CallingConvention.Cdecl, 
            CharSet = CharSet.Unicode, 
            ExactSpelling = true, 
            PreserveSig = true,
            SetLastError = true, 
            BestFitMapping = true,
            ThrowOnUnmappableChar = true)]
    public static extern void M();
}
";
            CompileAndVerify(source, assemblyValidator: (assembly) =>
            {
                var metadataReader = assembly.GetMetadataReader();

                // ModuleRef:
                var moduleRefName = metadataReader.GetModuleReference(metadataReader.GetModuleReferences().Single()).Name;
                Assert.Equal("mscorlib", metadataReader.GetString(moduleRefName));

                // FileRef:
                // Although the Metadata spec says there should be a File entry for each ModuleRef entry 
                // Dev10 compiler doesn't add it and peverify doesn't complain.
                Assert.Equal(0, metadataReader.GetTableRowCount(TableIndex.File));

                // ImplMap:
                Assert.Equal(1, metadataReader.GetTableRowCount(TableIndex.ImplMap));

                var import = metadataReader.GetImportedMethods().Single().GetImport();
                Assert.Equal("bar", metadataReader.GetString(import.Name));
                Assert.Equal(1, metadataReader.GetRowNumber(import.Module));
                Assert.Equal(
                    MethodImportAttributes.ExactSpelling |
                    MethodImportAttributes.CharSetUnicode |
                    MethodImportAttributes.SetLastError |
                    MethodImportAttributes.CallingConventionCDecl |
                    MethodImportAttributes.BestFitMappingEnable |
                    MethodImportAttributes.ThrowOnUnmappableCharEnable, import.Attributes);

                // MethodDef:
                MethodDefinitionHandle[] methodDefs = metadataReader.MethodDefinitions.AsEnumerable().ToArray();
                Assert.Equal(2, methodDefs.Length); // M, ctor
                Assert.Equal(MethodImplAttributes.PreserveSig, metadataReader.GetMethodDefinition(methodDefs[0]).ImplAttributes);
            },
            symbolValidator: module =>
            {
                var c = module.GlobalNamespace.GetMember<NamedTypeSymbol>("C");
                var m = c.GetMember<MethodSymbol>("M");
                var info = m.GetDllImportData();

                Assert.Equal("mscorlib", info.ModuleName);
                Assert.Equal("bar", info.EntryPointName);
                Assert.Equal(CharSet.Unicode, info.CharacterSet);
                Assert.True(info.ExactSpelling);
                Assert.True(info.SetLastError);
                Assert.True(info.BestFitMapping);
                Assert.True(info.ThrowOnUnmappableCharacter);

                Assert.Equal(
                    MethodImportAttributes.ExactSpelling |
                    MethodImportAttributes.CharSetUnicode |
                    MethodImportAttributes.SetLastError |
                    MethodImportAttributes.CallingConventionCDecl |
                    MethodImportAttributes.BestFitMappingEnable |
                    MethodImportAttributes.ThrowOnUnmappableCharEnable, ((Cci.IPlatformInvokeInformation)info).Flags);
            });
        }

        [Fact]
        [WorkItem(544601, "http://vstfdevdiv:8080/DevDiv2/DevDiv/_workitems/edit/544601")]
        public void GetDllImportData_UnspecifiedProperties()
        {
            var source = @"
using System.Runtime.CompilerServices;
using System.Runtime.InteropServices;

public class C
{
    [DllImport(""mscorlib"")]
    public static extern void M();

    public static void N() { }
}
";
            Func<bool, Action<ModuleSymbol>> validator = isFromSource => module =>
            {
                var c = module.GlobalNamespace.GetMember<NamedTypeSymbol>("C");
                var m = c.GetMember<MethodSymbol>("M");
                var info = m.GetDllImportData();

                Assert.Equal("mscorlib", info.ModuleName);
                Assert.Equal("M", info.EntryPointName);
                Assert.Equal(CharSet.None, info.CharacterSet);
                Assert.Equal(CallingConvention.Winapi, info.CallingConvention);
                Assert.False(info.ExactSpelling);
                Assert.False(info.SetLastError);
                Assert.Null(info.BestFitMapping);
                Assert.Null(info.ThrowOnUnmappableCharacter);

                var n = c.GetMember<MethodSymbol>("N");
                Assert.Null(n.GetDllImportData());
            };

            CompileAndVerify(source, sourceSymbolValidator: validator(true), symbolValidator: validator(false));
        }

        [Fact]
        public void TestPseudoAttributes_DllImport_OperatorsAndAccessors()
        {
            var source = @"
using System.Runtime.CompilerServices;
using System.Runtime.InteropServices;

public class C
{
    [DllImport(""goo"")]
    public static extern int operator +(C a, C b);

    public extern static int F 
    { 
        [DllImport(""a"")]get;
        [DllImport(""b"")]set;
    }

    [method: DllImport(""c"")]
    public extern static event System.Action G;
}
";
            CompileAndVerify(source, assemblyValidator: (assembly) =>
            {
                var metadataReader = assembly.GetMetadataReader();

                // no backing fields should be generated -- all members are "extern" members:
                Assert.Equal(0, metadataReader.FieldDefinitions.AsEnumerable().Count());

                Assert.Equal(4, metadataReader.GetTableRowCount(TableIndex.ModuleRef));
                Assert.Equal(5, metadataReader.GetTableRowCount(TableIndex.ImplMap));
                var visitedEntryPoints = new Dictionary<string, bool>();

                foreach (var method in metadataReader.GetImportedMethods())
                {
                    string moduleName = metadataReader.GetString(metadataReader.GetModuleReference(method.GetImport().Module).Name);
                    string entryPointName = metadataReader.GetString(method.Name);
                    switch (entryPointName)
                    {
                        case "op_Addition":
                            Assert.Equal("goo", moduleName);
                            break;

                        case "get_F":
                            Assert.Equal("a", moduleName);
                            break;

                        case "set_F":
                            Assert.Equal("b", moduleName);
                            break;

                        case "add_G":
                        case "remove_G":
                            Assert.Equal("c", moduleName);
                            break;

                        default:
                            throw TestExceptionUtilities.UnexpectedValue(entryPointName);
                    }

                    // This throws if we visit one entry point name twice.
                    // We used to incorrectly share entry point name among event accessors.
                    visitedEntryPoints.Add(entryPointName, true);
                }

                Assert.Equal(5, visitedEntryPoints.Count);
            });
        }

        [Fact]
        public void TestPseudoAttributes_DllImport_Flags()
        {
            var cases = new[] {
                // calling convention:
                new { attr = MakeDllImport(), expected = MethodImportAttributes.CallingConventionWinApi},                                        // M0
                new { attr = MakeDllImport(cc: CallingConvention.Cdecl), expected = MethodImportAttributes.CallingConventionCDecl },             // M1
                new { attr = MakeDllImport(cc: CallingConvention.FastCall), expected = MethodImportAttributes.CallingConventionFastCall },       // M2
                new { attr = MakeDllImport(cc: CallingConvention.StdCall), expected = MethodImportAttributes.CallingConventionStdCall },         // M3
                new { attr = MakeDllImport(cc: CallingConvention.ThisCall), expected = MethodImportAttributes.CallingConventionThisCall },       // M4
                new { attr = MakeDllImport(cc: CallingConvention.Winapi), expected = MethodImportAttributes.CallingConventionWinApi },           // M5

                // charset & exact spelling:                                                                                              
                new { attr = MakeDllImport(), expected = MethodImportAttributes.CallingConventionWinApi },                         // M6
                new { attr = MakeDllImport(charSet: CharSet.None), expected = MethodImportAttributes.CallingConventionWinApi },    // M7
                new { attr = MakeDllImport(charSet: CharSet.Ansi), expected = MethodImportAttributes.CallingConventionWinApi | MethodImportAttributes.CharSetAnsi },       // M8
                new { attr = MakeDllImport(charSet: CharSet.Unicode), expected =MethodImportAttributes.CallingConventionWinApi |  MethodImportAttributes.CharSetUnicode }, // M9
                new { attr = MakeDllImport(charSet: CharSet.Auto), expected = MethodImportAttributes.CallingConventionWinApi | MethodImportAttributes.CharSetAuto },       // M10

                new { attr = MakeDllImport(exactSpelling: true), expected = MethodImportAttributes.CallingConventionWinApi | MethodImportAttributes.ExactSpelling },            // M11
                new { attr = MakeDllImport(exactSpelling: false), expected = MethodImportAttributes.CallingConventionWinApi },                                      // M12

                new { attr = MakeDllImport(charSet: CharSet.Ansi, exactSpelling: true), expected = MethodImportAttributes.CallingConventionWinApi | MethodImportAttributes.ExactSpelling | MethodImportAttributes.CharSetAnsi },      // M13
                new { attr = MakeDllImport(charSet: CharSet.Ansi, exactSpelling: false), expected = MethodImportAttributes.CallingConventionWinApi | MethodImportAttributes.CharSetAnsi },                                // M14
                new { attr = MakeDllImport(charSet: CharSet.Unicode, exactSpelling: true), expected = MethodImportAttributes.CallingConventionWinApi | MethodImportAttributes.ExactSpelling | MethodImportAttributes.CharSetUnicode },// M15
                new { attr = MakeDllImport(charSet: CharSet.Unicode, exactSpelling: false), expected = MethodImportAttributes.CallingConventionWinApi | MethodImportAttributes.CharSetUnicode },                          // M16
                new { attr = MakeDllImport(charSet: CharSet.Auto, exactSpelling: true), expected = MethodImportAttributes.CallingConventionWinApi | MethodImportAttributes.ExactSpelling | MethodImportAttributes.CharSetAuto },      // M17
                new { attr = MakeDllImport(charSet: CharSet.Auto, exactSpelling: false), expected = MethodImportAttributes.CallingConventionWinApi | MethodImportAttributes.CharSetAuto },                                // M18

                // preservesig:
                new { attr = MakeDllImport(preserveSig: true), expected = MethodImportAttributes.CallingConventionWinApi},                                           // M19
                new { attr = MakeDllImport(preserveSig: false), expected = MethodImportAttributes.CallingConventionWinApi},                                          // M20

                // setLastError:
                new { attr = MakeDllImport(setLastError: true), expected = MethodImportAttributes.CallingConventionWinApi | MethodImportAttributes.SetLastError},      // M21
                new { attr = MakeDllImport(setLastError: false), expected = MethodImportAttributes.CallingConventionWinApi},                                         // M22

                // bestFitMapping:
                new { attr = MakeDllImport(bestFitMapping: true), expected = MethodImportAttributes.CallingConventionWinApi | MethodImportAttributes.BestFitMappingEnable},       // M23
                new { attr = MakeDllImport(bestFitMapping: false), expected = MethodImportAttributes.CallingConventionWinApi | MethodImportAttributes.BestFitMappingDisable},     // M24

                // throwOnUnmappableChar:
                new { attr = MakeDllImport(throwOnUnmappableChar: true), expected = MethodImportAttributes.CallingConventionWinApi | MethodImportAttributes.ThrowOnUnmappableCharEnable},       // M23
                new { attr = MakeDllImport(throwOnUnmappableChar: false), expected = MethodImportAttributes.CallingConventionWinApi | MethodImportAttributes.ThrowOnUnmappableCharDisable},     // M24

                // invalid enum values (ignored)
                new { attr = "[DllImport(\"bar\", CharSet = (CharSet)15, SetLastError = true)]",
                      expected = MethodImportAttributes.CallingConventionWinApi | MethodImportAttributes.SetLastError }, // M25

                // invalid enum values (ignored)
                new { attr = "[DllImport(\"bar\", CallingConvention = (CallingConvention)15, SetLastError = true)]",
                      expected = MethodImportAttributes.CallingConventionWinApi | MethodImportAttributes.SetLastError }, // M26
};

            StringBuilder sb = new StringBuilder(@"
using System.Runtime.CompilerServices;
using System.Runtime.InteropServices;

public class C
{
");
            int i = 0;
            foreach (var testCase in cases)
            {
                sb.Append(testCase.attr);
                sb.AppendLine();
                sb.Append("static extern void M" + (i++) + "();");
                sb.AppendLine();
            }

            sb.AppendLine("}");
            var code = sb.ToString();

            CompileAndVerify(code, assemblyValidator: (assembly) =>
            {
                var metadataReader = assembly.GetMetadataReader();
                Assert.Equal(cases.Length, metadataReader.GetTableRowCount(TableIndex.ImplMap));

                int j = 0;
                foreach (var method in metadataReader.GetImportedMethods())
                {
                    Assert.Equal(cases[j].expected, method.GetImport().Attributes);
                    j++;
                }
            });
        }

        private string MakeDllImport(
            CallingConvention? cc = null,
            CharSet? charSet = null,
            bool? exactSpelling = null,
            bool? preserveSig = null,
            bool? setLastError = null,
            bool? bestFitMapping = null,
            bool? throwOnUnmappableChar = null)
        {
            StringBuilder sb = new StringBuilder("[DllImport(\"bar\"");
            if (cc != null)
            {
                sb.Append(", CallingConvention = CallingConvention.");
                sb.Append(cc.Value);
            }

            if (charSet != null)
            {
                sb.Append(", CharSet = CharSet.");
                sb.Append(charSet.Value);
            }

            if (exactSpelling != null)
            {
                sb.Append(", ExactSpelling = ");
                sb.Append(exactSpelling.Value ? "true" : "false");
            }

            if (preserveSig != null)
            {
                sb.Append(", PreserveSig = ");
                sb.Append(preserveSig.Value ? "true" : "false");
            }

            if (setLastError != null)
            {
                sb.Append(", SetLastError = ");
                sb.Append(setLastError.Value ? "true" : "false");
            }

            if (bestFitMapping != null)
            {
                sb.Append(", BestFitMapping = ");
                sb.Append(bestFitMapping.Value ? "true" : "false");
            }

            if (throwOnUnmappableChar != null)
            {
                sb.Append(", ThrowOnUnmappableChar = ");
                sb.Append(throwOnUnmappableChar.Value ? "true" : "false");
            }

            sb.Append(")]");
            return sb.ToString();
        }

        [WorkItem(544238, "http://vstfdevdiv:8080/DevDiv2/DevDiv/_workitems/edit/544238")]
        [WorkItem(544163, "http://vstfdevdiv:8080/DevDiv2/DevDiv/_workitems/edit/544163")]
        [Fact]
        public void DllImport_InvalidCharsetValue_Null()
        {
            var source = @"
using System.Runtime.InteropServices;

class M
{
    [DllImport(""1"", CharSet = null)]
    static extern int F1();

    [DllImport(""2"", CharSet = CharSet)]
    static extern int F2();

    [DllImport(""3"", CharSet = ""str"")]
    static extern int F3();

    [DllImport(true)]
    static extern int F4();

    [DllImport(CharSet)]
    static extern int F5();

    [DllImport(1)]
    static extern int F6();
}
";
            CreateCompilation(source).VerifyDiagnostics(
                // (6,31): error CS0037: Cannot convert null to 'System.Runtime.InteropServices.CharSet' because it is a non-nullable value type
                Diagnostic(ErrorCode.ERR_ValueCantBeNull, "null").WithArguments("System.Runtime.InteropServices.CharSet"),
                // (9,31): error CS0119: 'System.Runtime.InteropServices.CharSet' is a type, which is not valid in the given context
                Diagnostic(ErrorCode.ERR_BadSKunknown, "CharSet").WithArguments("System.Runtime.InteropServices.CharSet", "type"),
                // (12,31): error CS0029: Cannot implicitly convert type 'string' to 'System.Runtime.InteropServices.CharSet'
                Diagnostic(ErrorCode.ERR_NoImplicitConv, @"""str""").WithArguments("string", "System.Runtime.InteropServices.CharSet"),
                // (15,16): error CS1503: Argument 1: cannot convert from 'bool' to 'string'
                Diagnostic(ErrorCode.ERR_BadArgType, "true").WithArguments("1", "bool", "string"),
                // (18,16): error CS0119: 'System.Runtime.InteropServices.CharSet' is a type, which is not valid in the given context
                Diagnostic(ErrorCode.ERR_BadSKunknown, "CharSet").WithArguments("System.Runtime.InteropServices.CharSet", "type"),
                // (21,16): error CS1503: Argument 1: cannot convert from 'int' to 'string'
                Diagnostic(ErrorCode.ERR_BadArgType, "1").WithArguments("1", "int", "string"));
        }

        [Fact]
        public void TestMethodImplAttribute_VerifiableMD()
        {
            var source = @"
using System.Runtime.CompilerServices;
using System.Runtime.InteropServices;

abstract class C
{
    [MethodImpl(MethodImplOptions.ForwardRef)]
    public static void ForwardRef()  { System.Console.WriteLine(0); }
    
    [MethodImpl(MethodImplOptions.NoInlining)]
    public static void NoInlining() { System.Console.WriteLine(1); }

    [MethodImpl(MethodImplOptions.NoOptimization)]
    public static void NoOptimization() { System.Console.WriteLine(2); }

    [MethodImpl(MethodImplOptions.Synchronized)]
    public static void Synchronized() { System.Console.WriteLine(3); }

    [MethodImpl(MethodImplOptions.InternalCall)]
    public extern static void InternalCallStatic();

    [MethodImpl(MethodImplOptions.InternalCall)]
    public extern void InternalCallInstance();

    [MethodImpl(MethodImplOptions.InternalCall)]
    public abstract void InternalCallAbstract();
}
";
            Action<PEAssembly> validator = (assembly) =>
            {
                var peReader = assembly.GetMetadataReader();
                foreach (var methodHandle in peReader.MethodDefinitions)
                {
                    var methodDef = peReader.GetMethodDefinition(methodHandle);
                    var actualFlags = methodDef.ImplAttributes;
                    MethodImplAttributes expectedFlags;

                    string methodName = peReader.GetString(methodDef.Name);
                    switch (methodName)
                    {
                        case "NoInlining": expectedFlags = MethodImplAttributes.NoInlining; break;
                        case "NoOptimization": expectedFlags = MethodImplAttributes.NoOptimization; break;
                        case "Synchronized": expectedFlags = MethodImplAttributes.Synchronized; break;

                        case "InternalCallStatic":
                        case "InternalCallInstance":
                        case "InternalCallAbstract":
                            expectedFlags = MethodImplAttributes.InternalCall;
                            break;

                        case "ForwardRef":
                            expectedFlags = MethodImplAttributes.ForwardRef;
                            break;

                        case ".ctor": expectedFlags = MethodImplAttributes.IL; break;
                        default: throw TestExceptionUtilities.UnexpectedValue(methodName);
                    }

                    Assert.Equal(expectedFlags, actualFlags);
                }
            };

            CompileAndVerify(source, assemblyValidator: validator);
        }

        [Fact]
        public void TestMethodImplAttribute_UnverifiableMD()
        {
            var compilation = CreateCompilation(@"
using System.Runtime.CompilerServices;

class C
{
    [MethodImpl(MethodImplOptions.Unmanaged)]
    public static void Unmanaged()  { System.Console.WriteLine(1); }          // peverify: type load failed
                                                                              
    [MethodImpl(MethodCodeType = MethodCodeType.Native)]                      
    public static void Native()  { System.Console.WriteLine(2); }             // peverify: type load failed
                                                                              
    [MethodImpl(MethodCodeType = MethodCodeType.OPTIL)]                       
    public static void OPTIL()  { System.Console.WriteLine(3); }              // peverify: type load failed

    [MethodImpl(MethodCodeType = MethodCodeType.Runtime)]
    public static void Runtime() { System.Console.WriteLine(4); }             // peverify: Runtime method shouldn't have a body

    [MethodImpl(MethodImplOptions.InternalCall)]
    public static void InternalCallStatic() { System.Console.WriteLine(5); }  // peverify: InternalCall method shouldn't have a body

    [MethodImpl(MethodImplOptions.InternalCall)]
    public extern static void InternalCallGeneric1<T>();                      // peverify: type load failed (InternalCall method can't be generic)
}

class C<T>
{
    [MethodImpl(MethodImplOptions.InternalCall)]
    public extern static void InternalCallGeneric2();                         // peverify: type load failed (InternalCall method can't be in a generic type)
}
");
            compilation.VerifyDiagnostics();

            var image = compilation.EmitToStream();

            using (var metadata = ModuleMetadata.CreateFromStream(image))
            {
                var metadataReader = metadata.MetadataReader;
                foreach (var methodHandle in metadataReader.MethodDefinitions)
                {
                    var methodDef = metadataReader.GetMethodDefinition(methodHandle);
                    var actualFlags = methodDef.ImplAttributes;
                    MethodImplAttributes expectedFlags;

                    string methodName = metadataReader.GetString(methodDef.Name);
                    switch (methodName)
                    {
                        case "Unmanaged": expectedFlags = MethodImplAttributes.Unmanaged; break;
                        case "Native": expectedFlags = MethodImplAttributes.Native; break;
                        case "Runtime": expectedFlags = MethodImplAttributes.Runtime; break;
                        case "OPTIL": expectedFlags = MethodImplAttributes.OPTIL; break;
                        case ".ctor": expectedFlags = MethodImplAttributes.IL; break;
                        case "InternalCallStatic":
                        case "InternalCallGeneric1":
                        case "InternalCallGeneric2": expectedFlags = MethodImplAttributes.InternalCall; break;
                        default: throw TestExceptionUtilities.UnexpectedValue(methodName);
                    }

                    Assert.Equal(expectedFlags, actualFlags);
                }
            }
        }

        [Fact]
        public void TestMethodImplAttribute_PreserveSig()
        {
            var source = @"
using System.Runtime.CompilerServices;
using System.Runtime.InteropServices;

abstract class C
{
    C() {}

    [PreserveSig]
    abstract public void f0();

    [MethodImpl(MethodImplOptions.PreserveSig)]
    abstract public void f1();

    [DllImport(""goo"")]
    public extern static void f2();

    [DllImport(""goo"", PreserveSig=true)]
    public extern static void f3();

    // false
    [DllImport(""goo"", PreserveSig=false)]
    public extern static void f4();

    [MethodImpl(MethodImplOptions.PreserveSig)]
    [DllImport(""goo"", PreserveSig=true)]
    public extern static void f5();

    // false
    [MethodImpl(MethodImplOptions.PreserveSig)]
    [DllImport(""goo"", PreserveSig=false)]
    public extern static void f6();

    [MethodImpl(MethodImplOptions.PreserveSig)]
    [PreserveSig]
    abstract public void f7();

    [DllImport(""goo"")]
    [PreserveSig]
    public extern static void f8();

    [PreserveSig]
    [DllImport(""goo"", PreserveSig=true)]
    public extern static void f9();

    [DllImport(""goo"", PreserveSig=false)]
    [PreserveSig]
    public extern static void f10();

    [MethodImpl(MethodImplOptions.PreserveSig)]
    [DllImport(""goo"", PreserveSig=true)]
    [PreserveSig]
    public extern static void f11();

    [DllImport(""goo"", PreserveSig=false)]
    [PreserveSig]
    [MethodImpl(MethodImplOptions.PreserveSig)]
    public extern static void f12();

    [DllImport(""goo"", PreserveSig=false)]
    [MethodImpl(MethodImplOptions.PreserveSig)]
    [PreserveSig]
    public extern static void f13();

    [PreserveSig]
    [DllImport(""goo"", PreserveSig=false)]
    [MethodImpl(MethodImplOptions.PreserveSig)]
    public extern static void f14();

    // false
    [PreserveSig]
    [MethodImpl(MethodImplOptions.PreserveSig)]
    [DllImport(""goo"", PreserveSig=false)]
    public extern static void f15();

    // false
    [MethodImpl(MethodImplOptions.PreserveSig)]
    [PreserveSig]
    [DllImport(""goo"", PreserveSig=false)]
    public extern static void f16();

    [MethodImpl(MethodImplOptions.PreserveSig)]
    [DllImport(""goo"", PreserveSig=false)]
    [PreserveSig]
    public extern static void f17();
    
    public static void f18() {}

    [MethodImpl(MethodImplOptions.Synchronized)]
    [DllImport(""goo"", PreserveSig=false)]
    [PreserveSig]
    public extern static void f19();

    [PreserveSig]
    [DllImport(""goo"")]
    [MethodImpl(MethodImplOptions.Synchronized)]
    public extern static void f20();

    [PreserveSig]
    [DllImport(""goo"", PreserveSig=false)]
    [MethodImpl(MethodImplOptions.Synchronized)]
    public extern static void f21();
}
";
            CompileAndVerify(source, assemblyValidator: (assembly) =>
            {
                var peReader = assembly.GetMetadataReader();
                foreach (var methodHandle in peReader.MethodDefinitions)
                {
                    var row = peReader.GetMethodDefinition(methodHandle);
                    var actualFlags = row.ImplAttributes;
                    MethodImplAttributes expectedFlags;
                    var name = peReader.GetString(row.Name);

                    switch (name)
                    {
                        case ".ctor":
                        case "f4":
                        case "f6":
                        case "f15":
                        case "f16":
                        case "f18":
                            expectedFlags = 0;
                            break;

                        case "f0":
                        case "f1":
                        case "f2":
                        case "f3":
                        case "f5":
                        case "f7":
                        case "f8":
                        case "f9":
                        case "f10":
                        case "f11":
                        case "f12":
                        case "f13":
                        case "f14":
                        case "f17":
                            expectedFlags = MethodImplAttributes.PreserveSig;
                            break;

                        case "f19":
                        case "f20":
                            expectedFlags = MethodImplAttributes.PreserveSig | MethodImplAttributes.Synchronized;
                            break;

                        case "f21":
                            expectedFlags = MethodImplAttributes.Synchronized;
                            break;

                        default:
                            throw TestExceptionUtilities.UnexpectedValue(name);
                    }

                    Assert.Equal(expectedFlags, actualFlags);
                }

                // no custom attributes applied on methods:
                foreach (var ca in peReader.CustomAttributes)
                {
                    var ctor = peReader.GetCustomAttribute(ca).Constructor;
                    Assert.NotEqual(HandleKind.MethodDefinition, ctor.Kind);
                }
            });
        }

        [Fact]
        public void TestMethodImplAttribute_PreserveSig_Invalid()
        {
            var source = @"
using System.Runtime.CompilerServices;
using System.Runtime.InteropServices;

class C
{
    [MethodImpl(MethodImplOptions.PreserveSig)]
    public static void f1() { }
}";
            CompileAndVerify(source);
        }

        [Fact]
        public void MethodImplAttribute_Errors()
        {
            string source = @"
using System.Runtime.CompilerServices;

class Program1
{
    [MethodImpl((short)0)]              // ok
    void f0() { }

    [MethodImpl(1)]                     // error
    void f1() { }
                                        
    [MethodImpl(2)]                     // error
    void f2() { }                     
                                       
    [MethodImpl(3)]                     // error
    void f3() { }                     
                                      
    [MethodImpl(4)]                     // ok
    void f4() { }                      
                                      
    [MethodImpl(5)]                     // error
    void f5() { } 

    [MethodImpl((MethodImplOptions)2)]  // error
    void f6() { } 

    [MethodImpl(4, MethodCodeType = (MethodCodeType)8, MethodCodeType = (MethodCodeType)9)]  // errors
    void f7() { } 
}
";
            CreateCompilation(source).VerifyDiagnostics(
                // (9,17): error CS0591: Invalid value for argument to 'MethodImpl' attribute
                Diagnostic(ErrorCode.ERR_InvalidAttributeArgument, "1").WithArguments("MethodImpl"),
                // (12,17): error CS0591: Invalid value for argument to 'MethodImpl' attribute
                Diagnostic(ErrorCode.ERR_InvalidAttributeArgument, "2").WithArguments("MethodImpl"),
                // (15,17): error CS0591: Invalid value for argument to 'MethodImpl' attribute
                Diagnostic(ErrorCode.ERR_InvalidAttributeArgument, "3").WithArguments("MethodImpl"),
                // (21,17): error CS0591: Invalid value for argument to 'MethodImpl' attribute
                Diagnostic(ErrorCode.ERR_InvalidAttributeArgument, "5").WithArguments("MethodImpl"),
                // (27,17): error CS0591: Invalid value for argument to 'MethodImpl' attribute
                Diagnostic(ErrorCode.ERR_InvalidAttributeArgument, "(MethodImplOptions)2").WithArguments("MethodImpl"),
                // (27,56): error CS0643: 'MethodCodeType' duplicate named attribute argument
                Diagnostic(ErrorCode.ERR_DuplicateNamedAttributeArgument, "MethodCodeType = (MethodCodeType)9").WithArguments("MethodCodeType"),
                // (27,20): error CS0599: Invalid value for named attribute argument 'MethodCodeType'
                Diagnostic(ErrorCode.ERR_InvalidNamedArgument, "MethodCodeType = (MethodCodeType)8").WithArguments("MethodCodeType"),
                // (27,56): error CS0599: Invalid value for named attribute argument 'MethodCodeType'
                Diagnostic(ErrorCode.ERR_InvalidNamedArgument, "MethodCodeType = (MethodCodeType)9").WithArguments("MethodCodeType"));
        }

        [Fact, WorkItem(544518, "http://vstfdevdiv:8080/DevDiv2/DevDiv/_workitems/edit/544518")]
        public void DllImport_DefaultCharSet1()
        {
            var source = @"
using System.Runtime.CompilerServices;
using System.Runtime.InteropServices;

[module: DefaultCharSet(CharSet.Ansi)]

abstract class C
{
    [DllImport(""goo"")]
    static extern void f1();
}
";
            // Ref.Emit doesn't implement custom attributes yet
            CompileAndVerify(source, assemblyValidator: (assembly) =>
            {
                var metadataReader = assembly.GetMetadataReader();

                Assert.Equal(1, metadataReader.GetTableRowCount(TableIndex.ModuleRef));
                Assert.Equal(1, metadataReader.GetTableRowCount(TableIndex.ImplMap));

                // the attribute is emitted:
                Assert.False(MetadataValidation.FindCustomAttribute(metadataReader, "DefaultCharSetAttribute").IsNil);

                var import = metadataReader.GetImportedMethods().Single().GetImport();
                Assert.Equal(MethodImportAttributes.CharSetAnsi, import.Attributes & MethodImportAttributes.CharSetMask);
            });
        }

        [Fact]
        public void DllImport_DefaultCharSet2()
        {
            var source = @"
using System.Runtime.CompilerServices;
using System.Runtime.InteropServices;

[module: DefaultCharSet(CharSet.None)]

[StructLayout(LayoutKind.Explicit)]
abstract class C
{
    [DllImport(""goo"")]
    static extern void f1();
}
";
            // Ref.Emit doesn't implement custom attributes yet
            CompileAndVerify(source, assemblyValidator: (assembly) =>
            {
                var metadataReader = assembly.GetMetadataReader();

                Assert.Equal(1, metadataReader.GetTableRowCount(TableIndex.ModuleRef));
                Assert.Equal(1, metadataReader.GetTableRowCount(TableIndex.ImplMap));

                // the attribute is emitted:
                Assert.False(MetadataValidation.FindCustomAttribute(metadataReader, "DefaultCharSetAttribute").IsNil);

                var import = metadataReader.GetImportedMethods().Single().GetImport();
                Assert.Equal(MethodImportAttributes.None, import.Attributes & MethodImportAttributes.CharSetMask);

                foreach (var typeHandle in metadataReader.TypeDefinitions)
                {
                    var def = metadataReader.GetTypeDefinition(typeHandle);
                    var name = metadataReader.GetString(def.Name);
                    switch (name)
                    {
                        case "C":
                            Assert.Equal(TypeAttributes.ExplicitLayout | TypeAttributes.Abstract | TypeAttributes.BeforeFieldInit, def.Attributes);
                            break;

                        case "<Module>":
                            break;

                        default:
                            throw TestExceptionUtilities.UnexpectedValue(name);
                    }
                }
            });
        }

        [Fact]
        public void DllImport_DefaultCharSet_Errors()
        {
            var source = @"
using System.Runtime.InteropServices;

[module: DefaultCharSet((CharSet)int.MaxValue)]
";
            // Ref.Emit doesn't implement custom attributes yet
            CreateCompilation(source).VerifyDiagnostics(
                // (4,25): error CS0591: Invalid value for argument to 'DefaultCharSet' attribute
                Diagnostic(ErrorCode.ERR_InvalidAttributeArgument, "(CharSet)int.MaxValue").WithArguments("DefaultCharSet"));
        }

        [Fact]
        public void DefaultCharSet_Types()
        {
            var source = @"
using System;
using System.Collections.Generic;
using System.Runtime.InteropServices; 
using System.Runtime.CompilerServices; 

[module:DefaultCharSet(CharSet.Unicode)] 

class C
{   
   class D
   {
	  int[] arr = new[] { 1,2,3,4,5,6,7,8,9,0, 1,2,3,4,5,6,7,8,9,0, 1,2,3,4,5,6,7,8,9,0, 1,2,3,4,5,6,7,8,9,0};
	     
	  void goo() 
	  {
	     int a = 1;
	     int b = 2;
	     var q = new { f = 1, g = 2 };
	     var z = new Action(() => Console.WriteLine(a + arr[b]));
	  }
	  
	  IEnumerable<int> En()
	  {
	     yield return 1;
	     yield return 2;
	  }
   }
}

[SpecialName]
public class Special { }

[StructLayout(LayoutKind.Sequential, Pack=4, Size=10)]
public struct SeqLayout { }

struct S { }
enum E { }
interface I { }
delegate void D();
";
            // Ref.Emit doesn't implement custom attributes yet
            CompileAndVerify(source, assemblyValidator: (assembly) =>
            {
                var metadataReader = assembly.GetMetadataReader();

                foreach (var typeHandle in metadataReader.TypeDefinitions)
                {
                    var row = metadataReader.GetTypeDefinition(typeHandle);
                    var name = metadataReader.GetString(row.Name);
                    var actual = row.Attributes & TypeAttributes.StringFormatMask;

                    if (name == "<Module>" ||
                        name.StartsWith("__StaticArrayInitTypeSize=", StringComparison.Ordinal) ||
                        name.StartsWith("<PrivateImplementationDetails>", StringComparison.Ordinal))
                    {
                        Assert.Equal(TypeAttributes.AnsiClass, actual);
                    }
                    else
                    {
                        Assert.Equal(TypeAttributes.UnicodeClass, actual);
                    }
                }
            });
        }

        [Fact]
        public void DllImport_InvalidTargets()
        {
            var source = @"
using System.Runtime.InteropServices;

class C
{    
    [DllImport(""D.DLL"")]
    void F1() { }

    [DllImport(""D.DLL"")]
    enum E1 { a, b, c, d };

    [DllImport(""D.DLL"")]
    int F2(int bufSize, string buf);
    
    [DllImport(""D.DLL"")]
    public static int i =2;

    [DllImport(""d.dll"")]
    int F3 { get {return 0;}}

    [DllImport(""D.DLL""), DllImport(""GDI.DLL"")]
    static extern int F4(int bufSize, string buf);
  
    void F5()
    {
       [DllImport(""d.dll"")]
       int loc = i;
    }         
}

[DllImport(""dd.dllL"")]
public class C1 { }

[DllImport(""dd.dll"")]
public class C2 { }
";
            // Dev10 fails in Emit or emits invalid metadata
            CreateCompilation(source).VerifyDiagnostics(
                // (13,9): error CS0501: 'C.F2(int, string)' must declare a body because it is not marked abstract, extern, or partial
                //     int F2(int bufSize, string buf);
                Diagnostic(ErrorCode.ERR_ConcreteMissingBody, "F2").WithArguments("C.F2(int, string)").WithLocation(13, 9),
                // (6,6): error CS0601: The DllImport attribute must be specified on a method marked 'static' and 'extern'
                //     [DllImport("D.DLL")]
                Diagnostic(ErrorCode.ERR_DllImportOnInvalidMethod, "DllImport").WithLocation(6, 6),
                // (9,6): error CS0592: Attribute 'DllImport' is not valid on this declaration type. It is only valid on 'method' declarations.
                //     [DllImport("D.DLL")]
                Diagnostic(ErrorCode.ERR_AttributeOnBadSymbolType, "DllImport").WithArguments("DllImport", "method").WithLocation(9, 6),
                // (12,6): error CS0601: The DllImport attribute must be specified on a method marked 'static' and 'extern'
                //     [DllImport("D.DLL")]
                Diagnostic(ErrorCode.ERR_DllImportOnInvalidMethod, "DllImport").WithLocation(12, 6),
                // (15,6): error CS0592: Attribute 'DllImport' is not valid on this declaration type. It is only valid on 'method' declarations.
                //     [DllImport("D.DLL")]
                Diagnostic(ErrorCode.ERR_AttributeOnBadSymbolType, "DllImport").WithArguments("DllImport", "method").WithLocation(15, 6),
                // (18,6): error CS0592: Attribute 'DllImport' is not valid on this declaration type. It is only valid on 'method' declarations.
                //     [DllImport("d.dll")]
                Diagnostic(ErrorCode.ERR_AttributeOnBadSymbolType, "DllImport").WithArguments("DllImport", "method").WithLocation(18, 6),
                // (21,26): error CS0579: Duplicate 'DllImport' attribute
                //     [DllImport("D.DLL"), DllImport("GDI.DLL")]
                Diagnostic(ErrorCode.ERR_DuplicateAttribute, "DllImport").WithArguments("DllImport").WithLocation(21, 26),
                // (26,8): error CS7014: Attributes are not valid in this context.
                //        [DllImport("d.dll")]
                Diagnostic(ErrorCode.ERR_AttributesNotAllowed, @"[DllImport(""d.dll"")]").WithLocation(26, 8),
                // (31,2): error CS0592: Attribute 'DllImport' is not valid on this declaration type. It is only valid on 'method' declarations.
                // [DllImport("dd.dllL")]
                Diagnostic(ErrorCode.ERR_AttributeOnBadSymbolType, "DllImport").WithArguments("DllImport", "method").WithLocation(31, 2),
                // (34,2): error CS0592: Attribute 'DllImport' is not valid on this declaration type. It is only valid on 'method' declarations.
                // [DllImport("dd.dll")]
                Diagnostic(ErrorCode.ERR_AttributeOnBadSymbolType, "DllImport").WithArguments("DllImport", "method").WithLocation(34, 2));
        }

        #endregion

        #region ComImportAttribute, CoClassAttribute

        [Fact]
        public void TestComImportAttribute()
        {
            string source = @"
using System;
using System.Runtime.InteropServices;

[ComImport, Guid(""00020810-0000-0000-C000-000000000046"")]
class A
{
    public static extern void Goo();
}

public class MainClass
{
    public static int Main ()
    {
        A.Goo();
        return 0;
    }
}";
            Action<ModuleSymbol> sourceValidator = (ModuleSymbol m) =>
            {
                MethodImplAttributes expectedMethodImplAttributes = MethodImplAttributes.Managed | MethodImplAttributes.Runtime | MethodImplAttributes.InternalCall;
                var typeA = m.GlobalNamespace.GetTypeMember("A");
                Assert.True(typeA.IsComImport);
                Assert.Equal(2, typeA.GetAttributes().Length);

                var ctorA = typeA.InstanceConstructors.First();
                Assert.Equal(expectedMethodImplAttributes, ctorA.ImplementationAttributes);
                Assert.True(((Cci.IMethodDefinition)ctorA.GetCciAdapter()).IsExternal);

                var methodGoo = (Cci.IMethodDefinition)typeA.GetMember("Goo").GetCciAdapter();
                Assert.True(methodGoo.IsExternal);
            };

            Action<ModuleSymbol> metadataValidator = (ModuleSymbol m) =>
            {
                var typeA = m.GlobalNamespace.GetTypeMember("A");
                Assert.True(typeA.IsComImport);
                Assert.Equal(1, typeA.GetAttributes().Length);

                var ctorA = typeA.InstanceConstructors.First();
                Assert.False(ctorA.IsExtern);

                var methodGoo = (MethodSymbol)typeA.GetMember("Goo");
                Assert.False(methodGoo.IsExtern);
            };

            // the resulting code does not need to verify
            // This is consistent with Dev10 behavior
            CompileAndVerify(source, options: TestOptions.ReleaseDll, verify: Verification.Fails, sourceSymbolValidator: sourceValidator, symbolValidator: metadataValidator);
        }

        [Fact, WorkItem(544507, "http://vstfdevdiv:8080/DevDiv2/DevDiv/_workitems/edit/544507")]
        public void TestCoClassAttribute_NewOnInterface_FromSource()
        {
            string source = @"
using System;
using System.Runtime.InteropServices;

class WorksheetClass : IWorksheet
{
    int i;

    public WorksheetClass() { this.i = 0; }
    public WorksheetClass(int i) { this.i = i; }

    public int M1()
    {
        return i;
    }
}

[ComImport, Guid(""00020810-0000-0000-C000-000000000046"")]
[CoClass(typeof(WorksheetClass))]
interface IWorksheet
{
    int M1();
}

public class MainClass
{
    public static int Main ()
    {
        var a = new IWorksheet();
        Console.WriteLine(a.M1());

        IWorksheet b = new IWorksheet(1);
        Console.WriteLine(b.M1());

        var c = (WorksheetClass)new IWorksheet();
        Console.WriteLine(c.M1());
        
        return 0;
    }
}";
            Func<bool, Action<ModuleSymbol>> attributeValidator = isFromSource => (ModuleSymbol m) =>
            {
                NamespaceSymbol interopNS = Get_System_Runtime_InteropServices_NamespaceSymbol(m);
                var guidType = interopNS.GetTypeMember("GuidAttribute");
                var comImportType = interopNS.GetTypeMember("ComImportAttribute");
                var coClassType = interopNS.GetTypeMember("CoClassAttribute");

                var worksheetInterface = m.GlobalNamespace.GetTypeMember("IWorksheet");

                var attrs = worksheetInterface.GetAttributes().AsEnumerable();

                Assert.True(worksheetInterface.IsComImport, "Must be ComImport");
                if (isFromSource)
                {
                    Assert.Equal(3, attrs.Count());

                    attrs = worksheetInterface.GetAttributes(comImportType);
                    Assert.Equal(1, attrs.Count());
                }
                else
                {
                    Assert.Equal(2, attrs.Count());

                    // ComImportAttribute: Pseudo custom attribute shouldn't have been emitted
                    attrs = worksheetInterface.GetAttributes(comImportType);
                    Assert.Equal(0, attrs.Count());
                }

                attrs = worksheetInterface.GetAttributes(guidType);
                Assert.Equal(1, attrs.Count());

                attrs = worksheetInterface.GetAttributes(coClassType);
                Assert.Equal(1, attrs.Count());
            };

            string expectedOutput = @"0
1
0";

            // Verify attributes from source and then load metadata to see attributes are written correctly.
            CompileAndVerify(source, sourceSymbolValidator: attributeValidator(true), symbolValidator: attributeValidator(false), expectedOutput: expectedOutput);
        }

        [Fact]
        public void TestCoClassAttribute_NewOnInterface_FromMetadata()
        {
            var source = @"
using System;
using System.Runtime.InteropServices;

public class Wrapper
{
    public class WorksheetClass : IWorksheet
    {
        int i;

        public WorksheetClass() { this.i = 0; }
        public WorksheetClass(int i) { this.i = i; }

        public int M1()
        {
            return i;
        }
    }
}

[ComImport, Guid(""00020810-0000-0000-C000-000000000046"")]
[CoClass(typeof(Wrapper.WorksheetClass))]
public interface IWorksheet
{
    int M1();
}
";
            var compDll = CreateCompilationWithMscorlib40AndSystemCore(source, assemblyName: "NewOnInterface_FromMetadata");

            var source2 = @"
using System;

public class MainClass
{
    public static int Main ()
    {
        var a = new IWorksheet();
        Console.WriteLine(a.M1());

        IWorksheet b = new IWorksheet(1);
        Console.WriteLine(b.M1());

        var c = (Wrapper.WorksheetClass)new IWorksheet();
        Console.WriteLine(c.M1());
        
        return 0;
    }
}";
            string expectedOutput = @"0
1
0";
            // Verify attributes from source and then load metadata to see attributes are written correctly.

            // Using metadata reference to test RetargetingNamedTypeSymbol CoClass type
            CompileAndVerify(source2, references: new[] { compDll.ToMetadataReference() }, expectedOutput: expectedOutput);
            // Using assembly file reference to test PENamedTypeSymbol symbol CoClass type
            CompileAndVerify(source2, references: new[] { compDll.EmitToImageReference() }, expectedOutput: expectedOutput);
        }

        [Fact]
        public void TestCoClassAttribute_NewOnInterface_FromSource_GenericTypeCoClass()
        {
            string source = @"
using System;
using System.Runtime.InteropServices;

public class WorksheetClass<T, U>: IWorksheet<T>
{
    public WorksheetClass(U x) { Console.WriteLine(x);}
}

[ComImport, Guid(""00020810-0000-0000-C000-000000000046"")]
[CoClass(typeof(WorksheetClass<int, string>))]
public interface IWorksheet<T>
{
}

public class MainClass
{
    public static int Main ()
    {
        var a = new IWorksheet<int>(""string"");
        return 0;
    }
}";
            Func<bool, Action<ModuleSymbol>> attributeValidator = isFromSource => (ModuleSymbol m) =>
            {
                NamespaceSymbol interopNS = Get_System_Runtime_InteropServices_NamespaceSymbol(m);
                var guidType = interopNS.GetTypeMember("GuidAttribute");
                var comImportType = interopNS.GetTypeMember("ComImportAttribute");
                var coClassType = interopNS.GetTypeMember("CoClassAttribute");

                var worksheetInterface = m.GlobalNamespace.GetTypeMember("IWorksheet");

                var attrs = worksheetInterface.GetAttributes().AsEnumerable();

                Assert.True(worksheetInterface.IsComImport, "Must be ComImport");
                if (isFromSource)
                {
                    Assert.Equal(3, attrs.Count());

                    attrs = worksheetInterface.GetAttributes(comImportType);
                    Assert.Equal(1, attrs.Count());
                }
                else
                {
                    Assert.Equal(2, attrs.Count());

                    // ComImportAttribute: Pseudo custom attribute shouldn't have been emitted
                    attrs = worksheetInterface.GetAttributes(comImportType);
                    Assert.Equal(0, attrs.Count());
                }

                attrs = worksheetInterface.GetAttributes(guidType);
                Assert.Equal(1, attrs.Count());

                attrs = worksheetInterface.GetAttributes(coClassType);
                Assert.Equal(1, attrs.Count());
            };

            string expectedOutput = @"string";

            // Verify attributes from source and then load metadata to see attributes are written correctly.
            CompileAndVerify(source, sourceSymbolValidator: attributeValidator(true), symbolValidator: attributeValidator(false), expectedOutput: expectedOutput);
        }

        [Fact]
        public void TestCoClassAttribute_NewOnInterface_FromMetadata_GenericTypeCoClass()
        {
            var source = @"
using System;
using System.Runtime.InteropServices;

public class WorksheetClass<T, U>: IWorksheet<T>
{
    public WorksheetClass(U x) { Console.WriteLine(x);}
}

[ComImport, Guid(""00020810-0000-0000-C000-000000000046"")]
[CoClass(typeof(WorksheetClass<int, string>))]
public interface IWorksheet<T>
{
}
";
            var compDll = CreateCompilationWithMscorlib40AndSystemCore(source, assemblyName: "NewOnInterface_GenericTypeCoClass");

            var source2 = @"
using System;

public class MainClass
{
    public static int Main ()
    {
        var a = new IWorksheet<int>(""string"");
        return 0;
    }
}";
            string expectedOutput = @"string";

            // Verify attributes from source and then load metadata to see attributes are written correctly.

            // Using metadata reference to test RetargetingNamedTypeSymbol CoClass type
            CompileAndVerify(source2, references: new[] { compDll.ToMetadataReference() }, expectedOutput: expectedOutput);
            // Using assembly file reference to test PENamedTypeSymbol symbol CoClass type
            CompileAndVerify(source2, references: new[] { compDll.EmitToImageReference() }, expectedOutput: expectedOutput);
        }

        [Fact]
        public void TestCoClassAttribute_NewOnInterface_FromSource_InaccessibleInterface()
        {
            string source = @"
using System;
using System.Runtime.InteropServices;

public class Wrapper
{
    public class WorksheetClass : IWorksheet
    {
    }

    [ComImport, Guid(""00020810-0000-0000-C000-000000000046"")]
    [CoClass(typeof(WorksheetClass))]
    private interface IWorksheet
    {
    }
}

public class MainClass
{
    public static int Main ()
    {
        var a = new Wrapper.IWorksheet();
        return 0;
    }
}";
            CreateCompilation(source).VerifyDiagnostics(
                // (22,29): error CS0122: 'Wrapper.IWorksheet' is inaccessible due to its protection level
                //         var a = new Wrapper.IWorksheet();
                Diagnostic(ErrorCode.ERR_BadAccess, "IWorksheet").WithArguments("Wrapper.IWorksheet").WithLocation(22, 29));
        }

        [Fact]
        public void TestCoClassAttribute_NewOnInterface_FromMetadata_InaccessibleInterface()
        {
            var source = @"
using System;
using System.Runtime.InteropServices;

public class Wrapper
{
    public class WorksheetClass : IWorksheet
    {
    }

    [ComImport, Guid(""00020810-0000-0000-C000-000000000046"")]
    [CoClass(typeof(WorksheetClass))]
    private interface IWorksheet
    {
    }
}
";
            var compDll = CreateCompilationWithMscorlib40AndSystemCore(source, assemblyName: "NewOnInterface_InaccessibleInterface");

            var source2 = @"
public class MainClass
{
    public static int Main ()
    {
        var a = new Wrapper.IWorksheet();
        return 0;
    }
}";
            // Using metadata reference to test RetargetingNamedTypeSymbol CoClass type
            CreateCompilation(source2, references: new[] { compDll.ToMetadataReference() }).VerifyDiagnostics(
                // (6,29): error CS0122: 'Wrapper.IWorksheet' is inaccessible due to its protection level
                //         var a = new Wrapper.IWorksheet();
                Diagnostic(ErrorCode.ERR_BadAccess, "IWorksheet").WithArguments("Wrapper.IWorksheet").WithLocation(6, 29));

            // Using assembly file reference to test PENamedTypeSymbol symbol CoClass type
            CreateCompilation(source2, references: new[] { compDll.EmitToImageReference() }).VerifyDiagnostics(
                // (6,29): error CS0122: 'Wrapper.IWorksheet' is inaccessible due to its protection level
                //         var a = new Wrapper.IWorksheet();
                Diagnostic(ErrorCode.ERR_BadAccess, "IWorksheet").WithArguments("Wrapper.IWorksheet").WithLocation(6, 29));
        }

        [Fact]
        public void TestCoClassAttribute_NewOnInterface_FromSource_InaccessibleCoClass()
        {
            string source = @"
using System;
using System.Runtime.InteropServices;

public class Wrapper
{
    private class WorksheetClass : IWorksheet
    {
    }

    [ComImport, Guid(""00020810-0000-0000-C000-000000000046"")]
    [CoClass(typeof(WorksheetClass))]
    public interface IWorksheet
    {
    }
}

public class MainClass
{
    public static int Main ()
    {
        var a = new Wrapper.IWorksheet();
        return 0;
    }
}";
            CreateCompilation(source).VerifyDiagnostics(
                // (22,21): error CS0122: 'Wrapper.WorksheetClass.WorksheetClass()' is inaccessible due to its protection level
                //         var a = new Wrapper.IWorksheet();
                Diagnostic(ErrorCode.ERR_BadAccess, "Wrapper.IWorksheet").WithArguments("Wrapper.WorksheetClass.WorksheetClass()").WithLocation(22, 21));
        }

        [Fact]
        public void TestCoClassAttribute_NewOnInterface_FromMetadata_InaccessibleCoClass()
        {
            var source = @"
using System;
using System.Runtime.InteropServices;

public class Wrapper
{
    private class WorksheetClass : IWorksheet
    {
    }

    [ComImport, Guid(""00020810-0000-0000-C000-000000000046"")]
    [CoClass(typeof(WorksheetClass))]
    public interface IWorksheet
    {
    }
}
";
            var compDll = CreateCompilationWithMscorlib40AndSystemCore(source, assemblyName: "NewOnInterface_InaccessibleCoClass");

            var source2 = @"
public class MainClass
{
    public static int Main ()
    {
        var a = new Wrapper.IWorksheet();
        return 0;
    }
}";

            // Using metadata reference to test RetargetingNamedTypeSymbol CoClass type
            CreateCompilation(source2, references: new[] { compDll.ToMetadataReference() }).VerifyDiagnostics(
                // (6,21): error CS0122: 'Wrapper.WorksheetClass.WorksheetClass()' is inaccessible due to its protection level
                //         var a = new Wrapper.IWorksheet();
                Diagnostic(ErrorCode.ERR_BadAccess, "Wrapper.IWorksheet").WithArguments("Wrapper.WorksheetClass.WorksheetClass()").WithLocation(6, 21));

            // Using assembly file reference to test PENamedTypeSymbol symbol CoClass type
            CreateCompilation(source2, references: new[] { compDll.EmitToImageReference() }).VerifyDiagnostics(
                // (6,21): error CS0122: 'Wrapper.WorksheetClass.WorksheetClass()' is inaccessible due to its protection level
                //         var a = new Wrapper.IWorksheet();
                Diagnostic(ErrorCode.ERR_BadAccess, "Wrapper.IWorksheet").WithArguments("Wrapper.WorksheetClass.WorksheetClass()").WithLocation(6, 21));
        }

        [Fact]
        public void TestCoClassAttribute_NewOnInterface_FromSource_CoClass_Without_ComImport()
        {
            string source = @"
using System.Runtime.InteropServices;

public class Wrapper
{
    private class WorksheetClass : IWorksheet
    {
    }

    [CoClass(typeof(WorksheetClass))]
    public interface IWorksheet
    {
    }
}

public class MainClass
{
    public static int Main ()
    {
        var a = new Wrapper.IWorksheet();
        return 0;
    }
}";
            CreateCompilation(source).VerifyDiagnostics(
                // (10,6): warning CS0684: 'IWorksheet' interface marked with 'CoClassAttribute' not marked with 'ComImportAttribute'
                //     [CoClass(typeof(WorksheetClass))]
                Diagnostic(ErrorCode.WRN_CoClassWithoutComImport, "CoClass(typeof(WorksheetClass))").WithArguments("IWorksheet").WithLocation(10, 6),
                // (20,17): error CS0144: Cannot create an instance of the abstract type or interface 'Wrapper.IWorksheet'
                //         var a = new Wrapper.IWorksheet();
                Diagnostic(ErrorCode.ERR_NoNewAbstract, "new Wrapper.IWorksheet()").WithArguments("Wrapper.IWorksheet").WithLocation(20, 17));
        }

        [Fact]
        public void TestCoClassAttribute_NewOnInterface_FromMetadata_CoClass_Without_ComImport()
        {
            var source = @"
using System.Runtime.InteropServices;

public class Wrapper
{
    private class WorksheetClass : IWorksheet
    {
    }

    [CoClass(typeof(WorksheetClass))]
    public interface IWorksheet
    {
    }
}
";
            var compDll = CreateCompilationWithMscorlib40AndSystemCore(source, assemblyName: "NewOnInterface_CoClass_Without_ComImport");

            var source2 = @"
public class MainClass
{
    public static int Main ()
    {
        var a = new Wrapper.IWorksheet();
        return 0;
    }
}";

            // Using metadata reference to test RetargetingNamedTypeSymbol CoClass type
            CreateCompilation(source2, references: new[] { compDll.ToMetadataReference() }).VerifyDiagnostics(
                // (6,17): error CS0144: Cannot create an instance of the abstract type or interface 'Wrapper.IWorksheet'
                //         var a = new Wrapper.IWorksheet();
                Diagnostic(ErrorCode.ERR_NoNewAbstract, "new Wrapper.IWorksheet()").WithArguments("Wrapper.IWorksheet").WithLocation(6, 17));

            var assemblyRef = compDll.EmitToImageReference(expectedWarnings: new[]
            {
                // (11,6): warning CS0684: 'IWorksheet' interface marked with 'CoClassAttribute' not marked with 'ComImportAttribute'
                //     [CoClass(typeof(WorksheetClass))]
                Diagnostic(ErrorCode.WRN_CoClassWithoutComImport, "CoClass(typeof(WorksheetClass))").WithArguments("IWorksheet")
            });

            // Using assembly file reference to test PENamedTypeSymbol symbol CoClass type
            CreateCompilation(source2, references: new[] { assemblyRef }).VerifyDiagnostics(
                // (6,17): error CS0144: Cannot create an instance of the abstract type or interface 'Wrapper.IWorksheet'
                //         var a = new Wrapper.IWorksheet();
                Diagnostic(ErrorCode.ERR_NoNewAbstract, "new Wrapper.IWorksheet()").WithArguments("Wrapper.IWorksheet").WithLocation(6, 17));
        }

        [Fact]
        public void TestCoClassAttribute_NewOnInterface_FromSource_StructTypeInCoClassAttribute()
        {
            string source = @"
using System;
using System.Runtime.InteropServices;

[ComImport, Guid(""00020810-0000-0000-C000-000000000046"")]
[CoClass(typeof(Wrapper.WorksheetClass))]
public interface IWorksheet
{
}
    
public class Wrapper
{
    public struct WorksheetClass : IWorksheet
    {
    }
}

public class MainClass
{
    public static int Main ()
    {
        var a = new IWorksheet();
        return 0;
    }
}";
            CreateCompilation(source).VerifyDiagnostics(
                // (22,17): error CS0144: Cannot create an instance of the abstract type or interface 'IWorksheet'
                //         var a = new IWorksheet();
                Diagnostic(ErrorCode.ERR_NoNewAbstract, "new IWorksheet()").WithArguments("IWorksheet").WithLocation(22, 17));
        }

        [Fact]
        public void TestCoClassAttribute_NewOnInterface_FromMetadata_StructTypeInCoClassAttribute()
        {
            var source = @"
using System;
using System.Runtime.InteropServices;

[ComImport, Guid(""00020810-0000-0000-C000-000000000046"")]
[CoClass(typeof(Wrapper.WorksheetClass))]
public interface IWorksheet
{
}
    
public class Wrapper
{
    public struct WorksheetClass : IWorksheet
    {
    }
}
";
            var compDll = CreateCompilationWithMscorlib40AndSystemCore(source, assemblyName: "NewOnInterface_StructTypeInCoClassAttribute");

            var source2 = @"
public class MainClass
{
    public static int Main ()
    {
        var a = new IWorksheet();
        return 0;
    }
}";
            // Using metadata reference to test RetargetingNamedTypeSymbol CoClass type
            CreateCompilation(source2, references: new[] { compDll.ToMetadataReference() }).VerifyDiagnostics(
                // (6,17): error CS0144: Cannot create an instance of the abstract type or interface 'IWorksheet'
                //         var a = new IWorksheet();
                Diagnostic(ErrorCode.ERR_NoNewAbstract, "new IWorksheet()").WithArguments("IWorksheet").WithLocation(6, 17));

            // Using assembly file reference to test PENamedTypeSymbol symbol CoClass type
            CreateCompilation(source2, references: new[] { compDll.EmitToImageReference() }).VerifyDiagnostics(
                // (6,17): error CS0144: Cannot create an instance of the abstract type or interface 'IWorksheet'
                //         var a = new IWorksheet();
                Diagnostic(ErrorCode.ERR_NoNewAbstract, "new IWorksheet()").WithArguments("IWorksheet").WithLocation(6, 17));
        }

        [Fact]
        public void TestCoClassAttribute_NewOnInterface_InaccessibleTypeInCoClassAttribute()
        {
            string source = @"
using System;
using System.Runtime.InteropServices;

[ComImport, Guid(""00020810-0000-0000-C000-000000000046"")]
[CoClass(typeof(Wrapper.WorksheetClass))]
interface IWorksheet
{
}
    
public class Wrapper
{
    private class WorksheetClass : IWorksheet
    {
    }
}

public class MainClass
{
    public static int Main ()
    {
        var a = new IWorksheet();
        return 0;
    }
}";
            CreateCompilation(source).VerifyDiagnostics(
                // (6,25): error CS0122: 'Wrapper.WorksheetClass' is inaccessible due to its protection level
                // [CoClass(typeof(Wrapper.WorksheetClass))]
                Diagnostic(ErrorCode.ERR_BadAccess, "WorksheetClass").WithArguments("Wrapper.WorksheetClass").WithLocation(6, 25),
                // (22,17): error CS0144: Cannot create an instance of the abstract type or interface 'IWorksheet'
                //         var a = new IWorksheet();
                Diagnostic(ErrorCode.ERR_NoNewAbstract, "new IWorksheet()").WithArguments("IWorksheet").WithLocation(22, 17));
        }

        [Fact]
        public void TestCoClassAttribute_NewOnInterface_CoClassDoesntImplementInterface()
        {
            string source = @"
using System;
using System.Runtime.InteropServices;

[ComImport, Guid(""00020810-0000-0000-C000-000000000046"")]
[CoClass(typeof(WorksheetClass))]
interface IWorksheet
{
}
    
class WorksheetClass
{
}

public class MainClass
{
    public static int Main ()
    {
        var a = new IWorksheet();
        return 0;
    }
}";
            CompileAndVerify(source);
        }

        [Fact]
        public void TestCoClassAttribute_NewOnInterface_UsingCustomIL()
        {
            var ilSource = @"
.class interface public abstract auto ansi import IWorksheet
{
  .custom instance void [mscorlib]System.Runtime.InteropServices.GuidAttribute::.ctor(string) = ( 01 00 24 30 30 30 32 30 38 31 30 2D 30 30 30 30 2D 30 30 30 30 2D 43 30 30 30 2D 30 30 30 30 30 30 30 30 30 30 34 36 00 00 )
  .custom instance void [mscorlib]System.Runtime.InteropServices.CoClassAttribute::.ctor(class [mscorlib]System.Type) = ( 01 00 0E 57 6F 72 6B 73 68 65 65 74 43 6C 61 73 73 00 00 )
}

.class public auto ansi beforefieldinit WorksheetClass extends [mscorlib]System.Object implements IWorksheet
{
  .method public hidebysig specialname rtspecialname 
          instance void  .ctor() cil managed
  {
    .maxstack  8
    IL_0000:  ldarg.0
    IL_0001:  call       instance void [mscorlib]System.Object::.ctor()
    IL_0006:  ret
  }
}";
            var source = @"
public class MainClass
{
    public static int Main ()
    {
        var a = new IWorksheet();
        return 0;
    }
}";

            var compilation = CreateCompilationWithILAndMscorlib40(source, ilSource);

            compilation.VerifyDiagnostics();
        }

        [Fact]
        public void TestCoClassAttribute_NewOnInterface_UsingCustomIL_StructTypeCoClass()
        {
            var ilSource = @"
.class interface public abstract auto ansi import IWorksheet
{
  .custom instance void [mscorlib]System.Runtime.InteropServices.GuidAttribute::.ctor(string) = ( 01 00 24 30 30 30 32 30 38 31 30 2D 30 30 30 30 2D 30 30 30 30 2D 43 30 30 30 2D 30 30 30 30 30 30 30 30 30 30 34 36 00 00 )
  .custom instance void [mscorlib]System.Runtime.InteropServices.CoClassAttribute::.ctor(class [mscorlib]System.Type) = ( 01 00 0E 57 6F 72 6B 73 68 65 65 74 43 6C 61 73 73 00 00 )
}

.class sequential ansi sealed public beforefieldinit WorksheetClass
         extends [mscorlib]System.ValueType
{
  .pack 0
  .size 1
}
";
            var source = @"
public class MainClass
{
    public static int Main ()
    {
        var a = new IWorksheet();
        return 0;
    }
}";

            var compilation = CreateCompilationWithILAndMscorlib40(source, ilSource);

            compilation.VerifyDiagnostics(
                // (6,17): error CS0144: Cannot create an instance of the abstract type or interface 'IWorksheet'
                //         var a = new IWorksheet();
                Diagnostic(ErrorCode.ERR_NoNewAbstract, "new IWorksheet()").WithArguments("IWorksheet").WithLocation(6, 17));
        }

        [Fact]
        public void TestCoClassAttribute_NewOnInterface_UsingCustomIL_InvalidTypeName()
        {
            var ilSource = @"
.class interface public abstract auto ansi import IWorksheet
{
  .custom instance void [mscorlib]System.Runtime.InteropServices.GuidAttribute::.ctor(string) = ( 01 00 24 30 30 30 32 30 38 31 30 2D 30 30 30 30 2D 30 30 30 30 2D 43 30 30 30 2D 30 30 30 30 30 30 30 30 30 30 34 36 00 00 )
  // correct attribute arguments signature: 01 00 0E 57 6F 72 6B 73 68 65 65 74 43 6C 61 73 73 00 00 
  .custom instance void [mscorlib]System.Runtime.InteropServices.CoClassAttribute::.ctor(class [mscorlib]System.Type) = ( 01 00 0E 59 6F 72 6B 73 68 65 65 74 43 6C 61 73 73 00 00 )
}

.class public auto ansi beforefieldinit WorksheetClass extends [mscorlib]System.Object implements IWorksheet
{
  .method public hidebysig specialname rtspecialname 
          instance void  .ctor() cil managed
  {
    .maxstack  8
    IL_0000:  ldarg.0
    IL_0001:  call       instance void [mscorlib]System.Object::.ctor()
    IL_0006:  ret
  }
}";
            var source = @"
public class MainClass
{
    public static int Main ()
    {
        var a = new IWorksheet();
        return 0;
    }
}";

            var compilation = CreateCompilationWithILAndMscorlib40(source, ilSource);

            compilation.VerifyDiagnostics(
                // (6,17): error CS1613: The managed coclass wrapper class 'YorksheetClass' for interface 'IWorksheet' cannot be found (are you missing an assembly reference?)
                //         var a = new IWorksheet();
                Diagnostic(ErrorCode.ERR_MissingCoClass, "new IWorksheet()").WithArguments("YorksheetClass", "IWorksheet").WithLocation(6, 17));
        }

        [Fact]
        public void TestCoClassAttribute_NewOnInterface_UsingCustomIL_UnboundGenericTypeCoClass()
        {
            var ilSource = @"
.class interface public abstract auto ansi import IWorksheet
{
  .custom instance void [mscorlib]System.Runtime.InteropServices.GuidAttribute::.ctor(string) = ( 01 00 24 30 30 30 32 30 38 31 30 2D 30 30 30 30 2D 30 30 30 30 2D 43 30 30 30 2D 30 30 30 30 30 30 30 30 30 30 34 36 00 00 )
  // [CoClass(typeof(WorksheetClass<>))]
  .custom instance void [mscorlib]System.Runtime.InteropServices.CoClassAttribute::.ctor(class [mscorlib]System.Type) = ( 01 00 10 57 6F 72 6B 73 68 65 65 74 43 6C 61 73 73 60 31 00 00 )
}

.class public auto ansi beforefieldinit WorksheetClass`1<T> extends [mscorlib]System.Object implements IWorksheet
{
  .method public hidebysig specialname rtspecialname 
          instance void  .ctor() cil managed
  {
    .maxstack  8
    IL_0000:  ldarg.0
    IL_0001:  call       instance void [mscorlib]System.Object::.ctor()
    IL_0006:  ret
  }
}";
            var source = @"
public class MainClass
{
    public static int Main ()
    {
        var a = new IWorksheet();
        return 0;
    }
}";

            var compilation = CreateCompilationWithILAndMscorlib40(source, ilSource);

            compilation.VerifyDiagnostics(
                // (6,17): error CS1639: The managed coclass wrapper class signature 'WorksheetClass<>' for interface 'IWorksheet' is not a valid class name signature
                //         var a = new IWorksheet();
                Diagnostic(ErrorCode.ERR_BadCoClassSig, "new IWorksheet()").WithArguments("WorksheetClass<>", "IWorksheet").WithLocation(6, 17));
        }

        [Fact]
        public void TestCoClassAttribute_NewOnInterface_Within_AttributeArgument()
        {
            string source = @"
using System;
using System.Runtime.InteropServices;

class CoClassType : InterfaceType
{
}

class AAttribute: Attribute
{
  public AAttribute(object o) {}
}

[ComImport, Guid(""00020810-0000-0000-C000-000000000046"")]
[CoClass(typeof(CoClassType))]
[AAttribute(new InterfaceType())]
interface InterfaceType
{
}

public class MainClass
{
    public static int Main ()
    {
        return 0;
    }
}";
            CreateCompilation(source).VerifyDiagnostics(
                // (16,13): error CS0144: Cannot create an instance of the abstract type or interface 'InterfaceType'
                // [AAttribute(new InterfaceType())]
                Diagnostic(ErrorCode.ERR_NoNewAbstract, "new InterfaceType()").WithArguments("InterfaceType").WithLocation(16, 13));
        }

        [Fact, WorkItem(544237, "http://vstfdevdiv:8080/DevDiv2/DevDiv/_workitems/edit/544237")]
        public void TestCoClassAttribute_NewOnInterface_NoConversion()
        {
            string source = @"
using System;
using System.Runtime.InteropServices;
 
[ComImport]
[Guid(""69D3E2A0-BB0F-4FE3-9860-ED714C510756"")]
[CoClass(typeof(StackOverflowException))]
interface I { }
 
class A
{
    static void Main()
    {
        var x = new I(); // error CS0030: Cannot convert type 'System.StackOverflowException' to 'I'
    }
}
";
            CreateCompilation(source).VerifyDiagnostics(
                // (14,17): error CS0030: Cannot convert type 'System.StackOverflowException' to 'I'
                //         var x = new I(); // error CS0030: Cannot convert type 'System.StackOverflowException' to 'I'
                Diagnostic(ErrorCode.ERR_NoExplicitConv, "new I()").WithArguments("System.StackOverflowException", "I").WithLocation(14, 17));
        }

        #endregion

        #region GuidAttribute

        [Fact]
        public void TestInvalidGuidAttribute()
        {
            string source = @"
using System;
using System.Runtime.InteropServices;
 
[ComImport]
[Guid(""69D3E2A0-BB0F-4FE3-9860-ED714C510756"")]    // valid (36 chars)
class A {}

[Guid(""69D3E2A0-BB0F-4FE3-9860-ED714C51075"")]    // incorrect length (35 chars)
class B {}

[Guid(""69D3E2A0BB0F--4FE3-9860-ED714C510756"")]    // invalid format
class C {}

[Guid("""")]    // empty string
class D {}

[Guid(null)]    // null
class E {}
";
            CreateCompilation(source).VerifyDiagnostics(
                // (9,7): error CS0591: Invalid value for argument to 'Guid' attribute
                // [Guid("69D3E2A0-BB0F-4FE3-9860-ED714C51075")]    // incorrect length (35 chars)
                Diagnostic(ErrorCode.ERR_InvalidAttributeArgument, @"""69D3E2A0-BB0F-4FE3-9860-ED714C51075""").WithArguments("Guid").WithLocation(9, 7),
                // (12,7): error CS0591: Invalid value for argument to 'Guid' attribute
                // [Guid("69D3E2A0BB0F--4FE3-9860-ED714C510756")]    // invalid format
                Diagnostic(ErrorCode.ERR_InvalidAttributeArgument, @"""69D3E2A0BB0F--4FE3-9860-ED714C510756""").WithArguments("Guid").WithLocation(12, 7),
                // (15,7): error CS0591: Invalid value for argument to 'Guid' attribute
                // [Guid("")]    // empty string
                Diagnostic(ErrorCode.ERR_InvalidAttributeArgument, @"""""").WithArguments("Guid").WithLocation(15, 7),
                // (18,7): error CS0591: Invalid value for argument to 'Guid' attribute
                // [Guid(null)]    // null
                Diagnostic(ErrorCode.ERR_InvalidAttributeArgument, "null").WithArguments("Guid").WithLocation(18, 7));
        }

        [WorkItem(545490, "http://vstfdevdiv:8080/DevDiv2/DevDiv/_workitems/edit/545490")]
        [Fact]
        public void TestInvalidGuidAttribute_02()
        {
            string source = @"
using System;
using System.Runtime.InteropServices;
 
// Following are alternate valid Guid formats, but disallowed by the native compiler. Ensure we disallow them.

[Guid(""69D3E2A0BB0F4FE39860ED714C510756"")]    // 32 digits, no hyphens
class A {}

[Guid(""{69D3E2A0-BB0F-4FE3-9860-ED714C510756}"")]    // 32 digits separated by hyphens, enclosed in braces
class B {}

[Guid(""(69D3E2A0-BB0F-4FE3-9860-ED714C510756)"")]    // 32 digits separated by hyphens, enclosed in parentheses
class C {}

[Guid(""{0x00000000,0x0000,0x0000,{0x00,0x00,0x00,0x00,0x00,0x00,0x00,0x00}}"")]    // Four hexadecimal values enclosed in braces, where the fourth value is a subset of eight hexadecimal values that is also enclosed in braces
class D {}
";
            CreateCompilation(source).VerifyDiagnostics(
                // (7,7): error CS0591: Invalid value for argument to 'Guid' attribute
                // [Guid("69D3E2A0BB0F4FE39860ED714C510756")]    // 32 digits, no hyphens
                Diagnostic(ErrorCode.ERR_InvalidAttributeArgument, @"""69D3E2A0BB0F4FE39860ED714C510756""").WithArguments("Guid").WithLocation(7, 7),
                // (10,7): error CS0591: Invalid value for argument to 'Guid' attribute
                // [Guid("{69D3E2A0-BB0F-4FE3-9860-ED714C510756}")]    // 32 digits separated by hyphens, enclosed in braces
                Diagnostic(ErrorCode.ERR_InvalidAttributeArgument, @"""{69D3E2A0-BB0F-4FE3-9860-ED714C510756}""").WithArguments("Guid").WithLocation(10, 7),
                // (13,7): error CS0591: Invalid value for argument to 'Guid' attribute
                // [Guid("(69D3E2A0-BB0F-4FE3-9860-ED714C510756)")]    // 32 digits separated by hyphens, enclosed in parentheses
                Diagnostic(ErrorCode.ERR_InvalidAttributeArgument, @"""(69D3E2A0-BB0F-4FE3-9860-ED714C510756)""").WithArguments("Guid").WithLocation(13, 7),
                // (16,7): error CS0591: Invalid value for argument to 'Guid' attribute
                // [Guid("{0x00000000,0x0000,0x0000,{0x00,0x00,0x00,0x00,0x00,0x00,0x00,0x00}}")]    // Four hexadecimal values enclosed in braces, where the fourth value is a subset of eight hexadecimal values that is also enclosed in braces
                Diagnostic(ErrorCode.ERR_InvalidAttributeArgument, @"""{0x00000000,0x0000,0x0000,{0x00,0x00,0x00,0x00,0x00,0x00,0x00,0x00}}""").WithArguments("Guid").WithLocation(16, 7));
        }

        [Fact]
        public void TestInvalidGuidAttribute_Assembly()
        {
            string source = @"
using System;
using System.Runtime.InteropServices;

[assembly: Guid(""69D3E2A0BB0F--4FE3-9860-ED714C510756"")]    // invalid format
";
            CreateCompilation(source).VerifyDiagnostics(
                // (5,17): error CS0591: Invalid value for argument to 'Guid' attribute
                // [assembly: Guid("69D3E2A0BB0F--4FE3-9860-ED714C510756")]    // invalid format
                Diagnostic(ErrorCode.ERR_InvalidAttributeArgument, @"""69D3E2A0BB0F--4FE3-9860-ED714C510756""").WithArguments("Guid").WithLocation(5, 17));
        }

        #endregion

        #region SpecialNameAttribute

        [Fact, WorkItem(544392, "http://vstfdevdiv:8080/DevDiv2/DevDiv/_workitems/edit/544392")]
        public void SpecialName()
        {
            string source = @"
using System;
using System.Runtime.CompilerServices;

[SpecialName]
class Z
{
    [SpecialName]
    void m() { }

    [SpecialName]
    int f;

    [SpecialName]
    int p1 { get; set; }

    [SpecialName]
    int p2 { get { return 1; } }

    [SpecialName]
    int p3
    {
        [SpecialName]
        get { return 1; }

        [SpecialName]
        set { }
    }

    [SpecialName]
    [field: SpecialName]
    [method: SpecialName]
    event Action e;
}

enum En
{
    [SpecialName]
    A = 1
}

[SpecialName]
struct S { }
";
            CompileAndVerify(source, assemblyValidator: (assembly) =>
            {
                var metadataReader = assembly.GetMetadataReader();

                foreach (var ca in metadataReader.CustomAttributes)
                {
                    var name = MetadataValidation.GetAttributeName(metadataReader, ca);
                    Assert.NotEqual("SpecialNameAttribute", name);
                }

                foreach (var typeDef in metadataReader.TypeDefinitions)
                {
                    var row = metadataReader.GetTypeDefinition(typeDef);
                    var name = metadataReader.GetString(row.Name);
                    switch (name)
                    {
                        case "S":
                        case "Z":
                            Assert.Equal(TypeAttributes.SpecialName, row.Attributes & TypeAttributes.SpecialName);
                            break;

                        case "<Module>":
                        case "En":
                            Assert.Equal((TypeAttributes)0, row.Attributes & TypeAttributes.SpecialName);
                            break;

                        default:
                            throw TestExceptionUtilities.UnexpectedValue(name);
                    }
                }

                foreach (var methodHandle in metadataReader.MethodDefinitions)
                {
                    var flags = metadataReader.GetMethodDefinition(methodHandle).Attributes;
                    Assert.Equal(MethodAttributes.SpecialName, flags & MethodAttributes.SpecialName);
                }

                foreach (var fieldDef in metadataReader.FieldDefinitions)
                {
                    var field = metadataReader.GetFieldDefinition(fieldDef);
                    var name = metadataReader.GetString(field.Name);
                    var flags = field.Attributes;
                    switch (name)
                    {
                        case "e":
                        case "f":
                        case "value__":
                        case "A":
                            Assert.Equal(FieldAttributes.SpecialName, flags & FieldAttributes.SpecialName);
                            break;

                        case "<p1>k__BackingField":
                            Assert.Equal((FieldAttributes)0, flags & FieldAttributes.SpecialName);
                            break;

                        default:
                            throw TestExceptionUtilities.UnexpectedValue(name);
                    }
                }

                foreach (var propertyDef in metadataReader.PropertyDefinitions)
                {
                    var flags = metadataReader.GetPropertyDefinition(propertyDef).Attributes;
                    Assert.Equal(PropertyAttributes.SpecialName, flags & PropertyAttributes.SpecialName);
                }

                foreach (var eventDef in metadataReader.EventDefinitions)
                {
                    var flags = metadataReader.GetEventDefinition(eventDef).Attributes;
                    Assert.Equal(EventAttributes.SpecialName, flags & EventAttributes.SpecialName);
                }
            });
        }

        #endregion

        #region SerializableAttribute

        [Fact, WorkItem(544392, "http://vstfdevdiv:8080/DevDiv2/DevDiv/_workitems/edit/544392")]
        public void Serializable()
        {
            string source = @"
using System;
using System.Runtime.CompilerServices;

[Serializable]
class A 
{ 
    [field: NonSerialized]
    event Action e;
}

[Serializable]
struct B 
{ 
    [NonSerialized]
    int x;
}

[Serializable]
enum E 
{
    [NonSerialized]
    A = 1 
}

[Serializable]
delegate void D();
";
            CompileAndVerify(source, assemblyValidator: (assembly) =>
            {
                var metadataReader = assembly.GetMetadataReader();

                foreach (var ca in metadataReader.CustomAttributes)
                {
                    var name = MetadataValidation.GetAttributeName(metadataReader, ca);
                    Assert.NotEqual("SpecialNameAttribute", name);
                }

                foreach (var typeDef in metadataReader.TypeDefinitions)
                {
                    var row = metadataReader.GetTypeDefinition(typeDef);
                    var name = metadataReader.GetString(row.Name);
                    switch (name)
                    {
                        case "A":
                        case "B":
                        case "E":
                        case "D":
                            Assert.Equal(TypeAttributes.Serializable, row.Attributes & TypeAttributes.Serializable);
                            break;

                        case "<Module>":
                            Assert.Equal((TypeAttributes)0, row.Attributes & TypeAttributes.Serializable);
                            break;

                        default:
                            throw TestExceptionUtilities.UnexpectedValue(name);
                    }
                }

                foreach (var fieldDef in metadataReader.FieldDefinitions)
                {
                    var field = metadataReader.GetFieldDefinition(fieldDef);
                    var name = metadataReader.GetString(field.Name);
                    var flags = field.Attributes;
                    switch (name)
                    {
                        case "e":
                        case "x":
                        case "A":
                            Assert.Equal(FieldAttributes.NotSerialized, flags & FieldAttributes.NotSerialized);
                            break;

                        case "value__":
                            Assert.Equal((FieldAttributes)0, flags & FieldAttributes.NotSerialized);
                            break;
                    }
                }
            });
        }

        [Fact]
        [WorkItem(3898, "https://github.com/dotnet/roslyn/issues/3898")]
        void SerializableFromPE()
        {
            string lib_cs = @"
using System;
[Serializable, Bob]
public class C
{
}
[AttributeUsage(AttributeTargets.Class, AllowMultiple = true)]
public class BobAttribute : Attribute
{
}";
            var lib_comp = CreateCompilation(lib_cs);
            verify(lib_comp, isSerializablePresent: true);

            var client1 = CreateCompilation("", references: new[] { lib_comp.ToMetadataReference() });
            verify(client1, isSerializablePresent: true);

            var client2 = CreateCompilation("", references: new[] { lib_comp.EmitToImageReference() });
            verify(client2, isSerializablePresent: false);

            void verify(CSharpCompilation comp, bool isSerializablePresent)
            {
                NamedTypeSymbol typeC = comp.GetTypeByMetadataName("C");
                var expectedAttributes = isSerializablePresent ? new[] { "System.SerializableAttribute", "BobAttribute" } : new[] { "BobAttribute" };
                AssertEx.SetEqual(expectedAttributes, typeC.GetAttributes().Select(a => a.ToString()));

                Assert.True(typeC.IsSerializable);

                NamedTypeSymbol typeBobAttribute = comp.GetTypeByMetadataName("BobAttribute");
                Assert.False(typeBobAttribute.IsSerializable);
            }
        }

        [Fact]
        [WorkItem(3898, "https://github.com/dotnet/roslyn/issues/3898")]
        public void TestIsSerializableProperty()
        {
            string missing = @"
public class TopLevel
{
    public class Nested { }
}
public class TopLevel<T>
{
    public class Nested<U> { }
}
public class Constructed<T> { }
";

            string source = @"
public class C<T>
{
    public class Nested { }
}

[System.Serializable]
public class CS<T>
{
    [System.Serializable]
    public class NestedS { }
}

public class SubstitutedNested : C<int>.Nested { }
public class SubstitutedNestedS : CS<int>.NestedS { }

public class Constructed : C<int> { }
public class ConstructedS : CS<int> { }

public class MissingTopLevel : TopLevel { }
public class MissingNested : TopLevel.Nested { }
public class MissingConstructed : Constructed<int> { }

public class MissingSubstitutedNested<T, U> : TopLevel<T>.Nested<U> { }

namespace System
{
    [System.Serializable]
    public struct ValueTuple<T1, T2> { }
}

public class ValueTupleS
{
    (int, int) M() => throw null;
}
";

            string errors = @"
public class ExtendedError : ExtendedErrorBase { }
public class Unbound : Constructed<> { }
";
            var lib = CreateCompilationWithMscorlib46(missing, assemblyName: "missing");
            lib.VerifyDiagnostics();
            var comp = CreateCompilationWithMscorlib46(source, references: new[] { lib.EmitToImageReference() });
            comp.VerifyDiagnostics();
            var comp2 = CreateCompilationWithMscorlib46(errors, references: new[] { comp.EmitToImageReference() });

            var substitutedNested = comp.GetTypeByMetadataName("SubstitutedNested").BaseType();
            Assert.IsType<SubstitutedNestedTypeSymbol>(substitutedNested);
            Assert.False(((NamedTypeSymbol)substitutedNested).IsSerializable);

            var substitutedNestedS = comp.GetTypeByMetadataName("SubstitutedNestedS").BaseType();
            Assert.IsType<SubstitutedNestedTypeSymbol>(substitutedNestedS);
            Assert.True(((NamedTypeSymbol)substitutedNestedS).IsSerializable);

            var valueTupleS = comp.GetTypeByMetadataName("ValueTupleS").GetMember("M").GetTypeOrReturnType().Type;
            Assert.True(valueTupleS.IsTupleType);
            Assert.True(((NamedTypeSymbol)valueTupleS).IsSerializable);

            var constructed = comp.GetTypeByMetadataName("Constructed").BaseType();
            Assert.IsType<ConstructedNamedTypeSymbol>(constructed);
            Assert.False(((NamedTypeSymbol)constructed).IsSerializable);

            var constructedS = comp.GetTypeByMetadataName("ConstructedS").BaseType();
            Assert.IsType<ConstructedNamedTypeSymbol>(constructedS);
            Assert.True(((NamedTypeSymbol)constructedS).IsSerializable);

            var extendedError = comp2.GetTypeByMetadataName("ExtendedError").BaseType();
            Assert.IsType<ExtendedErrorTypeSymbol>(extendedError);
            Assert.False(((NamedTypeSymbol)extendedError).IsSerializable);

            var topLevel = comp2.GetTypeByMetadataName("MissingTopLevel").BaseType();
            Assert.IsType<MissingMetadataTypeSymbol.TopLevel>(topLevel);
            Assert.False(((NamedTypeSymbol)topLevel).IsSerializable);

            var nested = comp2.GetTypeByMetadataName("MissingNested").BaseType();
            Assert.IsType<MissingMetadataTypeSymbol.Nested>(nested);
            Assert.False(((NamedTypeSymbol)nested).IsSerializable);

            var constructedError = comp2.GetTypeByMetadataName("MissingConstructed").BaseType();
            Assert.IsType<ConstructedErrorTypeSymbol>(constructedError);
            Assert.False(((NamedTypeSymbol)constructedError).IsSerializable);

            var nestedSubstitutedError = comp2.GetTypeByMetadataName("MissingSubstitutedNested`2").BaseType().ConstructedFrom;
            Assert.IsType<SubstitutedNestedErrorTypeSymbol>(nestedSubstitutedError);
            Assert.False(((NamedTypeSymbol)nestedSubstitutedError).IsSerializable);

            var unbound = comp2.GetTypeByMetadataName("Unbound").BaseType().TypeArgumentsWithAnnotationsNoUseSiteDiagnostics[0].Type;
            Assert.IsType<UnboundArgumentErrorTypeSymbol>(unbound);
            Assert.False(((NamedTypeSymbol)unbound).IsSerializable);

            var script = CreateCompilation("", parseOptions: TestOptions.Script);
            var scriptClass = script.GetTypeByMetadataName("Script");
            Assert.IsType<ImplicitNamedTypeSymbol>(scriptClass);
            Assert.False(((NamedTypeSymbol)scriptClass).IsSerializable);
        }
        #endregion

        #region ParamArrayAttribute

        [Fact]
        public void TestParamArrayAttributeForParams()
        {
            string source = @"
using System;
namespace AttributeTest
{
    public class MyClass 
    {

       public static void UseParams(params int[] list) 
       {
          for ( int i = 0 ; i < list.Length ; i++ )
             Console.WriteLine(list[i]);
          Console.WriteLine();
       }

       public static void NoParams(object list) 
       {
          Console.WriteLine();
       }

       public static void Main() 
       {
          UseParams(1, 2, 3);
          NoParams(1); 

          int[] myarray = new int[3] {10,11,12};
          UseParams(myarray);
       }
    }
}
";
            var compilation = CreateCompilation(source);

            // Verify attributes from source and then load metadata to see attributes are written correctly.
            var comp = CompileAndVerify(
                compilation,
                expectedSignatures: new[]
                {
                    Signature("AttributeTest.MyClass", "UseParams", ".method public hidebysig static System.Void UseParams([System.ParamArrayAttribute()] System.Int32[] list) cil managed"),
                    Signature("AttributeTest.MyClass", "NoParams", ".method public hidebysig static System.Void NoParams(System.Object list) cil managed"),
                },
                symbolValidator: module =>
                {
                    var @namespace = module.GlobalNamespace.GetNestedNamespace("AttributeTest");
                    var type = @namespace.GetTypeMember("MyClass");

                    var useParamsMethod = type.GetMethod("UseParams");
                    var paramsParameter = useParamsMethod.Parameters[0];
                    VerifyParamArrayAttribute(paramsParameter);

                    var noParamsMethod = type.GetMethod("NoParams");
                    var noParamsParameter = noParamsMethod.Parameters[0];
                    Assert.Empty(noParamsParameter.GetAttributes());
                });
        }

        #endregion

        #region AttributeUsageAttribute

        [WorkItem(541733, "http://vstfdevdiv:8080/DevDiv2/DevDiv/_workitems/edit/541733")]
        [Fact]
        public void TestSourceOverrideWellKnownAttribute_01()
        {
            string source = @"
namespace System
{
    [AttributeUsage(AttributeTargets.Class)]
    [AttributeUsage(AttributeTargets.Class)]
    class AttributeUsageAttribute : Attribute
    {
        public AttributeUsageAttribute(AttributeTargets x)
        {
        }
    }
}";
            var syntaxTree = Parse(source, filename: "test.cs");
            var compilation = CreateCompilationWithMscorlib40(syntaxTree);

            var comp = compilation.VerifyDiagnostics(
                // test.cs(4,6): warning CS0436: The type 'AttributeUsageAttribute' in 'test.cs' conflicts with the imported type 'AttributeUsageAttribute' in 'mscorlib, Version=4.0.0.0, Culture=neutral, PublicKeyToken=b77a5c561934e089'. Using the type defined in 'test.cs'.
                //     [AttributeUsage(AttributeTargets.Class)]
                Diagnostic(ErrorCode.WRN_SameFullNameThisAggAgg, "AttributeUsage").WithArguments("test.cs", "System.AttributeUsageAttribute", "mscorlib, Version=4.0.0.0, Culture=neutral, PublicKeyToken=b77a5c561934e089", "System.AttributeUsageAttribute").WithLocation(4, 6),
                // test.cs(5,6): warning CS0436: The type 'AttributeUsageAttribute' in 'test.cs' conflicts with the imported type 'AttributeUsageAttribute' in 'mscorlib, Version=4.0.0.0, Culture=neutral, PublicKeyToken=b77a5c561934e089'. Using the type defined in 'test.cs'.
                //     [AttributeUsage(AttributeTargets.Class)]
                Diagnostic(ErrorCode.WRN_SameFullNameThisAggAgg, "AttributeUsage").WithArguments("test.cs", "System.AttributeUsageAttribute", "mscorlib, Version=4.0.0.0, Culture=neutral, PublicKeyToken=b77a5c561934e089", "System.AttributeUsageAttribute").WithLocation(5, 6),
                // test.cs(5,6): error CS0579: Duplicate 'AttributeUsage' attribute
                //     [AttributeUsage(AttributeTargets.Class)]
                Diagnostic(ErrorCode.ERR_DuplicateAttribute, "AttributeUsage").WithArguments("AttributeUsage").WithLocation(5, 6));
        }

        [WorkItem(541733, "http://vstfdevdiv:8080/DevDiv2/DevDiv/_workitems/edit/541733")]
        [WorkItem(546102, "http://vstfdevdiv:8080/DevDiv2/DevDiv/_workitems/edit/546102")]
        [Fact]
        public void TestSourceOverrideWellKnownAttribute_02()
        {
            string source = @"
namespace System
{
    [AttributeUsage(AttributeTargets.Class, AllowMultiple = true)]
    [AttributeUsage(AttributeTargets.Class, AllowMultiple = false)]
    class AttributeUsageAttribute : Attribute
    {
        public AttributeUsageAttribute(AttributeTargets x)
        {
        }

        public bool AllowMultiple
        {
            get { return false; }
            set { }
        }
    }
}";
            var syntaxTree = Parse(source, filename: "test.cs");
            var compilation = CreateCompilation(syntaxTree, options: TestOptions.ReleaseDll);

            Action<ModuleSymbol> attributeValidator = (ModuleSymbol m) =>
            {
                var ns = (NamespaceSymbol)m.GlobalNamespace.GetMember("System");
                var attrType = ns.GetTypeMember("AttributeUsageAttribute");

                var attrs = attrType.GetAttributes(attrType);
                Assert.Equal(2, attrs.Count());

                // Verify attributes
                var attrSym = attrs.First();
                Assert.Equal(1, attrSym.CommonConstructorArguments.Length);
                attrSym.VerifyValue(0, TypedConstantKind.Enum, (int)AttributeTargets.Class);
                Assert.Equal(1, attrSym.CommonNamedArguments.Length);
                attrSym.VerifyNamedArgumentValue(0, "AllowMultiple", TypedConstantKind.Primitive, true);

                attrSym = attrs.ElementAt(1);
                Assert.Equal(1, attrSym.CommonConstructorArguments.Length);
                attrSym.VerifyValue(0, TypedConstantKind.Enum, (int)AttributeTargets.Class);
                Assert.Equal(1, attrSym.CommonNamedArguments.Length);
                attrSym.VerifyNamedArgumentValue(0, "AllowMultiple", TypedConstantKind.Primitive, false);

                // Verify AttributeUsage
                var attributeUsage = attrType.GetAttributeUsageInfo();
                Assert.Equal(AttributeTargets.Class, attributeUsage.ValidTargets);
                Assert.True(attributeUsage.AllowMultiple);
                Assert.True(attributeUsage.Inherited);
            };

            // Verify attributes from source and then load metadata to see attributes are written correctly.
            CompileAndVerify(source, sourceSymbolValidator: attributeValidator, symbolValidator: attributeValidator);
        }

        [WorkItem(546102, "http://vstfdevdiv:8080/DevDiv2/DevDiv/_workitems/edit/546102")]
        [Fact]
        public void TestAttributeUsageAllowMultiple()
        {
            string source = @"
using System;

namespace System
{
    class AttributeUsageAttribute : Attribute
    {
        public AttributeUsageAttribute(AttributeTargets x)
        {
        }

        public bool AllowMultiple
        {
            get { return false; }
            set { }
        }
    }
}

[A, A]
[AttributeUsage(AttributeTargets.Class, AllowMultiple = true)]
class A: Attribute {}
";
            CompileAndVerify(source);
        }

        [WorkItem(546056, "http://vstfdevdiv:8080/DevDiv2/DevDiv/_workitems/edit/546056")]
        [Fact]
        public void TestBadAttributeUsageArgument()
        {
            string source = @"
using System;

[AttributeUsage(badAttributeTargets)]
public class MyAttribute : Attribute
{
	public const AttributeTargets badAttributeTargets = Missing;
}
";
            CreateCompilation(source).VerifyDiagnostics(
                // (7,54): error CS0103: The name 'Missing' does not exist in the current context
                // 	public const AttributeTargets badAttributeTargets = Missing;
                Diagnostic(ErrorCode.ERR_NameNotInContext, "Missing").WithArguments("Missing"),
                // (4,17): error CS0182: An attribute argument must be a constant expression, typeof expression or array creation expression of an attribute parameter type
                // [AttributeUsage(badAttributeTargets)]
                Diagnostic(ErrorCode.ERR_BadAttributeArgument, "badAttributeTargets"));
        }

        #endregion

        #region InternalsVisibleToAttribute

        [WorkItem(542173, "http://vstfdevdiv:8080/DevDiv2/DevDiv/_workitems/edit/542173")]
        [Fact]
        public void MergeMemberImplWithImportedInternals()
        {
            #region "Text"
            string text1 = @"
[assembly: System.Runtime.CompilerServices.InternalsVisibleTo(""Child"")]
[assembly: System.Runtime.CompilerServices.InternalsVisibleTo(""Child2"")]

public abstract class Parent
{
    internal abstract string M1();
    public abstract int GetInt();
}
";

            string text2 = @"
[assembly: System.Runtime.CompilerServices.InternalsVisibleTo(""Child2"")]

public abstract class Child: Parent
{
    internal override string M1()
    {
        return ""Child"";
    }
}
";
            string text3 = @"
public class Child2: Child
{
    public override int GetInt()
    {
        return 2;
    }
}
";
            #endregion

            var opt = TestOptions.ReleaseDll;
            var comp1 = CreateCompilation(text1, options: opt);
            var compref1 = new CSharpCompilationReference(comp1);
            var comp2 = CreateCompilation(text2, references: new[] { compref1 }, options: opt, assemblyName: "Child");
            var comp3 = CreateCompilation(text3, references: new[] { compref1, new CSharpCompilationReference(comp2) }, options: opt, assemblyName: "Child2");
            // OK
            comp3.VerifyDiagnostics();

            comp3 = CreateCompilation(text3, references: new[] { compref1, new CSharpCompilationReference(comp2) }, options: opt, assemblyName: "Child2");
            comp3.VerifyDiagnostics();
        }

        #endregion

        #region CustomConstantAttribute

        [Fact, WorkItem(544440, "http://vstfdevdiv:8080/DevDiv2/DevDiv/_workitems/edit/544440"), WorkItem(538206, "http://vstfdevdiv:8080/DevDiv2/DevDiv/_workitems/edit/538206")]
        public void CustomConstantAttributeIntToObj()
        {
            #region "Source"
            string source = @"
using System;
using System.Reflection;
using System.Runtime.InteropServices;
using System.Runtime.CompilerServices;

[AttributeUsage(AttributeTargets.All, Inherited = false, AllowMultiple = true)]
sealed class ObjectConstantAttribute : CustomConstantAttribute
{
    private object _obj;
    public override object Value { get { return _obj; } }

    public ObjectConstantAttribute(object objectValue)
    {
        _obj = objectValue;
    }
}

public class Test
{
    public void Goo2([Optional][ObjectConstant(1000)] object obj)
    {
        Console.WriteLine(obj);
    }

    public static void Main()
    {
        new Test().Goo2();
    }
}
";
            #endregion

            CompileAndVerify(source, expectedOutput: @"System.Reflection.Missing")
                .VerifyIL("Test.Main", @"{
  // Code size       16 (0x10)
  .maxstack  2
  IL_0000:  newobj     ""Test..ctor()""
  IL_0005:  ldsfld     ""object System.Type.Missing""
  IL_000a:  call       ""void Test.Goo2(object)""
  IL_000f:  ret
}");
        }

        #endregion

        #region AssemblyKeyFileAttribute

        // See InternalsVisibleToAndStrongNameTests

        #endregion

        #region ClassInterfaceAttribute

        [Fact]
        public void TestClassInterfaceAttribute()
        {
            var source = @"
using System.Runtime.InteropServices;

// Valid cases

[assembly: ClassInterface(ClassInterfaceType.None)]

[ClassInterface(ClassInterfaceType.AutoDispatch)]
public class Class1 {}

[ClassInterface(ClassInterfaceType.AutoDual)]
public class Class2 {}

[ClassInterface((short)0)]
public class Class4 {}

[ClassInterface((short)1)]
public class Class5 {}

[ClassInterface((short)2)]
public class Class6 {}


// Invalid cases

[ClassInterface((ClassInterfaceType)(-1))]
public class InvalidClass1 {}

[ClassInterface((ClassInterfaceType)3)]
public class InvalidClass2 {}

[ClassInterface((short)(-1))]
public class InvalidClass3 {}

[ClassInterface((short)3)]
public class InvalidClass4 {}

[ClassInterface(System.Int32.MaxValue)]
public class InvalidClass5 { }

[ClassInterface(ClassInterfaceType.None)]
public interface InvalidTarget {}
";

            CreateCompilationWithMscorlib40(source).VerifyDiagnostics(
                // (26,17): error CS0591: Invalid value for argument to 'ClassInterface' attribute
                // [ClassInterface((ClassInterfaceType)(-1))]
                Diagnostic(ErrorCode.ERR_InvalidAttributeArgument, "(ClassInterfaceType)(-1)").WithArguments("ClassInterface"),
                // (29,17): error CS0591: Invalid value for argument to 'ClassInterface' attribute
                // [ClassInterface((ClassInterfaceType)3)]
                Diagnostic(ErrorCode.ERR_InvalidAttributeArgument, "(ClassInterfaceType)3").WithArguments("ClassInterface"),
                // (32,17): error CS0591: Invalid value for argument to 'ClassInterface' attribute
                // [ClassInterface((short)(-1))]
                Diagnostic(ErrorCode.ERR_InvalidAttributeArgument, "(short)(-1)").WithArguments("ClassInterface"),
                // (35,17): error CS0591: Invalid value for argument to 'ClassInterface' attribute
                // [ClassInterface((short)3)]
                Diagnostic(ErrorCode.ERR_InvalidAttributeArgument, "(short)3").WithArguments("ClassInterface"),
                // (38,17): error CS1503: Argument 1: cannot convert from 'int' to 'System.Runtime.InteropServices.ClassInterfaceType'
                // [ClassInterface(System.Int32.MaxValue)]
                Diagnostic(ErrorCode.ERR_BadArgType, "System.Int32.MaxValue").WithArguments("1", "int", "System.Runtime.InteropServices.ClassInterfaceType"),
                // (41,2): error CS0592: Attribute 'ClassInterface' is not valid on this declaration type. It is only valid on 'assembly, class' declarations.
                // [ClassInterface(ClassInterfaceType.None)]
                Diagnostic(ErrorCode.ERR_AttributeOnBadSymbolType, "ClassInterface").WithArguments("ClassInterface", "assembly, class"));
        }

        #endregion

        #region InterfaceTypeAttribute

        [Fact]
        public void TestInterfaceTypeAttribute()
        {
            var source = @"
using System.Runtime.InteropServices;

// Valid cases

[InterfaceType(ComInterfaceType.InterfaceIsDual)]
public interface Interface1 {}

[InterfaceType(ComInterfaceType.InterfaceIsIDispatch)]
public interface Interface2 {}

[InterfaceType(ComInterfaceType.InterfaceIsIUnknown)]
public interface Interface4 {}

// ComInterfaceType.InterfaceIsIInspectable seems to be undefined in version of mscorlib used by the test framework.
[InterfaceType((ComInterfaceType)3)]
public interface Interface3 {}

[InterfaceType((short)0)]
public interface Interface5 {}

[InterfaceType((short)1)]
public interface Interface6 {}

[InterfaceType((short)2)]
public interface Interface7 {}

[InterfaceType((short)3)]
public interface Interface8 {}


// Invalid cases

[InterfaceType((ComInterfaceType)(-1))]
public interface InvalidInterface1 {}

[InterfaceType((ComInterfaceType)4)]
public interface InvalidInterface2 {}

[InterfaceType((short)(-1))]
public interface InvalidInterface3 {}

[InterfaceType((short)4)]
public interface InvalidInterface4 {}

[InterfaceType(System.Int32.MaxValue)]
public interface InvalidInterface5 {}

[InterfaceType(ComInterfaceType.InterfaceIsDual)]
public class InvalidTarget {}
";
            CreateCompilationWithMscorlib40(source).VerifyDiagnostics(
                // (34,16): error CS0591: Invalid value for argument to 'InterfaceType' attribute
                // [InterfaceType((ComInterfaceType)(-1))]
                Diagnostic(ErrorCode.ERR_InvalidAttributeArgument, "(ComInterfaceType)(-1)").WithArguments("InterfaceType"),
                // (37,16): error CS0591: Invalid value for argument to 'InterfaceType' attribute
                // [InterfaceType((ComInterfaceType)4)]
                Diagnostic(ErrorCode.ERR_InvalidAttributeArgument, "(ComInterfaceType)4").WithArguments("InterfaceType"),
                // (40,16): error CS0591: Invalid value for argument to 'InterfaceType' attribute
                // [InterfaceType((short)(-1))]
                Diagnostic(ErrorCode.ERR_InvalidAttributeArgument, "(short)(-1)").WithArguments("InterfaceType"),
                // (43,16): error CS0591: Invalid value for argument to 'InterfaceType' attribute
                // [InterfaceType((short)4)]
                Diagnostic(ErrorCode.ERR_InvalidAttributeArgument, "(short)4").WithArguments("InterfaceType"),
                // (46,16): error CS1503: Argument 1: cannot convert from 'int' to 'System.Runtime.InteropServices.ComInterfaceType'
                // [InterfaceType(System.Int32.MaxValue)]
                Diagnostic(ErrorCode.ERR_BadArgType, "System.Int32.MaxValue").WithArguments("1", "int", "System.Runtime.InteropServices.ComInterfaceType"),
                // (49,2): error CS0592: Attribute 'InterfaceType' is not valid on this declaration type. It is only valid on 'interface' declarations.
                // [InterfaceType(ComInterfaceType.InterfaceIsDual)]
                Diagnostic(ErrorCode.ERR_AttributeOnBadSymbolType, "InterfaceType").WithArguments("InterfaceType", "interface"));
        }

        #endregion

        #region TypeLibVersionAttribute

        [Fact]
        public void TestTypeLibVersionAttribute_Valid()
        {
            var source = @"
using System.Runtime.InteropServices;

[assembly: TypeLibVersionAttribute(0, int.MaxValue)]
";
            CreateCompilationWithMscorlib40(source).VerifyDiagnostics();
        }

        [Fact]
        public void TestTypeLibVersionAttribute_Valid2()
        {
            var source = @"
using System.Runtime.InteropServices;

[assembly: TypeLibVersionAttribute(C.S * C.S, unchecked((int)((long)-int.MinValue - 1)))]
public class C
{
    public const short S = short.MaxValue;
}
";
            CreateCompilationWithMscorlib40(source).VerifyDiagnostics();
        }

        [Fact]
        public void TestTypeLibVersionAttribute_Invalid()
        {
            var source = @"
using System.Runtime.InteropServices;

[assembly: TypeLibVersionAttribute(-1, int.MinValue)]
";
            CreateCompilationWithMscorlib40(source).VerifyDiagnostics(
                // (4,36): error CS0591: Invalid value for argument to 'TypeLibVersionAttribute' attribute
                // [assembly: TypeLibVersionAttribute(-1, int.MinValue)]
                Diagnostic(ErrorCode.ERR_InvalidAttributeArgument, "-1").WithArguments("TypeLibVersionAttribute"),
                // (4,40): error CS0591: Invalid value for argument to 'TypeLibVersionAttribute' attribute
                // [assembly: TypeLibVersionAttribute(-1, int.MinValue)]
                Diagnostic(ErrorCode.ERR_InvalidAttributeArgument, "int.MinValue").WithArguments("TypeLibVersionAttribute"));
        }

        [Fact]
        public void TestTypeLibVersionAttribute_Invalid_02()
        {
            var source = @"
using System.Runtime.InteropServices;

[assembly: TypeLibVersionAttribute(""str"", 0)]
";
            CreateCompilationWithMscorlib40(source).VerifyDiagnostics(
                // (4,36): error CS1503: Argument 1: cannot convert from 'string' to 'int'
                // [assembly: TypeLibVersionAttribute("str", 0)]
                Diagnostic(ErrorCode.ERR_BadArgType, @"""str""").WithArguments("1", "string", "int"));
        }

        #endregion

        #region ComCompatibleVersionAttribute

        [Fact]
        public void TestComCompatibleVersionAttribute_Valid()
        {
            var source = @"
using System.Runtime.InteropServices;

[assembly: ComCompatibleVersionAttribute(0, 0, 0, 0)]
";
            CreateCompilation(source).VerifyDiagnostics();
        }

        [Fact]
        public void TestComCompatibleVersionAttribute_Invalid()
        {
            var source = @"
using System.Runtime.InteropServices;

[assembly: ComCompatibleVersionAttribute(-1, -1, -1, -1)]
";
            CreateCompilation(source).VerifyDiagnostics(
                // (4,42): error CS0591: Invalid value for argument to 'ComCompatibleVersionAttribute' attribute
                // [assembly: ComCompatibleVersionAttribute(-1, -1, -1, -1)]
                Diagnostic(ErrorCode.ERR_InvalidAttributeArgument, "-1").WithArguments("ComCompatibleVersionAttribute"),
                // (4,46): error CS0591: Invalid value for argument to 'ComCompatibleVersionAttribute' attribute
                // [assembly: ComCompatibleVersionAttribute(-1, -1, -1, -1)]
                Diagnostic(ErrorCode.ERR_InvalidAttributeArgument, "-1").WithArguments("ComCompatibleVersionAttribute"),
                // (4,50): error CS0591: Invalid value for argument to 'ComCompatibleVersionAttribute' attribute
                // [assembly: ComCompatibleVersionAttribute(-1, -1, -1, -1)]
                Diagnostic(ErrorCode.ERR_InvalidAttributeArgument, "-1").WithArguments("ComCompatibleVersionAttribute"),
                // (4,54): error CS0591: Invalid value for argument to 'ComCompatibleVersionAttribute' attribute
                // [assembly: ComCompatibleVersionAttribute(-1, -1, -1, -1)]
                Diagnostic(ErrorCode.ERR_InvalidAttributeArgument, "-1").WithArguments("ComCompatibleVersionAttribute"));
        }

        [Fact]
        public void TestComCompatibleVersionAttribute_Invalid_02()
        {
            var source = @"
using System.Runtime.InteropServices;

[assembly: ComCompatibleVersionAttribute(""str"", 0)]
";
            CreateCompilation(source).VerifyDiagnostics(
                // (4,12): error CS7036: There is no argument given that corresponds to the required formal parameter 'build' of 'System.Runtime.InteropServices.ComCompatibleVersionAttribute.ComCompatibleVersionAttribute(int, int, int, int)'
                // [assembly: ComCompatibleVersionAttribute("str", 0)]
                Diagnostic(ErrorCode.ERR_NoCorrespondingArgument, @"ComCompatibleVersionAttribute(""str"", 0)").WithArguments("build", "System.Runtime.InteropServices.ComCompatibleVersionAttribute.ComCompatibleVersionAttribute(int, int, int, int)").WithLocation(4, 12));
        }

        #endregion

        #region WindowsRuntimeImportAttribute

        [Fact]
        public void TestWindowsRuntimeImportAttribute()
        {
            var source = @"
using System;
using System.Runtime.InteropServices;

namespace System.Runtime.InteropServices.WindowsRuntime
{
    [AttributeUsage(AttributeTargets.Class | AttributeTargets.Interface | AttributeTargets.Enum | AttributeTargets.Struct | AttributeTargets.Delegate, Inherited = false)]
    internal sealed class WindowsRuntimeImportAttribute : Attribute
    {
        public WindowsRuntimeImportAttribute() { }
    }
}

[System.Runtime.InteropServices.WindowsRuntime.WindowsRuntimeImport]
class A
{
    public static void Main() {}
}
";
            Action<ModuleSymbol> sourceValidator = (ModuleSymbol module) =>
            {
                NamespaceSymbol windowsRuntimeNS = Get_System_Runtime_InteropServices_WindowsRuntime_NamespaceSymbol(module);
                NamedTypeSymbol windowsRuntimeImportAttrType = windowsRuntimeNS.GetTypeMember("WindowsRuntimeImportAttribute");
                NamedTypeSymbol typeA = module.GlobalNamespace.GetTypeMember("A");

                Assert.Equal(1, typeA.GetAttributes(windowsRuntimeImportAttrType).Count());
                Assert.True(typeA.IsWindowsRuntimeImport, "Metadata flag not set for IsWindowsRuntimeImport");
            };

            Action<ModuleSymbol> metadataValidator = (ModuleSymbol module) =>
            {
                NamedTypeSymbol typeA = module.GlobalNamespace.GetTypeMember("A");
                Assert.Equal(0, typeA.GetAttributes().Length);
                Assert.True(typeA.IsWindowsRuntimeImport, "Metadata flag not set for IsWindowsRuntimeImport");
            };

            // Verify that PEVerify will fail despite the fact that compiler produces no errors
            // This is consistent with Dev10 behavior
            //
            // Dev10 PEVerify failure:
            // [token  0x02000003] Type load failed.
            //
            // Dev10 Runtime Exception:
            // Unhandled Exception: System.TypeLoadException: Windows Runtime types can only be declared in Windows Runtime assemblies.

            var verifier = CompileAndVerify(source, sourceSymbolValidator: sourceValidator, symbolValidator: metadataValidator, verify: Verification.Fails, targetFramework: TargetFramework.Mscorlib40);
        }

        #endregion

        #region DynamicSecurityMethodAttribute

        [Fact]
        public void TestDynamicSecurityMethodAttribute()
        {
            var source = @"
using System;
using System.Security;

namespace System.Security
{
  // DynamicSecurityMethodAttribute:
  //  Indicates that calling the target method requires space for a security
  //  object to be allocated on the callers stack. This attribute is only ever
  //  set on certain security methods defined within mscorlib.
  [AttributeUsage(AttributeTargets.Method, AllowMultiple = true, Inherited = false )] 
  sealed internal class DynamicSecurityMethodAttribute : System.Attribute
  {
  }
}

class A
{
  [DynamicSecurityMethodAttribute]
  public static void SecurityMethod() { }

  public static void Main()
  {
    SecurityMethod();
  }
}
";
            Action<ModuleSymbol> sourceValidator = (ModuleSymbol module) =>
            {
                NamespaceSymbol securityNS = Get_System_Security_NamespaceSymbol(module);
                NamedTypeSymbol dynamicSecurityMethodAttrType = securityNS.GetTypeMembers("DynamicSecurityMethodAttribute").Single(type => type.DeclaringSyntaxReferences.Any());
                NamedTypeSymbol typeA = module.GlobalNamespace.GetTypeMember("A");
                MethodSymbol method = typeA.GetMember<MethodSymbol>("SecurityMethod");

                Assert.Equal(1, method.GetAttributes(dynamicSecurityMethodAttrType).Count());
                Assert.True(method.RequiresSecurityObject, "Metadata flag RequiresSecurityObject is not set");
            };

            Action<ModuleSymbol> metadataValidator = (ModuleSymbol module) =>
            {
                NamedTypeSymbol typeA = module.GlobalNamespace.GetTypeMember("A");
                MethodSymbol method = typeA.GetMember<MethodSymbol>("SecurityMethod");

                Assert.Equal(0, method.GetAttributes().Length);
                Assert.True(method.RequiresSecurityObject, "Metadata flag RequiresSecurityObject is not set");
            };

            CompileAndVerify(source, sourceSymbolValidator: sourceValidator, symbolValidator: metadataValidator, expectedOutput: "");
        }

        [Fact]
        public void TestDynamicSecurityMethodAttribute_LocalFunction()
        {
            var source = @"
using System;
using System.Security;

namespace System.Security
{
  // DynamicSecurityMethodAttribute:
  //  Indicates that calling the target method requires space for a security
  //  object to be allocated on the callers stack. This attribute is only ever
  //  set on certain security methods defined within mscorlib.
  [AttributeUsage(AttributeTargets.Method, AllowMultiple = true, Inherited = false )]
  sealed internal class DynamicSecurityMethodAttribute : System.Attribute
  {
  }
}

class A
{
  public static void Main()
  {
    SecurityMethod();

     [DynamicSecurityMethodAttribute]
     static void SecurityMethod() { }
  }
}
";

            void metadataValidator(ModuleSymbol module)
            {
                NamedTypeSymbol typeA = module.GlobalNamespace.GetTypeMember("A");
                MethodSymbol method = typeA.GetMember<MethodSymbol>("<Main>g__SecurityMethod|0_0");

                Assert.Equal(new[] { "CompilerGeneratedAttribute" }, GetAttributeNames(method.GetAttributes()));
                Assert.True(method.RequiresSecurityObject);
            };

            var verifier = CompileAndVerify(
                source,
                symbolValidator: metadataValidator,
                expectedOutput: "",
                parseOptions: TestOptions.Regular9,
                options: TestOptions.DebugExe.WithMetadataImportOptions(MetadataImportOptions.All));

            var compilation = verifier.Compilation;
            var tree = compilation.SyntaxTrees.Single();
            var model = compilation.GetSemanticModel(tree);

            var localFunctionSyntax = tree.GetRoot().DescendantNodes().OfType<LocalFunctionStatementSyntax>().Single();
            var localFunctionSymbol = model.GetDeclaredSymbol(localFunctionSyntax).GetSymbol<LocalFunctionSymbol>();
            Assert.True(localFunctionSymbol.RequiresSecurityObject);
        }

        #endregion

        #region ObsoleteAttribute

        [Fact, WorkItem(546062, "http://vstfdevdiv:8080/DevDiv2/DevDiv/_workitems/edit/546062")]
        public void TestObsoleteAttributeOnTypes()
        {
            var source = @"
using System;

class Test
{
    Class1 field1;
    Class1 Prop1 { get; set; }
    void Method1(Class1 c) {}

    public static void Main()
    {
        Class1 c = null;
        Test t = new Test();
        t.field1 = c;
        t.Prop1 = c;
        t.Method1(new Class1());

        Mydeleg x = (i) => i;
    }
}

[Obsolete(""Do not use this type"", true)]
class Class1 {}

[Obsolete]
[SelfRecursive]
class SelfRecursiveAttribute : Attribute {}

[Obsolete(""Do not use A1"", false)]
[A2]
class A1 : Attribute {}

[Obsolete]
[A1]
class A2: Attribute {}

[A1]
class A3: Attribute {}

class AttrWithType : Attribute
{
    public AttrWithType(Type t) {}
}

[Obsolete]
[Another]
class G<T, U> {}

[Obsolete]
[AttrWithType(typeof(G<int, AnotherAttribute>))]
class AnotherAttribute: Attribute {}

[AttrWithType(typeof(G<int, AnotherAttribute>))]
class AnotherAttribute1: Attribute {}

[System.Obsolete(""This message"" + "" should be concat'ed"", !(false))]
[SelfRecursive1]
class SelfRecursive1Attribute : Attribute {}

[Obsolete]
public delegate int Mydeleg(int x);

[GooAttribute.BarAttribute.Baz]
[Obsolete(""Blah"")]
class GooAttribute : Attribute
{
    class BazAttribute : Attribute { }

    class BarAttribute : GooAttribute { }
}

namespace TypeClashWithNS
{
    class BarAttribute : Attribute {}
}

[TypeClashWithNS.Bar]
class TypeClashWithNS : Attribute
{
    class BarAttribute : Attribute { }
}

interface IGoo<T> {}
[Obsolete]
class SelfReferenceInBase : IGoo<SelfReferenceInBase> {}

class SelfReferenceInBase1 : IGoo<SelfReferenceInBase> {}

";
            CreateCompilation(source).VerifyDiagnostics(
                // (78,7): error CS0101: The namespace '<global namespace>' already contains a definition for 'TypeClashWithNS'
                // class TypeClashWithNS : Attribute
                Diagnostic(ErrorCode.ERR_DuplicateNameInNS, "TypeClashWithNS").WithArguments("TypeClashWithNS", "<global namespace>").WithLocation(78, 7),
                // (53,29): warning CS0612: 'AnotherAttribute' is obsolete
                // [AttrWithType(typeof(G<int, AnotherAttribute>))]
                Diagnostic(ErrorCode.WRN_DeprecatedSymbol, "AnotherAttribute").WithArguments("AnotherAttribute").WithLocation(53, 29),
                // (53,22): warning CS0612: 'G<int, AnotherAttribute>' is obsolete
                // [AttrWithType(typeof(G<int, AnotherAttribute>))]
                Diagnostic(ErrorCode.WRN_DeprecatedSymbol, "G<int, AnotherAttribute>").WithArguments("G<int, AnotherAttribute>").WithLocation(53, 22),
                // (7,5): error CS0619: 'Class1' is obsolete: 'Do not use this type'
                //     Class1 Prop1 { get; set; }
                Diagnostic(ErrorCode.ERR_DeprecatedSymbolStr, "Class1").WithArguments("Class1", "Do not use this type").WithLocation(7, 5),
                // (87,35): warning CS0612: 'SelfReferenceInBase' is obsolete
                // class SelfReferenceInBase1 : IGoo<SelfReferenceInBase> {}
                Diagnostic(ErrorCode.WRN_DeprecatedSymbol, "SelfReferenceInBase").WithArguments("SelfReferenceInBase").WithLocation(87, 35),
                // (6,5): error CS0619: 'Class1' is obsolete: 'Do not use this type'
                //     Class1 field1;
                Diagnostic(ErrorCode.ERR_DeprecatedSymbolStr, "Class1").WithArguments("Class1", "Do not use this type").WithLocation(6, 5),
                // (37,2): warning CS0618: 'A1' is obsolete: 'Do not use A1'
                // [A1]
                Diagnostic(ErrorCode.WRN_DeprecatedSymbolStr, "A1").WithArguments("A1", "Do not use A1").WithLocation(37, 2),
                // (8,18): error CS0619: 'Class1' is obsolete: 'Do not use this type'
                //     void Method1(Class1 c) {}
                Diagnostic(ErrorCode.ERR_DeprecatedSymbolStr, "Class1").WithArguments("Class1", "Do not use this type").WithLocation(8, 18),
                // (12,9): error CS0619: 'Class1' is obsolete: 'Do not use this type'
                //         Class1 c = null;
                Diagnostic(ErrorCode.ERR_DeprecatedSymbolStr, "Class1").WithArguments("Class1", "Do not use this type").WithLocation(12, 9),
                // (16,23): error CS0619: 'Class1' is obsolete: 'Do not use this type'
                //         t.Method1(new Class1());
                Diagnostic(ErrorCode.ERR_DeprecatedSymbolStr, "Class1").WithArguments("Class1", "Do not use this type").WithLocation(16, 23),
                // (18,9): warning CS0612: 'Mydeleg' is obsolete
                //         Mydeleg x = (i) => i;
                Diagnostic(ErrorCode.WRN_DeprecatedSymbol, "Mydeleg").WithArguments("Mydeleg").WithLocation(18, 9));
        }

        [Fact]
        public void TestObsoleteAttributeOnMembersAndAccessors()
        {
            var source = @"
using System;

public class Test
{
    public static void Main()
    {
        ObsoleteMethod1();
        ObsoleteMethod2();
        ObsoleteMethod3();
        ObsoleteMethod5();

        Test t = new Test();

        t.ObsoleteMethod4();
        var f = t.field1;
        var p1 = t.Property1;
        var p2 = t.Property2;
        
        var p3 = t.Prop2;
        t.Prop2 = p3;

        var p4 = t.Prop3;
        t.Prop3 = p4;

        var p5 = t.Prop4;
        t.Prop4 = p5;
        
        t.event1();
        t.event1 += () => { };

        t.ObsoleteExtensionMethod1();

        Action<int> func = t.ObsoleteMethod4;
        func(1);
        Action func1 = t.ObsoleteMethod4;
        func1();
        Test t1 = new Test { Property1 = 10, Property2 =20};
        var i1 = t1[10];

        GenericTest<int> gt = new GenericTest<int>();
        gt.ObsoleteMethod1<double>();
        var gf = gt.field1;
        var gp1 = gt.Property1;
        gt.event1 += (i) => { };
    }

    [Obsolete]
    public static void ObsoleteMethod1() { }

    [Obsolete(""Do not call this method"")]
    public static void ObsoleteMethod2() { }

    [Obsolete("""", true)]
    public static void ObsoleteMethod3() { }

    [Obsolete(""Do not call this method"")]
    public void ObsoleteMethod4() { }

    [Obsolete(""Do not call this method"")]
    public void ObsoleteMethod4(int x) { }

    [Obsolete(null, true)]
    public static void ObsoleteMethod5() { }

    [Obsolete(""Do not use this field"")]
    public int field1 = 0;

    [Obsolete(""Do not use this property"")]
    public int Property1 { get; set; }

    [Obsolete(""Do not use this property"")]
    public int Property2 { get { return 10; } set { } }

    [Obsolete(""Do not use this event"")]
    public event Action event1;

    public int Prop2
    {
        [Obsolete] get { return 10; }
        set {}
    }

    public int Prop3
    {
        get { return 10; }
        [Obsolete] set { }
    }

    public int Prop4
    {
        [Obsolete] get { return 10; }
        [Obsolete] set { }
    }

    public event Action event2
    {
        [Obsolete] add {}
        [Obsolete(""Don't use remove accessor"")] remove {}
    }

    [Obsolete]
    public int this[int x]
    {
        get { return 10; }
    }
}

public class GenericTest<T>
{
    [Obsolete]
    public void ObsoleteMethod1<U>() { }

    [Obsolete(""Do not use this field"")]
    public T field1 = default(T);

    [Obsolete(""Do not use this property"")]
    public T Property1 { get; set; }

    [Obsolete(""Do not use this event"")]
    public event Action<T> event1;
}

public static class TestExtension
{
    [Obsolete(""Do not call this extension method"")]
    public static void ObsoleteExtensionMethod1(this Test t) { }
}
";
            CreateCompilationWithMscorlib40(source, new[] { TestMetadata.Net40.SystemCore }).VerifyDiagnostics(
                // (98,10): error CS8423: Attribute 'System.ObsoleteAttribute' is not valid on event accessors. It is only valid on 'class, struct, enum, constructor, method, property, indexer, field, event, interface, delegate' declarations.
                //         [Obsolete] add {}
                Diagnostic(ErrorCode.ERR_AttributeNotOnEventAccessor, "Obsolete").WithArguments("System.ObsoleteAttribute", "class, struct, enum, constructor, method, property, indexer, field, event, interface, delegate").WithLocation(98, 10),
                // (99,10): error CS8423: Attribute 'System.ObsoleteAttribute' is not valid on event accessors. It is only valid on 'class, struct, enum, constructor, method, property, indexer, field, event, interface, delegate' declarations.
                //         [Obsolete("Don't use remove accessor")] remove {}
                Diagnostic(ErrorCode.ERR_AttributeNotOnEventAccessor, "Obsolete").WithArguments("System.ObsoleteAttribute", "class, struct, enum, constructor, method, property, indexer, field, event, interface, delegate").WithLocation(99, 10),
                // (8,9): warning CS0612: 'Test.ObsoleteMethod1()' is obsolete
                //         ObsoleteMethod1();
                Diagnostic(ErrorCode.WRN_DeprecatedSymbol, "ObsoleteMethod1()").WithArguments("Test.ObsoleteMethod1()").WithLocation(8, 9),
                // (9,9): warning CS0618: 'Test.ObsoleteMethod2()' is obsolete: 'Do not call this method'
                //         ObsoleteMethod2();
                Diagnostic(ErrorCode.WRN_DeprecatedSymbolStr, "ObsoleteMethod2()").WithArguments("Test.ObsoleteMethod2()", "Do not call this method").WithLocation(9, 9),
                // (10,9): error CS0619: 'Test.ObsoleteMethod3()' is obsolete: ''
                //         ObsoleteMethod3();
                Diagnostic(ErrorCode.ERR_DeprecatedSymbolStr, "ObsoleteMethod3()").WithArguments("Test.ObsoleteMethod3()", "").WithLocation(10, 9),
                // (11,9): warning CS0612: 'Test.ObsoleteMethod5()' is obsolete
                //         ObsoleteMethod5();
                Diagnostic(ErrorCode.WRN_DeprecatedSymbol, "ObsoleteMethod5()").WithArguments("Test.ObsoleteMethod5()").WithLocation(11, 9),
                // (15,9): warning CS0618: 'Test.ObsoleteMethod4()' is obsolete: 'Do not call this method'
                //         t.ObsoleteMethod4();
                Diagnostic(ErrorCode.WRN_DeprecatedSymbolStr, "t.ObsoleteMethod4()").WithArguments("Test.ObsoleteMethod4()", "Do not call this method").WithLocation(15, 9),
                // (16,17): warning CS0618: 'Test.field1' is obsolete: 'Do not use this field'
                //         var f = t.field1;
                Diagnostic(ErrorCode.WRN_DeprecatedSymbolStr, "t.field1").WithArguments("Test.field1", "Do not use this field").WithLocation(16, 17),
                // (17,18): warning CS0618: 'Test.Property1' is obsolete: 'Do not use this property'
                //         var p1 = t.Property1;
                Diagnostic(ErrorCode.WRN_DeprecatedSymbolStr, "t.Property1").WithArguments("Test.Property1", "Do not use this property").WithLocation(17, 18),
                // (18,18): warning CS0618: 'Test.Property2' is obsolete: 'Do not use this property'
                //         var p2 = t.Property2;
                Diagnostic(ErrorCode.WRN_DeprecatedSymbolStr, "t.Property2").WithArguments("Test.Property2", "Do not use this property").WithLocation(18, 18),
                // (20,18): warning CS0612: 'Test.Prop2.get' is obsolete
                //         var p3 = t.Prop2;
                Diagnostic(ErrorCode.WRN_DeprecatedSymbol, "t.Prop2").WithArguments("Test.Prop2.get").WithLocation(20, 18),
                // (24,9): warning CS0612: 'Test.Prop3.set' is obsolete
                //         t.Prop3 = p4;
                Diagnostic(ErrorCode.WRN_DeprecatedSymbol, "t.Prop3").WithArguments("Test.Prop3.set").WithLocation(24, 9),
                // (26,18): warning CS0612: 'Test.Prop4.get' is obsolete
                //         var p5 = t.Prop4;
                Diagnostic(ErrorCode.WRN_DeprecatedSymbol, "t.Prop4").WithArguments("Test.Prop4.get").WithLocation(26, 18),
                // (27,9): warning CS0612: 'Test.Prop4.set' is obsolete
                //         t.Prop4 = p5;
                Diagnostic(ErrorCode.WRN_DeprecatedSymbol, "t.Prop4").WithArguments("Test.Prop4.set").WithLocation(27, 9),
                // (32,9): warning CS0618: 'TestExtension.ObsoleteExtensionMethod1(Test)' is obsolete: 'Do not call this extension method'
                //         t.ObsoleteExtensionMethod1();
                Diagnostic(ErrorCode.WRN_DeprecatedSymbolStr, "t.ObsoleteExtensionMethod1()").WithArguments("TestExtension.ObsoleteExtensionMethod1(Test)", "Do not call this extension method").WithLocation(32, 9),
                // (34,28): warning CS0618: 'Test.ObsoleteMethod4(int)' is obsolete: 'Do not call this method'
                //         Action<int> func = t.ObsoleteMethod4;
                Diagnostic(ErrorCode.WRN_DeprecatedSymbolStr, "t.ObsoleteMethod4").WithArguments("Test.ObsoleteMethod4(int)", "Do not call this method").WithLocation(34, 28),
                // (36,24): warning CS0618: 'Test.ObsoleteMethod4()' is obsolete: 'Do not call this method'
                //         Action func1 = t.ObsoleteMethod4;
                Diagnostic(ErrorCode.WRN_DeprecatedSymbolStr, "t.ObsoleteMethod4").WithArguments("Test.ObsoleteMethod4()", "Do not call this method").WithLocation(36, 24),
                // (38,30): warning CS0618: 'Test.Property1' is obsolete: 'Do not use this property'
                //         Test t1 = new Test { Property1 = 10, Property2 =20};
                Diagnostic(ErrorCode.WRN_DeprecatedSymbolStr, "Property1").WithArguments("Test.Property1", "Do not use this property").WithLocation(38, 30),
                // (38,46): warning CS0618: 'Test.Property2' is obsolete: 'Do not use this property'
                //         Test t1 = new Test { Property1 = 10, Property2 =20};
                Diagnostic(ErrorCode.WRN_DeprecatedSymbolStr, "Property2").WithArguments("Test.Property2", "Do not use this property").WithLocation(38, 46),
                // (39,18): warning CS0612: 'Test.this[int]' is obsolete
                //         var i1 = t1[10];
                Diagnostic(ErrorCode.WRN_DeprecatedSymbol, "t1[10]").WithArguments("Test.this[int]").WithLocation(39, 18),
                // (42,9): warning CS0612: 'GenericTest<int>.ObsoleteMethod1<U>()' is obsolete
                //         gt.ObsoleteMethod1<double>();
                Diagnostic(ErrorCode.WRN_DeprecatedSymbol, "gt.ObsoleteMethod1<double>()").WithArguments("GenericTest<int>.ObsoleteMethod1<U>()").WithLocation(42, 9),
                // (43,18): warning CS0618: 'GenericTest<int>.field1' is obsolete: 'Do not use this field'
                //         var gf = gt.field1;
                Diagnostic(ErrorCode.WRN_DeprecatedSymbolStr, "gt.field1").WithArguments("GenericTest<int>.field1", "Do not use this field").WithLocation(43, 18),
                // (44,19): warning CS0618: 'GenericTest<int>.Property1' is obsolete: 'Do not use this property'
                //         var gp1 = gt.Property1;
                Diagnostic(ErrorCode.WRN_DeprecatedSymbolStr, "gt.Property1").WithArguments("GenericTest<int>.Property1", "Do not use this property").WithLocation(44, 19),
                // (30,9): warning CS0618: 'Test.event1' is obsolete: 'Do not use this event'
                //         t.event1 += () => { };
                Diagnostic(ErrorCode.WRN_DeprecatedSymbolStr, "t.event1").WithArguments("Test.event1", "Do not use this event").WithLocation(30, 9),
                // (45,9): warning CS0618: 'GenericTest<int>.event1' is obsolete: 'Do not use this event'
                //         gt.event1 += (i) => { };
                Diagnostic(ErrorCode.WRN_DeprecatedSymbolStr, "gt.event1").WithArguments("GenericTest<int>.event1", "Do not use this event").WithLocation(45, 9),
                // (121,28): warning CS0067: The event 'GenericTest<T>.event1' is never used
                //     public event Action<T> event1;
                Diagnostic(ErrorCode.WRN_UnreferencedEvent, "event1").WithArguments("GenericTest<T>.event1").WithLocation(121, 28));
        }

        [Fact]
        public void TestObsoleteAttributeOnOperators()
        {
            var source = @"
using System;

public class Test
{
    public static void Main()
    {
        Test t = new Test();
        t = 10;
        t = (Test)""10"";

        Test c = new Test();
        Test c1 = -c;
        Test c2 = c++;
        bool b1 = c? true: false;
        if (c && c1)
        {
          c1 += c;
        }
    }

    [Obsolete]
    static public implicit operator Test(int value) { return new Test(); }

    [Obsolete]
    static public explicit operator Test(string value) { return new Test(); }

    [Obsolete]
    static public Test operator -(Test x) { return new Test(); }

    [Obsolete]
    static public Test operator ++(Test x) { return new Test(); }

    [Obsolete]
    static public bool operator true(Test x) { return true; }
    [Obsolete]
    static public bool operator false(Test x) { return false; }

    [Obsolete]
    static public Test operator +(Test x, Test y) { return new Test(); }

    [Obsolete]
    static public Test operator &(Test x, Test x2) { return new Test(); }
}
";
            CreateCompilation(source).VerifyDiagnostics(
                // (27,13): warning CS0612: 'Test.implicit operator Test(int)' is obsolete
                //         t = 10;
                Diagnostic(ErrorCode.WRN_DeprecatedSymbol, "10").WithArguments("Test.implicit operator Test(int)"),
                // (28,13): warning CS0612: 'Test.explicit operator Test(string)' is obsolete
                //         t = (Test)"10";
                Diagnostic(ErrorCode.WRN_DeprecatedSymbol, @"(Test)""10""").WithArguments("Test.explicit operator Test(string)"),
                // (13,19): warning CS0612: 'Test.operator -(Test)' is obsolete
                //         Test c1 = -c;
                Diagnostic(ErrorCode.WRN_DeprecatedSymbol, "-c").WithArguments("Test.operator -(Test)"),
                // (14,19): warning CS0612: 'Test.operator ++(Test)' is obsolete
                //         Test c2 = c++;
                Diagnostic(ErrorCode.WRN_DeprecatedSymbol, "c++").WithArguments("Test.operator ++(Test)"),
                // (15,19): warning CS0612: 'Test.operator true(Test)' is obsolete
                //         bool b1 = c? true: false;
                Diagnostic(ErrorCode.WRN_DeprecatedSymbol, "c").WithArguments("Test.operator true(Test)"),
                // (16,13): warning CS0612: 'Test.operator &(Test, Test)' is obsolete
                //         if (c && c1)
                Diagnostic(ErrorCode.WRN_DeprecatedSymbol, "c && c1").WithArguments("Test.operator &(Test, Test)"),
                // (16,13): warning CS0612: 'Test.operator true(Test)' is obsolete
                //         if (c && c1)
                Diagnostic(ErrorCode.WRN_DeprecatedSymbol, "c && c1").WithArguments("Test.operator true(Test)"),
                // (18,11): warning CS0612: 'Test.operator +(Test, Test)' is obsolete
                //           c1 += c;
                Diagnostic(ErrorCode.WRN_DeprecatedSymbol, "c1 += c").WithArguments("Test.operator +(Test, Test)"));
        }

        [Fact, WorkItem(546062, "http://vstfdevdiv:8080/DevDiv2/DevDiv/_workitems/edit/546062")]
        public void TestObsoleteAttributeInMetadata()
        {
            var peSource = @"
using System;

[Obsolete]
public class TestClass1 {}

[Obsolete(""TestClass2 is obsolete"")]
public class TestClass2 {}

[Obsolete(""Do not use TestClass3"", true)]
public class TestClass3 {}

[Obsolete(""TestClass4 is obsolete"", false)]
public class TestClass4 {}

public class TestClass
{
    [Obsolete(""Do not use TestMethod"")]
    public void TestMethod() {}

    [Obsolete(""Do not use Prop1"", false)]
    public int Prop1 { get; set; }

    public int Prop2 { [Obsolete(""Do not use Prop2.Get"")] get; set; }

    public int Prop3 { get; [Obsolete(""Do not use Prop3.Get"", true)] set; }

    [Obsolete(""Do not use field1"", true)]
    public TestClass field1;

    [Obsolete(""Do not use event"", true)]
    public Action event1;
}
";
            var peReference = MetadataReference.CreateFromStream(CreateCompilation(peSource).EmitToStream());

            var source = @"
public class Test
{
    public static void goo1(TestClass1 c) {}
    public static void goo2(TestClass2 c) {}
    public static void goo3(TestClass3 c) {}
    public static void goo4(TestClass4 c) {}

    public static void Main()
    {
        TestClass c = new TestClass();
        c.TestMethod();
        var i = c.Prop1;
        c = c.field1;
        c.event1();
        c.event1 += () => {};
        c.Prop2 = 42;
        i = c.Prop2;
        c.Prop3 = 42;
        i = c.Prop3;
    }
}
";
            CreateCompilation(source, new[] { peReference }).VerifyDiagnostics(
                // (5,29): warning CS0618: 'TestClass2' is obsolete: 'TestClass2 is obsolete'
                //     public static void goo2(TestClass2 c) {}
                Diagnostic(ErrorCode.WRN_DeprecatedSymbolStr, "TestClass2").WithArguments("TestClass2", "TestClass2 is obsolete").WithLocation(5, 29),
                // (6,29): error CS0619: 'TestClass3' is obsolete: 'Do not use TestClass3'
                //     public static void goo3(TestClass3 c) {}
                Diagnostic(ErrorCode.ERR_DeprecatedSymbolStr, "TestClass3").WithArguments("TestClass3", "Do not use TestClass3").WithLocation(6, 29),
                // (7,29): warning CS0618: 'TestClass4' is obsolete: 'TestClass4 is obsolete'
                //     public static void goo4(TestClass4 c) {}
                Diagnostic(ErrorCode.WRN_DeprecatedSymbolStr, "TestClass4").WithArguments("TestClass4", "TestClass4 is obsolete").WithLocation(7, 29),
                // (4,29): warning CS0612: 'TestClass1' is obsolete
                //     public static void goo1(TestClass1 c) {}
                Diagnostic(ErrorCode.WRN_DeprecatedSymbol, "TestClass1").WithArguments("TestClass1").WithLocation(4, 29),
                // (12,9): warning CS0618: 'TestClass.TestMethod()' is obsolete: 'Do not use TestMethod'
                //         c.TestMethod();
                Diagnostic(ErrorCode.WRN_DeprecatedSymbolStr, "c.TestMethod()").WithArguments("TestClass.TestMethod()", "Do not use TestMethod").WithLocation(12, 9),
                // (13,17): warning CS0618: 'TestClass.Prop1' is obsolete: 'Do not use Prop1'
                //         var i = c.Prop1;
                Diagnostic(ErrorCode.WRN_DeprecatedSymbolStr, "c.Prop1").WithArguments("TestClass.Prop1", "Do not use Prop1").WithLocation(13, 17),
                // (14,13): error CS0619: 'TestClass.field1' is obsolete: 'Do not use field1'
                //         c = c.field1;
                Diagnostic(ErrorCode.ERR_DeprecatedSymbolStr, "c.field1").WithArguments("TestClass.field1", "Do not use field1").WithLocation(14, 13),
                // (15,9): error CS0619: 'TestClass.event1' is obsolete: 'Do not use event'
                //         c.event1();
                Diagnostic(ErrorCode.ERR_DeprecatedSymbolStr, "c.event1").WithArguments("TestClass.event1", "Do not use event").WithLocation(15, 9),
                // (16,9): error CS0619: 'TestClass.event1' is obsolete: 'Do not use event'
                //         c.event1 += () => {};
                Diagnostic(ErrorCode.ERR_DeprecatedSymbolStr, "c.event1").WithArguments("TestClass.event1", "Do not use event").WithLocation(16, 9),
                // (18,13): warning CS0618: 'TestClass.Prop2.get' is obsolete: 'Do not use Prop2.Get'
                //         i = c.Prop2;
                Diagnostic(ErrorCode.WRN_DeprecatedSymbolStr, "c.Prop2").WithArguments("TestClass.Prop2.get", "Do not use Prop2.Get").WithLocation(18, 13),
                // (19,9): error CS0619: 'TestClass.Prop3.set' is obsolete: 'Do not use Prop3.Get'
                //         c.Prop3 = 42;
                Diagnostic(ErrorCode.ERR_DeprecatedSymbolStr, "c.Prop3").WithArguments("TestClass.Prop3.set", "Do not use Prop3.Get").WithLocation(19, 9));
        }

        [Fact]
        public void TestObsoleteAttributeOnOverriddenMembers()
        {
            var source = @"
using System;
class C1
{
    public virtual void goo() {}
}
class C2 : C1
{
    [Obsolete]
    public override void goo() {}
}
class C3 : C1
{
    [Obsolete]
    public new void goo() {}
}
class C4 : C1
{
    public override void goo() {}
}
class C5 : C4
{
    [Obsolete]
    public override void goo() {}
}
class C6 : C5
{
    public override void goo() {}
}

class D1
{
    [Obsolete]
    public virtual void goo() {}
}
class D2 : D1
{
    public override void goo() {}
}
class D3 : D1
{
    public new void goo() {}
}
class D4 : D1
{
    [Obsolete]
    public override void goo() {}
}
class D5 : D4
{
    public override void goo() {}
}
class D6 : D5
{
    [Obsolete]
    public override void goo() {}
}

class E1
{
    public virtual int Goo {get; set;}
}
class E2 : E1
{
    public override int Goo { [Obsolete] get; set;}
}
class E3 : E1
{
    public new int Goo { [Obsolete] get; set;}
}
class E4 : E1
{
    public override int Goo {get; set;}
}
class E5 : E4
{
    public override int Goo { [Obsolete] get; set;}
}
class E6 : E5
{
    public override int Goo {get; set;}
}

class F1
{
    public virtual int Goo { [Obsolete] get; set;}
}
class F2 : F1
{
    public override int Goo {get; set;}
}
class F3 : F1
{
    public new int Goo {get; set;}
}
class F4 : F1
{
    public override int Goo { [Obsolete] get; set;}
}
class F5 : F4
{
    public override int Goo {get; set;}
}
class F6 : F5
{
    public override int Goo { [Obsolete] get; set;}
}
";
            CreateCompilation(source).VerifyDiagnostics(
                // (10,26): warning CS0809: Obsolete member 'C2.goo()' overrides non-obsolete member 'C1.goo()'
                //     public override void goo() {}
                Diagnostic(ErrorCode.WRN_ObsoleteOverridingNonObsolete, "goo").WithArguments("C2.goo()", "C1.goo()").WithLocation(10, 26),
                // (90,30): warning CS0672: Member 'F2.Goo.get' overrides obsolete member 'F1.Goo.get'. Add the Obsolete attribute to 'F2.Goo.get'.
                //     public override int Goo {get; set;}
                Diagnostic(ErrorCode.WRN_NonObsoleteOverridingObsolete, "get").WithArguments("F2.Goo.get", "F1.Goo.get").WithLocation(90, 30),
                // (77,42): warning CS0809: Obsolete member 'E5.Goo.get' overrides non-obsolete member 'E1.Goo.get'
                //     public override int Goo { [Obsolete] get; set;}
                Diagnostic(ErrorCode.WRN_ObsoleteOverridingNonObsolete, "get").WithArguments("E5.Goo.get", "E1.Goo.get").WithLocation(77, 42),
                // (51,26): warning CS0672: Member 'D5.goo()' overrides obsolete member 'D1.goo()'. Add the Obsolete attribute to 'D5.goo()'.
                //     public override void goo() {}
                Diagnostic(ErrorCode.WRN_NonObsoleteOverridingObsolete, "goo").WithArguments("D5.goo()", "D1.goo()").WithLocation(51, 26),
                // (38,26): warning CS0672: Member 'D2.goo()' overrides obsolete member 'D1.goo()'. Add the Obsolete attribute to 'D2.goo()'.
                //     public override void goo() {}
                Diagnostic(ErrorCode.WRN_NonObsoleteOverridingObsolete, "goo").WithArguments("D2.goo()", "D1.goo()").WithLocation(38, 26),
                // (24,26): warning CS0809: Obsolete member 'C5.goo()' overrides non-obsolete member 'C1.goo()'
                //     public override void goo() {}
                Diagnostic(ErrorCode.WRN_ObsoleteOverridingNonObsolete, "goo").WithArguments("C5.goo()", "C1.goo()").WithLocation(24, 26),
                // (102,30): warning CS0672: Member 'F5.Goo.get' overrides obsolete member 'F1.Goo.get'. Add the Obsolete attribute to 'F5.Goo.get'.
                //     public override int Goo {get; set;}
                Diagnostic(ErrorCode.WRN_NonObsoleteOverridingObsolete, "get").WithArguments("F5.Goo.get", "F1.Goo.get").WithLocation(102, 30),
                // (65,42): warning CS0809: Obsolete member 'E2.Goo.get' overrides non-obsolete member 'E1.Goo.get'
                //     public override int Goo { [Obsolete] get; set;}
                Diagnostic(ErrorCode.WRN_ObsoleteOverridingNonObsolete, "get").WithArguments("E2.Goo.get", "E1.Goo.get").WithLocation(65, 42));
        }

        [Fact]
        public void TestConsumptionOfObsoleteAttributeOnOverriddenAccessors()
        {
            var source = @"
using System;

class Base
{
    public virtual int Boo { [Obsolete] get; set;}
    public virtual int Goo { get; set; }
    public virtual int Hoo { [Obsolete(""Base.Hoo is Obsolete"", true)] get; set; }
    public virtual int Joo { [Obsolete(""Base.Joo is Obsolete"", false)] get; set; }
    [Obsolete(""Base.Koo is Obsolete"")] public virtual int Koo {  get; set; }
}
class Derived : Base
{
    public override int Boo { get; set; }
    public override int Goo { [Obsolete] get; set; }
    public override int Hoo { [Obsolete(""Derived.Hoo is Obsolete"", false)] get; set; }
    public override int Joo { [Obsolete(""Derived.Joo is Obsolete"", true)] get; set; }
    public override int Koo { [Obsolete(""Derived.Koo is Obsolete"")] get; set; }
}

public class Program
{
    public void Main()
    {
        var derived = new Derived();
		_ = derived.Boo;
        _ = derived.Goo;
        _ = derived.Hoo;
        _ = derived.Joo;
        _ = derived.Koo;
    }
}
";
            CreateCompilation(source).VerifyDiagnostics(
                // (14,31): warning CS0672: Member 'Derived.Boo.get' overrides obsolete member 'Base.Boo.get'. Add the Obsolete attribute to 'Derived.Boo.get'.
                //     public override int Boo { get; set; }
                Diagnostic(ErrorCode.WRN_NonObsoleteOverridingObsolete, "get").WithArguments("Derived.Boo.get", "Base.Boo.get").WithLocation(14, 31),
                // (15,42): warning CS0809: Obsolete member 'Derived.Goo.get' overrides non-obsolete member 'Base.Goo.get'
                //     public override int Goo { [Obsolete] get; set; }
                Diagnostic(ErrorCode.WRN_ObsoleteOverridingNonObsolete, "get").WithArguments("Derived.Goo.get", "Base.Goo.get").WithLocation(15, 42),
                // (18,25): warning CS0672: Member 'Derived.Koo' overrides obsolete member 'Base.Koo'. Add the Obsolete attribute to 'Derived.Koo'.
                //     public override int Koo { [Obsolete("Derived.Koo is Obsolete")] get; set; }
                Diagnostic(ErrorCode.WRN_NonObsoleteOverridingObsolete, "Koo").WithArguments("Derived.Koo", "Base.Koo").WithLocation(18, 25),
                // (18,69): warning CS0809: Obsolete member 'Derived.Koo.get' overrides non-obsolete member 'Base.Koo.get'
                //     public override int Koo { [Obsolete("Derived.Koo is Obsolete")] get; set; }
                Diagnostic(ErrorCode.WRN_ObsoleteOverridingNonObsolete, "get").WithArguments("Derived.Koo.get", "Base.Koo.get").WithLocation(18, 69),
                // (26,7): warning CS0612: 'Base.Boo.get' is obsolete
                // 		_ = derived.Boo;
                Diagnostic(ErrorCode.WRN_DeprecatedSymbol, "derived.Boo").WithArguments("Base.Boo.get").WithLocation(26, 7),
                // (28,13): error CS0619: 'Base.Hoo.get' is obsolete: 'Base.Hoo is Obsolete'
                //         _ = derived.Hoo;
                Diagnostic(ErrorCode.ERR_DeprecatedSymbolStr, "derived.Hoo").WithArguments("Base.Hoo.get", "Base.Hoo is Obsolete").WithLocation(28, 13),
                // (29,13): warning CS0618: 'Base.Joo.get' is obsolete: 'Base.Joo is Obsolete'
                //         _ = derived.Joo;
                Diagnostic(ErrorCode.WRN_DeprecatedSymbolStr, "derived.Joo").WithArguments("Base.Joo.get", "Base.Joo is Obsolete").WithLocation(29, 13),
                // (30,13): warning CS0618: 'Base.Koo' is obsolete: 'Base.Koo is Obsolete'
                //         _ = derived.Koo;
                Diagnostic(ErrorCode.WRN_DeprecatedSymbolStr, "derived.Koo").WithArguments("Base.Koo", "Base.Koo is Obsolete").WithLocation(30, 13));
        }

        [Fact]
        public void TestObsoleteAttributeCycles()
        {
            var source = @"
using System;

public class Test
{
    [Obsolete(""F1 is obsolete"")]
    [SomeAttr(F1)]
    public const int F1 = 10;

    [Obsolete(""F2 is obsolete"", true)]
    [SomeAttr(F3)]
    public const int F2 = 10;
    
    [Obsolete(""F3 is obsolete"")]
    [SomeAttr(F2)]
    public const int F3 = 10;

    [Obsolete(F4, true)]
    public const string F4 = ""blah"";

    [Obsolete(F5)]
    public string F5 = ""blah"";

    [Obsolete(P1, true)]
    public string P1 { get { return ""blah""; } }

    [Obsolete]
    [SomeAttr(P2, true)]
    public string P2 { get { return ""blah""; } }

    [Obsolete(Method1)]
    public void Method1() {}

    [Obsolete()]
    [SomeAttr1(Method2)]
    public void Method2() {}

    [Obsolete(F6)]
    [SomeAttr(F6)]
    [SomeAttr(F7)]
    public const string F6 = ""F6 is obsolete"";

    [Obsolete(F7, true)]
    [SomeAttr(F6)]
    [SomeAttr(F7)]
    public const string F7 = ""F7 is obsolete"";
}

[AttributeUsage(AttributeTargets.All, AllowMultiple = true)]
public class SomeAttr: Attribute
{
    public SomeAttr(int x) {}
    public SomeAttr(string x) {}
}
public class SomeAttr1: Attribute
{
    public SomeAttr1(Action x) {}
}
";
            CreateCompilation(source).VerifyDiagnostics(
                // (7,15): warning CS0618: 'Test.F1' is obsolete: 'F1 is obsolete'
                //     [SomeAttr(F1)]
                Diagnostic(ErrorCode.WRN_DeprecatedSymbolStr, "F1").WithArguments("Test.F1", "F1 is obsolete").WithLocation(7, 15),
                // (15,15): error CS0619: 'Test.F2' is obsolete: 'F2 is obsolete'
                //     [SomeAttr(F2)]
                Diagnostic(ErrorCode.ERR_DeprecatedSymbolStr, "F2").WithArguments("Test.F2", "F2 is obsolete").WithLocation(15, 15),
                // (11,15): warning CS0618: 'Test.F3' is obsolete: 'F3 is obsolete'
                //     [SomeAttr(F3)]
                Diagnostic(ErrorCode.WRN_DeprecatedSymbolStr, "F3").WithArguments("Test.F3", "F3 is obsolete").WithLocation(11, 15),
                // (18,15): error CS0619: 'Test.F4' is obsolete: 'blah'
                //     [Obsolete(F4, true)]
                Diagnostic(ErrorCode.ERR_DeprecatedSymbolStr, "F4").WithArguments("Test.F4", "blah").WithLocation(18, 15),
                // (21,15): error CS0120: An object reference is required for the non-static field, method, or property 'Test.F5'
                //     [Obsolete(F5)]
                Diagnostic(ErrorCode.ERR_ObjectRequired, "F5").WithArguments("Test.F5").WithLocation(21, 15),
                // (24,15): error CS0120: An object reference is required for the non-static field, method, or property 'Test.P1'
                //     [Obsolete(P1, true)]
                Diagnostic(ErrorCode.ERR_ObjectRequired, "P1").WithArguments("Test.P1").WithLocation(24, 15),
                // (28,15): warning CS0612: 'Test.P2' is obsolete
                //     [SomeAttr(P2, true)]
                Diagnostic(ErrorCode.WRN_DeprecatedSymbol, "P2").WithArguments("Test.P2").WithLocation(28, 15),
                // (28,15): error CS0120: An object reference is required for the non-static field, method, or property 'Test.P2'
                //     [SomeAttr(P2, true)]
                Diagnostic(ErrorCode.ERR_ObjectRequired, "P2").WithArguments("Test.P2").WithLocation(28, 15),
                // (28,6): error CS1729: 'SomeAttr' does not contain a constructor that takes 2 arguments
                //     [SomeAttr(P2, true)]
                Diagnostic(ErrorCode.ERR_BadCtorArgCount, "SomeAttr(P2, true)").WithArguments("SomeAttr", "2").WithLocation(28, 6),
                // (31,15): error CS1503: Argument 1: cannot convert from 'method group' to 'string'
                //     [Obsolete(Method1)]
                Diagnostic(ErrorCode.ERR_BadArgType, "Method1").WithArguments("1", "method group", "string").WithLocation(31, 15),
                // (35,16): warning CS0612: 'Test.Method2()' is obsolete
                //     [SomeAttr1(Method2)]
                Diagnostic(ErrorCode.WRN_DeprecatedSymbol, "Method2").WithArguments("Test.Method2()").WithLocation(35, 16),
                // (35,6): error CS0181: Attribute constructor parameter 'x' has type 'Action', which is not a valid attribute parameter type
                //     [SomeAttr1(Method2)]
                Diagnostic(ErrorCode.ERR_BadAttributeParamType, "SomeAttr1").WithArguments("x", "System.Action").WithLocation(35, 6),
                // (43,15): error CS0619: 'Test.F7' is obsolete: 'F7 is obsolete'
                //     [Obsolete(F7, true)]
                Diagnostic(ErrorCode.ERR_DeprecatedSymbolStr, "F7").WithArguments("Test.F7", "F7 is obsolete").WithLocation(43, 15),
                // (44,15): warning CS0618: 'Test.F6' is obsolete: 'F6 is obsolete'
                //     [SomeAttr(F6)]
                Diagnostic(ErrorCode.WRN_DeprecatedSymbolStr, "F6").WithArguments("Test.F6", "F6 is obsolete").WithLocation(44, 15),
                // (45,15): error CS0619: 'Test.F7' is obsolete: 'F7 is obsolete'
                //     [SomeAttr(F7)]
                Diagnostic(ErrorCode.ERR_DeprecatedSymbolStr, "F7").WithArguments("Test.F7", "F7 is obsolete").WithLocation(45, 15),
                // (38,15): warning CS0618: 'Test.F6' is obsolete: 'F6 is obsolete'
                //     [Obsolete(F6)]
                Diagnostic(ErrorCode.WRN_DeprecatedSymbolStr, "F6").WithArguments("Test.F6", "F6 is obsolete").WithLocation(38, 15),
                // (39,15): warning CS0618: 'Test.F6' is obsolete: 'F6 is obsolete'
                //     [SomeAttr(F6)]
                Diagnostic(ErrorCode.WRN_DeprecatedSymbolStr, "F6").WithArguments("Test.F6", "F6 is obsolete").WithLocation(39, 15),
                // (40,15): error CS0619: 'Test.F7' is obsolete: 'F7 is obsolete'
                //     [SomeAttr(F7)]
                Diagnostic(ErrorCode.ERR_DeprecatedSymbolStr, "F7").WithArguments("Test.F7", "F7 is obsolete").WithLocation(40, 15));
        }

        [WorkItem(546064, "http://vstfdevdiv:8080/DevDiv2/DevDiv/_workitems/edit/546064")]
        [Fact]
        public void TestObsoleteAttributeCycles_02()
        {
            var source = @"
[Goo]
class Goo: Base {}

[Goo]
class Base: System.Attribute
{
    public class Nested: Goo {}
}
";
            CompileAndVerify(source);

            source = @"
using System;

[Obsolete]
public class SomeType
{
    public static SomeType Instance;
    public const  string Message = ""goo"";
}

public class SomeAttr : Attribute
{
    public SomeAttr(string message) {}
}

[Obsolete(SomeType.Message)]
public class Derived : Base
{
}

public class Base
{
    [Obsolete(SomeType.Message)]
    public SomeType SomeProp { get; set; }
}
";
            CreateCompilation(source, null, TestOptions.ReleaseDll.WithConcurrentBuild(false)).VerifyDiagnostics(
                // (23,15): warning CS0612: 'SomeType' is obsolete
                //     [Obsolete(SomeType.Message)]
                Diagnostic(ErrorCode.WRN_DeprecatedSymbol, "SomeType").WithArguments("SomeType"));
        }

        [Fact]
        public void TestObsoleteAttributeSuppress()
        {
            var source = @"

using System;
[Obsolete]
public class SomeType
{
    public static SomeType Instance;
    public const  string Message = ""goo"";
}

public class Test
{
    [Obsolete]
    SomeType someField = SomeType.Instance;

    [Obsolete]
    Func<SomeType> someFuncField = () => new SomeType();

    [Obsolete]
    event Action<SomeType> someEvent;

    [Obsolete]
    public static SomeType someProp { get => new SomeType(); set {} }

    public static string someProp2 { [Obsolete] get => new SomeType().ToString(); }

    public static SomeType someProp3 { [Obsolete] get => new SomeType(); }

    [Obsolete]
    SomeType this[int x] { get { SomeType y = new SomeType(); return y; } }

    [Obsolete]
    SomeType goo(SomeType x)
    {
        SomeType y = new SomeType();
        return x;
    }

    [Obsolete]
    Test(SomeType x)
    {
        SomeType y = new SomeType();
    }
}
[Obsolete]
public class Base<T> {}
[Obsolete]
public class Derived : Base<Base<int>> {}
";
            CreateCompilation(source).VerifyDiagnostics(
                // (27,19): warning CS0612: 'SomeType' is obsolete
                //     public static SomeType someProp3 { [Obsolete] get => new SomeType(); }
                Diagnostic(ErrorCode.WRN_DeprecatedSymbol, "SomeType").WithArguments("SomeType").WithLocation(27, 19),
                // (20,28): warning CS0067: The event 'Test.someEvent' is never used
                //     event Action<SomeType> someEvent;
                Diagnostic(ErrorCode.WRN_UnreferencedEvent, "someEvent").WithArguments("Test.someEvent").WithLocation(20, 28));
        }

        [Fact]
        public void TestNestedTypeMember()
        {
            var source = @"
using System;
using System.Diagnostics;

[Conditional(Nested.ConstStr)]
[Outer]  // this attribute should not be emitted
class Outer: Attribute
{
  class Nested
  {
      public const string ConstStr = ""str"";
  }
}
";
            CreateCompilation(source).VerifyDiagnostics();
        }

        [Fact]
        public void TestObsoleteAttributeP2PReference()
        {
            string s = @"
using System;
[Obsolete]
public class C { 
    [Obsolete]
    public void Goo() {} 
}
";
            var other = CreateCompilation(s);

            s = @"
public class A
{
    protected A(C o)
    {
        o.Goo();
    }
}
";
            CreateCompilation(s, new[] { new CSharpCompilationReference(other) }).VerifyDiagnostics(
                // (3,17): warning CS0612: 'C' is obsolete
                //     protected A(C o)
                Diagnostic(ErrorCode.WRN_DeprecatedSymbol, "C").WithArguments("C"),
                // (5,9): warning CS0612: 'C.Goo()' is obsolete
                //         o.Goo();
                Diagnostic(ErrorCode.WRN_DeprecatedSymbol, "o.Goo()").WithArguments("C.Goo()"));
        }

        [Fact]
        [WorkItem(546455, "http://vstfdevdiv:8080/DevDiv2/DevDiv/_workitems/edit/546455"), WorkItem(546456, "http://vstfdevdiv:8080/DevDiv2/DevDiv/_workitems/edit/546456"), WorkItem(546457, "http://vstfdevdiv:8080/DevDiv2/DevDiv/_workitems/edit/546457")]
        public void TestObsoleteAttributeOnCollectionInitializer()
        {
            var source = @"
using System;
using System.Collections;

class Test
{
    public static void Main()
    {
        B coll = new B { 1, new B(), ""a"", false };
    }
}

public class B : IEnumerable
{
    [Obsolete()]
    public void Add(long i)
    {
    }
    [Obsolete(""Don't use this overload"")]
    public void Add(B i)
    {
    }
    [Obsolete(""Don't use this overload"", true)]
    public void Add(string s)
    {
    }
    [Obsolete(null, true)]
    public void Add(bool s)
    {
    }
    IEnumerator IEnumerable.GetEnumerator()
    {
        return null;
    }
}
";
            CreateCompilation(source).VerifyDiagnostics(
                // (9,26): warning CS1064: The best overloaded Add method 'B.Add(long)' for the collection initializer element is obsolete.
                //         B coll = new B { 1, new B(), "a", false };
                Diagnostic(ErrorCode.WRN_DeprecatedCollectionInitAdd, "1").WithArguments("B.Add(long)"),
                // (9,29): warning CS1062: The best overloaded Add method 'B.Add(B)' for the collection initializer element is obsolete. Don't use this overload
                //         B coll = new B { 1, new B(), "a", false };
                Diagnostic(ErrorCode.WRN_DeprecatedCollectionInitAddStr, "new B()").WithArguments("B.Add(B)", "Don't use this overload"),
                // (9,38): error CS1063: The best overloaded Add method 'B.Add(string)' for the collection initializer element is obsolete. Don't use this overload
                //         B coll = new B { 1, new B(), "a", false };
                Diagnostic(ErrorCode.ERR_DeprecatedCollectionInitAddStr, @"""a""").WithArguments("B.Add(string)", "Don't use this overload"),
                // (9,43): warning CS1064: The best overloaded Add method 'B.Add(bool)' for the collection initializer element is obsolete.
                //         B coll = new B { 1, new B(), "a", false };
                Diagnostic(ErrorCode.WRN_DeprecatedCollectionInitAdd, "false").WithArguments("B.Add(bool)"));
        }

        [Fact]
        [WorkItem(546636, "http://vstfdevdiv:8080/DevDiv2/DevDiv/_workitems/edit/546636")]
        public void TestObsoleteAttributeOnAttributes()
        {
            var source = @"
using System;

[AttributeUsage(AttributeTargets.All, AllowMultiple = true)]
public class Att : Attribute
{
    [Obsolete(""Constructor"", true)]
    public Att() { }
    [Obsolete(""Property"", true)]
    public int Prop
    {
        get { return 1; }
        set { }
    }
    [Obsolete(""Property"", true)]
    public int Prop2
    {
        get; set;
    }
    public int Prop3
    {
        get; [Obsolete(""setter"", true)]set;
    }
    [Obsolete(""Property"", true)]
    public int Prop4
    {
        get; [Obsolete(""setter"", true)]set;
    }
    public int Prop5
    {
        [Obsolete(""setter"", true)]get; set;
    }
    [Obsolete(""Field"", true)]
    public int Field;
}

[Att]
[Att(Field = 1)]
[Att(Prop = 1)]
[Att(Prop2 = 1)]
[Att(Prop3 = 1)]
[Att(Prop4 = 1)]
[Att(Prop5 = 1)]
public class Test
{
    [Att()]
    public static void Main() { }
}
";
            CreateCompilation(source).VerifyDiagnostics(
                // (37,2): error CS0619: 'Att.Att()' is obsolete: 'Constructor'
                // [Att]
                Diagnostic(ErrorCode.ERR_DeprecatedSymbolStr, "Att").WithArguments("Att.Att()", "Constructor").WithLocation(37, 2),
                // (38,6): error CS0619: 'Att.Field' is obsolete: 'Field'
                // [Att(Field = 1)]
                Diagnostic(ErrorCode.ERR_DeprecatedSymbolStr, "Field = 1").WithArguments("Att.Field", "Field").WithLocation(38, 6),
                // (38,2): error CS0619: 'Att.Att()' is obsolete: 'Constructor'
                // [Att(Field = 1)]
                Diagnostic(ErrorCode.ERR_DeprecatedSymbolStr, "Att(Field = 1)").WithArguments("Att.Att()", "Constructor").WithLocation(38, 2),
                // (39,6): error CS0619: 'Att.Prop' is obsolete: 'Property'
                // [Att(Prop = 1)]
                Diagnostic(ErrorCode.ERR_DeprecatedSymbolStr, "Prop = 1").WithArguments("Att.Prop", "Property").WithLocation(39, 6),
                // (39,2): error CS0619: 'Att.Att()' is obsolete: 'Constructor'
                // [Att(Prop = 1)]
                Diagnostic(ErrorCode.ERR_DeprecatedSymbolStr, "Att(Prop = 1)").WithArguments("Att.Att()", "Constructor").WithLocation(39, 2),
                // (40,6): error CS0619: 'Att.Prop2' is obsolete: 'Property'
                // [Att(Prop2 = 1)]
                Diagnostic(ErrorCode.ERR_DeprecatedSymbolStr, "Prop2 = 1").WithArguments("Att.Prop2", "Property").WithLocation(40, 6),
                // (40,2): error CS0619: 'Att.Att()' is obsolete: 'Constructor'
                // [Att(Prop2 = 1)]
                Diagnostic(ErrorCode.ERR_DeprecatedSymbolStr, "Att(Prop2 = 1)").WithArguments("Att.Att()", "Constructor").WithLocation(40, 2),
                // (41,6): error CS0619: 'Att.Prop3.set' is obsolete: 'setter'
                // [Att(Prop3 = 1)]
                Diagnostic(ErrorCode.ERR_DeprecatedSymbolStr, "Prop3 = 1").WithArguments("Att.Prop3.set", "setter").WithLocation(41, 6),
                // (41,2): error CS0619: 'Att.Att()' is obsolete: 'Constructor'
                // [Att(Prop3 = 1)]
                Diagnostic(ErrorCode.ERR_DeprecatedSymbolStr, "Att(Prop3 = 1)").WithArguments("Att.Att()", "Constructor").WithLocation(41, 2),
                // (42,6): error CS0619: 'Att.Prop4' is obsolete: 'Property'
                // [Att(Prop4 = 1)]
                Diagnostic(ErrorCode.ERR_DeprecatedSymbolStr, "Prop4 = 1").WithArguments("Att.Prop4", "Property").WithLocation(42, 6),
                // (42,6): error CS0619: 'Att.Prop4.set' is obsolete: 'setter'
                // [Att(Prop4 = 1)]
                Diagnostic(ErrorCode.ERR_DeprecatedSymbolStr, "Prop4 = 1").WithArguments("Att.Prop4.set", "setter").WithLocation(42, 6),
                // (42,2): error CS0619: 'Att.Att()' is obsolete: 'Constructor'
                // [Att(Prop4 = 1)]
                Diagnostic(ErrorCode.ERR_DeprecatedSymbolStr, "Att(Prop4 = 1)").WithArguments("Att.Att()", "Constructor").WithLocation(42, 2),
                // (43,2): error CS0619: 'Att.Att()' is obsolete: 'Constructor'
                // [Att(Prop5 = 1)]
                Diagnostic(ErrorCode.ERR_DeprecatedSymbolStr, "Att(Prop5 = 1)").WithArguments("Att.Att()", "Constructor").WithLocation(43, 2),
                // (46,6): error CS0619: 'Att.Att()' is obsolete: 'Constructor'
                //     [Att()]
                Diagnostic(ErrorCode.ERR_DeprecatedSymbolStr, "Att()").WithArguments("Att.Att()", "Constructor").WithLocation(46, 6));
        }

        [Fact]
        public void TestOverriddenObsoleteSetterOnAttributes()
        {
            var source = @"
using System;

[AttributeUsage(AttributeTargets.All, AllowMultiple = true)]
public class BaseAtt : Attribute
{
    public virtual int Prop
    {
        get { return 1; }
        [Obsolete(""setter"", true)] set { }
    }

    public virtual int Prop1
    {
        get { return 1; }
        [Obsolete(""setter"", true)] set { }
    }

    public virtual int Prop2
    {
        get { return 1; }
        [Obsolete(""base setter"", true)] set { }
    }

    public virtual int Prop3
    {
        get { return 1; }
        set { }
    }
}

[AttributeUsage(AttributeTargets.All, AllowMultiple = true)]
public class DerivedAtt : BaseAtt
{
    public override int Prop
    {
        get { return 1; }
    }

    public override int Prop1
    {
        get { return 1; }
        set { }
    }

    public override int Prop2
    {
        get { return 1; }
        [Obsolete(""derived setter"", true)] set { }
    }

    public override int Prop3
    {
        get { return 1; }
        [Obsolete(""setter"", true)] set { }
    }
}

[DerivedAtt(Prop = 1)]
[DerivedAtt(Prop1 = 1)]
[DerivedAtt(Prop2 = 1)]
[DerivedAtt(Prop3 = 1)]
public class Test
{
    public static void Main() { }
}
";
            CreateCompilation(source).VerifyDiagnostics(
                // (43,9): warning CS0672: Member 'DerivedAtt.Prop1.set' overrides obsolete member 'BaseAtt.Prop1.set'. Add the Obsolete attribute to 'DerivedAtt.Prop1.set'.
                //         set { }
                Diagnostic(ErrorCode.WRN_NonObsoleteOverridingObsolete, "set").WithArguments("DerivedAtt.Prop1.set", "BaseAtt.Prop1.set").WithLocation(43, 9),
                // (55,36): warning CS0809: Obsolete member 'DerivedAtt.Prop3.set' overrides non-obsolete member 'BaseAtt.Prop3.set'
                //         [Obsolete("setter", true)] set { }
                Diagnostic(ErrorCode.WRN_ObsoleteOverridingNonObsolete, "set").WithArguments("DerivedAtt.Prop3.set", "BaseAtt.Prop3.set").WithLocation(55, 36),
                // (59,13): error CS0619: 'BaseAtt.Prop.set' is obsolete: 'setter'
                // [DerivedAtt(Prop = 1)]
                Diagnostic(ErrorCode.ERR_DeprecatedSymbolStr, "Prop = 1").WithArguments("BaseAtt.Prop.set", "setter").WithLocation(59, 13),
                // (60,13): error CS0619: 'BaseAtt.Prop1.set' is obsolete: 'setter'
                // [DerivedAtt(Prop1 = 1)]
                Diagnostic(ErrorCode.ERR_DeprecatedSymbolStr, "Prop1 = 1").WithArguments("BaseAtt.Prop1.set", "setter").WithLocation(60, 13),
                // (61,13): error CS0619: 'BaseAtt.Prop2.set' is obsolete: 'base setter'
                // [DerivedAtt(Prop2 = 1)]
                Diagnostic(ErrorCode.ERR_DeprecatedSymbolStr, "Prop2 = 1").WithArguments("BaseAtt.Prop2.set", "base setter").WithLocation(61, 13));
        }

        [Fact]
        public void TestObsoleteAttributeOnIndexerAccessors()
        {
            var source = @"
using System;

class C1
{
    public int this[int index] { [Obsolete] get => 1; set {} }
}

class C2
{
    public int this[int index] { get => 1; [Obsolete] set {} }
}

public class Program
{
    public void Main()
    {
        var c1 = new C1();
        c1[0] = c1[0];
        var c2 = new C2();
        c2[0] = c2[0];
    }
}
";
            CreateCompilation(source).VerifyDiagnostics(
                // (19,17): warning CS0612: 'C1.this[int].get' is obsolete
                //         c1[0] = c1[0];
                Diagnostic(ErrorCode.WRN_DeprecatedSymbol, "c1[0]").WithArguments("C1.this[int].get").WithLocation(19, 17),
                // (21,9): warning CS0612: 'C2.this[int].set' is obsolete
                //         c2[0] = c2[0];
                Diagnostic(ErrorCode.WRN_DeprecatedSymbol, "c2[0]").WithArguments("C2.this[int].set").WithLocation(21, 9));
        }

        [Fact]
        public void TestObsoleteAttributeOnMembers2()
        {
            var source = @"
using System;

namespace A.B
{
    [Obsolete]
    public class C
    {
        [Obsolete]
        public static int Field1 = 10;

        [Obsolete]
        public class D
        {
            [Obsolete]
            public static int Field2 = 20;
        }
    }

    [Obsolete]
    public class C1
    {
        public class D
        {
        }
    }

    [Obsolete]
    public class C2<T>
    {
        [Obsolete]
        public static int Field1 = 10;

        public class D { }

        [Obsolete]
        public class E<U> { }
    }
}

class B<T> { }
class D : B<A.B.C1.D> { }
class D1 : B<A.B.C2<int>.D> { }

class Program
{
    static void Main(string[] args)
    {
        var x = A.B.C.Field1;
        var x1 = A.B.C.D.Field2;
        var y = new A.B.C1.D();
        var y1 = new A.B.C2<int>.D();
        var y2 = A.B.C2<int>.Field1;
        var y3 = new A.B.C2<int>.E<int>();
    }
}
";
            CreateCompilation(source).VerifyDiagnostics(
                // (42,13): warning CS0612: 'A.B.C1' is obsolete
                // class D : B<A.B.C1.D> { }
                Diagnostic(ErrorCode.WRN_DeprecatedSymbol, "A.B.C1").WithArguments("A.B.C1"),
                // (43,14): warning CS0612: 'A.B.C2<int>' is obsolete
                // class D1 : B<A.B.C2<int>.D> { }
                Diagnostic(ErrorCode.WRN_DeprecatedSymbol, "A.B.C2<int>").WithArguments("A.B.C2<int>"),
                // (49,17): warning CS0612: 'A.B.C' is obsolete
                //         var x = A.B.C.Field1;
                Diagnostic(ErrorCode.WRN_DeprecatedSymbol, "A.B.C").WithArguments("A.B.C"),
                // (49,17): warning CS0612: 'A.B.C.Field1' is obsolete
                //         var x = A.B.C.Field1;
                Diagnostic(ErrorCode.WRN_DeprecatedSymbol, "A.B.C.Field1").WithArguments("A.B.C.Field1"),
                // (50,18): warning CS0612: 'A.B.C' is obsolete
                //         var x1 = A.B.C.D.Field2;
                Diagnostic(ErrorCode.WRN_DeprecatedSymbol, "A.B.C").WithArguments("A.B.C"),
                // (50,18): warning CS0612: 'A.B.C.D' is obsolete
                //         var x1 = A.B.C.D.Field2;
                Diagnostic(ErrorCode.WRN_DeprecatedSymbol, "A.B.C.D").WithArguments("A.B.C.D"),
                // (50,18): warning CS0612: 'A.B.C.D.Field2' is obsolete
                //         var x1 = A.B.C.D.Field2;
                Diagnostic(ErrorCode.WRN_DeprecatedSymbol, "A.B.C.D.Field2").WithArguments("A.B.C.D.Field2"),
                // (51,21): warning CS0612: 'A.B.C1' is obsolete
                //         var y = new A.B.C1.D();
                Diagnostic(ErrorCode.WRN_DeprecatedSymbol, "A.B.C1").WithArguments("A.B.C1"),
                // (52,22): warning CS0612: 'A.B.C2<int>' is obsolete
                //         var y1 = new A.B.C2<int>.D();
                Diagnostic(ErrorCode.WRN_DeprecatedSymbol, "A.B.C2<int>").WithArguments("A.B.C2<int>"),
                // (53,18): warning CS0612: 'A.B.C2<int>' is obsolete
                //         var y2 = A.B.C2<int>.Field1;
                Diagnostic(ErrorCode.WRN_DeprecatedSymbol, "A.B.C2<int>").WithArguments("A.B.C2<int>"),
                // (53,18): warning CS0612: 'A.B.C2<int>.Field1' is obsolete
                //         var y2 = A.B.C2<int>.Field1;
                Diagnostic(ErrorCode.WRN_DeprecatedSymbol, "A.B.C2<int>.Field1").WithArguments("A.B.C2<int>.Field1"),
                // (54,22): warning CS0612: 'A.B.C2<int>' is obsolete
                //         var y3 = new A.B.C2<int>.E<int>();
                Diagnostic(ErrorCode.WRN_DeprecatedSymbol, "A.B.C2<int>").WithArguments("A.B.C2<int>"),
                // (54,22): warning CS0612: 'A.B.C2<int>.E<int>' is obsolete
                //         var y3 = new A.B.C2<int>.E<int>();
                Diagnostic(ErrorCode.WRN_DeprecatedSymbol, "A.B.C2<int>.E<int>").WithArguments("A.B.C2<int>.E<int>"));
        }

        [Fact]
        [WorkItem(546766, "http://vstfdevdiv:8080/DevDiv2/DevDiv/_workitems/edit/546766")]
        public void TestObsoleteAttributeOnMembers3()
        {
            var source = @"
using System;
 
class C
{
    [Obsolete(""Do not use"", true)]
    public C() { }
}
class D : C
{
    public D() { }
}
class E : C
{
    public E() : base() { }
}

class Event1
{
    [Obsolete(""Do not use"")]
    public event Action A;

    [field:Obsolete(""Do not use"")]
    public event Action A1;
  
    public void Test()
    {
        A();
        A1();
        A += () => {};
        A1 += () => {};
    }

    public static void Test1()
    {
        var e = new Event1();
        e.A();
        e.A1();
        e.A += () => {};
        e.A1 += () => {};
    }
}
";
            CreateCompilation(source).VerifyDiagnostics(
                // (11,5): error CS0619: 'C.C()' is obsolete: 'Do not use'
                //     public D() { }
                Diagnostic(ErrorCode.ERR_DeprecatedSymbolStr, "public D() { }").WithArguments("C.C()", "Do not use"),
                // (15,16): error CS0619: 'C.C()' is obsolete: 'Do not use'
                //     public E() : base() { }
                Diagnostic(ErrorCode.ERR_DeprecatedSymbolStr, ": base()").WithArguments("C.C()", "Do not use"),
                // (29,9): warning CS0618: 'Event1.A1' is obsolete: 'Do not use'
                //         A1();
                Diagnostic(ErrorCode.WRN_DeprecatedSymbolStr, "A1").WithArguments("Event1.A1", "Do not use"),
                // (30,9): warning CS0618: 'Event1.A' is obsolete: 'Do not use'
                //         A += () => {};
                Diagnostic(ErrorCode.WRN_DeprecatedSymbolStr, "A").WithArguments("Event1.A", "Do not use"),
                // (38,9): warning CS0618: 'Event1.A1' is obsolete: 'Do not use'
                //         e.A1();
                Diagnostic(ErrorCode.WRN_DeprecatedSymbolStr, "e.A1").WithArguments("Event1.A1", "Do not use"),
                // (39,9): warning CS0618: 'Event1.A' is obsolete: 'Do not use'
                //         e.A += () => {};
                Diagnostic(ErrorCode.WRN_DeprecatedSymbolStr, "e.A").WithArguments("Event1.A", "Do not use"));
        }

        [Fact]
        [WorkItem(547024, "http://vstfdevdiv:8080/DevDiv2/DevDiv/_workitems/edit/547024")]
        public void TestObsoleteForeachMembers()
        {
            var source =
@"using System;
public class MyEnumerator : IDisposable
{
    [Obsolete(""1"", false)]
    public bool MoveNext()
    {
        return false;
    }

    [Obsolete(""2"", false)]
    public int Current
    {
        get { return 0; }
    }

    [Obsolete(""3"", false)]
    public void Dispose()
    {
    }
}

class Foreachable
{
    [Obsolete(""4"", false)]
    public MyEnumerator GetEnumerator()
    {
        return new MyEnumerator();
    }
}

class Program
{
    public static void Main(string[] args)
    {
        foreach (var x in new Foreachable())
        {
        }
    }
}";
            CreateCompilation(source).VerifyDiagnostics(
                // (35,9): warning CS0618: 'Foreachable.GetEnumerator()' is obsolete: '4'
                //         foreach (var x in new Foreachable())
                Diagnostic(ErrorCode.WRN_DeprecatedSymbolStr, "foreach").WithArguments("Foreachable.GetEnumerator()", "4"),
                // (35,9): warning CS0618: 'MyEnumerator.MoveNext()' is obsolete: '1'
                //         foreach (var x in new Foreachable())
                Diagnostic(ErrorCode.WRN_DeprecatedSymbolStr, "foreach").WithArguments("MyEnumerator.MoveNext()", "1"),
                // (35,9): warning CS0618: 'MyEnumerator.Current' is obsolete: '2'
                //         foreach (var x in new Foreachable())
                Diagnostic(ErrorCode.WRN_DeprecatedSymbolStr, "foreach").WithArguments("MyEnumerator.Current", "2")
            );
        }

        [Fact]
        public void TestObsoleteAttributeSuppress2()
        {
            var source = @"
using System; 

using X = A;
using Y = A.B; 
[Obsolete(""Do not use"")]
class A { 
    public class B {  } 
}

[Obsolete]
interface I1 { void M(); }
#pragma warning disable 612
internal sealed class C1 : I1
#pragma warning restore 612
{
    void I1.M() {}
}
";
            CreateCompilation(source).VerifyDiagnostics(
                // (4,1): info CS8019: Unnecessary using directive.
                // using X = A;
                Diagnostic(ErrorCode.HDN_UnusedUsingDirective, "using X = A;"),
                // (5,1): info CS8019: Unnecessary using directive.
                // using Y = A.B; 
                Diagnostic(ErrorCode.HDN_UnusedUsingDirective, "using Y = A.B;"));
        }

        [Fact]
        public void TestObsoleteAndPropertyAccessors()
        {
            var source0 =
@"using System;
namespace Windows.Foundation.Metadata
{
    public sealed class DeprecatedAttribute : Attribute
    {
        public DeprecatedAttribute(System.String message, DeprecationType type, System.UInt32 version)
        {
        }
    }
    public enum DeprecationType
    {
        Deprecate = 0,
        Remove = 1
    }
}";
            var source1 =
@"using Windows.Foundation.Metadata;
[Deprecated(null, DeprecationType.Deprecate, 0)] class A { }
[Deprecated(null, DeprecationType.Deprecate, 0)] class B { }
[Deprecated(null, DeprecationType.Deprecate, 0)] class C { }
class D
{
    object P { get { return new A(); } }
    [Deprecated(null, DeprecationType.Deprecate, 0)] object Q { get { return new B(); } }
    object R { [Deprecated(null, DeprecationType.Deprecate, 0)] get { return new C(); } }
}";
            var comp = CreateCompilation(new[] { Parse(source0), Parse(source1) });
            comp.VerifyDiagnostics(
                // (7,33): warning CS0612: 'A' is obsolete
                //     object P { get { return new A(); } }
                Diagnostic(ErrorCode.WRN_DeprecatedSymbol, "A").WithArguments("A").WithLocation(7, 33));
        }

        [Fact]
        public void TestObsoleteAndEventAccessors()
        {
            var source0 =
@"using System;
namespace Windows.Foundation.Metadata
{
    public sealed class DeprecatedAttribute : Attribute
    {
        public DeprecatedAttribute(System.String message, DeprecationType type, System.UInt32 version)
        {
        }
    }
    public enum DeprecationType
    {
        Deprecate = 0,
        Remove = 1
    }
}";
            var source1 =
@"using System;
using Windows.Foundation.Metadata;
[Deprecated(null, DeprecationType.Deprecate, 0)] class A { }
[Deprecated(null, DeprecationType.Deprecate, 0)] class B { }
[Deprecated(null, DeprecationType.Deprecate, 0)] class C { }
class D
{
    event EventHandler E
    {
        add { }
        remove { M(new A()); }
    }
    [Deprecated(null, DeprecationType.Deprecate, 0)] event EventHandler F
    {
        add { }
        remove { M(new B()); }
    }
    event EventHandler G
    {
        add { }
        [Deprecated(null, DeprecationType.Deprecate, 0)] remove { M(new C()); }
    }
    static void M(object o) { }
}";
            var comp = CreateCompilation(new[] { Parse(source0), Parse(source1) });
            comp.VerifyDiagnostics(
                // (11,24): warning CS0612: 'A' is obsolete
                //         remove { M(new A()); }
                Diagnostic(ErrorCode.WRN_DeprecatedSymbol, "A").WithArguments("A").WithLocation(11, 24),
                // (21,10): error CS8423: Attribute 'Windows.Foundation.Metadata.DeprecatedAttribute' is not valid on event accessors. It is only valid on 'assembly, module, class, struct, enum, constructor, method, property, indexer, field, event, interface, parameter, delegate, return, type parameter' declarations.
                //         [Deprecated(null, DeprecationType.Deprecate, 0)] remove { M(new C()); }
                Diagnostic(ErrorCode.ERR_AttributeNotOnEventAccessor, "Deprecated").WithArguments("Windows.Foundation.Metadata.DeprecatedAttribute", "assembly, module, class, struct, enum, constructor, method, property, indexer, field, event, interface, parameter, delegate, return, type parameter").WithLocation(21, 10));
        }

        [Fact]
        [WorkItem(531071, "http://vstfdevdiv:8080/DevDiv2/DevDiv/_workitems/edit/531071")]
        public void TestObsoleteTypeParameterInAlias()
        {
            var source =
@"using System;
public class List<T> { }
namespace N
{
    using X = A;
    using Y = List<A>;
    using Z = List<A[]>;
    [Obsolete(""Do not use"", true)]
    public class A { }
    public class B : X { }
    public class C : Y { }
    public class E : Z { }
    public class D : List<Y>
    {
        public X x;
        public Y y1;
        public List<Y> y2;
        public Z z;
    }
}";
            CreateCompilation(source).VerifyDiagnostics(
                // (12,22): error CS0619: 'A' is obsolete: 'Do not use'
                //     public class E : Z { }
                Diagnostic(ErrorCode.ERR_DeprecatedSymbolStr, "Z").WithArguments("N.A", "Do not use").WithLocation(12, 22),
                // (13,27): error CS0619: 'A' is obsolete: 'Do not use'
                //     public class D : List<Y>
                Diagnostic(ErrorCode.ERR_DeprecatedSymbolStr, "Y").WithArguments("N.A", "Do not use").WithLocation(13, 27),
                // (10,22): error CS0619: 'A' is obsolete: 'Do not use'
                //     public class B : X { }
                Diagnostic(ErrorCode.ERR_DeprecatedSymbolStr, "X").WithArguments("N.A", "Do not use").WithLocation(10, 22),
                // (11,22): error CS0619: 'A' is obsolete: 'Do not use'
                //     public class C : Y { }
                Diagnostic(ErrorCode.ERR_DeprecatedSymbolStr, "Y").WithArguments("N.A", "Do not use").WithLocation(11, 22),
                // (16,16): error CS0619: 'A' is obsolete: 'Do not use'
                //         public Y y1;
                Diagnostic(ErrorCode.ERR_DeprecatedSymbolStr, "Y").WithArguments("N.A", "Do not use").WithLocation(16, 16),
                // (17,21): error CS0619: 'A' is obsolete: 'Do not use'
                //         public List<Y> y2;
                Diagnostic(ErrorCode.ERR_DeprecatedSymbolStr, "Y").WithArguments("N.A", "Do not use").WithLocation(17, 21),
                // (18,16): error CS0619: 'A' is obsolete: 'Do not use'
                //         public Z z;
                Diagnostic(ErrorCode.ERR_DeprecatedSymbolStr, "Z").WithArguments("N.A", "Do not use").WithLocation(18, 16),
                // (15,16): error CS0619: 'A' is obsolete: 'Do not use'
                //         public X x;
                Diagnostic(ErrorCode.ERR_DeprecatedSymbolStr, "X").WithArguments("N.A", "Do not use").WithLocation(15, 16));
        }

        [ConditionalFact(typeof(IsEnglishLocal), Reason = "https://github.com/dotnet/roslyn/issues/28328")]
        [WorkItem(580832, "http://vstfdevdiv:8080/DevDiv2/DevDiv/_workitems/edit/580832")]
        public void ObsoleteOnVirtual_OnBase()
        {
            var source = @"
using System;

public class A
{
    [Obsolete]
    public virtual event Action E { add { } remove { } }
    [Obsolete]
    public virtual int P { get; set; }
    [Obsolete]
    public virtual void M() { }
}

public class B : A
{
    public override event Action E { add { } remove { } }
    public override int P { get; set; }
    public override void M() { }
}

public class C : B
{
    public override event Action E { add { } remove { } }
    public override int P { get; set; }
    public override void M() { }
}

class Test
{
    void M(A a, B b, C c)
    {
        a.E += null;
        a.P++;
        a.M();

        b.E += null;
        b.P++;
        b.M();

        c.E += null;
        c.P++;
        c.M();
    }
}
";
            // All member accesses produce obsolete warnings.
            CreateCompilation(source).VerifyDiagnostics(
                // (17,25): warning CS0672: Member 'B.P' overrides obsolete member 'A.P'. Add the Obsolete attribute to 'B.P'.
                //     public override int P { get; set; }
                Diagnostic(ErrorCode.WRN_NonObsoleteOverridingObsolete, "P").WithArguments("B.P", "A.P"),
                // (18,26): warning CS0672: Member 'B.M()' overrides obsolete member 'A.M()'. Add the Obsolete attribute to 'B.M()'.
                //     public override void M() { }
                Diagnostic(ErrorCode.WRN_NonObsoleteOverridingObsolete, "M").WithArguments("B.M()", "A.M()"),
                // (16,34): warning CS0672: Member 'B.E' overrides obsolete member 'A.E'. Add the Obsolete attribute to 'B.E'.
                //     public override event Action E { add { } remove { } }
                Diagnostic(ErrorCode.WRN_NonObsoleteOverridingObsolete, "E").WithArguments("B.E", "A.E"),
                // (24,25): warning CS0672: Member 'C.P' overrides obsolete member 'A.P'. Add the Obsolete attribute to 'C.P'.
                //     public override int P { get; set; }
                Diagnostic(ErrorCode.WRN_NonObsoleteOverridingObsolete, "P").WithArguments("C.P", "A.P"),
                // (25,26): warning CS0672: Member 'C.M()' overrides obsolete member 'A.M()'. Add the Obsolete attribute to 'C.M()'.
                //     public override void M() { }
                Diagnostic(ErrorCode.WRN_NonObsoleteOverridingObsolete, "M").WithArguments("C.M()", "A.M()"),
                // (23,34): warning CS0672: Member 'C.E' overrides obsolete member 'A.E'. Add the Obsolete attribute to 'C.E'.
                //     public override event Action E { add { } remove { } }
                Diagnostic(ErrorCode.WRN_NonObsoleteOverridingObsolete, "E").WithArguments("C.E", "A.E"),

                // (32,9): warning CS0612: 'A.E' is obsolete
                //         a.E += null;
                Diagnostic(ErrorCode.WRN_DeprecatedSymbol, "a.E").WithArguments("A.E"),
                // (33,9): warning CS0612: 'A.P' is obsolete
                //         a.P++;
                Diagnostic(ErrorCode.WRN_DeprecatedSymbol, "a.P").WithArguments("A.P"),
                // (34,9): warning CS0612: 'A.M()' is obsolete
                //         a.M();
                Diagnostic(ErrorCode.WRN_DeprecatedSymbol, "a.M()").WithArguments("A.M()"),
                // (36,9): warning CS0612: 'A.E' is obsolete
                //         b.E += null;
                Diagnostic(ErrorCode.WRN_DeprecatedSymbol, "b.E").WithArguments("A.E"),
                // (37,9): warning CS0612: 'A.P' is obsolete
                //         b.P++;
                Diagnostic(ErrorCode.WRN_DeprecatedSymbol, "b.P").WithArguments("A.P"),
                // (38,9): warning CS0612: 'A.M()' is obsolete
                //         b.M();
                Diagnostic(ErrorCode.WRN_DeprecatedSymbol, "b.M()").WithArguments("A.M()"),
                // (40,9): warning CS0612: 'A.E' is obsolete
                //         c.E += null;
                Diagnostic(ErrorCode.WRN_DeprecatedSymbol, "c.E").WithArguments("A.E"),
                // (41,9): warning CS0612: 'A.P' is obsolete
                //         c.P++;
                Diagnostic(ErrorCode.WRN_DeprecatedSymbol, "c.P").WithArguments("A.P"),
                // (42,9): warning CS0612: 'A.M()' is obsolete
                //         c.M();
                Diagnostic(ErrorCode.WRN_DeprecatedSymbol, "c.M()").WithArguments("A.M()"));
        }

        [Fact]
        [WorkItem(580832, "http://vstfdevdiv:8080/DevDiv2/DevDiv/_workitems/edit/580832")]
        public void ObsoleteOnVirtual_OnDerived()
        {
            var source = @"
using System;

public class A
{
    public virtual event Action E { add { } remove { } }
    public virtual int P { get; set; }
    public virtual void M() { }
}

public class B : A
{
    [Obsolete]
    public override event Action E { add { } remove { } }
    [Obsolete]
    public override int P { get; set; }
    [Obsolete]
    public override void M() { }
}

public class C : B
{
    public override event Action E { add { } remove { } }
    public override int P { get; set; }
    public override void M() { }
}

class Test
{
    void M(A a, B b, C c)
    {
        a.E += null;
        a.P++;
        a.M();

        b.E += null;
        b.P++;
        b.M();

        c.E += null;
        c.P++;
        c.M();
    }
}
";
            // No member accesses produce obsolete warnings.
            CreateCompilation(source).VerifyDiagnostics(
                // (16,25): warning CS0809: Obsolete member 'B.P' overrides non-obsolete member 'A.P'
                //     public override int P { get; set; }
                Diagnostic(ErrorCode.WRN_ObsoleteOverridingNonObsolete, "P").WithArguments("B.P", "A.P"),
                // (18,26): warning CS0809: Obsolete member 'B.M()' overrides non-obsolete member 'A.M()'
                //     public override void M() { }
                Diagnostic(ErrorCode.WRN_ObsoleteOverridingNonObsolete, "M").WithArguments("B.M()", "A.M()"),
                // (14,34): warning CS0809: Obsolete member 'B.E' overrides non-obsolete member 'A.E'
                //     public override event Action E { add { } remove { } }
                Diagnostic(ErrorCode.WRN_ObsoleteOverridingNonObsolete, "E").WithArguments("B.E", "A.E"));
        }

        [Fact]
        [WorkItem(580832, "http://vstfdevdiv:8080/DevDiv2/DevDiv/_workitems/edit/580832")]
        public void ObsoleteOnVirtual_GenericType()
        {
            var source = @"
using System;

public class A<T>
{
    [Obsolete]
    public virtual void M() { }
}

public class B : A<int>
{
    public override void M() { }
}

public class C<T> : A<T>
{
    public override void M() { }
}

class Test
{
    void M(A<int> a, B b, C<char> c)
    {
        a.M();
        b.M();
        c.M();
    }
}
";
            // All member accesses produce obsolete warnings.
            CreateCompilation(source).VerifyDiagnostics(
                // (17,26): warning CS0672: Member 'C<T>.M()' overrides obsolete member 'A<T>.M()'. Add the Obsolete attribute to 'C<T>.M()'.
                //     public override void M() { }
                Diagnostic(ErrorCode.WRN_NonObsoleteOverridingObsolete, "M").WithArguments("C<T>.M()", "A<T>.M()"),
                // (12,26): warning CS0672: Member 'B.M()' overrides obsolete member 'A<int>.M()'. Add the Obsolete attribute to 'B.M()'.
                //     public override void M() { }
                Diagnostic(ErrorCode.WRN_NonObsoleteOverridingObsolete, "M").WithArguments("B.M()", "A<int>.M()"),
                // (24,9): warning CS0612: 'A<int>.M()' is obsolete
                //         a.M();
                Diagnostic(ErrorCode.WRN_DeprecatedSymbol, "a.M()").WithArguments("A<int>.M()"),
                // (25,9): warning CS0612: 'A<int>.M()' is obsolete
                //         b.M();
                Diagnostic(ErrorCode.WRN_DeprecatedSymbol, "b.M()").WithArguments("A<int>.M()"),
                // (26,9): warning CS0612: 'A<char>.M()' is obsolete
                //         c.M();
                Diagnostic(ErrorCode.WRN_DeprecatedSymbol, "c.M()").WithArguments("A<char>.M()"));
        }

        [Fact]
        [WorkItem(580832, "http://vstfdevdiv:8080/DevDiv2/DevDiv/_workitems/edit/580832")]
        public void ObsoleteOnVirtual_GenericMethod()
        {
            var source = @"
using System;

public class A
{
    [Obsolete]
    public virtual void M<T>() { }
}

public class B : A
{
    public override void M<T>() { }
}

class Test
{
    void M(B b)
    {
        b.M<int>();
    }
}
";
            // All member accesses produce obsolete warnings.
            CreateCompilation(source).VerifyDiagnostics(
                // (12,26): warning CS0672: Member 'B.M<T>()' overrides obsolete member 'A.M<T>()'. Add the Obsolete attribute to 'B.M<T>()'.
                //     public override void M<T>() { }
                Diagnostic(ErrorCode.WRN_NonObsoleteOverridingObsolete, "M").WithArguments("B.M<T>()", "A.M<T>()"),
                // (19,9): warning CS0612: 'A.M<T>()' is obsolete
                //         b.M<int>();
                Diagnostic(ErrorCode.WRN_DeprecatedSymbol, "b.M<int>()").WithArguments("A.M<T>()"));
        }

        [Fact]
        [WorkItem(580832, "http://vstfdevdiv:8080/DevDiv2/DevDiv/_workitems/edit/580832")]
        public void ObsoleteOnVirtual_OnBase_BaseCall()
        {
            var source = @"
using System;

public class A
{
    [Obsolete]
    public virtual event Action E { add { } remove { } }
    [Obsolete]
    public virtual int P { get; set; }
    [Obsolete]
    public virtual void M() { }
}

public class B : A
{
    public override event Action E { add { } remove { } }
    public override int P { get; set; }
    public override void M() { }

    private void Test()
    {
        base.E += null;
        base.P++;
        base.M();
    }
}

public class C : B
{
    public override event Action E { add { } remove { } }
    public override int P { get; set; }
    public override void M() { }

    private void Test()
    {
        base.E += null;
        base.P++;
        base.M();
    }
}
";
            // Reported in B.Test and C.Test against members of A.
            CreateCompilation(source).VerifyDiagnostics(
                // (17,25): warning CS0672: Member 'B.P' overrides obsolete member 'A.P'. Add the Obsolete attribute to 'B.P'.
                //     public override int P { get; set; }
                Diagnostic(ErrorCode.WRN_NonObsoleteOverridingObsolete, "P").WithArguments("B.P", "A.P"),
                // (18,26): warning CS0672: Member 'B.M()' overrides obsolete member 'A.M()'. Add the Obsolete attribute to 'B.M()'.
                //     public override void M() { }
                Diagnostic(ErrorCode.WRN_NonObsoleteOverridingObsolete, "M").WithArguments("B.M()", "A.M()"),
                // (16,34): warning CS0672: Member 'B.E' overrides obsolete member 'A.E'. Add the Obsolete attribute to 'B.E'.
                //     public override event Action E { add { } remove { } }
                Diagnostic(ErrorCode.WRN_NonObsoleteOverridingObsolete, "E").WithArguments("B.E", "A.E"),
                // (31,25): warning CS0672: Member 'C.P' overrides obsolete member 'A.P'. Add the Obsolete attribute to 'C.P'.
                //     public override int P { get; set; }
                Diagnostic(ErrorCode.WRN_NonObsoleteOverridingObsolete, "P").WithArguments("C.P", "A.P"),
                // (32,26): warning CS0672: Member 'C.M()' overrides obsolete member 'A.M()'. Add the Obsolete attribute to 'C.M()'.
                //     public override void M() { }
                Diagnostic(ErrorCode.WRN_NonObsoleteOverridingObsolete, "M").WithArguments("C.M()", "A.M()"),
                // (30,34): warning CS0672: Member 'C.E' overrides obsolete member 'A.E'. Add the Obsolete attribute to 'C.E'.
                //     public override event Action E { add { } remove { } }
                Diagnostic(ErrorCode.WRN_NonObsoleteOverridingObsolete, "E").WithArguments("C.E", "A.E"),

                // (23,9): warning CS0612: 'A.P' is obsolete
                //         base.P++;
                Diagnostic(ErrorCode.WRN_DeprecatedSymbol, "base.P").WithArguments("A.P"),
                // (24,9): warning CS0612: 'A.M()' is obsolete
                //         base.M();
                Diagnostic(ErrorCode.WRN_DeprecatedSymbol, "base.M()").WithArguments("A.M()"),
                // (22,9): warning CS0612: 'A.E' is obsolete
                //         base.E += null;
                Diagnostic(ErrorCode.WRN_DeprecatedSymbol, "base.E").WithArguments("A.E"),
                // (37,9): warning CS0612: 'A.P' is obsolete
                //         base.P++;
                Diagnostic(ErrorCode.WRN_DeprecatedSymbol, "base.P").WithArguments("A.P"),
                // (38,9): warning CS0612: 'A.M()' is obsolete
                //         base.M();
                Diagnostic(ErrorCode.WRN_DeprecatedSymbol, "base.M()").WithArguments("A.M()"),
                // (36,9): warning CS0612: 'A.E' is obsolete
                //         base.E += null;
                Diagnostic(ErrorCode.WRN_DeprecatedSymbol, "base.E").WithArguments("A.E"));
        }

        [Fact]
        [WorkItem(580832, "http://vstfdevdiv:8080/DevDiv2/DevDiv/_workitems/edit/580832")]
        public void ObsoleteOnVirtual_OnBaseAndDerived_BaseCall()
        {
            var source = @"
using System;

public class A
{
    [Obsolete]
    public virtual event Action E { add { } remove { } }
    [Obsolete]
    public virtual int P { get; set; }
    [Obsolete]
    public virtual void M() { }
}

public class B : A
{
    [Obsolete]
    public override event Action E { add { } remove { } }
    [Obsolete]
    public override int P { get; set; }
    [Obsolete]
    public override void M() { }

    private void Test()
    {
        base.E += null;
        base.P++;
        base.M();
    }
}

public class C : B
{
    public override event Action E { add { } remove { } }
    public override int P { get; set; }
    public override void M() { }

    private void Test()
    {
        base.E += null;
        base.P++;
        base.M();
    }
}
";
            // Reported in B.Test and C.Test against members of A (seems like C.Test should report against members of B,
            // but this is dev11's behavior).
            CreateCompilation(source).VerifyDiagnostics(
                // (34,25): warning CS0672: Member 'C.P' overrides obsolete member 'A.P'. Add the Obsolete attribute to 'C.P'.
                //     public override int P { get; set; }
                Diagnostic(ErrorCode.WRN_NonObsoleteOverridingObsolete, "P").WithArguments("C.P", "A.P"),
                // (35,26): warning CS0672: Member 'C.M()' overrides obsolete member 'A.M()'. Add the Obsolete attribute to 'C.M()'.
                //     public override void M() { }
                Diagnostic(ErrorCode.WRN_NonObsoleteOverridingObsolete, "M").WithArguments("C.M()", "A.M()"),
                // (33,34): warning CS0672: Member 'C.E' overrides obsolete member 'A.E'. Add the Obsolete attribute to 'C.E'.
                //     public override event Action E { add { } remove { } }
                Diagnostic(ErrorCode.WRN_NonObsoleteOverridingObsolete, "E").WithArguments("C.E", "A.E"),

                // (26,9): warning CS0612: 'A.P' is obsolete
                //         base.P++;
                Diagnostic(ErrorCode.WRN_DeprecatedSymbol, "base.P").WithArguments("A.P"),
                // (27,9): warning CS0612: 'A.M()' is obsolete
                //         base.M();
                Diagnostic(ErrorCode.WRN_DeprecatedSymbol, "base.M()").WithArguments("A.M()"),
                // (25,9): warning CS0612: 'A.E' is obsolete
                //         base.E += null;
                Diagnostic(ErrorCode.WRN_DeprecatedSymbol, "base.E").WithArguments("A.E"),
                // (40,9): warning CS0612: 'A.P' is obsolete
                //         base.P++;
                Diagnostic(ErrorCode.WRN_DeprecatedSymbol, "base.P").WithArguments("A.P"),
                // (41,9): warning CS0612: 'A.M()' is obsolete
                //         base.M();
                Diagnostic(ErrorCode.WRN_DeprecatedSymbol, "base.M()").WithArguments("A.M()"),
                // (39,9): warning CS0612: 'A.E' is obsolete
                //         base.E += null;
                Diagnostic(ErrorCode.WRN_DeprecatedSymbol, "base.E").WithArguments("A.E"));
        }

        [Fact]
        [WorkItem(580832, "http://vstfdevdiv:8080/DevDiv2/DevDiv/_workitems/edit/580832")]
        public void ObsoleteOnVirtual_OnDerived_BaseCall()
        {
            var source = @"
using System;

public class A
{
    public virtual event Action E { add { } remove { } }
    public virtual int P { get; set; }
    public virtual void M() { }
}

public class B : A
{
    [Obsolete]
    public override event Action E { add { } remove { } }
    [Obsolete]
    public override int P { get; set; }
    [Obsolete]
    public override void M() { }

    private void Test()
    {
        base.E += null;
        base.P++;
        base.M();
    }
}

public class C : B
{
    public override event Action E { add { } remove { } }
    public override int P { get; set; }
    public override void M() { }

    private void Test()
    {
        base.E += null;
        base.P++;
        base.M();
    }
}
";
            CreateCompilation(source).VerifyDiagnostics(
                // (16,25): warning CS0809: Obsolete member 'B.P' overrides non-obsolete member 'A.P'
                //     public override int P { get; set; }
                Diagnostic(ErrorCode.WRN_ObsoleteOverridingNonObsolete, "P").WithArguments("B.P", "A.P"),
                // (18,26): warning CS0809: Obsolete member 'B.M()' overrides non-obsolete member 'A.M()'
                //     public override void M() { }
                Diagnostic(ErrorCode.WRN_ObsoleteOverridingNonObsolete, "M").WithArguments("B.M()", "A.M()"),
                // (14,34): warning CS0809: Obsolete member 'B.E' overrides non-obsolete member 'A.E'
                //     public override event Action E { add { } remove { } }
                Diagnostic(ErrorCode.WRN_ObsoleteOverridingNonObsolete, "E").WithArguments("B.E", "A.E"),

                // (37,9): warning CS0612: 'B.P' is obsolete
                //         base.P++;
                Diagnostic(ErrorCode.WRN_DeprecatedSymbol, "base.P").WithArguments("B.P"),
                // (38,9): warning CS0612: 'B.M()' is obsolete
                //         base.M();
                Diagnostic(ErrorCode.WRN_DeprecatedSymbol, "base.M()").WithArguments("B.M()"),
                // (36,9): warning CS0612: 'B.E' is obsolete
                //         base.E += null;
                Diagnostic(ErrorCode.WRN_DeprecatedSymbol, "base.E").WithArguments("B.E"));
        }

        [Fact]
        [WorkItem(580832, "http://vstfdevdiv:8080/DevDiv2/DevDiv/_workitems/edit/580832")]
        public void ObsoleteOnVirtual_OnDerived_BaseCall2()
        {
            var source = @"
using System;

public class A
{
    public virtual int this[int x] { get { return 0; } set { } }
}

public class B : A
{
    [Obsolete]
    public B() { }

    [Obsolete]
    public override int this[int x] { get { return 0; } set { } }
}

public class C : B
{
    public C() { } // Implicit base constructor invocation.
    public C(int x) : base() { } // Doesn't override anything anyway.

    private void Test()
    {
        base[1]++;
    }
}
";
            CreateCompilation(source).VerifyDiagnostics(
                // (15,25): warning CS0809: Obsolete member 'B.this[int]' overrides non-obsolete member 'A.this[int]'
                //     public override int this[int x] { get { return 0; } set { } }
                Diagnostic(ErrorCode.WRN_ObsoleteOverridingNonObsolete, "this").WithArguments("B.this[int]", "A.this[int]"),

                // (20,5): warning CS0612: 'B.B()' is obsolete
                //     public C() { } // Implicit base constructor invocation.
                Diagnostic(ErrorCode.WRN_DeprecatedSymbol, "public C() { }").WithArguments("B.B()"),
                // (21,21): warning CS0612: 'B.B()' is obsolete
                //     public C(int x) : base() { } // Doesn't override anything anyway.
                Diagnostic(ErrorCode.WRN_DeprecatedSymbol, ": base()").WithArguments("B.B()"),

                // (25,9): warning CS0612: 'B.this[int]' is obsolete
                //         base[1]++;
                Diagnostic(ErrorCode.WRN_DeprecatedSymbol, "base[1]").WithArguments("B.this[int]"));
        }

        [Fact]
        [WorkItem(531148, "http://vstfdevdiv:8080/DevDiv2/DevDiv/_workitems/edit/531148")]
        public void ObsoleteUserDefinedConversion1()
        {
            var source = @"
using System;

class A
{
}

class B
{
    [Obsolete(""B to A"")]
    public static explicit operator B(A a)
    {
        return null;
    }

    [Obsolete(""A to B"")]
    public static implicit operator A(B b)
    {
        return null;
    }
}


class Test
{
    static void Main()
    {
        A a = new A();
        B b = (B)a;
        a = b;
        a = (A)(B)(A)b;
    }
}
";

            CreateCompilation(source).VerifyDiagnostics(
                // (29,15): warning CS0618: 'B.explicit operator B(A)' is obsolete: 'B to A'
                //         B b = (B)a;
                Diagnostic(ErrorCode.WRN_DeprecatedSymbolStr, "(B)a").WithArguments("B.explicit operator B(A)", "B to A"),
                // (30,13): warning CS0618: 'B.implicit operator A(B)' is obsolete: 'A to B'
                //         a = b;
                Diagnostic(ErrorCode.WRN_DeprecatedSymbolStr, "b").WithArguments("B.implicit operator A(B)", "A to B"),
                // (31,19): warning CS0618: 'B.implicit operator A(B)' is obsolete: 'A to B'
                //         a = (A)(B)(A)b;
                Diagnostic(ErrorCode.WRN_DeprecatedSymbolStr, "(A)b").WithArguments("B.implicit operator A(B)", "A to B"),
                // (31,16): warning CS0618: 'B.explicit operator B(A)' is obsolete: 'B to A'
                //         a = (A)(B)(A)b;
                Diagnostic(ErrorCode.WRN_DeprecatedSymbolStr, "(B)(A)b").WithArguments("B.explicit operator B(A)", "B to A"),
                // (31,13): warning CS0618: 'B.implicit operator A(B)' is obsolete: 'A to B'
                //         a = (A)(B)(A)b;
                Diagnostic(ErrorCode.WRN_DeprecatedSymbolStr, "(A)(B)(A)b").WithArguments("B.implicit operator A(B)", "A to B"));
        }

        [Fact]
        [WorkItem(531148, "http://vstfdevdiv:8080/DevDiv2/DevDiv/_workitems/edit/531148")]
        public void ObsoleteUserDefinedConversion2()
        {
            var source = @"
using System;

class A<T>
{
    [Obsolete(""A<T> to T"")]
    public static implicit operator T(A<T> a)
    {
        return default(T);
    }

    [Obsolete(""T to A<T>"")]
    public static implicit operator A<T>(T t)
    {
        return null;
    }
}


class Test
{
    static void Main()
    {
        A<int> ai = new A<int>();
        int i = ai;
        ai = i;

        // These casts don't use the UDCs (at compile time).
        A<dynamic> ad = new A<dynamic>();
        dynamic d = ad;
        ad = d;
    }
}
";

            CreateCompilation(source).VerifyDiagnostics(
                // (25,17): warning CS0618: 'A<int>.implicit operator int(A<int>)' is obsolete: 'A<T> to T'
                //         int i = ai;
                Diagnostic(ErrorCode.WRN_DeprecatedSymbolStr, "ai").WithArguments("A<int>.implicit operator int(A<int>)", "A<T> to T"),
                // (26,14): warning CS0618: 'A<int>.implicit operator A<int>(int)' is obsolete: 'T to A<T>'
                //         ai = i;
                Diagnostic(ErrorCode.WRN_DeprecatedSymbolStr, "i").WithArguments("A<int>.implicit operator A<int>(int)", "T to A<T>"));
        }

        [Fact]
        [WorkItem(531148, "http://vstfdevdiv:8080/DevDiv2/DevDiv/_workitems/edit/531148")]
        public void ObsoleteUserDefinedConversion3()
        {
            var source = @"
using System;

class Convertible
{
    [Obsolete(""To int"")]
    public static implicit operator int(Convertible c)
    {
        return 0;
    }

    [Obsolete(""To bool"")]
    public static implicit operator bool(Convertible c)
    {
        return false;
    }
}


class Test
{
    static void Main()
    {
        Convertible c = new Convertible();
        if (c)
        {
            switch (c)
            {
                case 0:
                    int x = c + 1;
                    x = +c;
                    break;
            }
        }
    }
}
";

            CreateCompilation(source).VerifyDiagnostics(
                // (25,13): warning CS0618: 'Convertible.implicit operator bool(Convertible)' is obsolete: 'To bool'
                //         if (c)
                Diagnostic(ErrorCode.WRN_DeprecatedSymbolStr, "c").WithArguments("Convertible.implicit operator bool(Convertible)", "To bool"),
                // (27,21): warning CS0618: 'Convertible.implicit operator int(Convertible)' is obsolete: 'To int'
                //             switch (c)
                Diagnostic(ErrorCode.WRN_DeprecatedSymbolStr, "c").WithArguments("Convertible.implicit operator int(Convertible)", "To int"),
                // (30,29): warning CS0618: 'Convertible.implicit operator int(Convertible)' is obsolete: 'To int'
                //                     int x = c + 1;
                Diagnostic(ErrorCode.WRN_DeprecatedSymbolStr, "c").WithArguments("Convertible.implicit operator int(Convertible)", "To int"),
                // (31,26): warning CS0618: 'Convertible.implicit operator int(Convertible)' is obsolete: 'To int'
                //                     x = +c;
                Diagnostic(ErrorCode.WRN_DeprecatedSymbolStr, "c").WithArguments("Convertible.implicit operator int(Convertible)", "To int"));
        }

        [Fact]
        [WorkItem(531148, "http://vstfdevdiv:8080/DevDiv2/DevDiv/_workitems/edit/531148")]
        public void ObsoleteUserDefinedConversion4()
        {
            var source = @"
using System;

class Convertible
{
    [Obsolete(""To int"")]
    public static implicit operator int(Convertible c)
    {
        return 0;
    }
}


class Test
{
    static void Main(string[] args)
    {
        Convertible c = new Convertible();
        args[c].ToString();
    }
}
";

            CreateCompilation(source).VerifyDiagnostics(
                // (19,14): warning CS0618: 'Convertible.implicit operator int(Convertible)' is obsolete: 'To int'
                //         args[c].ToString();
                Diagnostic(ErrorCode.WRN_DeprecatedSymbolStr, "c").WithArguments("Convertible.implicit operator int(Convertible)", "To int"));
        }

        [Fact]
        [WorkItem(531148, "http://vstfdevdiv:8080/DevDiv2/DevDiv/_workitems/edit/531148")]
        public void ObsoleteUserDefinedConversion5()
        {
            var source = @"
using System;

class Convertible
{
    [Obsolete(""To int"")]
    public static implicit operator int(Convertible c)
    {
        return 0;
    }

    [Obsolete(""From int"")]
    public static implicit operator Convertible(int i)
    {
        return null;
    }
}

class Test
{
    static void Main(string[] args)
    {
        foreach (int i in new Convertible[1])
        {
            Convertible c = new Convertible();
            c++;
            c -= 2;
        }
    }
}
";

            CreateCompilation(source).VerifyDiagnostics(
                // (26,13): warning CS0618: 'Convertible.implicit operator Convertible(int)' is obsolete: 'From int'
                //             c++;
                Diagnostic(ErrorCode.WRN_DeprecatedSymbolStr, "c++").WithArguments("Convertible.implicit operator Convertible(int)", "From int"),
                // (26,13): warning CS0618: 'Convertible.implicit operator int(Convertible)' is obsolete: 'To int'
                //             c++;
                Diagnostic(ErrorCode.WRN_DeprecatedSymbolStr, "c++").WithArguments("Convertible.implicit operator int(Convertible)", "To int"),
                // (27,13): warning CS0618: 'Convertible.implicit operator Convertible(int)' is obsolete: 'From int'
                //             c -= 2;
                Diagnostic(ErrorCode.WRN_DeprecatedSymbolStr, "c -= 2").WithArguments("Convertible.implicit operator Convertible(int)", "From int"),
                // (27,13): warning CS0618: 'Convertible.implicit operator int(Convertible)' is obsolete: 'To int'
                //             c -= 2;
                Diagnostic(ErrorCode.WRN_DeprecatedSymbolStr, "c -= 2").WithArguments("Convertible.implicit operator int(Convertible)", "To int"),
                // (23,9): warning CS0618: 'Convertible.implicit operator int(Convertible)' is obsolete: 'To int'
                //         foreach (int i in new Convertible[1])
                Diagnostic(ErrorCode.WRN_DeprecatedSymbolStr, "foreach").WithArguments("Convertible.implicit operator int(Convertible)", "To int"));
        }

        [Fact]
        [WorkItem(531148, "http://vstfdevdiv:8080/DevDiv2/DevDiv/_workitems/edit/531148")]
        public void ObsoleteUserDefinedConversion6()
        {
            var source = @"
using System;

struct Convertible
{
    [Obsolete(""To int"")]
    public static implicit operator int(Convertible c)
    {
        return 0;
    }
}

class Test
{
    static void Main(string[] args)
    {
        Convertible? c = null;
        int i = c ?? 1;
    }
}
";

            CreateCompilation(source).VerifyDiagnostics(
                // (18,17): warning CS0618: 'Convertible.implicit operator int(Convertible)' is obsolete: 'To int'
                //         int i = c ?? 1;
                Diagnostic(ErrorCode.WRN_DeprecatedSymbolStr, "c ?? 1").WithArguments("Convertible.implicit operator int(Convertible)", "To int"));
        }

        private const string ObsoleteAttributeSource = @"
#nullable enable
namespace System
{
    public class ObsoleteAttribute : Attribute
    {
        public ObsoleteAttribute() { }
        public ObsoleteAttribute(string? message) { }
        public ObsoleteAttribute(string? message, bool error) { }

        public string? DiagnosticId { get; set; }
        public string? UrlFormat { get; set; }
    }
}
";

        [Fact, WorkItem(42119, "https://github.com/dotnet/roslyn/issues/42119")]
        public void Obsolete_CustomDiagnosticId_01()
        {
            var source = @"
using System;
#pragma warning disable 436

class C
{
    [Obsolete(DiagnosticId = ""TEST1"")]
    void M1() { }

    void M2()
    {
        M1(); // 1
    }
}
";

            var comp = CreateCompilation(new[] { ObsoleteAttributeSource, source });
            var diags = comp.GetDiagnostics();

            var diag = diags.Single();
            Assert.Equal("TEST1", diag.Id);
            Assert.Equal(ErrorCode.WRN_DeprecatedSymbol, (ErrorCode)diag.Code);
            Assert.Equal("https://msdn.microsoft.com/query/roslyn.query?appId=roslyn&k=k(CS0612)", diag.Descriptor.HelpLinkUri);

            diags.Verify(
                // (12,9): warning TEST1: 'C.M1()' is obsolete
                //         M1(); // 1
                Diagnostic("TEST1", "M1()").WithArguments("C.M1()").WithLocation(12, 9));
        }

        [Fact, WorkItem(42119, "https://github.com/dotnet/roslyn/issues/42119")]
        public void Obsolete_CustomDiagnosticId_02()
        {
            var source = @"
using System;
#pragma warning disable 436

class C
{
    [Obsolete(UrlFormat = ""https://docs.microsoft.com/en-us/dotnet/csharp/language-reference/compiler-messages/{0}"")]
    void M1() { }

    void M2()
    {
        M1(); // 1
    }
}
";

            var comp = CreateCompilation(new[] { ObsoleteAttributeSource, source });
            var diags = comp.GetDiagnostics();

            var diag = diags.Single();
            Assert.Equal("https://docs.microsoft.com/en-us/dotnet/csharp/language-reference/compiler-messages/CS0612", diag.Descriptor.HelpLinkUri);

            diags.Verify(
                // (12,9): warning CS0612: 'C.M1()' is obsolete
                //         M1(); // 1
                Diagnostic(ErrorCode.WRN_DeprecatedSymbol, "M1()").WithArguments("C.M1()").WithLocation(12, 9));
        }

        [Fact, WorkItem(42119, "https://github.com/dotnet/roslyn/issues/42119")]
        public void Obsolete_CustomDiagnosticId_03()
        {
            var source = @"
using System;
#pragma warning disable 436

class C
{
    [Obsolete(UrlFormat = ""https://docs.microsoft.com/en-us/dotnet/csharp/language-reference/compiler-messages/{0}/{1}"")]
    void M1() { }

    void M2()
    {
        M1(); // 1
    }
}
";

            var comp = CreateCompilation(new[] { ObsoleteAttributeSource, source });
            var diags = comp.GetDiagnostics();

            var diag = diags.Single();
            Assert.Equal("https://msdn.microsoft.com/query/roslyn.query?appId=roslyn&k=k(CS0612)", diag.Descriptor.HelpLinkUri);

            diags.Verify(
                // (12,9): warning CS0612: 'C.M1()' is obsolete
                //         M1(); // 1
                Diagnostic(ErrorCode.WRN_DeprecatedSymbol, "M1()").WithArguments("C.M1()").WithLocation(12, 9));
        }

        [Fact, WorkItem(42119, "https://github.com/dotnet/roslyn/issues/42119")]
        public void Obsolete_CustomDiagnosticId_04()
        {
            var source = @"
using System;
#pragma warning disable 436

class C
{
    [Obsolete(UrlFormat = ""https://docs.microsoft.com/en-us/dotnet/csharp/language-reference/compiler-messages/CS0612"")]
    void M1() { }

    void M2()
    {
        M1(); // 1
    }
}
";

            var comp = CreateCompilation(new[] { ObsoleteAttributeSource, source });
            var diags = comp.GetDiagnostics();

            var diag = diags.Single();
            Assert.Equal("https://docs.microsoft.com/en-us/dotnet/csharp/language-reference/compiler-messages/CS0612", diag.Descriptor.HelpLinkUri);

            diags.Verify(
                // (12,9): warning CS0612: 'C.M1()' is obsolete
                //         M1(); // 1
                Diagnostic(ErrorCode.WRN_DeprecatedSymbol, "M1()").WithArguments("C.M1()").WithLocation(12, 9));
        }

        [Fact, WorkItem(42119, "https://github.com/dotnet/roslyn/issues/42119")]
        public void Obsolete_CustomDiagnosticId_BadAttribute_01()
        {
            var source = @"
using System;
#pragma warning disable 436

namespace System
{
    public class ObsoleteAttribute : Attribute
    {
        public string DiagnosticId;
        public string DiagnosticId { get; set; } // 1
    }
}

class C
{
    [Obsolete(DiagnosticId = ""TEST1"")] // 2
    void M1() { }

    void M2()
    {
        M1();
    }
}
";

            var comp = CreateCompilation(source);
            var diags = comp.GetDiagnostics();

            diags.Verify(
                // (10,23): error CS0102: The type 'ObsoleteAttribute' already contains a definition for 'DiagnosticId'
                //         public string DiagnosticId { get; set; } // 1
                Diagnostic(ErrorCode.ERR_DuplicateNameInClass, "DiagnosticId").WithArguments("System.ObsoleteAttribute", "DiagnosticId").WithLocation(10, 23),
                // (16,15): error CS0229: Ambiguity between 'ObsoleteAttribute.DiagnosticId' and 'ObsoleteAttribute.DiagnosticId'
                //     [Obsolete(DiagnosticId = "TEST1")] // 2
                Diagnostic(ErrorCode.ERR_AmbigMember, "DiagnosticId").WithArguments("System.ObsoleteAttribute.DiagnosticId", "System.ObsoleteAttribute.DiagnosticId").WithLocation(16, 15));
        }

        [Fact, WorkItem(42119, "https://github.com/dotnet/roslyn/issues/42119")]
        public void Obsolete_CustomDiagnosticId_05()
        {
            var source = @"
using System;
#pragma warning disable 436

class C
{
    [Obsolete(""don't use"", error: false, DiagnosticId = ""TEST1"", UrlFormat = ""https://docs.microsoft.com/en-us/dotnet/csharp/language-reference/compiler-messages/{0}"")]
    void M1() { }

    void M2()
    {
        M1(); // 1
    }
}
";

            var comp = CreateCompilation(new[] { ObsoleteAttributeSource, source });
            var diags = comp.GetDiagnostics();

            var diag = diags.Single();
            Assert.Equal("TEST1", diag.Id);
            Assert.Equal(ErrorCode.WRN_DeprecatedSymbolStr, (ErrorCode)diag.Code);
            Assert.Equal("https://docs.microsoft.com/en-us/dotnet/csharp/language-reference/compiler-messages/TEST1", diag.Descriptor.HelpLinkUri);

            diags.Verify(
                // (12,9): warning TEST1: 'C.M1()' is obsolete: 'don't use'
                //         M1(); // 1
                Diagnostic("TEST1", "M1()").WithArguments("C.M1()", "don't use").WithLocation(12, 9));
        }

        [Fact, WorkItem(42119, "https://github.com/dotnet/roslyn/issues/42119")]
        public void Obsolete_CustomDiagnosticId_BadAttribute_02()
        {
            var source = @"
using System;
#pragma warning disable 436

class C
{
    [Obsolete(
        DiagnosticId = ""A"",
        DiagnosticId = ""B"", // 1
        UrlFormat = ""C"",
        UrlFormat = ""D"")] // 2
    void M1() { }

    void M2()
    {
        M1(); // 3
    }
}
";

            var comp = CreateCompilation(new[] { ObsoleteAttributeSource, source });
            var diags = comp.GetDiagnostics();

            diags.Verify(
                // (9,9): error CS0643: 'DiagnosticId' duplicate named attribute argument
                //         DiagnosticId = "B", // 1
                Diagnostic(ErrorCode.ERR_DuplicateNamedAttributeArgument, @"DiagnosticId = ""B""").WithArguments("DiagnosticId").WithLocation(9, 9),
                // (11,9): error CS0643: 'UrlFormat' duplicate named attribute argument
                //         UrlFormat = "D")] // 2
                Diagnostic(ErrorCode.ERR_DuplicateNamedAttributeArgument, @"UrlFormat = ""D""").WithArguments("UrlFormat").WithLocation(11, 9),
                // (16,9): warning A: 'C.M1()' is obsolete
                //         M1(); // 3
                Diagnostic("A", "M1()").WithArguments("C.M1()").WithLocation(16, 9));

            var diag = diags.Last();
            Assert.Equal("C", diag.Descriptor.HelpLinkUri);
        }

        [Fact, WorkItem(42119, "https://github.com/dotnet/roslyn/issues/42119")]
        public void Obsolete_CustomDiagnosticId_Suppression_01()
        {
            var source = @"
using System;
#pragma warning disable 436

class C
{
    [Obsolete(""don't use"", error: false, DiagnosticId = ""TEST1"")]
    void M1() { }

    [Obsolete]
    void M2() { }

    void M3()
    {
        M1(); // 1
        M2(); // 2

#pragma warning disable TEST1
        M1();
        M2(); // 3
#pragma warning restore TEST1

#pragma warning disable 612
        M1(); // 4
        M2();
    }
}
";

            var comp = CreateCompilation(new[] { ObsoleteAttributeSource, source });
            comp.VerifyDiagnostics(
                // (15,9): warning TEST1: 'C.M1()' is obsolete: 'don't use'
                //         M1(); // 1
                Diagnostic("TEST1", "M1()").WithArguments("C.M1()", "don't use").WithLocation(15, 9),
                // (16,9): warning CS0612: 'C.M2()' is obsolete
                //         M2(); // 2
                Diagnostic(ErrorCode.WRN_DeprecatedSymbol, "M2()").WithArguments("C.M2()").WithLocation(16, 9),
                // (20,9): warning CS0612: 'C.M2()' is obsolete
                //         M2(); // 3
                Diagnostic(ErrorCode.WRN_DeprecatedSymbol, "M2()").WithArguments("C.M2()").WithLocation(20, 9),
                // (24,9): warning TEST1: 'C.M1()' is obsolete: 'don't use'
                //         M1(); // 4
                Diagnostic("TEST1", "M1()").WithArguments("C.M1()", "don't use").WithLocation(24, 9));
        }

        [Fact, WorkItem(42119, "https://github.com/dotnet/roslyn/issues/42119")]
        public void Obsolete_CustomDiagnosticId_FromMetadata_01()
        {
            var source1 = @"
using System;
#pragma warning disable 436

public class C1
{
    [Obsolete(""don't use"", error: false, DiagnosticId = ""TEST1"")]
    public void M1() { }

    [Obsolete]
    public void M2() { }
}
";

            var source2 = @"
class C2 : C1
{
    void M3()
    {
        M1(); // 1
        M2(); // 2

#pragma warning disable TEST1
        M1();
        M2(); // 3
#pragma warning restore TEST1

#pragma warning disable 612
        M1(); // 4
        M2();
    }
}";
            var comp1 = CreateCompilation(new[] { ObsoleteAttributeSource, source1 });
            comp1.VerifyDiagnostics();

            verify(comp1.ToMetadataReference());
            verify(comp1.EmitToImageReference());

            void verify(MetadataReference reference)
            {
                var comp2 = CreateCompilation(source2, references: new[] { reference });
                comp2.VerifyDiagnostics(
                    // (6,9): warning TEST1: 'C1.M1()' is obsolete: 'don't use'
                    //         M1(); // 1
                    Diagnostic("TEST1", "M1()").WithArguments("C1.M1()", "don't use").WithLocation(6, 9),
                    // (7,9): warning CS0612: 'C1.M2()' is obsolete
                    //         M2(); // 2
                    Diagnostic(ErrorCode.WRN_DeprecatedSymbol, "M2()").WithArguments("C1.M2()").WithLocation(7, 9),
                    // (11,9): warning CS0612: 'C1.M2()' is obsolete
                    //         M2(); // 3
                    Diagnostic(ErrorCode.WRN_DeprecatedSymbol, "M2()").WithArguments("C1.M2()").WithLocation(11, 9),
                    // (15,9): warning TEST1: 'C1.M1()' is obsolete: 'don't use'
                    //         M1(); // 4
                    Diagnostic("TEST1", "M1()").WithArguments("C1.M1()", "don't use").WithLocation(15, 9));
            }
        }

        [Fact, WorkItem(42119, "https://github.com/dotnet/roslyn/issues/42119")]
        public void Obsolete_CustomDiagnosticId_FromMetadata_02()
        {
            var source1 = @"
using System;
#pragma warning disable 436

public class C1
{
    [Obsolete(DiagnosticId = ""TEST1"")]
    public void M1() { }

    [Obsolete(""don't use"", DiagnosticId = ""TEST2"")]
    public void M2() { }

    [Obsolete(""don't use"", error: false, DiagnosticId = ""TEST3"")]
    public void M3() { }
}
";

            var source2 = @"
class C2 : C1
{
    void M4()
    {
        M1(); // 1
        M2(); // 2
        M3(); // 3
    }
}";
            var comp1 = CreateCompilation(new[] { ObsoleteAttributeSource, source1 });
            comp1.VerifyDiagnostics();

            verify(comp1.ToMetadataReference());
            verify(comp1.EmitToImageReference());

            void verify(MetadataReference reference)
            {
                var comp2 = CreateCompilation(source2, references: new[] { reference });
                comp2.VerifyDiagnostics(
                    // (6,9): warning TEST1: 'C1.M1()' is obsolete
                    //         M1(); // 1
                    Diagnostic("TEST1", "M1()").WithArguments("C1.M1()").WithLocation(6, 9),
                    // (7,9): warning TEST2: 'C1.M2()' is obsolete: 'don't use'
                    //         M2(); // 2
                    Diagnostic("TEST2", "M2()").WithArguments("C1.M2()", "don't use").WithLocation(7, 9),
                    // (8,9): warning TEST3: 'C1.M3()' is obsolete: 'don't use'
                    //         M3(); // 3
                    Diagnostic("TEST3", "M3()").WithArguments("C1.M3()", "don't use").WithLocation(8, 9));
            }
        }

        [Fact, WorkItem(42119, "https://github.com/dotnet/roslyn/issues/42119")]
        public void Obsolete_CustomDiagnosticId_FromMetadata_03()
        {
            var source1 = @"
using System;
#pragma warning disable 436

public class C1
{
    [Obsolete(DiagnosticId = ""TEST1"", UrlFormat = ""https://docs.microsoft.com/en-us/dotnet/csharp/language-reference/compiler-messages/{0}"")]
    public void M1() { }
}
";

            var source2 = @"
class C2 : C1
{
    void M2()
    {
        M1(); // 1
    }
}";
            var comp1 = CreateCompilation(new[] { ObsoleteAttributeSource, source1 });
            comp1.VerifyDiagnostics();

            verify(comp1.ToMetadataReference());
            verify(comp1.EmitToImageReference());

            void verify(MetadataReference reference)
            {
                var comp2 = CreateCompilation(source2, references: new[] { reference });
                var diags = comp2.GetDiagnostics();

                var diag = diags.Single();
                Assert.Equal("https://docs.microsoft.com/en-us/dotnet/csharp/language-reference/compiler-messages/TEST1", diag.Descriptor.HelpLinkUri);

                diags.Verify(
                    // (6,9): warning TEST1: 'C1.M1()' is obsolete
                    //         M1(); // 1
                    Diagnostic("TEST1", "M1()").WithArguments("C1.M1()").WithLocation(6, 9));
            }
        }

        [Fact, WorkItem(42119, "https://github.com/dotnet/roslyn/issues/42119")]
        public void Obsolete_CustomDiagnosticId_FromMetadata_04()
        {
            var source1 = @"
using System;
#pragma warning disable 436

public class C1
{
    [Obsolete(DiagnosticId = null, UrlFormat = null)]
    public void M1() { }
}
";

            var source2 = @"
class C2 : C1
{
    void M2()
    {
        M1(); // 1
    }
}";
            var comp1 = CreateCompilation(new[] { ObsoleteAttributeSource, source1 });
            comp1.VerifyDiagnostics();

            verify(comp1.ToMetadataReference());
            verify(comp1.EmitToImageReference());

            void verify(MetadataReference reference)
            {
                var comp2 = CreateCompilation(source2, references: new[] { reference });
                var diags = comp2.GetDiagnostics();

                var diag = diags.Single();
                Assert.Equal("https://msdn.microsoft.com/query/roslyn.query?appId=roslyn&k=k(CS0612)", diag.Descriptor.HelpLinkUri);

                diags.Verify(
                    // (6,9): warning CS0612: 'C1.M1()' is obsolete
                    //         M1(); // 1
                    Diagnostic(ErrorCode.WRN_DeprecatedSymbol, "M1()").WithArguments("C1.M1()").WithLocation(6, 9));
            }
        }

        [Fact, WorkItem(42119, "https://github.com/dotnet/roslyn/issues/42119")]
        public void Obsolete_CustomDiagnosticId_FromMetadata_05()
        {
            var source1 = @"
using System;
#pragma warning disable 436

public class C1
{
    [Obsolete(DiagnosticId = ""TEST1"", UrlFormat = ""https://docs.microsoft.com/en-us/dotnet/csharp/language-reference/compiler-messages/{0}"")]
    public void M1() { }
}
";

            var source2 = @"
class C2 : C1
{
    void M2()
    {
        M1(); // 1
    }
}";
            var comp1 = CreateCompilation(new[] { ObsoleteAttributeSource, source1 });
            comp1.VerifyDiagnostics();

            // WithGeneralDiagnosticOption
            verify(TestOptions.DebugDll.WithGeneralDiagnosticOption(ReportDiagnostic.Warn),
                // (6,9): warning TEST1: 'C1.M1()' is obsolete
                //         M1(); // 1
                Diagnostic("TEST1", "M1()", isSuppressed: false).WithArguments("C1.M1()").WithLocation(6, 9)
                );

            verify(TestOptions.DebugDll.WithGeneralDiagnosticOption(ReportDiagnostic.Error),
                // (6,9): error TEST1: 'C1.M1()' is obsolete
                //         M1(); // 1
                Diagnostic("TEST1", "M1()", isSuppressed: false).WithArguments("C1.M1()").WithLocation(6, 9).WithWarningAsError(true)
                );

            verify(TestOptions.DebugDll.WithGeneralDiagnosticOption(ReportDiagnostic.Hidden),
                // (6,9): hidden TEST1: 'C1.M1()' is obsolete
                //         M1(); // 1
                Diagnostic("TEST1", "M1()", isSuppressed: false).WithArguments("C1.M1()").WithLocation(6, 9));

            verify(TestOptions.DebugDll.WithGeneralDiagnosticOption(ReportDiagnostic.Suppress));


            // WithSpecificDiagnosticOption for id TEST1
            verify(TestOptions.DebugDll.WithSpecificDiagnosticOptions(ImmutableDictionary<string, ReportDiagnostic>.Empty.Add("TEST1", ReportDiagnostic.Warn)),
                // (6,9): warning TEST1: 'C1.M1()' is obsolete
                //         M1(); // 1
                Diagnostic("TEST1", "M1()", isSuppressed: false).WithArguments("C1.M1()").WithLocation(6, 9)
                );

            verify(TestOptions.DebugDll.WithSpecificDiagnosticOptions(ImmutableDictionary<string, ReportDiagnostic>.Empty.Add("TEST1", ReportDiagnostic.Error)),
                // (6,9): error TEST1: 'C1.M1()' is obsolete
                //         M1(); // 1
                Diagnostic("TEST1", "M1()", isSuppressed: false).WithArguments("C1.M1()").WithLocation(6, 9).WithWarningAsError(true)
                );

            verify(TestOptions.DebugDll.WithSpecificDiagnosticOptions(ImmutableDictionary<string, ReportDiagnostic>.Empty.Add("TEST1", ReportDiagnostic.Hidden)),
                // (6,9): hidden TEST1: 'C1.M1()' is obsolete
                //         M1(); // 1
                Diagnostic("TEST1", "M1()", isSuppressed: false).WithArguments("C1.M1()").WithLocation(6, 9)
                );

            verify(TestOptions.DebugDll.WithSpecificDiagnosticOptions(ImmutableDictionary<string, ReportDiagnostic>.Empty.Add("TEST1", ReportDiagnostic.Suppress)));


            // WithSpecificDiagnosticOption for id CS0618
            verify(TestOptions.DebugDll.WithSpecificDiagnosticOptions(ImmutableDictionary<string, ReportDiagnostic>.Empty.Add("CS0618", ReportDiagnostic.Error)),
                // (6,9): warning TEST1: 'C1.M1()' is obsolete
                //         M1(); // 1
                Diagnostic("TEST1", "M1()", isSuppressed: false).WithArguments("C1.M1()").WithLocation(6, 9)
                );

            verify(TestOptions.DebugDll.WithSpecificDiagnosticOptions(ImmutableDictionary<string, ReportDiagnostic>.Empty.Add("CS0618", ReportDiagnostic.Suppress)),
                // (6,9): warning TEST1: 'C1.M1()' is obsolete
                //         M1(); // 1
                Diagnostic("TEST1", "M1()", isSuppressed: false).WithArguments("C1.M1()").WithLocation(6, 9)
                );

            void verify(CSharpCompilationOptions options, params DiagnosticDescription[] expectedDiagnostics)
            {
                verifyReference(comp1.ToMetadataReference(), options, expectedDiagnostics);
                verifyReference(comp1.EmitToImageReference(), options, expectedDiagnostics);
            }

            void verifyReference(MetadataReference reference, CSharpCompilationOptions options, DiagnosticDescription[] expectedDiagnostics)
            {
                var comp2 = CreateCompilation(source2, references: new[] { reference }, options: options);
                var diags = comp2.GetDiagnostics();

                if (expectedDiagnostics.Any())
                {
                    var diag = diags.Single();
                    Assert.Equal("https://docs.microsoft.com/en-us/dotnet/csharp/language-reference/compiler-messages/TEST1", diag.Descriptor.HelpLinkUri);
                }

                diags.Verify(expectedDiagnostics);
            }
        }

        [Fact, WorkItem(42119, "https://github.com/dotnet/roslyn/issues/42119")]
        public void Obsolete_CustomDiagnosticId_BadMetadata_01()
        {
            var source1 = @"
using System;
#pragma warning disable 436

namespace System
{
    public class ObsoleteAttribute : Attribute
    {
        public bool Flag { get; set; }
        public string DiagnosticId { get; set; }
    }
}

public class C1
{
    [Obsolete(Flag = false, DiagnosticId = ""TEST1"")]
    public void M1() { }
}
";

            var source2 = @"
class C2 : C1
{
    void M2()
    {
        M1(); // 1
    }
}";
            var comp1 = CreateCompilation(source1);
            comp1.VerifyDiagnostics();

            verify(comp1.ToMetadataReference());
            verify(comp1.EmitToImageReference());

            void verify(MetadataReference reference)
            {
                var comp2 = CreateCompilation(source2, references: new[] { reference });

                comp2.VerifyDiagnostics(
                    // (6,9): warning TEST1: 'C1.M1()' is obsolete
                    //         M1(); // 1
                    Diagnostic("TEST1", "M1()").WithArguments("C1.M1()").WithLocation(6, 9));
            }
        }

        [Fact, WorkItem(42119, "https://github.com/dotnet/roslyn/issues/42119")]
        public void Obsolete_CustomDiagnosticId_BadMetadata_02()
        {
            var source1 = @"
using System;
#pragma warning disable 436

namespace System
{
    public class ObsoleteAttribute : Attribute
    {
        public string DiagnosticId;
        public string UrlFormat;
    }
}

public class C1
{
    [Obsolete(DiagnosticId = ""TEST1"", UrlFormat = ""TEST2"")]
    public void M1() { }
}
";

            var source2 = @"
class C2 : C1
{
    void M2()
    {
        M1(); // 1
    }
}";
            var comp1 = CreateCompilation(source1);
            comp1.VerifyDiagnostics();

            verify(comp1.ToMetadataReference());
            verify(comp1.EmitToImageReference());

            void verify(MetadataReference reference)
            {
                var comp2 = CreateCompilation(source2, references: new[] { reference });
                var diags = comp2.GetDiagnostics();
                diags.Verify(
                    // (6,9): warning CS0612: 'C1.M1()' is obsolete
                    //         M1(); // 1
                    Diagnostic(ErrorCode.WRN_DeprecatedSymbol, "M1()").WithArguments("C1.M1()").WithLocation(6, 9));

                var diag = diags.Single();
                Assert.Equal("https://msdn.microsoft.com/query/roslyn.query?appId=roslyn&k=k(CS0612)", diag.Descriptor.HelpLinkUri);
            }
        }

        [Fact, WorkItem(42119, "https://github.com/dotnet/roslyn/issues/42119")]
        public void Obsolete_CustomDiagnosticId_BadMetadata_03()
        {
            var source1 = @"
using System;
#pragma warning disable 436

public enum E1 { A, B }

namespace System
{
    public class ObsoleteAttribute : Attribute
    {
        public byte Byte { get; set; }
        public sbyte SByte { get; set; }
        public bool Bool { get; set; }
        public short Short { get; set; }
        public ushort UShort { get; set; }
        public char Char { get; set; }
        public int Int { get; set; }
        public uint UInt { get; set; }
        public float Float { get; set; }
        public long Long { get; set; }
        public ulong ULong { get; set; }
        public double Double { get; set; }
        public E1 Enum { get; set; }
        public string DiagnosticId { get; set; }
    }
}

public class C1
{
    [Obsolete(
        Byte = 0,
        SByte = 0,
        Bool = false,
        Short = 0,
        UShort = 0,
        Char = '\0',
        Int = 0,
        UInt = 0,
        Float = 0,
        Long = 0,
        ULong = 0,
        Double = 0,
        Enum = E1.A,
        DiagnosticId = ""TEST1"")]
    public void M1() { }
}
";

            var source2 = @"
class C2 : C1
{
    void M2()
    {
        M1(); // 1
    }
}";
            var comp1 = CreateCompilation(source1);
            comp1.VerifyDiagnostics();

            verify(comp1.ToMetadataReference());
            verify(comp1.EmitToImageReference());

            void verify(MetadataReference reference)
            {
                var comp2 = CreateCompilation(source2, references: new[] { reference });

                comp2.VerifyDiagnostics(
                    // (6,9): warning TEST1: 'C1.M1()' is obsolete
                    //         M1(); // 1
                    Diagnostic("TEST1", "M1()").WithArguments("C1.M1()").WithLocation(6, 9));
            }
        }

        [Fact, WorkItem(42119, "https://github.com/dotnet/roslyn/issues/42119")]
        public void Obsolete_CustomDiagnosticId_BadMetadata_04()
        {
            var source1 = @"
using System;
#pragma warning disable 436

public enum E1 { A, B }

namespace System
{
    public class ObsoleteAttribute : Attribute
    {
        public int[] Int { get; set; }
        public E1[] Enum { get; set; }
        public string DiagnosticId { get; set; }
    }
}

public class C1
{
    [Obsolete(
        Int = new[] { 0, 1, 2 },
        Enum = new[] { E1.A, E1.B },
        DiagnosticId = ""TEST1"")]
    public void M1() { }
}
";

            var source2 = @"
class C2 : C1
{
    void M2()
    {
        M1(); // 1
    }
}";
            var comp1 = CreateCompilation(source1);
            comp1.VerifyDiagnostics();

            // https://github.com/dotnet/roslyn/issues/42771
            //verify(comp1.ToMetadataReference());
            verify(comp1.EmitToImageReference());

            void verify(MetadataReference reference)
            {
                var comp2 = CreateCompilation(source2, references: new[] { reference });

                comp2.VerifyDiagnostics(
                    // (6,9): warning TEST1: 'C1.M1()' is obsolete
                    //         M1(); // 1
                    Diagnostic("TEST1", "M1()").WithArguments("C1.M1()").WithLocation(6, 9));
            }
        }

        [Fact, WorkItem(42119, "https://github.com/dotnet/roslyn/issues/42119")]
        public void Obsolete_CustomDiagnosticId_BadMetadata_05()
        {
            var source1 = @"
using System;
#pragma warning disable 436

namespace System
{
    public class ObsoleteAttribute : Attribute
    {
        public char[] DiagnosticId { get; set; }
        public char[] UrlFormat { get; set; }
    }
}

public class C1
{
    [Obsolete(DiagnosticId = new[] { 'A' }, UrlFormat = new[] { 'B' })]
    public void M1() { }
}
";

            var source2 = @"
class C2 : C1
{
    void M2()
    {
        M1(); // 1
    }
}";
            var comp1 = CreateCompilation(source1);
            comp1.VerifyDiagnostics();

            // https://github.com/dotnet/roslyn/issues/42771
            //verify(comp1.ToMetadataReference());
            verify(comp1.EmitToImageReference());

            void verify(MetadataReference reference)
            {
                var comp2 = CreateCompilation(source2, references: new[] { reference });
                var diags = comp2.GetDiagnostics();
                diags.Verify(
                    // (6,9): warning CS0612: 'C1.M1()' is obsolete
                    //         M1(); // 1
                    Diagnostic(ErrorCode.WRN_DeprecatedSymbol, "M1()").WithArguments("C1.M1()").WithLocation(6, 9));

                var diag = diags.Single();
                Assert.Equal($"https://msdn.microsoft.com/query/roslyn.query?appId=roslyn&k=k(CS0612)", diag.Descriptor.HelpLinkUri);
            }
        }

        [Fact, WorkItem(42119, "https://github.com/dotnet/roslyn/issues/42119")]
        public void Obsolete_CustomDiagnosticId_BadMetadata_06()
        {
            var source1 = @"
using System;
#pragma warning disable 436

namespace System
{
    public class ObsoleteAttribute : Attribute
    {
        public char[] DiagnosticId { get; set; }
        public char[] UrlFormat { get; set; }
    }
}

public class C1
{
    [Obsolete(DiagnosticId = null, UrlFormat = null)]
    public void M1() { }
}
";

            var source2 = @"
class C2 : C1
{
    void M2()
    {
        M1(); // 1
    }
}";
            var comp1 = CreateCompilation(source1);
            comp1.VerifyDiagnostics();

            verify(comp1.ToMetadataReference());
            verify(comp1.EmitToImageReference());

            void verify(MetadataReference reference)
            {
                var comp2 = CreateCompilation(source2, references: new[] { reference });
                var diags = comp2.GetDiagnostics();
                diags.Verify(
                    // (6,9): warning CS0612: 'C1.M1()' is obsolete
                    //         M1(); // 1
                    Diagnostic(ErrorCode.WRN_DeprecatedSymbol, "M1()").WithArguments("C1.M1()").WithLocation(6, 9));

                var diag = diags.Single();
                Assert.Equal("https://msdn.microsoft.com/query/roslyn.query?appId=roslyn&k=k(CS0612)", diag.Descriptor.HelpLinkUri);
            }
        }

        [Fact, WorkItem(42119, "https://github.com/dotnet/roslyn/issues/42119")]
        public void Obsolete_CustomDiagnosticId_BadMetadata_07()
        {
            // In this program C1.M1 has an ObsoleteAttribute with multiple values provided for DiagnosticId and UrlFormat
            var ilSource = @"
.assembly extern mscorlib
{
  .publickeytoken = (B7 7A 5C 56 19 34 E0 89 )                         // .z\V.4..
  .ver 4:0:0:0
}

.class public auto ansi beforefieldinit C1
       extends [mscorlib]System.Object
{
  .method public hidebysig instance void 
          M1() cil managed
  {
    .custom instance void System.ObsoleteAttribute::.ctor() = ( 01 00 04 00                                         // ....
                                                                54 0E 0C 44 69 61 67 6E 6F 73 74 69 63 49 64 01 41  // T..DiagnosticId.A
                                                                54 0E 0C 44 69 61 67 6E 6F 73 74 69 63 49 64 01 42  // T..DiagnosticId.B
                                                                54 0E 09 55 72 6C 46 6F 72 6D 61 74 01 43           // T..UrlFormat.C
                                                                54 0E 09 55 72 6C 46 6F 72 6D 61 74 01 44 )         // T..UrlFormat.D
    // Code size       2 (0x2)
    .maxstack  8
    IL_0000:  nop
    IL_0001:  ret
  } // end of method C1::M1

  .method public hidebysig specialname rtspecialname 
          instance void  .ctor() cil managed
  {
    // Code size       8 (0x8)
    .maxstack  8
    IL_0000:  ldarg.0
    IL_0001:  call       instance void [mscorlib]System.Object::.ctor()
    IL_0006:  nop
    IL_0007:  ret
  } // end of method C1::.ctor

} // end of class C1

.class public auto ansi beforefieldinit System.ObsoleteAttribute
       extends [mscorlib]System.Attribute
{
  .field private string '<DiagnosticId>k__BackingField'
  .custom instance void [mscorlib]System.Runtime.CompilerServices.CompilerGeneratedAttribute::.ctor() = ( 01 00 00 00 ) 
  .custom instance void [mscorlib]System.Diagnostics.DebuggerBrowsableAttribute::.ctor(valuetype [mscorlib]System.Diagnostics.DebuggerBrowsableState) = ( 01 00 00 00 00 00 00 00 ) 
  .field private string '<UrlFormat>k__BackingField'
  .custom instance void [mscorlib]System.Runtime.CompilerServices.CompilerGeneratedAttribute::.ctor() = ( 01 00 00 00 ) 
  .custom instance void [mscorlib]System.Diagnostics.DebuggerBrowsableAttribute::.ctor(valuetype [mscorlib]System.Diagnostics.DebuggerBrowsableState) = ( 01 00 00 00 00 00 00 00 ) 
  .method public hidebysig specialname instance string 
          get_DiagnosticId() cil managed
  {
    .custom instance void [mscorlib]System.Runtime.CompilerServices.CompilerGeneratedAttribute::.ctor() = ( 01 00 00 00 ) 
    // Code size       7 (0x7)
    .maxstack  8
    IL_0000:  ldarg.0
    IL_0001:  ldfld      string System.ObsoleteAttribute::'<DiagnosticId>k__BackingField'
    IL_0006:  ret
  } // end of method ObsoleteAttribute::get_DiagnosticId

  .method public hidebysig specialname instance void 
          set_DiagnosticId(string 'value') cil managed
  {
    .custom instance void [mscorlib]System.Runtime.CompilerServices.CompilerGeneratedAttribute::.ctor() = ( 01 00 00 00 ) 
    // Code size       8 (0x8)
    .maxstack  8
    IL_0000:  ldarg.0
    IL_0001:  ldarg.1
    IL_0002:  stfld      string System.ObsoleteAttribute::'<DiagnosticId>k__BackingField'
    IL_0007:  ret
  } // end of method ObsoleteAttribute::set_DiagnosticId

  .method public hidebysig specialname instance string 
          get_UrlFormat() cil managed
  {
    .custom instance void [mscorlib]System.Runtime.CompilerServices.CompilerGeneratedAttribute::.ctor() = ( 01 00 00 00 ) 
    // Code size       7 (0x7)
    .maxstack  8
    IL_0000:  ldarg.0
    IL_0001:  ldfld      string System.ObsoleteAttribute::'<UrlFormat>k__BackingField'
    IL_0006:  ret
  } // end of method ObsoleteAttribute::get_UrlFormat

  .method public hidebysig specialname instance void 
          set_UrlFormat(string 'value') cil managed
  {
    .custom instance void [mscorlib]System.Runtime.CompilerServices.CompilerGeneratedAttribute::.ctor() = ( 01 00 00 00 ) 
    // Code size       8 (0x8)
    .maxstack  8
    IL_0000:  ldarg.0
    IL_0001:  ldarg.1
    IL_0002:  stfld      string System.ObsoleteAttribute::'<UrlFormat>k__BackingField'
    IL_0007:  ret
  } // end of method ObsoleteAttribute::set_UrlFormat

  .method public hidebysig specialname rtspecialname 
          instance void  .ctor() cil managed
  {
    // Code size       8 (0x8)
    .maxstack  8
    IL_0000:  ldarg.0
    IL_0001:  call       instance void [mscorlib]System.Attribute::.ctor()
    IL_0006:  nop
    IL_0007:  ret
  } // end of method ObsoleteAttribute::.ctor

  .property instance string DiagnosticId()
  {
    .get instance string System.ObsoleteAttribute::get_DiagnosticId()
    .set instance void System.ObsoleteAttribute::set_DiagnosticId(string)
  } // end of property ObsoleteAttribute::DiagnosticId
  .property instance string UrlFormat()
  {
    .get instance string System.ObsoleteAttribute::get_UrlFormat()
    .set instance void System.ObsoleteAttribute::set_UrlFormat(string)
  } // end of property ObsoleteAttribute::UrlFormat
} // end of class System.ObsoleteAttribute
";

            var csSource = @"
class C2 : C1
{
    void M2()
    {
        M1(); // 1
    }
}";
            var ilComp = CompileIL(ilSource);
            var comp = CreateCompilation(csSource, references: new[] { ilComp });
            var diags = comp.GetDiagnostics();
            diags.Verify(
                // (6,9): warning A: 'C1.M1()' is obsolete
                //         M1(); // 1
                Diagnostic("A", "M1()").WithArguments("C1.M1()").WithLocation(6, 9));

            var diag = diags.Single();
            Assert.Equal("C", diag.Descriptor.HelpLinkUri);
        }

        [Fact, WorkItem(42119, "https://github.com/dotnet/roslyn/issues/42119")]
        public void Obsolete_CustomDiagnosticId_BadMetadata_08()
        {
            // In this program C1.M1 has an ObsoleteAttribute with a malformed value provided for a named argument
            var ilSource = @"
.assembly extern mscorlib
{
  .publickeytoken = (B7 7A 5C 56 19 34 E0 89 )                         // .z\V.4..
  .ver 4:0:0:0
}

.class public auto ansi beforefieldinit C1
       extends [mscorlib]System.Object
{
  .method public hidebysig instance void 
          M1() cil managed
  {
    .custom instance void System.ObsoleteAttribute::.ctor() = ( 01 00 02 00                                         // ....
                                                                54 0E 0C 44 69 61 67 6E 6F 73 74 69 63 49 64 01 41  // T..DiagnosticId.A
                                                                0E 09 55 72 6C 46 6F 72 6D 61 74 01 42 )            // ..UrlFormat.B
    // Code size       2 (0x2)
    .maxstack  8
    IL_0000:  nop
    IL_0001:  ret
  } // end of method C1::M1

  .method public hidebysig specialname rtspecialname 
          instance void  .ctor() cil managed
  {
    // Code size       8 (0x8)
    .maxstack  8
    IL_0000:  ldarg.0
    IL_0001:  call       instance void [mscorlib]System.Object::.ctor()
    IL_0006:  nop
    IL_0007:  ret
  } // end of method C1::.ctor

} // end of class C1

.class public auto ansi beforefieldinit System.ObsoleteAttribute
       extends [mscorlib]System.Attribute
{
  .field private string '<DiagnosticId>k__BackingField'
  .custom instance void [mscorlib]System.Runtime.CompilerServices.CompilerGeneratedAttribute::.ctor() = ( 01 00 00 00 ) 
  .custom instance void [mscorlib]System.Diagnostics.DebuggerBrowsableAttribute::.ctor(valuetype [mscorlib]System.Diagnostics.DebuggerBrowsableState) = ( 01 00 00 00 00 00 00 00 ) 
  .field private string '<UrlFormat>k__BackingField'
  .custom instance void [mscorlib]System.Runtime.CompilerServices.CompilerGeneratedAttribute::.ctor() = ( 01 00 00 00 ) 
  .custom instance void [mscorlib]System.Diagnostics.DebuggerBrowsableAttribute::.ctor(valuetype [mscorlib]System.Diagnostics.DebuggerBrowsableState) = ( 01 00 00 00 00 00 00 00 ) 
  .method public hidebysig specialname instance string 
          get_DiagnosticId() cil managed
  {
    .custom instance void [mscorlib]System.Runtime.CompilerServices.CompilerGeneratedAttribute::.ctor() = ( 01 00 00 00 ) 
    // Code size       7 (0x7)
    .maxstack  8
    IL_0000:  ldarg.0
    IL_0001:  ldfld      string System.ObsoleteAttribute::'<DiagnosticId>k__BackingField'
    IL_0006:  ret
  } // end of method ObsoleteAttribute::get_DiagnosticId

  .method public hidebysig specialname instance void 
          set_DiagnosticId(string 'value') cil managed
  {
    .custom instance void [mscorlib]System.Runtime.CompilerServices.CompilerGeneratedAttribute::.ctor() = ( 01 00 00 00 ) 
    // Code size       8 (0x8)
    .maxstack  8
    IL_0000:  ldarg.0
    IL_0001:  ldarg.1
    IL_0002:  stfld      string System.ObsoleteAttribute::'<DiagnosticId>k__BackingField'
    IL_0007:  ret
  } // end of method ObsoleteAttribute::set_DiagnosticId

  .method public hidebysig specialname instance string 
          get_UrlFormat() cil managed
  {
    .custom instance void [mscorlib]System.Runtime.CompilerServices.CompilerGeneratedAttribute::.ctor() = ( 01 00 00 00 ) 
    // Code size       7 (0x7)
    .maxstack  8
    IL_0000:  ldarg.0
    IL_0001:  ldfld      string System.ObsoleteAttribute::'<UrlFormat>k__BackingField'
    IL_0006:  ret
  } // end of method ObsoleteAttribute::get_UrlFormat

  .method public hidebysig specialname instance void 
          set_UrlFormat(string 'value') cil managed
  {
    .custom instance void [mscorlib]System.Runtime.CompilerServices.CompilerGeneratedAttribute::.ctor() = ( 01 00 00 00 ) 
    // Code size       8 (0x8)
    .maxstack  8
    IL_0000:  ldarg.0
    IL_0001:  ldarg.1
    IL_0002:  stfld      string System.ObsoleteAttribute::'<UrlFormat>k__BackingField'
    IL_0007:  ret
  } // end of method ObsoleteAttribute::set_UrlFormat

  .method public hidebysig specialname rtspecialname 
          instance void  .ctor() cil managed
  {
    // Code size       8 (0x8)
    .maxstack  8
    IL_0000:  ldarg.0
    IL_0001:  call       instance void [mscorlib]System.Attribute::.ctor()
    IL_0006:  nop
    IL_0007:  ret
  } // end of method ObsoleteAttribute::.ctor

  .property instance string DiagnosticId()
  {
    .get instance string System.ObsoleteAttribute::get_DiagnosticId()
    .set instance void System.ObsoleteAttribute::set_DiagnosticId(string)
  } // end of property ObsoleteAttribute::DiagnosticId
  .property instance string UrlFormat()
  {
    .get instance string System.ObsoleteAttribute::get_UrlFormat()
    .set instance void System.ObsoleteAttribute::set_UrlFormat(string)
  } // end of property ObsoleteAttribute::UrlFormat
} // end of class System.ObsoleteAttribute
";

            var csSource = @"
class C2 : C1
{
    void M2()
    {
        M1(); // 1
    }
}";
            var ilComp = CompileIL(ilSource);
            var comp = CreateCompilation(csSource, references: new[] { ilComp });
            var diags = comp.GetDiagnostics();
            diags.Verify(
                // (6,9): warning A: 'C1.M1()' is obsolete
                //         M1(); // 1
                Diagnostic("A", "M1()").WithArguments("C1.M1()").WithLocation(6, 9));

            var diag = diags.Single();
            Assert.Equal("https://msdn.microsoft.com/query/roslyn.query?appId=roslyn&k=k(CS0612)", diag.Descriptor.HelpLinkUri);
        }

        [Fact, WorkItem(42119, "https://github.com/dotnet/roslyn/issues/42119")]
        public void Obsolete_CustomDiagnosticId_BadMetadata_09()
        {
            var source1 = @"
using System;
#pragma warning disable 436

namespace System
{
    public class ObsoleteAttribute : Attribute
    {
        public object DiagnosticId { get; set; }
        public object UrlFormat { get; set; }
    }
}

public class C1
{
    [Obsolete(DiagnosticId = ""A"", UrlFormat = ""B"")]
    public void M1() { }
}
";

            var source2 = @"
class C2 : C1
{
    void M2()
    {
        M1(); // 1
    }
}";
            var comp1 = CreateCompilation(source1);
            comp1.VerifyDiagnostics();

            verify(comp1.ToMetadataReference());
            verify(comp1.EmitToImageReference());
            void verify(MetadataReference reference)
            {
                var comp2 = CreateCompilation(source2, references: new[] { reference });
                var diags = comp2.GetDiagnostics();

                diags.Verify(
                    // (6,9): warning CS0612: 'C1.M1()' is obsolete
                    //         M1(); // 1
                    Diagnostic(ErrorCode.WRN_DeprecatedSymbol, "M1()").WithArguments("C1.M1()").WithLocation(6, 9));

                var diag = diags.Single();
                Assert.Equal("https://msdn.microsoft.com/query/roslyn.query?appId=roslyn&k=k(CS0612)", diag.Descriptor.HelpLinkUri);
            }
        }

        [Fact]
        [WorkItem(656345, "http://vstfdevdiv:8080/DevDiv2/DevDiv/_workitems/edit/656345")]
        public void ConditionalLazyObsoleteDiagnostic()
        {
            var source = @"
public class A
{
    protected virtual void M() { }
}

public class B : A
{
    protected override void M() { }
}

public class C : B
{
    void Test()
    {
        base.M();
    }
}
";
            var comp = CreateCompilation(source);
            var tree = comp.SyntaxTrees.Single();
            var model = comp.GetSemanticModel(tree);

            var syntax = tree.GetRoot().DescendantNodes().OfType<InvocationExpressionSyntax>().Single();

            // Used to assert because it depended on some lazy state being evaluated but didn't
            // actually trigger evaluation.
            model.GetSymbolInfo(syntax);

            comp.VerifyDiagnostics();
        }

        [Fact]
        [WorkItem(656345, "http://vstfdevdiv:8080/DevDiv2/DevDiv/_workitems/edit/656345")]
        public void ConditionalLazyObsoleteDiagnosticInAttribute()
        {
            var source = @"
using System;

public class A
{
    protected virtual int M()
    {
        return 1;
    }
}

public class B : A
{
    protected override int M()
    {
        return 2;
    }
}

public class C : B
{
    [Num(base.M())]
    void Test()
    {
    }
}

public class NumAttribute : Attribute
{
    public NumAttribute(int x) { }
}
";
            var comp = CreateCompilation(source);
            var tree = comp.SyntaxTrees.Single();
            var model = comp.GetSemanticModel(tree);

            var syntax = tree.GetRoot().DescendantNodes().OfType<InvocationExpressionSyntax>().Single();

            // Used to assert because it depended on some lazy state being evaluated but didn't
            // actually trigger evaluation.
            model.GetSymbolInfo(syntax);

            comp.VerifyDiagnostics(
                // (22,10): error CS1512: Keyword 'base' is not available in the current context
                //     [Num(base.M())]
                Diagnostic(ErrorCode.ERR_BaseInBadContext, "base"));
        }

        [Fact]
        [WorkItem(665595, "http://vstfdevdiv:8080/DevDiv2/DevDiv/_workitems/edit/665595")]
        public void ConditionalLazyObsoleteDiagnosticInLazyObsoleteContext()
        {
            var source1 = @"
namespace System.Web.UI.Design
{
    public class ReadWriteControlDesignerBase
    {
        [Obsolete(""A"")]
        protected virtual void OnBehaviorAttached()
        {
        }
    }

    public class ReadWriteControlDesigner : ReadWriteControlDesignerBase
    {
        [Obsolete(""B"")]
        protected override void OnBehaviorAttached()
        {
        }
    }
}
";

            var source2 = @"
using System.Web.UI.Design;
 
class C : ReadWriteControlDesigner
{
    protected override void OnBehaviorAttached()
    {
        base.OnBehaviorAttached();
    }
}
";
            var comp1 = CreateCompilation(source1);
            comp1.VerifyDiagnostics();

            var comp2 = CreateCompilation(source2, new[] { comp1.EmitToImageReference() });

            var tree = comp2.SyntaxTrees.Single();
            var model = comp2.GetSemanticModel(tree);

            var syntax = tree.GetRoot().DescendantNodes().OfType<IdentifierNameSyntax>().Last(n => n.Identifier.ValueText == "OnBehaviorAttached");

            // Used to assert because it depended on some lazy state being evaluated but didn't
            // actually trigger evaluation.
            model.GetSymbolInfo(syntax);

            comp2.VerifyDiagnostics(
                // (6,29): warning CS0672: Member 'C.OnBehaviorAttached()' overrides obsolete member 'System.Web.UI.Design.ReadWriteControlDesignerBase.OnBehaviorAttached()'. Add the Obsolete attribute to 'C.OnBehaviorAttached()'.
                //     protected override void OnBehaviorAttached()
                Diagnostic(ErrorCode.WRN_NonObsoleteOverridingObsolete, "OnBehaviorAttached").WithArguments("C.OnBehaviorAttached()", "System.Web.UI.Design.ReadWriteControlDesignerBase.OnBehaviorAttached()"),
                // (8,9): warning CS0618: 'System.Web.UI.Design.ReadWriteControlDesignerBase.OnBehaviorAttached()' is obsolete: 'A'
                //         base.OnBehaviorAttached();
                Diagnostic(ErrorCode.WRN_DeprecatedSymbolStr, "base.OnBehaviorAttached()").WithArguments("System.Web.UI.Design.ReadWriteControlDesignerBase.OnBehaviorAttached()", "A"));
        }

        [Fact]
        [WorkItem(668365, "http://vstfdevdiv:8080/DevDiv2/DevDiv/_workitems/edit/668365")]
        public void ObsoleteOverrideChain()
        {
            var source = @"
using System;

public class A
{
    [Obsolete]
    public virtual void M() { }
}

public class B : A
{
    // Not obsolete
    public override void M() { }
}

public class C : B
{
    [Obsolete]
    public override void M() { }
}

public class D
{
    // Not obsolete
    public virtual void M() { }
}

public class E : D
{
    [Obsolete]
    public override void M() { }
}

public class F : E
{
    // Not obsolete
    public override void M() { }
}
";
            CreateCompilation(source).VerifyDiagnostics(
                // (13,26): warning CS0672: Member 'B.M()' overrides obsolete member 'A.M()'. Add the Obsolete attribute to 'B.M()'.
                //     public override void M() { }
                Diagnostic(ErrorCode.WRN_NonObsoleteOverridingObsolete, "M").WithArguments("B.M()", "A.M()"),
                // (31,26): warning CS0809: Obsolete member 'E.M()' overrides non-obsolete member 'D.M()'
                //     public override void M() { }
                Diagnostic(ErrorCode.WRN_ObsoleteOverridingNonObsolete, "M").WithArguments("E.M()", "D.M()"));
        }

        [Fact]
        public void DefaultValueOnParamsParameter()
        {
            var source = @"
using System;
using System.Runtime.InteropServices;

public class C
{
    public void M([Optional, DefaultParameterValue(null)]params int[] args)
    {
    }
}
";
            var comp = CreateCompilation(source);

            Action<ModuleSymbol> validator = module =>
            {
                var method = module.GlobalNamespace.GetMember<NamedTypeSymbol>("C").GetMember<MethodSymbol>("M");
                var param = method.Parameters.Single();

                Assert.True(param.IsParams);
                Assert.False(param.IsOptional);
                Assert.False(param.HasExplicitDefaultValue);
            };

            CompileAndVerify(comp, symbolValidator: validator, sourceSymbolValidator: validator); // NOTE: Illegal in dev11, but legal in roslyn.
        }

        [Fact]
        public void TestDeprecatedAttribute()
        {
            var source1 = @"
using Windows.Foundation.Metadata;

[Deprecated(""Class1 is deprecated."", DeprecationType.Deprecate, 0)]
public class Class1
{
}

[Deprecated(""Class2 is deprecated."", DeprecationType.Deprecate, 0, Platform.Windows)]
public class Class2
{
}

[Deprecated(""Class3 is deprecated."", DeprecationType.Remove, 1)]
public class Class3
{
}

[Deprecated(""Class4 is deprecated."", DeprecationType.Remove, 0, Platform.WindowsPhone)]
public class Class4
{
}
";
            var compilation1 = CreateEmptyCompilation(source1, WinRtRefs, TestOptions.ReleaseDll);

            compilation1.VerifyDiagnostics();

            var source2 = @"
using Windows.Foundation.Metadata;

class Class5
{
    void Test()
    {
        Class1 x1 = null;
        Class2 x2 = null;
        Class3 x3 = null;
        Class4 x4 = null;
        Class6 x6 = new Class6();

        object x5;
        x5=x1;
        x5 = x2;
        x5 = x3;
        x5 = x4;
        x5 = x6.P1;
        x6.P1 = 1;
        x5 = x6.P2;
        x6.P2 = 1;
        x6.E1 += null;
        x6.E1 -= null;
    }
}

class Class6
{
    public int P1
    {
        [Deprecated(""P1.get is deprecated."", DeprecationType.Remove, 1)]
        get
        {
            return 1;
        }
        set {}
    }

    public int P2
    {
        get
        {
            return 1;
        }
        [Deprecated(""P1.get is deprecated."", DeprecationType.Remove, 1)]
        set {}
    }

    public event System.Action E1
    {
        [Deprecated(""E1.add is deprecated."", DeprecationType.Remove, 1)]
        add
        {
        }
        remove
        {
        }
    }
}
";
            var compilation2 = CreateEmptyCompilation(source2, WinRtRefs.Concat(new[] { new CSharpCompilationReference(compilation1) }), TestOptions.ReleaseDll);

            var expected = new[] {
                // (8,9): warning CS0618: 'Class1' is obsolete: 'Class1 is deprecated.'
                //         Class1 x1 = null;
                Diagnostic(ErrorCode.WRN_DeprecatedSymbolStr, "Class1").WithArguments("Class1", "Class1 is deprecated.").WithLocation(8, 9),
                // (9,9): warning CS0618: 'Class2' is obsolete: 'Class2 is deprecated.'
                //         Class2 x2 = null;
                Diagnostic(ErrorCode.WRN_DeprecatedSymbolStr, "Class2").WithArguments("Class2", "Class2 is deprecated.").WithLocation(9, 9),
                // (10,9): error CS0619: 'Class3' is obsolete: 'Class3 is deprecated.'
                //         Class3 x3 = null;
                Diagnostic(ErrorCode.ERR_DeprecatedSymbolStr, "Class3").WithArguments("Class3", "Class3 is deprecated.").WithLocation(10, 9),
                // (11,9): error CS0619: 'Class4' is obsolete: 'Class4 is deprecated.'
                //         Class4 x4 = null;
                Diagnostic(ErrorCode.ERR_DeprecatedSymbolStr, "Class4").WithArguments("Class4", "Class4 is deprecated.").WithLocation(11, 9),
                // (19,14): error CS0619: 'Class6.P1.get' is obsolete: 'P1.get is deprecated.'
                //         x5 = x6.P1;
                Diagnostic(ErrorCode.ERR_DeprecatedSymbolStr, "x6.P1").WithArguments("Class6.P1.get", "P1.get is deprecated.").WithLocation(19, 14),
                // (22,9): error CS0619: 'Class6.P2.set' is obsolete: 'P1.get is deprecated.'
                //         x6.P2 = 1;
                Diagnostic(ErrorCode.ERR_DeprecatedSymbolStr, "x6.P2").WithArguments("Class6.P2.set", "P1.get is deprecated.").WithLocation(22, 9),
                // (52,10): error CS8423: Attribute 'Windows.Foundation.Metadata.DeprecatedAttribute' is not valid on event accessors. It is only valid on 'class, struct, enum, constructor, method, property, indexer, field, event, interface, delegate' declarations.
                //         [Deprecated("E1.add is deprecated.", DeprecationType.Remove, 1)]
                Diagnostic(ErrorCode.ERR_AttributeNotOnEventAccessor, "Deprecated").WithArguments("Windows.Foundation.Metadata.DeprecatedAttribute", "class, struct, enum, constructor, method, property, indexer, field, event, interface, delegate").WithLocation(52, 10)
                                 };

            compilation2.VerifyDiagnostics(expected);

            compilation2 = CreateEmptyCompilation(source2, WinRtRefs.Concat(new[] { compilation1.EmitToImageReference() }), TestOptions.ReleaseDll);
            compilation2.VerifyDiagnostics(expected);
        }

        /// <summary>
        /// Report warning or error based on last attribute.
        /// </summary>
        [WorkItem(18755, "https://github.com/dotnet/roslyn/issues/18755")]
        [Fact]
        public void TestMultipleDeprecatedAttributes()
        {
            var source =
@"using Windows.Foundation.Metadata;
class C
{
    [Deprecated(""Removed"", DeprecationType.Remove, 0)]
    [Deprecated(""Deprecated"", DeprecationType.Deprecate, 0)]
    static void F() { }
    [Deprecated(""Deprecated"", DeprecationType.Deprecate, 0)]
    [Deprecated(""Removed"", DeprecationType.Remove, 0)]
    static void G() { }
    static void Main()
    {
        F();
        G();
    }
}";
            var compilation = CreateEmptyCompilation(source, WinRtRefs, TestOptions.ReleaseDll);
            compilation.VerifyDiagnostics(
                // (12,9): warning CS0618: 'C.F()' is obsolete: 'Deprecated'
                //         F();
                Diagnostic(ErrorCode.WRN_DeprecatedSymbolStr, "F()").WithArguments("C.F()", "Deprecated").WithLocation(12, 9),
                // (13,9): error CS0619: 'C.G()' is obsolete: 'Removed'
                //         G();
                Diagnostic(ErrorCode.ERR_DeprecatedSymbolStr, "G()").WithArguments("C.G()", "Removed").WithLocation(13, 9));
        }

        private const string DeprecatedAttributeSourceTH1 =
@"using System;

namespace Windows.Foundation.Metadata
{
    [AttributeUsage(AttributeTargets.Class | AttributeTargets.Struct | AttributeTargets.Enum | AttributeTargets.Constructor | AttributeTargets.Method | AttributeTargets.Property | AttributeTargets.Field | AttributeTargets.Event | AttributeTargets.Interface | AttributeTargets.Delegate, AllowMultiple = true)]
    public sealed class DeprecatedAttribute : Attribute
    {
        public DeprecatedAttribute(System.String message, DeprecationType type, System.UInt32 version)
        {
        }

        // this signature is only used in TH1 metadata
        // see: https://github.com/dotnet/roslyn/issues/10630
        public DeprecatedAttribute(System.String message, DeprecationType type, System.UInt32 version, Type contract)
        {
        }
    }

    public enum DeprecationType
    {
        Deprecate = 0,
        Remove = 1
    }
}";

        [Fact]
        public void TestDeprecatedAttributeTH1()
        {
            var source1 = @"
using Windows.Foundation.Metadata;

public class Test
{
        [Deprecated(""hello"", DeprecationType.Deprecate, 1, typeof(int))]
        public static void Goo()
        {
        }

        [Deprecated(""hi"", DeprecationType.Deprecate, 1)]
        public static void Bar()
        {
        }
}
";
            var compilation1 = CreateCompilationWithMscorlib40AndSystemCore(new[] { Parse(DeprecatedAttributeSourceTH1), Parse(source1) });

            var source2 = @"
namespace ConsoleApplication74
{
    class Program
    {
        static void Main(string[] args)
        {
            Test.Goo();
            Test.Bar();
        }
    }
}
";
            var compilation2 = CreateCompilationWithMscorlib40AndSystemCore(source2, new[] { compilation1.EmitToImageReference() });

            compilation2.VerifyDiagnostics(
    // (8,13): warning CS0618: 'Test.Goo()' is obsolete: 'hello'
    //             Test.Goo();
    Diagnostic(ErrorCode.WRN_DeprecatedSymbolStr, "Test.Goo()").WithArguments("Test.Goo()", "hello").WithLocation(8, 13),
    // (9,13): warning CS0618: 'Test.Bar()' is obsolete: 'hi'
    //             Test.Bar();
    Diagnostic(ErrorCode.WRN_DeprecatedSymbolStr, "Test.Bar()").WithArguments("Test.Bar()", "hi").WithLocation(9, 13)
);

            var compilation3 = CreateCompilationWithMscorlib40AndSystemCore(source2, new[] { new CSharpCompilationReference(compilation1) });

            compilation3.VerifyDiagnostics(
    // (8,13): warning CS0618: 'Test.Goo()' is obsolete: 'hello'
    //             Test.Goo();
    Diagnostic(ErrorCode.WRN_DeprecatedSymbolStr, "Test.Goo()").WithArguments("Test.Goo()", "hello").WithLocation(8, 13),
    // (9,13): warning CS0618: 'Test.Bar()' is obsolete: 'hi'
    //             Test.Bar();
    Diagnostic(ErrorCode.WRN_DeprecatedSymbolStr, "Test.Bar()").WithArguments("Test.Bar()", "hi").WithLocation(9, 13)
);
        }

        private const string DeprecatedAttributeSourceTH2 =
@"using System;

namespace Windows.Foundation.Metadata
{
    [AttributeUsage(AttributeTargets.Class | AttributeTargets.Struct | AttributeTargets.Enum | AttributeTargets.Constructor | AttributeTargets.Method | AttributeTargets.Property | AttributeTargets.Field | AttributeTargets.Event | AttributeTargets.Interface | AttributeTargets.Delegate, AllowMultiple = true)]
    public sealed class DeprecatedAttribute : Attribute
    {
        public DeprecatedAttribute(System.String message, DeprecationType type, System.UInt32 version)
        {
        }

        // this signature is only used in TH2 metadata and onwards
        // see: https://github.com/dotnet/roslyn/issues/10630
        public DeprecatedAttribute(System.String message, DeprecationType type, System.UInt32 version, String contract)
        {
        }
    }

    public enum DeprecationType
    {
        Deprecate = 0,
        Remove = 1
    }
}";

        [Fact]
        public void TestDeprecatedAttributeTH2()
        {
            var source1 = @"
using Windows.Foundation.Metadata;

public class Test
{
        [Deprecated(""hello"", DeprecationType.Deprecate, 1, ""hello"")]
        public static void Goo()
        {
        }

        [Deprecated(""hi"", DeprecationType.Deprecate, 1)]
        public static void Bar()
        {
        }
}
";
            var compilation1 = CreateCompilationWithMscorlib40AndSystemCore(new[] { Parse(DeprecatedAttributeSourceTH2), Parse(source1) });

            var source2 = @"
namespace ConsoleApplication74
{
    class Program
    {
        static void Main(string[] args)
        {
            Test.Goo();
            Test.Bar();
        }
    }
}
";
            var compilation2 = CreateCompilationWithMscorlib40AndSystemCore(source2, new[] { compilation1.EmitToImageReference() });

            compilation2.VerifyDiagnostics(
    // (8,13): warning CS0618: 'Test.Goo()' is obsolete: 'hello'
    //             Test.Goo();
    Diagnostic(ErrorCode.WRN_DeprecatedSymbolStr, "Test.Goo()").WithArguments("Test.Goo()", "hello").WithLocation(8, 13),
    // (9,13): warning CS0618: 'Test.Bar()' is obsolete: 'hi'
    //             Test.Bar();
    Diagnostic(ErrorCode.WRN_DeprecatedSymbolStr, "Test.Bar()").WithArguments("Test.Bar()", "hi").WithLocation(9, 13)
);

            var compilation3 = CreateCompilationWithMscorlib40AndSystemCore(source2, new[] { new CSharpCompilationReference(compilation1) });

            compilation3.VerifyDiagnostics(
    // (8,13): warning CS0618: 'Test.Goo()' is obsolete: 'hello'
    //             Test.Goo();
    Diagnostic(ErrorCode.WRN_DeprecatedSymbolStr, "Test.Goo()").WithArguments("Test.Goo()", "hello").WithLocation(8, 13),
    // (9,13): warning CS0618: 'Test.Bar()' is obsolete: 'hi'
    //             Test.Bar();
    Diagnostic(ErrorCode.WRN_DeprecatedSymbolStr, "Test.Bar()").WithArguments("Test.Bar()", "hi").WithLocation(9, 13)
);
        }

        [Fact, WorkItem(858839, "http://vstfdevdiv:8080/DevDiv2/DevDiv/_workitems/edit/858839")]
        public void Bug858839_1()
        {
            var source1 = @"
using Windows.Foundation.Metadata;

public class MainPage
{
    public static void Main(string[] args)
    {
    }
    
    private static void TestGoo1(IGoo1 a, ConcreteGoo1 b)
    {
        a.Goo(); // IGoo1
        b.Goo(); // ConcreteGoo1
    }

    private static void TestGoo2(IGoo2 a, ConcreteGoo2 b)
    {
        a.Goo(); // IGoo2
        b.Goo(); // ConcreteGoo2
    }

    private static void TestGoo3(IGoo3 a, ConcreteGoo3 b)
    {
        a.Goo(); // IGoo3
        b.Goo(); // ConcreteGoo3
    }
}

public interface IGoo1
{
    [Deprecated(""IGoo1.Goo has been deprecated"", DeprecationType.Deprecate, 0, Platform.Windows)]
    void Goo();
}

public sealed class ConcreteGoo1 : IGoo1
{
    public void Goo()
    {
    }
}

public interface IGoo2
{
    void Goo();
}

public sealed class ConcreteGoo2 : IGoo2
{
    [Deprecated(""ConcreteGoo2.Goo has been deprecated"", DeprecationType.Deprecate, 0, Platform.Windows)]
    public void Goo()
    {
    }
}

public interface IGoo3
{
    [Deprecated(""IGoo3.Goo has been deprecated"", DeprecationType.Deprecate, 0, Platform.Windows)]
    void Goo();
}

public sealed class ConcreteGoo3 : IGoo3
{
    [Deprecated(""ConcreteGoo3.Goo has been deprecated"", DeprecationType.Deprecate, 0, Platform.Windows)]
    public void Goo()
    {
    }
}

public sealed class ConcreteGoo4 : IGoo1
{
    void IGoo1.Goo()
    {
    }
}

public sealed class ConcreteGoo5 : IGoo1
{
    [Deprecated(""ConcreteGoo5.Goo has been deprecated"", DeprecationType.Deprecate, 0, Platform.Windows)]
    void IGoo1.Goo()
    {
    }
}
";
            var compilation1 = CreateEmptyCompilation(source1, WinRtRefs, TestOptions.ReleaseDll);

            var expected = new[] {
                // (12,9): warning CS0618: 'IGoo1.Goo()' is obsolete: 'IGoo1.Goo has been deprecated'
                //         a.Goo(); // IGoo1
                Diagnostic(ErrorCode.WRN_DeprecatedSymbolStr, "a.Goo()").WithArguments("IGoo1.Goo()", "IGoo1.Goo has been deprecated").WithLocation(12, 9),
                // (19,9): warning CS0618: 'ConcreteGoo2.Goo()' is obsolete: 'ConcreteGoo2.Goo has been deprecated'
                //         b.Goo(); // ConcreteGoo2
                Diagnostic(ErrorCode.WRN_DeprecatedSymbolStr, "b.Goo()").WithArguments("ConcreteGoo2.Goo()", "ConcreteGoo2.Goo has been deprecated").WithLocation(19, 9),
                // (24,9): warning CS0618: 'IGoo3.Goo()' is obsolete: 'IGoo3.Goo has been deprecated'
                //         a.Goo(); // IGoo3
                Diagnostic(ErrorCode.WRN_DeprecatedSymbolStr, "a.Goo()").WithArguments("IGoo3.Goo()", "IGoo3.Goo has been deprecated").WithLocation(24, 9),
                // (25,9): warning CS0618: 'ConcreteGoo3.Goo()' is obsolete: 'ConcreteGoo3.Goo has been deprecated'
                //         b.Goo(); // ConcreteGoo3
                Diagnostic(ErrorCode.WRN_DeprecatedSymbolStr, "b.Goo()").WithArguments("ConcreteGoo3.Goo()", "ConcreteGoo3.Goo has been deprecated").WithLocation(25, 9)
                                 };

            compilation1.VerifyDiagnostics(expected);
        }

        [Fact, WorkItem(858839, "http://vstfdevdiv:8080/DevDiv2/DevDiv/_workitems/edit/858839")]
        public void Bug858839_2()
        {
            var source1 = @"
using Windows.Foundation.Metadata;

public interface IExceptionalInterface
{
    string ExceptionalProp
    {
        [Deprecated(""Actually, don't even use the prop at all."", DeprecationType.Remove, 50331648u)]
        get;
        [Deprecated(""Changed my mind; don't put this prop."", DeprecationType.Remove, 33554432u)]
        set;
    }
}
";
            var compilation1 = CreateEmptyCompilation(source1, WinRtRefs, TestOptions.ReleaseDll);

            //compilation1.VerifyDiagnostics();

            var source2 = @"
using System;

class Test
{
    public static void F(IExceptionalInterface i)
    {
        i.ExceptionalProp = ""goo"";
        Console.WriteLine(i.ExceptionalProp);
        }
    }
";
            var compilation2 = CreateEmptyCompilation(source2, WinRtRefs.Concat(new[] { new CSharpCompilationReference(compilation1) }), TestOptions.ReleaseDll);

            var expected = new[] {
                // (8,9): error CS0619: 'IExceptionalInterface.ExceptionalProp.set' is obsolete: 'Changed my mind; don't put this prop.'
                //         i.ExceptionalProp = "goo";
                Diagnostic(ErrorCode.ERR_DeprecatedSymbolStr, "i.ExceptionalProp").WithArguments("IExceptionalInterface.ExceptionalProp.set", "Changed my mind; don't put this prop.").WithLocation(8, 9),
                // (9,27): error CS0619: 'IExceptionalInterface.ExceptionalProp.get' is obsolete: 'Actually, don't even use the prop at all.'
                //         Console.WriteLine(i.ExceptionalProp);
                Diagnostic(ErrorCode.ERR_DeprecatedSymbolStr, "i.ExceptionalProp").WithArguments("IExceptionalInterface.ExceptionalProp.get", "Actually, don't even use the prop at all.").WithLocation(9, 27)
                                 };

            compilation2.VerifyDiagnostics(expected);
        }

        [Fact, WorkItem(530801, "http://vstfdevdiv:8080/DevDiv2/DevDiv/_workitems/edit/530801")]
        public void Bug530801DisallowRequiredAttributeCS0648()
        {
            var ilsource = @"
.class public auto ansi beforefieldinit Scenario1
       extends [mscorlib]System.Object
{
  .custom instance void [mscorlib]System.Runtime.CompilerServices.RequiredAttributeAttribute::.ctor(class [mscorlib]System.Type) = ( 01 00 59 53 79 73 74 65 6D 2E 49 6E 74 33 32 2C   // ..YSystem.Int32,
                                                                                                                                     20 6D 73 63 6F 72 6C 69 62 2C 20 56 65 72 73 69   //  mscorlib, Versi
                                                                                                                                     6F 6E 3D 34 2E 30 2E 30 2E 30 2C 20 43 75 6C 74   // on=4.0.0.0, Cult
                                                                                                                                     75 72 65 3D 6E 65 75 74 72 61 6C 2C 20 50 75 62   // ure=neutral, Pub
                                                                                                                                     6C 69 63 4B 65 79 54 6F 6B 65 6E 3D 62 37 37 61   // licKeyToken=b77a
                                                                                                                                     35 63 35 36 31 39 33 34 65 30 38 39 00 00 )       // 5c561934e089..
  .field public int32 intVar
  .method public hidebysig specialname rtspecialname 
          instance void  .ctor() cil managed
  {
    // Code size       7 (0x7)
    .maxstack  1
    IL_0000:  ldarg.0
    IL_0001:  call       instance void [mscorlib]System.Object::.ctor()
    IL_0006:  ret
  } // end of method Scenario1::.ctor

} // end of class Scenario1
";

            var cssource = @"
public class C
{
    static Scenario1 ss;
    public static int Main()
    {
        ss = new Scenario1();
        DoSomething(ss);
        return 1;
    }

    static void DoSomething(Scenario1 p)
    {
        System.Console.WriteLine(p);
    }
}
";

            var ilReference = CompileIL(ilsource);
            var cscomp = CreateEmptyCompilation(cssource, new[] { MscorlibRef, ilReference }, TestOptions.ReleaseExe);

            var expected = new[] {
                // (12,29): error CS0648: 'Scenario1' is a type not supported by the language
                //     static void DoSomething(Scenario1 p)
                Diagnostic(ErrorCode.ERR_BogusType, "Scenario1").WithArguments("Scenario1").WithLocation(12, 29),
                // (4,12): error CS0648: 'Scenario1' is a type not supported by the language
                //     static Scenario1 ss;
                Diagnostic(ErrorCode.ERR_BogusType, "Scenario1").WithArguments("Scenario1").WithLocation(4, 12),
                // (7,18): error CS0648: 'Scenario1' is a type not supported by the language
                //         ss = new Scenario1();
                Diagnostic(ErrorCode.ERR_BogusType, "Scenario1").WithArguments("Scenario1").WithLocation(7, 18)                                 };

            cscomp.VerifyDiagnostics(expected);
        }

        [Fact, WorkItem(530801, "http://vstfdevdiv:8080/DevDiv2/DevDiv/_workitems/edit/530801")]
        public void Bug530801DisallowRequiredAttributeCS0570()
        {
            var ilsource = @"
.class public auto ansi beforefieldinit RequiredAttr.Scenario1
       extends [mscorlib]System.Object
{
  .custom instance void [mscorlib]System.Runtime.CompilerServices.RequiredAttributeAttribute::.ctor(class [mscorlib]System.Type) = ( 01 00 59 53 79 73 74 65 6D 2E 49 6E 74 33 32 2C   // ..YSystem.Int32,
                                                                                                                                     20 6D 73 63 6F 72 6C 69 62 2C 20 56 65 72 73 69   //  mscorlib, Versi
                                                                                                                                     6F 6E 3D 34 2E 30 2E 30 2E 30 2C 20 43 75 6C 74   // on=4.0.0.0, Cult
                                                                                                                                     75 72 65 3D 6E 65 75 74 72 61 6C 2C 20 50 75 62   // ure=neutral, Pub
                                                                                                                                     6C 69 63 4B 65 79 54 6F 6B 65 6E 3D 62 37 37 61   // licKeyToken=b77a
                                                                                                                                     35 63 35 36 31 39 33 34 65 30 38 39 00 00 )       // 5c561934e089..
  .field public int32 intVar
  .method public hidebysig specialname rtspecialname 
          instance void  .ctor() cil managed
  {
    // Code size       7 (0x7)
    .maxstack  1
    IL_0000:  ldarg.0
    IL_0001:  call       instance void [mscorlib]System.Object::.ctor()
    IL_0006:  ret
  } // end of method Scenario1::.ctor

} // end of class RequiredAttr.Scenario1

.class public auto ansi beforefieldinit RequiredAttr.ReqAttrUsage
       extends [mscorlib]System.Object
{
  .field public class RequiredAttr.Scenario1 sc1_field
  .method public hidebysig newslot specialname virtual 
          instance class RequiredAttr.Scenario1 
          get_sc1_prop() cil managed
  {
    // Code size       9 (0x9)
    .maxstack  1
    .locals (class RequiredAttr.Scenario1 V_0)
    IL_0000:  ldarg.0
    IL_0001:  ldfld      class RequiredAttr.Scenario1 RequiredAttr.ReqAttrUsage::sc1_field
    IL_0006:  stloc.0
    IL_0007:  ldloc.0
    IL_0008:  ret
  } // end of method ReqAttrUsage::get_sc1_prop

  .method public hidebysig instance class RequiredAttr.Scenario1 
          sc1_method() cil managed
  {
    // Code size       9 (0x9)
    .maxstack  1
    .locals (class RequiredAttr.Scenario1 V_0)
    IL_0000:  ldarg.0
    IL_0001:  ldfld      class RequiredAttr.Scenario1 RequiredAttr.ReqAttrUsage::sc1_field
    IL_0006:  stloc.0
    IL_0007:  ldloc.0
    IL_0008:  ret
  } // end of method ReqAttrUsage::sc1_method

  .method public hidebysig specialname rtspecialname 
          instance void  .ctor() cil managed
  {
    // Code size       7 (0x7)
    .maxstack  1
    IL_0000:  ldarg.0
    IL_0001:  call       instance void [mscorlib]System.Object::.ctor()
    IL_0006:  ret
  } // end of method ReqAttrUsage::.ctor

  .property instance class RequiredAttr.Scenario1
          sc1_prop()
  {
    .get instance class RequiredAttr.Scenario1 RequiredAttr.ReqAttrUsage::get_sc1_prop()
  } // end of property ReqAttrUsage::sc1_prop
} // end of class RequiredAttr.ReqAttrUsage
";

            var cssource = @"
using RequiredAttr;

public class C
{
    public static int Main()
    {
        var r = new ReqAttrUsage();
        r.sc1_field = null;
        var o = r.sc1_prop;
        r.sc1_method();
        return 1;
    }
}
";

            var ilReference = CompileIL(ilsource);
            var cscomp = CreateEmptyCompilation(cssource, new[] { MscorlibRef, ilReference }, TestOptions.ReleaseExe);

            var expected = new[] {
                // (9,11): error CS0570: 'RequiredAttr.ReqAttrUsage.sc1_field' is not supported by the language
                //         r.sc1_field = null;
                Diagnostic(ErrorCode.ERR_BindToBogus, "sc1_field").WithArguments("RequiredAttr.ReqAttrUsage.sc1_field").WithLocation(9, 11),
                // (10,19): error CS0570: 'RequiredAttr.ReqAttrUsage.sc1_prop' is not supported by the language
                //         var o = r.sc1_prop;
                Diagnostic(ErrorCode.ERR_BindToBogus, "sc1_prop").WithArguments("RequiredAttr.ReqAttrUsage.sc1_prop").WithLocation(10, 19),
                // (11,11): error CS0570: 'RequiredAttr.ReqAttrUsage.sc1_method()' is not supported by the language
                //         r.sc1_method();
                Diagnostic(ErrorCode.ERR_BindToBogus, "sc1_method").WithArguments("RequiredAttr.ReqAttrUsage.sc1_method()").WithLocation(11, 11)                                 };

            cscomp.VerifyDiagnostics(expected);
        }

        #endregion

        #region SkipLocalsInitAttribute

        private CompilationVerifier CompileAndVerifyWithSkipLocalsInit(string src, CSharpCompilationOptions options, CSharpParseOptions parseOptions = null, Verification verify = Verification.Fails)
        {
            const string skipLocalsInitDef = @"
namespace System.Runtime.CompilerServices
{
    public class SkipLocalsInitAttribute : System.Attribute
    {
    }
}";

            var comp = CreateCompilation(new[] { src, skipLocalsInitDef }, options: options, parseOptions: parseOptions);
            return CompileAndVerify(comp, verify: verify);
        }

        private CompilationVerifier CompileAndVerifyWithSkipLocalsInit(string src, CSharpParseOptions parseOptions = null, Verification verify = Verification.Fails)
        {
            return CompileAndVerifyWithSkipLocalsInit(src, TestOptions.UnsafeReleaseDll, parseOptions, verify);
        }

        [Fact]
        public void SkipLocalsInitRequiresUnsafe()
        {
            var source = @"
using System.Runtime.CompilerServices;

[module: SkipLocalsInitAttribute]

namespace System.Runtime.CompilerServices
{
    public class SkipLocalsInitAttribute : System.Attribute
    {
    }
}

[SkipLocalsInitAttribute]
public class C
{
    [SkipLocalsInitAttribute]
    public void M()
    { }

    [SkipLocalsInitAttribute]
    public int P => 0;
}
";
            var comp = CreateCompilation(source);
            comp.VerifyDiagnostics(
                // (4,10): error CS0227: Unsafe code may only appear if compiling with /unsafe
                // [module: SkipLocalsInitAttribute]
                Diagnostic(ErrorCode.ERR_IllegalUnsafe, "SkipLocalsInitAttribute").WithLocation(4, 10),
                // (13,2): error CS0227: Unsafe code may only appear if compiling with /unsafe
                // [SkipLocalsInitAttribute]
                Diagnostic(ErrorCode.ERR_IllegalUnsafe, "SkipLocalsInitAttribute").WithLocation(13, 2),
                // (16,6): error CS0227: Unsafe code may only appear if compiling with /unsafe
                //     [SkipLocalsInitAttribute]
                Diagnostic(ErrorCode.ERR_IllegalUnsafe, "SkipLocalsInitAttribute").WithLocation(16, 6),
                // (20,6): error CS0227: Unsafe code may only appear if compiling with /unsafe
                //     [SkipLocalsInitAttribute]
                Diagnostic(ErrorCode.ERR_IllegalUnsafe, "SkipLocalsInitAttribute").WithLocation(20, 6)
                );
        }

        [Fact]
        public void SkipLocalsInitAttributeOnMethod()
        {
            var source = @"
namespace System.Runtime.CompilerServices
{
    public class SkipLocalsInitAttribute : System.Attribute
    {
    }
}

public class C
{
    [System.Runtime.CompilerServices.SkipLocalsInitAttribute]
    public void M_skip()
    {
        int x = 2;
        x = x + x + x;
    }

    public void M_init()
    {
        int x = 2;
        x = x + x + x;
    }
}
";

            var comp = CompileAndVerify(source, options: TestOptions.UnsafeReleaseDll, verify: Verification.Fails);

            Assert.True(comp.HasLocalsInit("C.M_init", realIL: true));
            Assert.False(comp.HasLocalsInit("C.M_skip", realIL: true));
            Assert.True(comp.HasLocalsInit("C.M_init", realIL: false));
            Assert.False(comp.HasLocalsInit("C.M_skip", realIL: false));
        }

        [Fact]
        public void SkipLocalsInitAttributeOnPartialMethod()
        {
            var source = @"
namespace System.Runtime.CompilerServices
{
    class SkipLocalsInitAttribute : System.Attribute
    {
    }
}

partial class C
{
    partial void M()
    {
        int x = 1;
        x = x + x + x;
    }
}

partial class C
{
    [System.Runtime.CompilerServices.SkipLocalsInitAttribute]
    partial void M();
}
";

            var comp = CompileAndVerify(source, options: TestOptions.UnsafeReleaseDll, verify: Verification.Fails);

            Assert.False(comp.HasLocalsInit("C.M"));
        }

        [Fact]
        public void SkipLocalsInitAttributeOnExtendedPartialMethod_01()
        {
            var source = @"
namespace System.Runtime.CompilerServices
{
    class SkipLocalsInitAttribute : System.Attribute
    {
    }
}

partial class C
{
    public partial int M()
    {
        int x = 1;
        x = x + x + x;
        return x;
    }
}

partial class C
{
    [System.Runtime.CompilerServices.SkipLocalsInitAttribute]
    public partial int M();
}
";

            var comp = CompileAndVerify(source, options: TestOptions.UnsafeReleaseDll, parseOptions: TestOptions.RegularWithExtendedPartialMethods, verify: Verification.Fails);

            Assert.False(comp.HasLocalsInit("C.M"));
        }

        [Fact]
        public void SkipLocalsInitAttributeOnExtendedPartialMethod_02()
        {
            var source = @"
namespace System.Runtime.CompilerServices
{
    class SkipLocalsInitAttribute : System.Attribute
    {
    }
}

partial class C
{
    [System.Runtime.CompilerServices.SkipLocalsInitAttribute]
    public partial int M()
    {
        int x = 1;
        x = x + x + x;
        return x;
    }
}

partial class C
{
    public partial int M();
}
";

            var comp = CompileAndVerify(source, options: TestOptions.UnsafeReleaseDll, parseOptions: TestOptions.RegularWithExtendedPartialMethods, verify: Verification.Fails);

            Assert.False(comp.HasLocalsInit("C.M"));
        }

        [Fact]
        public unsafe void StackallocWithSkipLocalsInit()
        {
            var src = @"
public class C
{
    [System.Runtime.CompilerServices.SkipLocalsInitAttribute]
    public unsafe void M1()
    {
        int *ptr = stackalloc int[10];
        System.Console.WriteLine(ptr[0]);
    }

    public unsafe void M2()
    {
        int *ptr = stackalloc int[10];
        System.Console.WriteLine(ptr[0]);
    }

    public unsafe void M3()
    {
       int* p = stackalloc int[10]; // unused
    }
}";
            var verifier = CompileAndVerifyWithSkipLocalsInit(src);
            Assert.Null(verifier.HasLocalsInit("C.M1")); // no locals
            Assert.False(verifier.HasLocalsInit("C.M1", realIL: true));
            Assert.Null(verifier.HasLocalsInit("C.M2")); // no locals
            Assert.True(verifier.HasLocalsInit("C.M2", realIL: true));
            Assert.Null(verifier.HasLocalsInit("C.M3")); // no locals
            Assert.False(verifier.HasLocalsInit("C.M3", realIL: true));
        }

        [Fact]
        public void WhenMethodsDifferBySkipLocalsInitAttributeTheyMustHaveDifferentRVA()
        {
            var source = @"
namespace System.Runtime.CompilerServices
{
    public class SkipLocalsInitAttribute : System.Attribute
    {
    }
}

public class C
{
    [System.Runtime.CompilerServices.SkipLocalsInitAttribute]
    public unsafe void M_skip()
    {
        int *ptr = stackalloc int[10];
        System.Console.WriteLine(ptr[0]);
    }

    [System.Runtime.CompilerServices.SkipLocalsInitAttribute]
    public unsafe void M_skip_copy()
    {
        int *ptr = stackalloc int[10];
        System.Console.WriteLine(ptr[0]);
    }

    [System.Runtime.CompilerServices.SkipLocalsInitAttribute]
    public unsafe void M_skip_diff()
    {
        int *ptr = stackalloc int[11];
        System.Console.WriteLine(ptr[0]);
    }

    public unsafe void M_init()
    {
        int *ptr = stackalloc int[10];
        System.Console.WriteLine(ptr[0]);
    }

    public unsafe void M_init_copy()
    {
        int *ptr = stackalloc int[10];
        System.Console.WriteLine(ptr[0]);
    }

    public unsafe void M_init_diff()
    {
        int *ptr = stackalloc int[11];
        System.Console.WriteLine(ptr[0]);
    }
}
";

            var comp = CreateCompilation(source, options: TestOptions.UnsafeReleaseDll);
            var metadata = ModuleMetadata.CreateFromStream(comp.EmitToStream());
            var peReader = metadata.Module.GetMetadataReader();

            TypeDefinition typeC = default;

            foreach (var typeHandle in peReader.TypeDefinitions)
            {
                var type = peReader.GetTypeDefinition(typeHandle);
                var name = peReader.GetString(type.Name);

                if (name == "C")
                {
                    typeC = type;
                    break;
                }
            }

            Assert.NotEqual(default, typeC);

            MethodDefinition methodInit = default;
            MethodDefinition methodSkip = default;
            MethodDefinition methodInitCopy = default;
            MethodDefinition methodSkipCopy = default;
            MethodDefinition methodInitDiff = default;
            MethodDefinition methodSkipDiff = default;

            foreach (var methodHandle in typeC.GetMethods())
            {
                var method = peReader.GetMethodDefinition(methodHandle);
                var name = peReader.GetString(method.Name);

                if (name == "M_init")
                {
                    methodInit = method;
                }
                else if (name == "M_skip")
                {
                    methodSkip = method;
                }
                else if (name == "M_init_copy")
                {
                    methodInitCopy = method;
                }
                else if (name == "M_skip_copy")
                {
                    methodSkipCopy = method;
                }
                else if (name == "M_init_diff")
                {
                    methodInitDiff = method;
                }
                else if (name == "M_skip_diff")
                {
                    methodSkipDiff = method;
                }
            }

            Assert.NotEqual(default, methodInit);
            Assert.NotEqual(default, methodSkip);
            Assert.NotEqual(default, methodInitCopy);
            Assert.NotEqual(default, methodSkipCopy);
            Assert.NotEqual(default, methodInitDiff);
            Assert.NotEqual(default, methodSkipDiff);

            Assert.NotEqual(methodInit.RelativeVirtualAddress, methodSkip.RelativeVirtualAddress);
            Assert.Equal(methodInit.RelativeVirtualAddress, methodInitCopy.RelativeVirtualAddress);
            Assert.Equal(methodSkip.RelativeVirtualAddress, methodSkipCopy.RelativeVirtualAddress);
            Assert.NotEqual(methodInit.RelativeVirtualAddress, methodInitDiff.RelativeVirtualAddress);
            Assert.NotEqual(methodSkip.RelativeVirtualAddress, methodSkipDiff.RelativeVirtualAddress);
        }

        [Fact]
        public void SkipLocalsInitAttributeOnAssemblyDoesNotPropagateToMethod()
        {
            var source = @"
[assembly: System.Runtime.CompilerServices.SkipLocalsInitAttribute]

namespace System.Runtime.CompilerServices
{
    public class SkipLocalsInitAttribute : System.Attribute
    {
    }
}

public class C
{
    public void M()
    {
        int x = 2;
        x = x + x + x;
    }
}
";

            var comp = CompileAndVerify(source);

            Assert.True(comp.HasLocalsInit("C.M"));
        }

        [Fact]
        public void SkipLocalsInitAttributeOnMethodPropagatesToLocalFunction()
        {
            var source = @"
namespace System.Runtime.CompilerServices
{
    public class SkipLocalsInitAttribute : System.Attribute
    {
    }
}

public class C
{
    [System.Runtime.CompilerServices.SkipLocalsInitAttribute]
    public void M()
    {
        void F()
        {
            int x = 2;
            x = x + x + x;
        }
    }
}
";

            var comp = CompileAndVerify(source, options: TestOptions.UnsafeReleaseDll, verify: Verification.Fails);

            Assert.False(comp.HasLocalsInit("C.<M>g__F|0_0"));
        }

        [Fact]
        public void SkipLocalsInitAttributeOnMethodPropagatesToLambda()
        {
            var source = @"
namespace System.Runtime.CompilerServices
{
    public class SkipLocalsInitAttribute : System.Attribute
    {
    }
}

public class C
{
    [System.Runtime.CompilerServices.SkipLocalsInitAttribute]
    public void M()
    {
        System.Action L = () =>
        {
            int x = 2;
            x = x + x + x;
        };
    }
}
";

            var comp = CompileAndVerify(source, options: TestOptions.UnsafeReleaseDll, verify: Verification.Fails);

            Assert.False(comp.HasLocalsInit("C.<>c.<M>b__0_0"));
        }

        [Fact]
        public void SkipLocalsInitAttributeOnMethodPropagatesToNestedLambdaAndLocalFunction()
        {
            var source = @"
namespace System.Runtime.CompilerServices
{
    public class SkipLocalsInitAttribute : System.Attribute
    {
    }
}

public class C
{
    [System.Runtime.CompilerServices.SkipLocalsInitAttribute]
    public void M()
    {
        void F()
        {
            int y = 1;
            y = y + y + y;

            void FF()
            {
                int x = 2;
                x = x + x + x;
            }

            System.Action FL = () =>
            {
                int x = 3;
                x = x + x + x;
            };
        }

        System.Action L = () =>
        {
            int y = 4;
            y = y + y + y;

            void LF()
            {
                int x = 5;
                x = x + x + x;
            }

            System.Action LL = () =>
            {
                int x = 6;
                x = x + x + x;
            };
        };
    }
}
";

            var comp = CompileAndVerify(source, options: TestOptions.UnsafeReleaseDll, verify: Verification.Fails);

            Assert.False(comp.HasLocalsInit("C.<M>g__F|0_0")); // F
            Assert.False(comp.HasLocalsInit("C.<M>g__FF|0_2")); // FF
            Assert.False(comp.HasLocalsInit("C.<>c.<M>b__0_3")); // FL
            Assert.False(comp.HasLocalsInit("C.<>c.<M>b__0_1")); // L
            Assert.False(comp.HasLocalsInit("C.<M>g__LF|0_4")); // LF
            Assert.False(comp.HasLocalsInit("C.<>c.<M>b__0_5")); // LL
        }

        [Fact]
        public void SkipLocalsInit_LocalFunctionAttribute_01()
        {
            var source = @"
using System.Runtime.CompilerServices;
using System;

public class C
{
    public void M()
    {
        int w = 1;
        w = w + w + w;

        void localNoAttribute()
        {
            int x = 1;
            x = x + x + x;

            Action lambda = () =>
            {
                int y = 1;
                y = y + y + y;

                [SkipLocalsInitAttribute]
                void localWithAttribute()
                {
                    int z = 1;
                    z = z + z + z;
                }
            };
        }
    }
}
";
            var verifier = CompileAndVerifyWithSkipLocalsInit(source, TestOptions.Regular9);
            Assert.True(verifier.HasLocalsInit("C.M"));
            Assert.True(verifier.HasLocalsInit("C.<M>g__localNoAttribute|0_0")); // localNoAttribute
            Assert.True(verifier.HasLocalsInit("C.<>c.<M>b__0_1")); // lambda
            Assert.False(verifier.HasLocalsInit("C.<M>g__localWithAttribute|0_2")); // localWithAttribute
        }

        [Fact]
        public void SkipLocalsInit_LocalFunctionAttribute_02()
        {
            var source = @"
using System.Runtime.CompilerServices;
using System;

public class C
{
    public void M()
    {
        int w = 1;
        w = w + w + w;

        void localNoAttribute()
        {
            int x = 1;
            x = x + x + x;

            [SkipLocalsInitAttribute]
            void localWithAttribute()
            {
                int y = 1;
                y = y + y + y;

                Action lambda = () =>
                {
                    int z = 1;
                    z = z + z + z;
                };
            }
        }
    }
}
";
            var verifier = CompileAndVerifyWithSkipLocalsInit(source, TestOptions.Regular9);
            Assert.True(verifier.HasLocalsInit("C.M"));
            Assert.True(verifier.HasLocalsInit("C.<M>g__localNoAttribute|0_0")); // localNoAttribute
            Assert.False(verifier.HasLocalsInit("C.<M>g__localWithAttribute|0_1")); // localWithAttribute
            Assert.False(verifier.HasLocalsInit("C.<>c.<M>b__0_2")); // lambda
        }

        [Fact]
        public void SkipLocalsInit_LocalFunctionAttribute_03()
        {
            var source = @"
using System.Runtime.CompilerServices;
using System;

public class C
{
    public void M()
    {
        int w = 1;
        w = w + w + w;

        [SkipLocalsInitAttribute]
        void localWithAttribute()
        {
            int x = 1;
            x = x + x + x;

            void localNoAttribute()
            {
                int y = 1;
                y = y + y + y;

                Action lambda = () =>
                {
                    int z = 1;
                    z = z + z + z;
                };
            }
        }
    }
}
";
            var verifier = CompileAndVerifyWithSkipLocalsInit(source, TestOptions.Regular9);
            Assert.True(verifier.HasLocalsInit("C.M"));
            Assert.False(verifier.HasLocalsInit("C.<M>g__localWithAttribute|0_0")); // localWithAttribute
            Assert.False(verifier.HasLocalsInit("C.<M>g__localNoAttribute|0_1")); // localNoAttribute
            Assert.False(verifier.HasLocalsInit("C.<>c.<M>b__0_2")); // lambda
        }

        [Fact]
        public void SkipLocalsInit_LocalFunctionAttribute_04()
        {
            var source = @"
using System.Runtime.CompilerServices;
using System;

public class C
{
    public void M()
    {
        int w = 1;
        w = w + w + w;

        Action lambda = () =>
        {
            int x = 1;
            x = x + x + x;

            void localNoAttribute()
            {
                int y = 1;
                y = y + y + y;

                [SkipLocalsInitAttribute]
                void localWithAttribute()
                {
                    int z = 1;
                    z = z + z + z;
                }
            }
        };
    }
}
";
            var verifier = CompileAndVerifyWithSkipLocalsInit(source, TestOptions.Regular9);
            Assert.True(verifier.HasLocalsInit("C.M"));
            Assert.True(verifier.HasLocalsInit("C.<>c.<M>b__0_0")); // lambda
            Assert.True(verifier.HasLocalsInit("C.<M>g__localNoAttribute|0_1")); // localNoAttribute
            Assert.False(verifier.HasLocalsInit("C.<M>g__localWithAttribute|0_2")); // localWithAttribute
        }

        [Fact]
        public void SkipLocalsInit_LocalFunctionAttribute_05()
        {
            var source = @"
using System.Runtime.CompilerServices;
using System;

public class C
{
    public void M()
    {
        int w = 1;
        w = w + w + w;

        Action lambda = () =>
        {
            int x = 1;
            x = x + x + x;

            [SkipLocalsInitAttribute]
            void localWithAttribute()
            {
                int y = 1;
                y = y + y + y;

                void localNoAttribute()
                {
                    int z = 1;
                    z = z + z + z;
                }
            }
        };
    }
}
";
            var verifier = CompileAndVerifyWithSkipLocalsInit(source, TestOptions.Regular9);
            Assert.True(verifier.HasLocalsInit("C.M"));
            Assert.True(verifier.HasLocalsInit("C.<>c.<M>b__0_0")); // lambda
            Assert.False(verifier.HasLocalsInit("C.<M>g__localWithAttribute|0_1")); // localWithAttribute
            Assert.False(verifier.HasLocalsInit("C.<M>g__localNoAttribute|0_2")); // localNoAttribute
        }

        [Fact]
        public void SkipLocalsInit_LocalFunctionAttribute_06()
        {
            var source = @"
using System.Runtime.CompilerServices;
using System;

public class C
{
    public void M()
    {
        int w = 1;
        w = w + w + w;

        [SkipLocalsInitAttribute]
        void localWithAttribute()
        {
            int x = 1;
            x = x + x + x;

            Action lambda = () =>
            {
                int y = 1;
                y = y + y + y;

                void localNoAttribute()
                {
                    int z = 1;
                    z = z + z + z;
                }
            };
        }
    }
}
";
            var verifier = CompileAndVerifyWithSkipLocalsInit(source, TestOptions.Regular9);
            Assert.True(verifier.HasLocalsInit("C.M"));
            Assert.False(verifier.HasLocalsInit("C.<M>g__localWithAttribute|0_0")); // localWithAttribute
            Assert.False(verifier.HasLocalsInit("C.<>c.<M>b__0_1")); // lambda
            Assert.False(verifier.HasLocalsInit("C.<M>g__localNoAttribute|0_2")); // localNoAttribute
        }

        [Fact]
        public void SkipLocalsInit_PropertyAccessor_ContainsLocalFunction()
        {
            var source = @"
using System.Runtime.CompilerServices;

public class C
{
    [SkipLocalsInit]
    int PropWithAttribute
    {
        get
        {
            int w = 1;
            w = w + w + w + w;

            void local1()
            {
                int x = 1;
                x = x + x + x + x;
            }

            return 0;
        }
    }

    int PropNoAttribute
    {
        get
        {
            int w = 1;
            w = w + w + w + w;

            void local1()
            {
                int x = 1;
                x = x + x + x + x;
            }

            return 0;
        }
    }
}
";

            var verifier = CompileAndVerifyWithSkipLocalsInit(source);
            Assert.False(verifier.HasLocalsInit("C.PropWithAttribute.get"));
            Assert.False(verifier.HasLocalsInit("C.<get_PropWithAttribute>g__local1|1_0"));
            Assert.True(verifier.HasLocalsInit("C.PropNoAttribute.get"));
            Assert.True(verifier.HasLocalsInit("C.<get_PropNoAttribute>g__local1|3_0"));
        }

        [Fact]
        public void SkipLocalsInit_EventAccessor_ContainsLocalFunction()
        {
            var source = @"
using System.Runtime.CompilerServices;
using System;

public class C
{
    [SkipLocalsInit]
    event Action EventWithAttribute
    {
        add
        {
            int w = 1;
            w = w + w + w + w;

            void local1()
            {
                int x = 1;
                x = x + x + x + x;
            }
        }
        remove { }
    }

    event Action EventNoAttribute
    {
        add
        {
            int w = 1;
            w = w + w + w + w;

            void local1()
            {
                int x = 1;
                x = x + x + x + x;
            }
        }
        remove { }
    }
}
";

            var verifier = CompileAndVerifyWithSkipLocalsInit(source);
            Assert.False(verifier.HasLocalsInit("C.EventWithAttribute.add"));
            Assert.False(verifier.HasLocalsInit("C.<add_EventWithAttribute>g__local1|1_0"));
            Assert.True(verifier.HasLocalsInit("C.EventNoAttribute.add"));
            Assert.True(verifier.HasLocalsInit("C.<add_EventNoAttribute>g__local1|4_0"));
        }

        [Fact]
        public void SkipLocalsInit_Class_ContainsLocalFunction()
        {
            var source = @"
using System.Runtime.CompilerServices;
using System;

[SkipLocalsInit]
public class C
{
    void M()
    {
        var w = 1;
        w = w + w + w;

        void local()
        {
            var x = 1;
            x = x + x + x;
        }
    }
}
";
            var verifier = CompileAndVerifyWithSkipLocalsInit(source);
            Assert.False(verifier.HasLocalsInit("C.M"));
            Assert.False(verifier.HasLocalsInit("C.<M>g__local|0_0"));
        }

        [Fact]
        public void SkipLocalsInit_Module_ContainsLocalFunction()
        {
            var source = @"
using System.Runtime.CompilerServices;
using System;

[module: SkipLocalsInit]

public class C
{
    void M()
    {
        var w = 1;
        w = w + w + w;

        void local()
        {
            var x = 1;
            x = x + x + x;
        }
    }
}
";
            var verifier = CompileAndVerifyWithSkipLocalsInit(source);
            Assert.False(verifier.HasLocalsInit("C.M"));
            Assert.False(verifier.HasLocalsInit("C.<M>g__local|0_0"));
        }

        [Theory]
        [InlineData(false, false, false, true)]
        [InlineData(false, false, true, false)]
        [InlineData(false, true, false, false)]
        [InlineData(false, true, true, false)]
        [InlineData(true, false, false, false)]
        [InlineData(true, false, true, false)]
        [InlineData(true, true, false, false)]
        [InlineData(true, true, true, false)]
        public void SkipLocalsInit_Lambda_01(bool skipLocalsType, bool skipLocalsMethod, bool skipLocalsLambda, bool expectedAreLocalsZeroed)
        {
            var source =
$@"using System;
using System.Runtime.CompilerServices;
{GetSkipLocalsInit(skipLocalsType)} class Program
{{
    {GetSkipLocalsInit(skipLocalsMethod)} static void Main()
    {{
        Action a = {GetSkipLocalsInit(skipLocalsLambda)} () => {{ int x = 1; x = x + x + x; }};
    }}
}}";
            var verifier = CompileAndVerifyWithSkipLocalsInit(source, parseOptions: TestOptions.RegularPreview, verify: Verification.Skipped);
            Assert.Equal(expectedAreLocalsZeroed, verifier.HasLocalsInit("Program.<>c.<Main>b__0_0()"));

            var comp = (CSharpCompilation)verifier.Compilation;
            var tree = comp.SyntaxTrees[0];
            var model = comp.GetSemanticModel(tree);
            var exprs = tree.GetRoot().DescendantNodes().OfType<LambdaExpressionSyntax>().ToImmutableArray();
            var lambda = exprs.SelectAsArray(e => model.GetSymbolInfo(e).Symbol).Single().GetSymbol<LambdaSymbol>();
            Assert.Equal(expectedAreLocalsZeroed, lambda.AreLocalsZeroed);
        }

        [Theory]
        [InlineData(false, false, true)]
        [InlineData(false, true, false)]
        [InlineData(true, false, false)]
        [InlineData(true, true, false)]
        public void SkipLocalsInit_Lambda_02(bool skipLocalsType, bool skipLocalsLambda, bool expectedAreLocalsZeroed)
        {
            var source =
$@"using System;
using System.Runtime.CompilerServices;
{GetSkipLocalsInit(skipLocalsType)} class Program
{{
    Action A = {GetSkipLocalsInit(skipLocalsLambda)} () => {{ int x = 1; x = x + x + x; }};
}}";
            var verifier = CompileAndVerifyWithSkipLocalsInit(source, parseOptions: TestOptions.RegularPreview, verify: Verification.Skipped);
            Assert.Equal(expectedAreLocalsZeroed, verifier.HasLocalsInit("Program.<>c.<.ctor>b__1_0()"));

            var comp = (CSharpCompilation)verifier.Compilation;
            var tree = comp.SyntaxTrees[0];
            var model = comp.GetSemanticModel(tree);
            var exprs = tree.GetRoot().DescendantNodes().OfType<LambdaExpressionSyntax>().ToImmutableArray();
            var lambda = exprs.SelectAsArray(e => model.GetSymbolInfo(e).Symbol).Single().GetSymbol<LambdaSymbol>();
            Assert.Equal(expectedAreLocalsZeroed, lambda.AreLocalsZeroed);
        }

        // [SkipLocalsInit] on constructor is ignored
        [Theory]
        [InlineData(false, false, false, true)]
        [InlineData(false, false, true, false)]
        [InlineData(false, true, false, true)]
        [InlineData(false, true, true, false)]
        [InlineData(true, false, false, false)]
        [InlineData(true, false, true, false)]
        [InlineData(true, true, false, false)]
        [InlineData(true, true, true, false)]
        public void SkipLocalsInit_Lambda_03(bool skipLocalsType, bool skipLocalsMethod, bool skipLocalsLambda, bool expectedAreLocalsZeroed)
        {
            var source =
$@"using System;
using System.Runtime.CompilerServices;
{GetSkipLocalsInit(skipLocalsType)} class Program
{{
    Action A = {GetSkipLocalsInit(skipLocalsLambda)} () => {{ int x = 1; x = x + x + x; }};
    {GetSkipLocalsInit(skipLocalsMethod)} Program() {{ }}
}}";
            var verifier = CompileAndVerifyWithSkipLocalsInit(source, parseOptions: TestOptions.RegularPreview, verify: Verification.Skipped);
            Assert.Equal(expectedAreLocalsZeroed, verifier.HasLocalsInit("Program.<>c.<.ctor>b__1_0()"));

            var comp = (CSharpCompilation)verifier.Compilation;
            var tree = comp.SyntaxTrees[0];
            var model = comp.GetSemanticModel(tree);
            var exprs = tree.GetRoot().DescendantNodes().OfType<LambdaExpressionSyntax>().ToImmutableArray();
            var lambda = exprs.SelectAsArray(e => model.GetSymbolInfo(e).Symbol).Single().GetSymbol<LambdaSymbol>();
            Assert.Equal(expectedAreLocalsZeroed, lambda.AreLocalsZeroed);
        }

        private static string GetSkipLocalsInit(bool skipLocalsInit) => skipLocalsInit ? "[SkipLocalsInit]" : "";

        [Fact, WorkItem(49434, "https://github.com/dotnet/roslyn/issues/49434")]
        public void SkipLocalsInit_Module_TopLevelStatements()
        {
            var source = @"
using System.Runtime.CompilerServices;

[module: SkipLocalsInit]

var w = 1;
w = w + w + w;

void local()
{
    var x = 1;
    x = x + x + x;
}
";

            var verifier = CompileAndVerifyWithSkipLocalsInit(source, TestOptions.UnsafeReleaseExe);
            Assert.False(verifier.HasLocalsInit("<top-level-statements-entry-point>"));
            Assert.False(verifier.HasLocalsInit("Program.<<Main>$>g__local|0_0"));
        }

        [Fact, WorkItem(49434, "https://github.com/dotnet/roslyn/issues/49434")]
        public void SkipLocalsInit_Module_TopLevelStatements_WithoutAttribute()
        {
            var source = @"
var w = 1;
w = w + w + w;

void local()
{
    var x = 1;
    x = x + x + x;
}
";

            var verifier = CompileAndVerifyWithSkipLocalsInit(source, TestOptions.UnsafeReleaseExe, verify: Verification.Passes);
            Assert.True(verifier.HasLocalsInit("<top-level-statements-entry-point>"));
            Assert.True(verifier.HasLocalsInit("Program.<<Main>$>g__local|0_0"));
        }

        [Fact]
        public void SkipLocalsInit_BaseMethodWrapper()
        {
            var source = @"
using System.Runtime.CompilerServices;
using System;

namespace System.Runtime.CompilerServices
{
    public class SkipLocalsInitAttribute : System.Attribute
    {
    }
}

public class C
{
    [SkipLocalsInit]
    public virtual int M1(int i)
    {
        int x = i;
        x = x + x + x + x;
        return x;
    }
}

public class D : C
{
    void M(int i)
    {
        new Action(() => base.M1(i)).Invoke();
    }
}
";

            var comp = CompileAndVerify(source, options: TestOptions.UnsafeReleaseDll, verify: Verification.Fails);

            Assert.False(comp.HasLocalsInit("C.M1"));
            Assert.Null(comp.HasLocalsInit("D.<>n__0")); // Base method wrapper for C.M1
        }

        [Fact]
        public void SkipLocalsInit_BaseMethodWrapper_DifferentCompilation()
        {
            var source1 = @"
using System.Runtime.CompilerServices;

namespace System.Runtime.CompilerServices
{
    public class SkipLocalsInitAttribute : System.Attribute
    {
    }
}

public class C
{
    [SkipLocalsInit]
    public virtual int M1(int i)
    {
        int x = i;
        x = x + x + x + x;
        return x;
    }
}
";
            var source2 = @"
using System;

public class D : C
{
    void M(int i)
    {
        new Action(() => base.M1(i)).Invoke();
    }
}
";
            var comp1 = CompileAndVerify(source1, options: TestOptions.UnsafeReleaseDll, verify: Verification.Fails);
            Assert.False(comp1.HasLocalsInit("C.M1"));

            var reference = comp1.Compilation.ToMetadataReference();
            var comp2 = CompileAndVerify(source2, references: new[] { reference }, verify: Verification.Passes);
            Assert.Null(comp2.HasLocalsInit("D.<>n__0")); // Base method wrapper for C.M1
        }

        [Fact]
        public void SkipLocalsInitAttributeOnIteratorPropagatesToItsSynthesizedMethods()
        {
            var source = @"
namespace System.Runtime.CompilerServices
{
    public class SkipLocalsInitAttribute : System.Attribute
    {
    }
}

public class C
{
    [System.Runtime.CompilerServices.SkipLocalsInitAttribute]
    public System.Collections.IEnumerable M_skip()
    {
        yield return 1;
        yield return 2;
    }

    public System.Collections.IEnumerable M_init()
    {
        yield return 3;
        yield return 4;
    }
}
";

            var comp = CompileAndVerify(source, options: TestOptions.UnsafeReleaseDll, verify: Verification.Fails);

            Assert.False(comp.HasLocalsInit("C.<M_skip>d__0.System.Collections.IEnumerator.MoveNext"));
            Assert.True(comp.HasLocalsInit("C.<M_init>d__1.System.Collections.IEnumerator.MoveNext"));
            Assert.False(comp.HasLocalsInit("C.<M_skip>d__0.System.Collections.Generic.IEnumerable<object>.GetEnumerator"));
            Assert.True(comp.HasLocalsInit("C.<M_init>d__1.System.Collections.Generic.IEnumerable<object>.GetEnumerator"));

            // The following methods do not contain locals, so the attribute should not alter their behavior

            Assert.Null(comp.HasLocalsInit("C.<M_skip>d__0.System.IDisposable.Dispose"));
            Assert.Null(comp.HasLocalsInit("C.<M_init>d__1.System.IDisposable.Dispose"));
            Assert.Null(comp.HasLocalsInit("C.<M_skip>d__0.System.Collections.IEnumerable.GetEnumerator"));
            Assert.Null(comp.HasLocalsInit("C.<M_init>d__1.System.Collections.IEnumerable.GetEnumerator"));
            Assert.Null(comp.HasLocalsInit("C.<M_skip>d__0.System.Collections.IEnumerator.get_Current"));
            Assert.Null(comp.HasLocalsInit("C.<M_init>d__1.System.Collections.IEnumerator.get_Current"));
            Assert.Null(comp.HasLocalsInit("C.<M_skip>d__0.System.Collections.IEnumerator.Reset"));
            Assert.Null(comp.HasLocalsInit("C.<M_init>d__1.System.Collections.IEnumerator.Reset"));
            Assert.Null(comp.HasLocalsInit("C.<M_skip>d__0.System.Collections.Generic.IEnumerator<object>.get_Current"));
            Assert.Null(comp.HasLocalsInit("C.<M_init>d__1.System.Collections.Generic.IEnumerator<object>.get_Current"));
            Assert.Null(comp.HasLocalsInit("C.<M_skip>d__0..ctor"));
            Assert.Null(comp.HasLocalsInit("C.<M_init>d__1..ctor"));
        }

        [Fact]
        public void SkipLocalsInitAttributeOnMethodPropagatesToIteratorLocalFunction()
        {
            var source = @"
namespace System.Runtime.CompilerServices
{
    public class SkipLocalsInitAttribute : System.Attribute
    {
    }
}

public class C
{
    [System.Runtime.CompilerServices.SkipLocalsInitAttribute]
    public void M()
    {
        System.Collections.IEnumerable F()
        {
            yield return 1;
            yield return 2;
        }
    }
}
";

            var comp = CompileAndVerify(source, options: TestOptions.UnsafeReleaseDll, verify: Verification.Fails);

            Assert.False(comp.HasLocalsInit("C.<<M>g__F|0_0>d.System.Collections.IEnumerator.MoveNext"));
            Assert.False(comp.HasLocalsInit("C.<<M>g__F|0_0>d.System.Collections.Generic.IEnumerable<object>.GetEnumerator"));
        }

        [Fact]
        public void SkipLocalsInitAttributeOnAsyncPropagatesToItsSynthesizedMethods()
        {
            var source = @"
using System.Threading.Tasks;

namespace System.Runtime.CompilerServices
{
    public class SkipLocalsInitAttribute : System.Attribute
    {
    }
}

public class C
{
    [System.Runtime.CompilerServices.SkipLocalsInitAttribute]
    public async Task M_skip()
    {
        await Task.Yield();
    }

    public async Task M_init()
    {
        await Task.Yield();
    }
}
";

            var comp = CompileAndVerify(source, options: TestOptions.UnsafeReleaseDll, verify: Verification.Fails);

            Assert.False(comp.HasLocalsInit("C.<M_skip>d__0.System.Runtime.CompilerServices.IAsyncStateMachine.MoveNext"));
            Assert.True(comp.HasLocalsInit("C.<M_init>d__1.System.Runtime.CompilerServices.IAsyncStateMachine.MoveNext"));

            // The following method does not contain locals, so the attribute should not alter its behavior

            Assert.Null(comp.HasLocalsInit("C.<M_skip>d__0.System.Runtime.CompilerServices.IAsyncStateMachine.SetStateMachine"));
            Assert.Null(comp.HasLocalsInit("C.<M_init>d__1.System.Runtime.CompilerServices.IAsyncStateMachine.SetStateMachine"));
        }

        [Fact]
        public void SkipLocalsInitAttributeOnMethodPropagatesToAsyncLocalFunction()
        {
            var source = @"
using System.Threading.Tasks;

namespace System.Runtime.CompilerServices
{
    public class SkipLocalsInitAttribute : System.Attribute
    {
    }
}

public class C
{
    [System.Runtime.CompilerServices.SkipLocalsInitAttribute]
    public void M()
    {
        async Task F()
        {
            await Task.Yield();
        }
    }
}
";

            var comp = CompileAndVerify(source, options: TestOptions.UnsafeReleaseDll, verify: Verification.Fails);

            Assert.False(comp.HasLocalsInit("C.<<M>g__F|0_0>d.System.Runtime.CompilerServices.IAsyncStateMachine.MoveNext"));
        }

        [Fact]
        public void SkipLocalsInitAttributeOnMethodPropagatesToAsyncLambda()
        {
            var source = @"
using System.Threading.Tasks;

namespace System.Runtime.CompilerServices
{
    public class SkipLocalsInitAttribute : System.Attribute
    {
    }
}

public class C
{
    [System.Runtime.CompilerServices.SkipLocalsInitAttribute]
    public void M()
    {
        System.Action L = async () =>
        {
            await Task.Yield();
        };
    }
}
";

            var comp = CompileAndVerify(source, options: TestOptions.UnsafeReleaseDll, verify: Verification.Fails);

            Assert.False(comp.HasLocalsInit("C.<>c.<<M>b__0_0>d.System.Runtime.CompilerServices.IAsyncStateMachine.MoveNext"));
        }

        [Fact]
        public void AnonymousTypeTemplateSymbolDelegatesToModuleWhenAskedAboutSkipLocalsInitAttribute()
        {
            var source_init = @"
namespace System.Runtime.CompilerServices
{
    public class SkipLocalsInitAttribute : System.Attribute
    {
    }
}

public class C
{
    [System.Runtime.CompilerServices.SkipLocalsInitAttribute]
    public void M()
    {
        var anon = new { Value = 1 };
    }
}
";

            var source_skip = @"
[module: System.Runtime.CompilerServices.SkipLocalsInitAttribute]

namespace System.Runtime.CompilerServices
{
    public class SkipLocalsInitAttribute : System.Attribute
    {
    }
}

public class C
{
    public void M()
    {
        var anon = new { Value = 1 };
    }
}
";

            var comp_init = CompileAndVerify(source_init, options: TestOptions.UnsafeReleaseDll);
            var comp_skip = CompileAndVerify(source_skip, options: TestOptions.UnsafeReleaseDll, verify: Verification.Fails);

            Assert.Null(comp_init.HasLocalsInit("<>f__AnonymousType0<<Value>j__TPar>.GetHashCode"));
            Assert.Null(comp_init.HasLocalsInit("<>f__AnonymousType0<<Value>j__TPar>..ctor"));
            Assert.True(comp_init.HasLocalsInit("<>f__AnonymousType0<<Value>j__TPar>.Equals"));
            Assert.True(comp_init.HasLocalsInit("<>f__AnonymousType0<<Value>j__TPar>.ToString"));
            Assert.Null(comp_init.HasLocalsInit("<>f__AnonymousType0<<Value>j__TPar>.Value.get"));

            Assert.Null(comp_skip.HasLocalsInit("<>f__AnonymousType0<<Value>j__TPar>.GetHashCode"));
            Assert.Null(comp_skip.HasLocalsInit("<>f__AnonymousType0<<Value>j__TPar>..ctor"));
            Assert.False(comp_skip.HasLocalsInit("<>f__AnonymousType0<<Value>j__TPar>.Equals"));
            Assert.False(comp_skip.HasLocalsInit("<>f__AnonymousType0<<Value>j__TPar>.ToString"));
            Assert.Null(comp_skip.HasLocalsInit("<>f__AnonymousType0<<Value>j__TPar>.Value.get"));
        }

        [Fact]
        public void SynthesizedClosureEnvironmentNeverSkipsLocalsInit()
        {
            var source = @"
namespace System.Runtime.CompilerServices
{
    public class SkipLocalsInitAttribute : System.Attribute
    {
    }
}

public class C
{
    [System.Runtime.CompilerServices.SkipLocalsInitAttribute]
    public void M()
    {
        int x = 1;
        System.Action L = () => x = x + x + x;
    }
}
";

            var comp = CompileAndVerify(source, options: TestOptions.UnsafeReleaseDll);

            Assert.Null(comp.HasLocalsInit("C.<>c__DisplayClass0_0..ctor"));
        }

        [Fact]
        public void SynthesizedEmbeddedAttributeSymbolDelegatesToModuleWhenAskedAboutSkipLocalsInitAttribute()
        {
            var source_init = @"
namespace System.Runtime.CompilerServices
{
    public class SkipLocalsInitAttribute : System.Attribute
    {
    }
}

public class C
{
    [System.Runtime.CompilerServices.SkipLocalsInitAttribute]
    public void M(in int x)
    {
    }
}
";

            var source_skip = @"
[module: System.Runtime.CompilerServices.SkipLocalsInitAttribute]

namespace System.Runtime.CompilerServices
{
    public class SkipLocalsInitAttribute : System.Attribute
    {
    }
}

public class C
{
    public void M(in int x)
    {
    }
}
";

            var comp_init = CompileAndVerify(source_init, options: TestOptions.UnsafeReleaseDll);
            var comp_skip = CompileAndVerify(source_skip, options: TestOptions.UnsafeReleaseDll);

            Assert.Null(comp_init.HasLocalsInit("Microsoft.CodeAnalysis.EmbeddedAttribute..ctor"));
            Assert.Null(comp_init.HasLocalsInit("System.Runtime.CompilerServices.IsReadOnlyAttribute..ctor"));

            Assert.Null(comp_skip.HasLocalsInit("Microsoft.CodeAnalysis.EmbeddedAttribute..ctor"));
            Assert.Null(comp_skip.HasLocalsInit("System.Runtime.CompilerServices.IsReadOnlyAttribute..ctor"));
        }

        [Fact]
        public void SourceMemberMethodSymbolDelegatesToTypeWhenSkipLocalsInitAttributeIsNotFound()
        {
            var source = @"
namespace System.Runtime.CompilerServices
{
    public class SkipLocalsInitAttribute : System.Attribute
    {
    }
}

public class C_init
{
    [System.Diagnostics.CodeAnalysis.ExcludeFromCodeCoverageAttribute]
    public void M()
    {
        int x = 1;
        x = x + x + x;
    }
}

[System.Runtime.CompilerServices.SkipLocalsInitAttribute]
public class C_skip
{
    [System.Diagnostics.CodeAnalysis.ExcludeFromCodeCoverageAttribute]
    public void M()
    {
        int x = 1;
        x = x + x + x;
    }
}
";

            var comp = CompileAndVerify(source, options: TestOptions.UnsafeReleaseDll, verify: Verification.Fails);

            Assert.True(comp.HasLocalsInit("C_init.M"));
            Assert.False(comp.HasLocalsInit("C_skip.M"));
        }

        [Fact]
        public void SkipLocalsInitAttributeOnPropertyPropagatesToBothAccessors()
        {
            var source = @"
namespace System.Runtime.CompilerServices
{
    public class SkipLocalsInitAttribute : System.Attribute
    {
    }
}

public class C
{
    [System.Runtime.CompilerServices.SkipLocalsInitAttribute]
    public int P_skip
    {
        get
        {
            int x = 1;
            return x + x + x;
        }

        set
        {
            int x = 2;
            x = x + x + x;
        }
    }

    public int P_init
    {
        get
        {
            int x = 3;
            return x + x + x;
        }

        set
        {
            int x = 4;
            x = x + x + x;
        }
    }
}
";

            var comp = CompileAndVerify(source, options: TestOptions.UnsafeReleaseDll, verify: Verification.Fails);

            Assert.False(comp.HasLocalsInit("C.P_skip.get"));
            Assert.True(comp.HasLocalsInit("C.P_init.get"));
            Assert.False(comp.HasLocalsInit("C.P_skip.set"));
            Assert.True(comp.HasLocalsInit("C.P_init.set"));
        }

        [Fact]
        public void SkipLocalsInitAttributeOnAccessor()
        {
            var source = @"
namespace System.Runtime.CompilerServices
{
    public class SkipLocalsInitAttribute : System.Attribute
    {
    }
}

public class C
{
    public int P1
    {
        [System.Runtime.CompilerServices.SkipLocalsInitAttribute]
        get
        {
            int x = 1;
            return x + x + x;
        }

        set
        {
            int x = 2;
            x = x + x + x;
        }
    }

    public int P2
    {
        get
        {
            int x = 3;
            return x + x + x;
        }

        [System.Runtime.CompilerServices.SkipLocalsInitAttribute]
        set
        {
            int x = 4;
            x = x + x + x;
        }
    }

    public int P3
    {
        [System.Runtime.CompilerServices.SkipLocalsInitAttribute]
        get
        {
            int x = 5;
            return x + x + x;
        }

        [System.Runtime.CompilerServices.SkipLocalsInitAttribute]
        set
        {
            int x = 6;
            x = x + x + x;
        }
    }
}
";

            var comp = CompileAndVerify(source, options: TestOptions.UnsafeReleaseDll, verify: Verification.Fails);

            Assert.False(comp.HasLocalsInit("C.P1.get"));
            Assert.True(comp.HasLocalsInit("C.P1.set"));
            Assert.True(comp.HasLocalsInit("C.P2.get"));
            Assert.False(comp.HasLocalsInit("C.P2.set"));
            Assert.False(comp.HasLocalsInit("C.P3.get"));
            Assert.False(comp.HasLocalsInit("C.P3.set"));
        }

        [Fact]
        public void SkipLocalsInitAttributeOnIteratorGetAccessor()
        {
            var source = @"
namespace System.Runtime.CompilerServices
{
    public class SkipLocalsInitAttribute : System.Attribute
    {
    }
}

public class C
{
    public System.Collections.IEnumerable P
    {
        [System.Runtime.CompilerServices.SkipLocalsInitAttribute]
        get
        {
            yield return 1;
            yield return 2;
        }
    }
}
";

            var comp = CompileAndVerify(source, options: TestOptions.UnsafeReleaseDll, verify: Verification.Fails);

            Assert.False(comp.HasLocalsInit("C.<get_P>d__1.System.Collections.IEnumerator.MoveNext"));
            Assert.False(comp.HasLocalsInit("C.<get_P>d__1.System.Collections.Generic.IEnumerable<object>.GetEnumerator"));
        }

        [Fact]
        public void SkipLocalsInitAttributeOnPropertyAndAccessor()
        {
            var source = @"
namespace System.Runtime.CompilerServices
{
    public class SkipLocalsInitAttribute : System.Attribute
    {
    }
}

public class C
{
    [System.Runtime.CompilerServices.SkipLocalsInitAttribute]
    public int P1
    {
        [System.Runtime.CompilerServices.SkipLocalsInitAttribute]
        get
        {
            int x = 1;
            return x + x + x;
        }

        set
        {
            int x = 2;
            x = x + x + x;
        }
    }

    [System.Runtime.CompilerServices.SkipLocalsInitAttribute]
    public int P2
    {
        get
        {
            int x = 3;
            return x + x + x;
        }

        [System.Runtime.CompilerServices.SkipLocalsInitAttribute]
        set
        {
            int x = 4;
            x = x + x + x;
        }
    }

    [System.Runtime.CompilerServices.SkipLocalsInitAttribute]
    public int P3
    {
        [System.Runtime.CompilerServices.SkipLocalsInitAttribute]
        get
        {
            int x = 5;
            return x + x + x;
        }

        [System.Runtime.CompilerServices.SkipLocalsInitAttribute]
        set
        {
            int x = 6;
            x = x + x + x;
        }
    }
}
";

            var comp = CompileAndVerify(source, options: TestOptions.UnsafeReleaseDll, verify: Verification.Fails);

            Assert.False(comp.HasLocalsInit("C.P1.get"));
            Assert.False(comp.HasLocalsInit("C.P1.set"));
            Assert.False(comp.HasLocalsInit("C.P2.get"));
            Assert.False(comp.HasLocalsInit("C.P2.set"));
            Assert.False(comp.HasLocalsInit("C.P3.get"));
            Assert.False(comp.HasLocalsInit("C.P3.set"));
        }

        [Fact]
        public void SourcePropertySymbolDelegatesToTypeWhenSkipLocalsInitAttributeIsNotFound()
        {
            var source = @"
namespace System.Runtime.CompilerServices
{
    public class SkipLocalsInitAttribute : System.Attribute
    {
    }
}

public class C_init
{
    [System.Diagnostics.CodeAnalysis.ExcludeFromCodeCoverageAttribute]
    public int P
    {
        get
        {
            int x = 1;
            return x + x + x;
        }

        set
        {
            int x = 2;
            x = x + x + x;
        }
    }
}

[System.Runtime.CompilerServices.SkipLocalsInitAttribute]
public class C_skip
{
    [System.Diagnostics.CodeAnalysis.ExcludeFromCodeCoverageAttribute]
    public int P
    {
        get
        {
            int x = 3;
            return x + x + x;
        }

        set
        {
            int x = 4;
            x = x + x + x;
        }
    }
}
";

            var comp = CompileAndVerify(source, options: TestOptions.UnsafeReleaseDll, verify: Verification.Fails);

            Assert.True(comp.HasLocalsInit("C_init.P.get"));
            Assert.False(comp.HasLocalsInit("C_skip.P.get"));
            Assert.True(comp.HasLocalsInit("C_init.P.set"));
            Assert.False(comp.HasLocalsInit("C_skip.P.set"));
        }

        [Fact]
        public void SkipLocalsInitAttributeOnAutoProperty()
        {
            var source = @"
namespace System.Runtime.CompilerServices
{
    public class SkipLocalsInitAttribute : System.Attribute
    {
    }
}

public class C
{
    [System.Runtime.CompilerServices.SkipLocalsInitAttribute]
    public int P
    {
        get; set;
    }
}
";

            var comp = CompileAndVerify(source, options: TestOptions.UnsafeReleaseDll);

            // No locals are expected. We are just making sure it still works.

            Assert.Null(comp.HasLocalsInit("C.P.get"));
            Assert.Null(comp.HasLocalsInit("C.P.set"));
        }

        [Fact]
        public void SkipLocalsInitAttributeOnExpressionBodiedProperty()
        {
            var source = @"
namespace System.Runtime.CompilerServices
{
    public class SkipLocalsInitAttribute : System.Attribute
    {
    }
}

public class C
{
    int p;
    int p2;
    int p3;

    [System.Runtime.CompilerServices.SkipLocalsInitAttribute]
    public int P
    {
        get => p;
        set => p = value;
    }

    public int P2
    {
        [System.Runtime.CompilerServices.SkipLocalsInitAttribute]
        get => p2;

        [System.Runtime.CompilerServices.SkipLocalsInitAttribute]
        set => p2 = value;
    }

    [System.Runtime.CompilerServices.SkipLocalsInitAttribute]
    public int P3 => p3;
}
";

            var comp = CompileAndVerify(source, options: TestOptions.UnsafeReleaseDll);

            // No locals are expected. We are just making sure it still works.

            Assert.Null(comp.HasLocalsInit("C.P.get"));
            Assert.Null(comp.HasLocalsInit("C.P.set"));
            Assert.Null(comp.HasLocalsInit("C.P2.get"));
            Assert.Null(comp.HasLocalsInit("C.P2.set"));
            Assert.Null(comp.HasLocalsInit("C.P3.get"));
        }

        [Fact]
        public void SkipLocalsInitAttributeOnClassPropagatesToItsMembers()
        {
            var source = @"
namespace System.Runtime.CompilerServices
{
    class SkipLocalsInitAttribute : System.Attribute
    {
    }
}

[System.Runtime.CompilerServices.SkipLocalsInitAttribute]
class C_skip
{
    int P
    {
        get
        {
            int x = 1;
            return x + x + x;
        }

        set
        {
            int x = 2;
            x = x + x + x;
        }
    }

    void M()
    {
        int x = 3;
        x = x + x + x;
    }

    class C2
    {
        void M2()
        {
            int x = 4;
            x = x + x + x;
        }
    }

    event System.EventHandler E
    {
        add
        {
            int x = 4;
            x = x + x + x;
        }
        remove
        {
            int x = 4;
            x = x + x + x;
        }
    }
}

class C_init
{
    int P
    {
        get
        {
            int x = 1;
            return x + x + x;
        }

        set
        {
            int x = 2;
            x = x + x + x;
        }
    }

    void M()
    {
        int x = 3;
        x = x + x + x;
    }

    class C2
    {
        void M2()
        {
            int x = 4;
            x = x + x + x;
        }
    }

    event System.EventHandler E
    {
        add
        {
            int x = 4;
            x = x + x + x;
        }
        remove
        {
            int x = 4;
            x = x + x + x;
        }
    }
}
";

            var comp = CompileAndVerify(source, options: TestOptions.UnsafeReleaseDll, verify: Verification.Fails);

            Assert.True(comp.HasLocalsInit("C_init.P.get"));
            Assert.False(comp.HasLocalsInit("C_skip.P.get"));
            Assert.True(comp.HasLocalsInit("C_init.P.set"));
            Assert.False(comp.HasLocalsInit("C_skip.P.set"));
            Assert.True(comp.HasLocalsInit("C_init.M"));
            Assert.False(comp.HasLocalsInit("C_skip.M"));
            Assert.True(comp.HasLocalsInit("C_init.C2.M2"));
            Assert.False(comp.HasLocalsInit("C_skip.C2.M2"));
            Assert.True(comp.HasLocalsInit("C_init.E.add"));
            Assert.True(comp.HasLocalsInit("C_init.E.remove"));
            Assert.False(comp.HasLocalsInit("C_skip.E.add"));
            Assert.False(comp.HasLocalsInit("C_skip.E.remove"));
        }

        [Fact]
        public void SkipLocalsInitAttributeOnClassKeepsPropagatingToNestedClasses()
        {
            var source = @"
namespace System.Runtime.CompilerServices
{
    class SkipLocalsInitAttribute : System.Attribute
    {
    }
}

[System.Runtime.CompilerServices.SkipLocalsInitAttribute]
class C
{
    class C2
    {
        void M2()
        {
            int x = 2;
            x = x + x + x;
        }

        class C3
        {
            void M3()
            {
                int x = 3;
                x = x + x + x;
            }
        }
    }
}
";

            var comp = CompileAndVerify(source, options: TestOptions.UnsafeReleaseDll, verify: Verification.Fails);

            Assert.False(comp.HasLocalsInit("C.C2.M2"));
            Assert.False(comp.HasLocalsInit("C.C2.C3.M3"));
        }

        [Fact]
        public void SkipLocalsInitAttributeOnNestedClassPropagatesToItsMembers()
        {
            var source = @"
namespace System.Runtime.CompilerServices
{
    class SkipLocalsInitAttribute : System.Attribute
    {
    }
}

class C
{
    [System.Runtime.CompilerServices.SkipLocalsInitAttribute]
    class C2
    {
        int P2
        {
            get
            {
                int x = 1;
                return x + x + x;
            }

            set
            {
                int x = 2;
                x = x + x + x;
            }
        }

        void M2()
        {
            int x = 3;
            x = x + x + x;
        }

        class C3
        {
            void M3()
            {
                int x = 4;
                x = x + x + x;
            }
        }
    }
}
";

            var comp = CompileAndVerify(source, options: TestOptions.UnsafeReleaseDll, verify: Verification.Fails);

            Assert.False(comp.HasLocalsInit("C.C2.P2.get"));
            Assert.False(comp.HasLocalsInit("C.C2.P2.set"));
            Assert.False(comp.HasLocalsInit("C.C2.M2"));
            Assert.False(comp.HasLocalsInit("C.C2.C3.M3"));
        }

        [Fact]
        public void SkipLocalsInitAttributeOnPartialClassPropagatesToItsMembers()
        {
            var source = @"
namespace System.Runtime.CompilerServices
{
    class SkipLocalsInitAttribute : System.Attribute
    {
    }
}

partial class C
{
    int P
    {
        get
        {
            int x = 1;
            return x = x + x + x;
        }

        set
        {
            int x = 2;
            x = x + x + x;
        }
    }

    void M()
    {
        int x = 3;
        x = x + x + x;
    }

    class C2
    {
        void M2()
        {
            int x = 4;
            x = x + x + x;
        }
    }
}

[System.Runtime.CompilerServices.SkipLocalsInitAttribute]
partial class C
{
}
";

            var comp = CompileAndVerify(source, options: TestOptions.UnsafeReleaseDll, verify: Verification.Fails);

            Assert.False(comp.HasLocalsInit("C.P.get"));
            Assert.False(comp.HasLocalsInit("C.P.set"));
            Assert.False(comp.HasLocalsInit("C.M"));
            Assert.False(comp.HasLocalsInit("C.C2.M2"));
        }

        [Fact]
        public void SourceNamedTypeSymbolDelegatesToContainingTypeWhenSkipLocalsInitAttributeIsNotFound()
        {
            var source = @"
namespace System.Runtime.CompilerServices
{
    public class SkipLocalsInitAttribute : System.Attribute
    {
    }
}

class C_init
{
    [System.Diagnostics.CodeAnalysis.ExcludeFromCodeCoverageAttribute]
    class C
    {
        void M()
        {
            int x = 1;
            x = x + x + x;
        }
    }
}

[System.Runtime.CompilerServices.SkipLocalsInitAttribute]
public class C_skip
{
    [System.Diagnostics.CodeAnalysis.ExcludeFromCodeCoverageAttribute]
    class C
    {
        void M()
        {
            int x = 1;
            x = x + x + x;
        }
    }
}
";

            var comp = CompileAndVerify(source, options: TestOptions.UnsafeReleaseDll, verify: Verification.Fails);

            Assert.True(comp.HasLocalsInit("C_init.C.M"));
            Assert.False(comp.HasLocalsInit("C_skip.C.M"));
        }

        [Fact]
        public void SkipLocalsInitAttributeOnModule()
        {
            var source = @"
[module: System.Runtime.CompilerServices.SkipLocalsInitAttribute]

namespace System.Runtime.CompilerServices
{
    class SkipLocalsInitAttribute : System.Attribute
    {
    }
}

class C
{
    void M()
    {
        int x = 1;
        x = x + x + x;
    }
}
";

            var comp = CompileAndVerify(source, options: TestOptions.UnsafeReleaseDll, verify: Verification.Fails);

            Assert.False(comp.HasLocalsInit("C.M"));
        }

        [Fact]
        public void SkipLocalsInitAttributeOnExeModule()
        {
            var source = @"
[module: System.Runtime.CompilerServices.SkipLocalsInitAttribute]

namespace System.Runtime.CompilerServices
{
    class SkipLocalsInitAttribute : System.Attribute
    {
    }
}

class C
{
    public static void Main()
    {
        int x = 1;
        x = x + x + x;
    }
}
";

            var comp = CompileAndVerify(source, options: TestOptions.UnsafeDebugExe, verify: Verification.Fails);

            Assert.False(comp.HasLocalsInit("C.Main"));
        }

        [Fact]
        public void SkipLocalsInitAttributeOnNetmodule()
        {
            var source = @"
[module: System.Runtime.CompilerServices.SkipLocalsInitAttribute]

namespace System.Runtime.CompilerServices
{
    class SkipLocalsInitAttribute : System.Attribute
    {
    }
}

class C
{
    void M()
    {
        int x = 1;
        x = x + x + x;
    }
}
";

            var comp = CompileAndVerify(source, options: TestOptions.DebugModule.WithAllowUnsafe(true), verify: Verification.Fails);

            Assert.False(comp.HasLocalsInit("C.M"));
        }

        [Fact]
        public void SkipLocalsInitAttributeOnModuleAsReferenceDoesNotAlterBehavior()
        {
            var metadata_source = @"
[module: System.Runtime.CompilerServices.SkipLocalsInitAttribute]

namespace System.Runtime.CompilerServices
{
    class SkipLocalsInitAttribute : System.Attribute
    {
    }
}
";

            var source = @"
class C
{
    void M()
    {
        int x = 1;
        x = x + x + x;
    }
}
";

            var metadata_comp = CreateCompilation(metadata_source, options: TestOptions.DebugModule.WithAllowUnsafe(true));
            var comp = CompileAndVerify(source, references: new[] { metadata_comp.EmitToImageReference() });

            Assert.True(comp.HasLocalsInit("C.M"));
        }

        [Fact]
        public void SkipLocalsInitInterfaces()
        {
            var src = @"
namespace System.Runtime.CompilerServices
{
    class SkipLocalsInitAttribute : System.Attribute
    {
    }
}

partial interface I
{
    int P
    {
        get
        {
            int x = 1;
            return x = x + x + x;
        }

        set
        {
            int x = 2;
            x = x + x + x;
        }
    }

    void M()
    {
        int x = 3;
        x = x + x + x;
    }

    class C2
    {
        void M2()
        {
            int x = 4;
            x = x + x + x;
        }
    }
}

[System.Runtime.CompilerServices.SkipLocalsInitAttribute]
partial interface I
{
}
";
            var verifier = CompileAndVerify(src, targetFramework: TargetFramework.NetCoreApp, options: TestOptions.UnsafeReleaseDll, verify: Verification.Fails);
            verifier.VerifyIL("I.M", @"
{
  // Code size        9 (0x9)
  .maxstack  2
  .locals (int V_0) //x
  IL_0000:  ldc.i4.3
  IL_0001:  stloc.0
  IL_0002:  ldloc.0
  IL_0003:  ldloc.0
  IL_0004:  add
  IL_0005:  ldloc.0
  IL_0006:  add
  IL_0007:  stloc.0
  IL_0008:  ret
}");
            Assert.False(verifier.HasLocalsInit("I.M"));
            Assert.False(verifier.HasLocalsInit("I.C2.M2"));
            Assert.False(verifier.HasLocalsInit("I.P.get"));
            Assert.False(verifier.HasLocalsInit("I.P.set"));
        }

        [Fact]
        public void SkipLocalsInitOnEventAccessors()
        {
            var source = @"
namespace System.Runtime.CompilerServices
{
    class SkipLocalsInitAttribute : System.Attribute
    {
    }
}

class C
{
    [System.Runtime.CompilerServices.SkipLocalsInit]
    event System.EventHandler E
    {
        add
        {
            int x = 1;
            x += x + 1;
        }
        remove
        {
            int x = 1;
            x += x + 1;
        }
    }

    event System.EventHandler E2
    {
        [System.Runtime.CompilerServices.SkipLocalsInit]
        add
        {
            int x = 1;
            x += x + 1;
        }
        remove
        {
            int x = 1;
            x += x + 1;
        }
    }

}";
            var comp = CreateCompilation(source, options: TestOptions.DebugDll.WithAllowUnsafe(true));
            var verifier = CompileAndVerify(comp, verify: Verification.Fails);
            const string il = @"
{
  // Code size       10 (0xa)
  .maxstack  3
  .locals (int V_0) //x
  IL_0000:  nop
  IL_0001:  ldc.i4.1
  IL_0002:  stloc.0
  IL_0003:  ldloc.0
  IL_0004:  ldloc.0
  IL_0005:  ldc.i4.1
  IL_0006:  add
  IL_0007:  add
  IL_0008:  stloc.0
  IL_0009:  ret
}";
            verifier.VerifyIL("C.E.add", il);
            verifier.VerifyIL("C.E.remove", il);
            verifier.VerifyIL("C.E2.add", il);
            verifier.VerifyIL("C.E2.remove", il.Replace(".locals", ".locals init"));
        }

        [Fact]
        public void SkipLocalsInitAbstract()
        {
            const string skipLocalsInitDef1 = @"
namespace System.Runtime.CompilerServices
{
    [System.AttributeUsage(System.AttributeTargets.All, Inherited = true)]
    public class SkipLocalsInitAttribute : System.Attribute
    {
    }
}";
            var src = @"
[System.Runtime.CompilerServices.SkipLocalsInit]
abstract class A
{
    public int M1()
    {
        int x = 1;
        return x = x + x + x;
    }
}

class B : A
{
    public int M2()
    {
        int x = 1;
        return x = x + x + x;
    }
}";
            var comp = CreateCompilation(new[] { src, skipLocalsInitDef1 }, options: TestOptions.UnsafeDebugDll);
            var verifier = CompileAndVerify(comp, verify: Verification.Skipped);
            Assert.False(verifier.HasLocalsInit("A.M1"));
            // SkipLocalsInit is not treated as inherited, regardless of AttributeUsage inheritance
            Assert.True(verifier.HasLocalsInit("B.M2"));
        }

        [Fact]
        public void SkipLocalsInitFinalizers()
        {
            var src = @"
[System.Runtime.CompilerServices.SkipLocalsInit]
class C
{
    ~C()
    {
        int x = 1;
        System.Console.WriteLine(x = x + x + x);
    }
}";
            var verifier = CompileAndVerifyWithSkipLocalsInit(src);
            Assert.False(verifier.HasLocalsInit("C.Finalize"));
        }

        [Fact]
        public void SkipLocalsInitInitializer()
        {
            var src = @"
[System.Runtime.CompilerServices.SkipLocalsInit]
class C
{
    static int M(out int x)
    {
        x = 1;
        return x;
    }

    int _f =  M(out var x) + x + x + x;
}";
            var verifier = CompileAndVerifyWithSkipLocalsInit(src);
            Assert.False(verifier.HasLocalsInit("C..ctor"));
        }

        [Fact]
        public void SkipLocalsInitImplicitConstructor()
        {
            var src = @"
using System.Runtime.CompilerServices;

[SkipLocalsInit]
class ClassWithAttributeWithLocal
{
    int i = M(out string s);

    static int M(out string s) { s = """"; return 42; }
}

class ClassNoAttributeWithLocal
{
    int i = M(out string s);

    static int M(out string s) { s = """"; return 42; }
}

[SkipLocalsInit]
class ClassWithAttributeNoLocal
{
    int i = 123;
}

class ClassNoAttributeNoLocal
{
    int i = 123;
}
";
            var verifier = CompileAndVerifyWithSkipLocalsInit(src);
            Assert.False(verifier.HasLocalsInit("ClassWithAttributeWithLocal..ctor"));
            Assert.True(verifier.HasLocalsInit("ClassNoAttributeWithLocal..ctor"));
            Assert.Null(verifier.HasLocalsInit("ClassWithAttributeNoLocal..ctor"));
            Assert.Null(verifier.HasLocalsInit("ClassNoAttributeNoLocal..ctor"));
        }

        [Theory]
        [InlineData("", "", true)]
        [InlineData("", "[SkipLocalsInit]", true)]
        [InlineData("[SkipLocalsInit]", "", false)]
        [InlineData("[SkipLocalsInit]", "[SkipLocalsInit]", false)]
        [InlineData("[module: SkipLocalsInit]", "", false)]
        [InlineData("[module: SkipLocalsInit]", "[SkipLocalsInit]", false)]
        public void SkipLocalsInitLambdaFieldInitializer(string outerAttribute, string ctorAttribute, bool hasLocalsInit)
        {
            var src = $@"
using System.Runtime.CompilerServices;
using System;

{outerAttribute}
class C
{{
    {ctorAttribute}
    C() {{ }}

    Action action = () =>
    {{
        int w = 1;
        w = w + w + w;

        void local()
        {{
            int x = 1;
            x = x + x + x;
        }}
    }};
}}

namespace System.Runtime.CompilerServices
{{
    public class SkipLocalsInitAttribute : System.Attribute
    {{
    }}
}}
";
            var verifier = CompileAndVerify(src, options: TestOptions.UnsafeReleaseDll, verify: Verification.Skipped);
            Assert.Equal(hasLocalsInit, verifier.HasLocalsInit("C.<>c.<.ctor>b__0_0")); // action
            Assert.Equal(hasLocalsInit, verifier.HasLocalsInit("C.<.ctor>g__local|0_1")); // local
        }

        [Theory]
        [InlineData("", "", "", true)]
        [InlineData("", "[SkipLocalsInit]", "", true)]
        [InlineData("", "", "[SkipLocalsInit]", true)]
        [InlineData("[SkipLocalsInit]", "", "", false)]
        [InlineData("[SkipLocalsInit]", "", "[SkipLocalsInit]", false)]
        [InlineData("[module: SkipLocalsInit]", "", "", false)]
        [InlineData("[module: SkipLocalsInit]", "", "[SkipLocalsInit]", false)]
        public void SkipLocalsInitLambdaPropertyInitializer(string outerAttribute, string ctorAttribute, string propAttribute, bool hasLocalsInit)
        {
            var src = $@"
using System.Runtime.CompilerServices;
using System;

{outerAttribute}
class C
{{
    {ctorAttribute}
    C() {{ }}

    {propAttribute}
    Action Prop {{ get; }} = () =>
    {{
        int w = 1;
        w = w + w + w;

        void local()
        {{
            int x = 1;
            x = x + x + x;
        }}
    }};
}}

namespace System.Runtime.CompilerServices
{{
    public class SkipLocalsInitAttribute : System.Attribute
    {{
    }}
}}
";
            var verifier = CompileAndVerify(src, options: TestOptions.UnsafeReleaseDll, verify: Verification.Skipped);
            Assert.Equal(hasLocalsInit, verifier.HasLocalsInit("C.<>c.<.ctor>b__0_0")); // lambda
            Assert.Equal(hasLocalsInit, verifier.HasLocalsInit("C.<.ctor>g__local|0_1")); // local
        }

        [Fact]
        public void SkipLocalsInitMultipleAttributes()
        {
            var src = @"
class C
{
    [System.Runtime.CompilerServices.SkipLocalsInit]
    [System.Diagnostics.ConditionalAttribute(""RELEASE"")]
    void M()
    {
        int x = 1;
        x = x + x + x;
    }
}";
            const string skipLocalsInitDef = @"
namespace System.Runtime.CompilerServices
{
    public class SkipLocalsInitAttribute : System.Attribute
    {
    }
}";

            var comp = CreateCompilation(new[] { src, skipLocalsInitDef }, options: TestOptions.UnsafeReleaseDll);
            var verifier = CompileAndVerify(comp, verify: Verification.Fails);
            Assert.False(verifier.HasLocalsInit("C.M"));
        }

        #endregion

        [Fact, WorkItem(807, "https://github.com/dotnet/roslyn/issues/807")]
        public void TestAttributePropagationForAsyncAndIterators_01()
        {
            var source = CreateCompilationWithMscorlib45(@"
using System;
using System.Collections.Generic;
using System.Threading.Tasks;

class Program
{
    static void Main(string[] args)
    {
    }

    [MyAttribute]
    [System.Diagnostics.DebuggerNonUserCodeAttribute]
    [System.Diagnostics.DebuggerHiddenAttribute]
    [System.Diagnostics.DebuggerStepperBoundaryAttribute]
    [System.Diagnostics.DebuggerStepThroughAttribute]
    public async Task<int> test1()
    {
        return await DoNothing();
    }

    public async Task<int> test2()
    {
        return await DoNothing();
    }

    async Task<int> DoNothing()
    {
        return 1;
    }

    [MyAttribute]
    [System.Diagnostics.DebuggerNonUserCodeAttribute]
    [System.Diagnostics.DebuggerHiddenAttribute]
    [System.Diagnostics.DebuggerStepperBoundaryAttribute]
    [System.Diagnostics.DebuggerStepThroughAttribute]
    public IEnumerable<int> Test3()
    {
        yield return 1;
        yield return 2;
    }

    public IEnumerable<int> Test4()
    {
        yield return 1;
        yield return 2;
    }
}

class MyAttribute : System.Attribute
{ }
");

            Action<ModuleSymbol> attributeValidator = (ModuleSymbol m) =>
            {
                var program = m.GlobalNamespace.GetTypeMember("Program");

                Assert.Equal("", CheckAttributePropagation(((NamedTypeSymbol)program.GetMember<MethodSymbol>("test1").
                                                                             GetAttribute("System.Runtime.CompilerServices", "AsyncStateMachineAttribute").
                                                                             ConstructorArguments.Single().ValueInternal).
                                                                             GetMember<MethodSymbol>("MoveNext")));

                Assert.Equal(0, ((NamedTypeSymbol)program.GetMember<MethodSymbol>("test2").
                                                                             GetAttribute("System.Runtime.CompilerServices", "AsyncStateMachineAttribute").
                                                                             ConstructorArguments.Single().ValueInternal).
                                                                             GetMember<MethodSymbol>("MoveNext").GetAttributes().Length);

                Assert.Equal("", CheckAttributePropagation(((NamedTypeSymbol)program.GetMember<MethodSymbol>("Test3").
                                                                             GetAttribute("System.Runtime.CompilerServices", "IteratorStateMachineAttribute").
                                                                             ConstructorArguments.Single().ValueInternal).
                                                                             GetMember<MethodSymbol>("MoveNext")));

                Assert.Equal(0, ((NamedTypeSymbol)program.GetMember<MethodSymbol>("Test4").
                                                                             GetAttribute("System.Runtime.CompilerServices", "IteratorStateMachineAttribute").
                                                                             ConstructorArguments.Single().ValueInternal).
                                                                             GetMember<MethodSymbol>("MoveNext").GetAttributes().Length);
            };

            CompileAndVerify(source, symbolValidator: attributeValidator);
        }

        private static string CheckAttributePropagation(Symbol symbol)
        {
            string result = "";

            if (symbol.GetAttributes("", "MyAttribute").Any())
            {
                result += "MyAttribute is present\n";
            }

            if (!symbol.GetAttributes("System.Diagnostics", "DebuggerNonUserCodeAttribute").Any())
            {
                result += "DebuggerNonUserCodeAttribute is missing\n";
            }

            if (!symbol.GetAttributes("System.Diagnostics", "DebuggerHiddenAttribute").Any())
            {
                result += "DebuggerHiddenAttribute is missing\n";
            }

            if (!symbol.GetAttributes("System.Diagnostics", "DebuggerStepperBoundaryAttribute").Any())
            {
                result += "DebuggerStepperBoundaryAttribute is missing\n";
            }

            if (!symbol.GetAttributes("System.Diagnostics", "DebuggerStepThroughAttribute").Any())
            {
                result += "DebuggerStepThroughAttribute is missing\n";
            }

            return result;
        }

        [Fact, WorkItem(4521, "https://github.com/dotnet/roslyn/issues/4521")]
        public void TestAttributePropagationForAsyncAndIterators_02()
        {
            var source = CreateCompilationWithMscorlib45(@"
using System;
using System.Collections.Generic;
using System.Threading.Tasks;

[MyAttribute]
[System.Diagnostics.DebuggerNonUserCodeAttribute]
[System.Diagnostics.DebuggerStepThroughAttribute]
class Program1
{
    static void Main(string[] args)
    {
    }

    public async Task<int> test1()
    {
        return await DoNothing();
    }

    async Task<int> DoNothing()
    {
        return 1;
    }

    public IEnumerable<int> Test3()
    {
        yield return 1;
        yield return 2;
    }
}

class Program2
{
    static void Main(string[] args)
    {
    }

    public async Task<int> test2()
    {
        return await DoNothing();
    }

    async Task<int> DoNothing()
    {
        return 1;
    }

    public IEnumerable<int> Test4()
    {
        yield return 1;
        yield return 2;
    }
}

class MyAttribute : System.Attribute
{ }
");

            Action<ModuleSymbol> attributeValidator = (ModuleSymbol m) =>
            {
                var program1 = m.GlobalNamespace.GetTypeMember("Program1");
                var program2 = m.GlobalNamespace.GetTypeMember("Program2");

                Assert.Equal("DebuggerHiddenAttribute is missing\nDebuggerStepperBoundaryAttribute is missing\n",
                                                   CheckAttributePropagation(((NamedTypeSymbol)program1.GetMember<MethodSymbol>("test1").
                                                                             GetAttribute("System.Runtime.CompilerServices", "AsyncStateMachineAttribute").
                                                                             ConstructorArguments.Single().ValueInternal)));

                Assert.Equal("DebuggerNonUserCodeAttribute is missing\nDebuggerHiddenAttribute is missing\nDebuggerStepperBoundaryAttribute is missing\nDebuggerStepThroughAttribute is missing\n",
                                                   CheckAttributePropagation(((NamedTypeSymbol)program2.GetMember<MethodSymbol>("test2").
                                                                             GetAttribute("System.Runtime.CompilerServices", "AsyncStateMachineAttribute").
                                                                             ConstructorArguments.Single().ValueInternal)));

                Assert.Equal("DebuggerHiddenAttribute is missing\nDebuggerStepperBoundaryAttribute is missing\n",
                                                   CheckAttributePropagation(((NamedTypeSymbol)program1.GetMember<MethodSymbol>("Test3").
                                                                             GetAttribute("System.Runtime.CompilerServices", "IteratorStateMachineAttribute").
                                                                             ConstructorArguments.Single().ValueInternal)));

                Assert.Equal("DebuggerNonUserCodeAttribute is missing\nDebuggerHiddenAttribute is missing\nDebuggerStepperBoundaryAttribute is missing\nDebuggerStepThroughAttribute is missing\n",
                                                   CheckAttributePropagation(((NamedTypeSymbol)program2.GetMember<MethodSymbol>("Test4").
                                                                             GetAttribute("System.Runtime.CompilerServices", "IteratorStateMachineAttribute").
                                                                             ConstructorArguments.Single().ValueInternal)));
            };

            CompileAndVerify(source, symbolValidator: attributeValidator);
        }

        [Fact, WorkItem(10639, "https://github.com/dotnet/roslyn/issues/10639")]
        public void UsingStaticDirectiveDoesNotIgnoreObsoleteAttribute_DifferentSeverity()
        {
            var source = @"
using System;
using static TestError;
using static TestWarning;

[Obsolete (""Broken Error Class"", true)]
static class TestError
{
    public static void TestErrorFunc()
    {

    }
}

[Obsolete (""Broken Warning Class"", false)]
static class TestWarning
{
    public static void TestWarningFunc()
    {

    }
}

class Test
{
    public static void Main()
    {
        TestErrorFunc();
        TestWarningFunc();
    }
}";

            CreateCompilation(source).VerifyDiagnostics(
                // (3,14): error CS0619: 'TestError' is obsolete: 'Broken Error Class'
                // using static TestError;
                Diagnostic(ErrorCode.ERR_DeprecatedSymbolStr, "TestError").WithArguments("TestError", "Broken Error Class").WithLocation(3, 14),
                // (4,14): warning CS0618: 'TestWarning' is obsolete: 'Broken Warning Class'
                // using static TestWarning;
                Diagnostic(ErrorCode.WRN_DeprecatedSymbolStr, "TestWarning").WithArguments("TestWarning", "Broken Warning Class").WithLocation(4, 14));
        }

        [Fact, WorkItem(10639, "https://github.com/dotnet/roslyn/issues/10639")]
        public void UsingStaticDirectiveDoesNotIgnoreObsoleteAttribute_NestedClasses()
        {
            var source = @"
using System;
using static ActiveParent.ObsoleteChild;
using static ObsoleteParent.ActiveChild;
using static BothObsoleteParent.BothObsoleteChild;

static class ActiveParent
{
    [Obsolete]
    public static class ObsoleteChild
    {
        public static void ObsoleteChildFunc()
        {

        }
    }
}

[Obsolete]
static class ObsoleteParent
{
    public static class ActiveChild
    {
        public static void ActiveChildFunc()
        {

        }
    }
}

[Obsolete]
static class BothObsoleteParent
{
    [Obsolete]
    public static class BothObsoleteChild
    {
        public static void BothObsoleteFunc()
        {

        }
    }
}

class Test
{
    public static void Main()
    {
        ObsoleteChildFunc();
        ActiveChildFunc();
        BothObsoleteFunc();
    }
}";

            CreateCompilation(source).VerifyDiagnostics(
                // (3,14): warning CS0612: 'ActiveParent.ObsoleteChild' is obsolete
                // using static ActiveParent.ObsoleteChild;
                Diagnostic(ErrorCode.WRN_DeprecatedSymbol, "ActiveParent.ObsoleteChild").WithArguments("ActiveParent.ObsoleteChild").WithLocation(3, 14),
                // (4,14): warning CS0612: 'ObsoleteParent' is obsolete
                // using static ObsoleteParent.ActiveChild;
                Diagnostic(ErrorCode.WRN_DeprecatedSymbol, "ObsoleteParent").WithArguments("ObsoleteParent").WithLocation(4, 14),
                // (5,14): warning CS0612: 'BothObsoleteParent' is obsolete
                // using static BothObsoleteParent.BothObsoleteChild;
                Diagnostic(ErrorCode.WRN_DeprecatedSymbol, "BothObsoleteParent").WithArguments("BothObsoleteParent").WithLocation(5, 14),
                // (5,14): warning CS0612: 'BothObsoleteParent.BothObsoleteChild' is obsolete
                // using static BothObsoleteParent.BothObsoleteChild;
                Diagnostic(ErrorCode.WRN_DeprecatedSymbol, "BothObsoleteParent.BothObsoleteChild").WithArguments("BothObsoleteParent.BothObsoleteChild").WithLocation(5, 14));
        }

        [Fact, WorkItem(19394, "https://github.com/dotnet/roslyn/issues/19394")]
        public void WellKnownTypeAsStruct_DefaultConstructor_DynamicAttribute()
        {
            var code = @"
namespace System.Runtime.CompilerServices
{
    public struct DynamicAttribute
    {
        public DynamicAttribute(bool[] transformFlags)
        {
        }
    }
}
class T
{
    void M(dynamic x) {}
}";

            CreateCompilation(code).VerifyDiagnostics().VerifyEmitDiagnostics(
                // error CS0616: 'System.Runtime.CompilerServices.DynamicAttribute' is not an attribute class
                Diagnostic(ErrorCode.ERR_NotAnAttributeClass).WithArguments("System.Runtime.CompilerServices.DynamicAttribute").WithLocation(1, 1));
        }

        [Fact, WorkItem(19394, "https://github.com/dotnet/roslyn/issues/19394")]
        public void WellKnownTypeAsStruct_NonDefaultConstructor_DynamicAttribute_Array()
        {
            var compilation = CreateCompilationWithCSharp(@"
using System;
namespace System.Runtime.CompilerServices
{
    public struct DynamicAttribute
    {
        public DynamicAttribute(bool[] transformFlags)
        {
        }
    }
}
public class Program
{
    public static void Test(dynamic[] x)
    {
        Console.WriteLine(x.Length);
        foreach (var y in x)
        {
            Console.WriteLine(y);
        }
    }
    public static void Main()
    {
        Test(new dynamic[] { ""first"", ""second"" });
    }
}", options: TestOptions.ReleaseExe);

            CompileAndVerify(
                compilation,
                expectedOutput: @"
2
first
second",
                symbolValidator: module =>
                {
                    var attribute = module.ContainingAssembly.GetTypeByMetadataName("Program").GetMethod("Test").Parameters.Single().GetAttributes().Single();

                    Assert.Equal("System.Runtime.CompilerServices.DynamicAttribute", attribute.AttributeClass.ToTestDisplayString());
                    Assert.True(attribute.AttributeClass.IsStructType());
                    Assert.Equal(module.ContainingAssembly, attribute.AttributeClass.ContainingAssembly);
                    Assert.Equal("transformFlags", attribute.AttributeConstructor.Parameters.Single().Name);
                });
        }

        [Fact, WorkItem(19394, "https://github.com/dotnet/roslyn/issues/19394")]
        public void WellKnownTypeAsStruct_DefaultConstructor_IsReadOnlyAttribute_01()
        {
            var code = @"
namespace System.Runtime.CompilerServices
{
    public struct IsReadOnlyAttribute
    {
    }
}
class Test
{
    void M(in int x)
    {
    }
}";

            CreateCompilation(code).VerifyDiagnostics().VerifyEmitDiagnostics(
                // error CS0616: 'IsReadOnlyAttribute' is not an attribute class
                Diagnostic(ErrorCode.ERR_NotAnAttributeClass).WithArguments("System.Runtime.CompilerServices.IsReadOnlyAttribute").WithLocation(1, 1));
        }

        /// <summary>
        /// Verify that a synthesized (and emitted) parameterless constructor can be referenced
        /// in metadata for an "attribute type", even if the attribute type is a struct. Compare
        /// with previous test where no parameterless constructor is emitted for the struct type.
        /// </summary>
        [Theory]
        [InlineData(
@"#pragma warning disable 414
namespace System.Runtime.CompilerServices
{
    public struct IsReadOnlyAttribute
    {
        private int F = 1; // requires synthesized parameterless .ctor
    }
}")]
        [InlineData(
@"namespace System.Runtime.CompilerServices
{
    public struct IsReadOnlyAttribute
    {
        // explicit parameterless .ctor
        public IsReadOnlyAttribute() { }
    }
}")]
        public void WellKnownTypeAsStruct_ParameterlessConstructor_IsReadOnlyAttribute(string sourceAttribute)
        {
            var sourceA =
@"public class A
{
    public static void M(in int i)
    {
        System.Console.WriteLine(i);
    }
}";
            var sourceB =
@"class B
{
    static void Main()
    {
        int i = 42;
        A.M(in i);
    }
}";
            var comp = CreateCompilation(new[] { sourceAttribute, sourceA }, parseOptions: TestOptions.RegularPreview);
            var refA = comp.EmitToImageReference();
            CompileAndVerify(sourceB, references: new[] { refA }, expectedOutput: "42");
        }

        [Fact]
        public void WellKnownTypeAsStruct_DefaultConstructor_IsReadOnlyAttribute_02()
        {
            var sourceAttribute =
@"#pragma warning disable 414
namespace System.Runtime.CompilerServices
{
    public struct IsReadOnlyAttribute
    {
        private int F = 1; // requires synthesized parameterless .ctor
    }
}";
            var sourceA =
@"public class A
{
    public static void M(in int i)
    {
        System.Console.WriteLine(i);
    }
}";
            var comp = CreateCompilation(new[] { sourceAttribute, sourceA }, parseOptions: TestOptions.RegularPreview);
            comp.VerifyDiagnostics(
                // (4,19): error CS8983: A 'struct' with field initializers must include an explicitly declared constructor.
                //     public struct IsReadOnlyAttribute
                Diagnostic(ErrorCode.ERR_StructHasInitializersAndNoDeclaredConstructor, "IsReadOnlyAttribute").WithLocation(4, 19),
                // (6,21): warning CS0169: The field 'IsReadOnlyAttribute.F' is never used
                //         private int F = 1; // requires synthesized parameterless .ctor
                Diagnostic(ErrorCode.WRN_UnreferencedField, "F").WithArguments("System.Runtime.CompilerServices.IsReadOnlyAttribute.F").WithLocation(6, 21));
        }

        /// <summary>
        /// Verify that a parameterless constructor can be referenced
        /// in metadata for an "attribute type", even if the attribute type is a struct.
        /// Compare with WellKnownTypeAsStruct_DefaultConstructor_IsReadOnlyAttribute_01
        /// where no parameterless constructor is emitted for the struct type.
        /// </summary>
        [Fact]
        public void WellKnownTypeAsStruct_ExplicitParameterlessConstructor_IsReadOnlyAttribute()
        {
            var sourceAttribute =
@"namespace System.Runtime.CompilerServices
{
    public struct IsReadOnlyAttribute
    {
        // explicit parameterless .ctor
        public IsReadOnlyAttribute() { }
    }
}";
            var sourceA =
@"public class A
{
    public static void M(in int i)
    {
        System.Console.WriteLine(i);
    }
}";
            var sourceB =
@"class B
{
    static void Main()
    {
        int i = 42;
        A.M(in i);
    }
}";
            var comp = CreateCompilation(new[] { sourceAttribute, sourceA }, parseOptions: TestOptions.RegularPreview);
            var refA = comp.EmitToImageReference();
            CompileAndVerify(sourceB, references: new[] { refA }, expectedOutput: "42");
        }

        [Fact]
        public void TestObsoleteOnPropertyAccessorUsedInNameofAndXmlDocComment()
        {
            var code = @"
using System;
/// <summary>
/// <see cref=""Prop""/>
/// </summary>
class C
{
    const string str = nameof(Prop);
    
    public int Prop { [Obsolete] get; [Obsolete] set; }
}
";

            CreateCompilation(code).VerifyDiagnostics().VerifyEmitDiagnostics();
        }

        [Fact]
        public void TestObsoleteOnPropertyAndAccessors()
        {
            var code = @"
using System;
class C
{
    public void M() => Prop = Prop;

    [Obsolete]
    public int Prop { [Obsolete] get; [Obsolete] set; }
}
";

            CreateCompilation(code).VerifyDiagnostics(
                // (5,24): warning CS0612: 'C.Prop' is obsolete
                //     public void M() => Prop = Prop;
                Diagnostic(ErrorCode.WRN_DeprecatedSymbol, "Prop").WithArguments("C.Prop").WithLocation(5, 24),
                // (5,24): warning CS0612: 'C.Prop.set' is obsolete
                //     public void M() => Prop = Prop;
                Diagnostic(ErrorCode.WRN_DeprecatedSymbol, "Prop").WithArguments("C.Prop.set").WithLocation(5, 24),
                // (5,31): warning CS0612: 'C.Prop' is obsolete
                //     public void M() => Prop = Prop;
                Diagnostic(ErrorCode.WRN_DeprecatedSymbol, "Prop").WithArguments("C.Prop").WithLocation(5, 31),
                // (5,31): warning CS0612: 'C.Prop.get' is obsolete
                //     public void M() => Prop = Prop;
                Diagnostic(ErrorCode.WRN_DeprecatedSymbol, "Prop").WithArguments("C.Prop.get").WithLocation(5, 31));
        }

        [Fact]
        public void TestObsoleteOnPropertyAccessorCSharp7()
        {
            var code = @"
using System;
class C
{
    public int Prop { [Obsolete] get; set; }
}
";

            CreateCompilation(code, parseOptions: new CSharpParseOptions(LanguageVersion.CSharp7_3)).VerifyDiagnostics(
                // (4,24): error CS8652: The feature 'obsolete on property accessor' is not available in C# 7.3. Please use language version 8.0 or greater.
                //     public int Prop { [Obsolete] get; set; }
                Diagnostic(ErrorCode.ERR_FeatureNotAvailableInVersion7_3, "Obsolete").WithArguments("obsolete on property accessor", "8.0").WithLocation(5, 24));
        }

        [Fact]
        public void TestDeprecatedOnPropertyAccessorCSharp7()
        {
            var code = @"
using Windows.Foundation.Metadata;
class C
{
    public int Prop { [Deprecated(""don't use this"", DeprecationType.Remove, 50331648u)] get; set; }
}
";

            CreateEmptyCompilation(code, references: WinRtRefs, parseOptions: new CSharpParseOptions(LanguageVersion.CSharp7_3)).VerifyDiagnostics(
                // (5,24): error CS8652: The feature 'obsolete on property accessor' is not available in C# 7.3. Please use language version 8.0 or greater.
                //     public int Prop { [Deprecated("don't use this", DeprecationType.Remove, 50331648u)] get; set; }
                Diagnostic(ErrorCode.ERR_FeatureNotAvailableInVersion7_3, @"Deprecated(""don't use this"", DeprecationType.Remove, 50331648u)").WithArguments("obsolete on property accessor", "8.0").WithLocation(5, 24));
        }

        [Fact]
        public void TestObsoleteOnEventAccessorCSharp7()
        {
            var code = @"
using System;
class C
{
        public event System.Action E
    {
        [Obsolete]
        add
        {
        }
        remove
        {
        }
    }
}
";

            CreateCompilation(code, parseOptions: new CSharpParseOptions(LanguageVersion.CSharp7_3)).VerifyDiagnostics(
                // (7,10): error CS8423: Attribute 'System.ObsoleteAttribute' is not valid on event accessors. It is only valid on 'class, struct, enum, constructor, method, property, indexer, field, event, interface, delegate' declarations.
                //         [Obsolete]
                Diagnostic(ErrorCode.ERR_AttributeNotOnEventAccessor, "Obsolete").WithArguments("System.ObsoleteAttribute", "class, struct, enum, constructor, method, property, indexer, field, event, interface, delegate").WithLocation(7, 10));
        }

        [Fact]
        public void TestDeprecatedOnEventAccessorCSharp7()
        {
            var code = @"
using Windows.Foundation.Metadata;
class C
{
    public event System.Action E
    {
        [Deprecated(""don't use this"", DeprecationType.Remove, 50331648u)]
        add
        {
        }
        remove
        {
        }
    }
}
";

            CreateEmptyCompilation(code, references: WinRtRefs, parseOptions: new CSharpParseOptions(LanguageVersion.CSharp7_3)).VerifyDiagnostics(
                // (7,10): error CS8423: Attribute 'Windows.Foundation.Metadata.DeprecatedAttribute' is not valid on event accessors. It is only valid on 'class, struct, enum, constructor, method, property, indexer, field, event, interface, delegate' declarations.
                //         [Deprecated("don't use this", DeprecationType.Remove, 50331648u)]
                Diagnostic(ErrorCode.ERR_AttributeNotOnEventAccessor, "Deprecated").WithArguments("Windows.Foundation.Metadata.DeprecatedAttribute", "class, struct, enum, constructor, method, property, indexer, field, event, interface, delegate").WithLocation(7, 10));
        }

        [Fact, WorkItem(53418, "https://github.com/dotnet/roslyn/issues/53418")]
        public void TestObsoleteIndexerSlice()
        {
            var code = @"
using System;

public class C
{
    [Obsolete(""error"", error: true)]
    public int Slice(int i, int j) => 0;

    [Obsolete(""error"", error: true)]
    public int this[int i] => 0;

    [Obsolete(""error"", error: true)]
    public int Count => 0;

    public void M()
    {
        _ = this[^1];
        _ = this[..];
    }
}
";

            CreateCompilation(code, targetFramework: TargetFramework.NetCoreApp).VerifyDiagnostics(
                // (17,13): error CS0619: 'C.this[int]' is obsolete: 'error'
                //         _ = this[^1];
                Diagnostic(ErrorCode.ERR_DeprecatedSymbolStr, "this[^1]").WithArguments("C.this[int]", "error").WithLocation(17, 13),
                // (17,13): error CS0619: 'C.Count' is obsolete: 'error'
                //         _ = this[^1];
                Diagnostic(ErrorCode.ERR_DeprecatedSymbolStr, "this[^1]").WithArguments("C.Count", "error").WithLocation(17, 13),
                // (18,13): error CS0619: 'C.Slice(int, int)' is obsolete: 'error'
                //         _ = this[..];
                Diagnostic(ErrorCode.ERR_DeprecatedSymbolStr, "this[..]").WithArguments("C.Slice(int, int)", "error").WithLocation(18, 13),
                // (18,13): error CS0619: 'C.Count' is obsolete: 'error'
                //         _ = this[..];
                Diagnostic(ErrorCode.ERR_DeprecatedSymbolStr, "this[..]").WithArguments("C.Count", "error").WithLocation(18, 13)
                );
        }
<<<<<<< HEAD
=======

        [Fact, WorkItem(53418, "https://github.com/dotnet/roslyn/issues/53418")]
        public void TestObsoleteIndexerSlice_ObsoleteCountAccessor()
        {
            var code = @"
using System;

public class C
{
    [Obsolete(""error"", error: true)]
    public int Slice(int i, int j) => 0;

    public int this[int i]
    {
        [Obsolete(""error"", error: true)]
        get => 0;
    }

    public int Count
    {
        [Obsolete(""error"", error: true)]
        get => 0;
    }

    public void M()
    {
        _ = this[^1]; // 1, 2
        _ = this[..]; // 3, 4
    }
}
";

            CreateCompilation(code, targetFramework: TargetFramework.NetCoreApp).VerifyDiagnostics(
                // (23,13): error CS0619: 'C.Count.get' is obsolete: 'error'
                //         _ = this[^1]; // 1, 2
                Diagnostic(ErrorCode.ERR_DeprecatedSymbolStr, "this[^1]").WithArguments("C.Count.get", "error").WithLocation(23, 13),
                // (23,13): error CS0619: 'C.this[int].get' is obsolete: 'error'
                //         _ = this[^1]; // 1, 2
                Diagnostic(ErrorCode.ERR_DeprecatedSymbolStr, "this[^1]").WithArguments("C.this[int].get", "error").WithLocation(23, 13),
                // (24,13): error CS0619: 'C.Count.get' is obsolete: 'error'
                //         _ = this[..]; // 3, 4
                Diagnostic(ErrorCode.ERR_DeprecatedSymbolStr, "this[..]").WithArguments("C.Count.get", "error").WithLocation(24, 13),
                // (24,13): error CS0619: 'C.Slice(int, int)' is obsolete: 'error'
                //         _ = this[..]; // 3, 4
                Diagnostic(ErrorCode.ERR_DeprecatedSymbolStr, "this[..]").WithArguments("C.Slice(int, int)", "error").WithLocation(24, 13)
                );
        }

        [Fact, WorkItem(53418, "https://github.com/dotnet/roslyn/issues/53418")]
        public void TestObsoleteIndexerSlice_ObsoleteIndexAndRangeAccessors()
        {
            var code = @"
using System;

public class C
{
    public int this[Range r]
    {
        [Obsolete(""error"", error: true)]
        get => 0;
    }

    public int this[Index i]
    {
        [Obsolete(""error"", error: true)]
        get => 0;
    }

    public int Count
    {
        [Obsolete(""unused"", error: true)]
        get => 0;
    }

    public void M()
    {
        _ = this[^1];
        _ = this[..];
    }
}
";

            CreateCompilation(code, targetFramework: TargetFramework.NetCoreApp).VerifyDiagnostics(
                // (26,13): error CS0619: 'C.this[Index].get' is obsolete: 'error'
                //         _ = this[^1];
                Diagnostic(ErrorCode.ERR_DeprecatedSymbolStr, "this[^1]").WithArguments("C.this[System.Index].get", "error").WithLocation(26, 13),
                // (27,13): error CS0619: 'C.this[Range].get' is obsolete: 'error'
                //         _ = this[..];
                Diagnostic(ErrorCode.ERR_DeprecatedSymbolStr, "this[..]").WithArguments("C.this[System.Range].get", "error").WithLocation(27, 13)
                );
        }
>>>>>>> 67d940c4
    }
}<|MERGE_RESOLUTION|>--- conflicted
+++ resolved
@@ -13383,54 +13383,6 @@
                 Diagnostic(ErrorCode.ERR_NotAnAttributeClass).WithArguments("System.Runtime.CompilerServices.IsReadOnlyAttribute").WithLocation(1, 1));
         }
 
-        /// <summary>
-        /// Verify that a synthesized (and emitted) parameterless constructor can be referenced
-        /// in metadata for an "attribute type", even if the attribute type is a struct. Compare
-        /// with previous test where no parameterless constructor is emitted for the struct type.
-        /// </summary>
-        [Theory]
-        [InlineData(
-@"#pragma warning disable 414
-namespace System.Runtime.CompilerServices
-{
-    public struct IsReadOnlyAttribute
-    {
-        private int F = 1; // requires synthesized parameterless .ctor
-    }
-}")]
-        [InlineData(
-@"namespace System.Runtime.CompilerServices
-{
-    public struct IsReadOnlyAttribute
-    {
-        // explicit parameterless .ctor
-        public IsReadOnlyAttribute() { }
-    }
-}")]
-        public void WellKnownTypeAsStruct_ParameterlessConstructor_IsReadOnlyAttribute(string sourceAttribute)
-        {
-            var sourceA =
-@"public class A
-{
-    public static void M(in int i)
-    {
-        System.Console.WriteLine(i);
-    }
-}";
-            var sourceB =
-@"class B
-{
-    static void Main()
-    {
-        int i = 42;
-        A.M(in i);
-    }
-}";
-            var comp = CreateCompilation(new[] { sourceAttribute, sourceA }, parseOptions: TestOptions.RegularPreview);
-            var refA = comp.EmitToImageReference();
-            CompileAndVerify(sourceB, references: new[] { refA }, expectedOutput: "42");
-        }
-
         [Fact]
         public void WellKnownTypeAsStruct_DefaultConstructor_IsReadOnlyAttribute_02()
         {
@@ -13675,8 +13627,6 @@
                 Diagnostic(ErrorCode.ERR_DeprecatedSymbolStr, "this[..]").WithArguments("C.Count", "error").WithLocation(18, 13)
                 );
         }
-<<<<<<< HEAD
-=======
 
         [Fact, WorkItem(53418, "https://github.com/dotnet/roslyn/issues/53418")]
         public void TestObsoleteIndexerSlice_ObsoleteCountAccessor()
@@ -13768,6 +13718,5 @@
                 Diagnostic(ErrorCode.ERR_DeprecatedSymbolStr, "this[..]").WithArguments("C.this[System.Range].get", "error").WithLocation(27, 13)
                 );
         }
->>>>>>> 67d940c4
     }
 }