--- conflicted
+++ resolved
@@ -9370,20 +9370,14 @@
                     C V_14,
                     object V_15,
                     C.<>c__DisplayClass0_3 V_16, //CS$<>8__locals3
-<<<<<<< HEAD
-                    int V_17)
+                    object V_17,
+                    C V_18,
+                    object V_19,
+                    int V_20)
       // sequence point: {
       IL_0000:  nop
       // sequence point: <hidden>
       IL_0001:  newobj     ""C.<>c__DisplayClass0_0..ctor()""
-=======
-                    object V_17,
-                    C V_18,
-                    object V_19,
-                    int V_20)
-     -IL_0000:  nop
-     ~IL_0001:  newobj     ""C.<>c__DisplayClass0_0..ctor()""
->>>>>>> 26d509b3
       IL_0006:  stloc.0
       // sequence point: <hidden>
       IL_0007:  newobj     ""C.<>c__DisplayClass0_1..ctor()""
@@ -9475,17 +9469,12 @@
       IL_00de:  ldloc.s    V_15
       IL_00e0:  unbox.any  ""int""
       IL_00e5:  stfld      ""int C.<>c__DisplayClass0_2.<q>5__5""
-<<<<<<< HEAD
       // sequence point: <hidden>
       IL_00ea:  br.s       IL_00ec
+      // sequence point: <hidden>
       IL_00ec:  br.s       IL_00ee
       // sequence point: G(() => p + q)
       IL_00ee:  ldloc.s    V_8
-=======
-     ~IL_00ea:  br.s       IL_00ec
-     ~IL_00ec:  br.s       IL_00ee
-     -IL_00ee:  ldloc.s    V_8
->>>>>>> 26d509b3
       IL_00f0:  ldftn      ""int C.<>c__DisplayClass0_2.<M>b__2()""
       IL_00f6:  newobj     ""System.Func<int>..ctor(object, System.IntPtr)""
       IL_00fb:  call       ""int C.G(System.Func<int>)""
@@ -9511,46 +9500,31 @@
       IL_0122:  stloc.s    V_17
       IL_0124:  ldc.i4.1
       IL_0125:  brtrue.s   IL_0128
-<<<<<<< HEAD
       // sequence point: switch ...             
       IL_0127:  nop
       // sequence point: <hidden>
-      IL_0128:  ldloc.s    V_15
-=======
-     -IL_0127:  nop
-     ~IL_0128:  ldloc.s    V_17
->>>>>>> 26d509b3
+      IL_0128:  ldloc.s    V_17
       IL_012a:  isinst     ""C""
       IL_012f:  stloc.s    V_18
       IL_0131:  ldloc.s    V_18
       IL_0133:  brfalse.s  IL_016f
       IL_0135:  ldloc.s    V_18
       IL_0137:  callvirt   ""object C.P.get""
-<<<<<<< HEAD
-      IL_013c:  stloc.s    V_13
+      IL_013c:  stloc.s    V_19
       // sequence point: <hidden>
-      IL_013e:  ldloc.s    V_13
-=======
-      IL_013c:  stloc.s    V_19
-     ~IL_013e:  ldloc.s    V_19
->>>>>>> 26d509b3
+      IL_013e:  ldloc.s    V_19
       IL_0140:  isinst     ""int""
       IL_0145:  brfalse.s  IL_016f
       IL_0147:  ldloc.s    V_16
       IL_0149:  ldloc.s    V_19
       IL_014b:  unbox.any  ""int""
       IL_0150:  stfld      ""int C.<>c__DisplayClass0_3.<r>5__6""
-<<<<<<< HEAD
       // sequence point: <hidden>
       IL_0155:  br.s       IL_0157
+      // sequence point: <hidden>
       IL_0157:  br.s       IL_0159
       // sequence point: G(() => r)
       IL_0159:  ldloc.s    V_16
-=======
-     ~IL_0155:  br.s       IL_0157
-     ~IL_0157:  br.s       IL_0159
-     -IL_0159:  ldloc.s    V_16
->>>>>>> 26d509b3
       IL_015b:  ldftn      ""int C.<>c__DisplayClass0_3.<M>b__3()""
       IL_0161:  newobj     ""System.Func<int>..ctor(object, System.IntPtr)""
       IL_0166:  call       ""int C.G(System.Func<int>)""
@@ -9569,14 +9543,10 @@
       IL_0179:  ldloc.s    V_9
       IL_017b:  stloc.3
       IL_017c:  br.s       IL_0198
-<<<<<<< HEAD
+      // sequence point: <hidden>
       IL_017e:  br.s       IL_0180
       // sequence point: G(() => s)
       IL_0180:  ldloc.2
-=======
-     ~IL_017e:  br.s       IL_0180
-     -IL_0180:  ldloc.2
->>>>>>> 26d509b3
       IL_0181:  ldftn      ""int C.<>c__DisplayClass0_1.<M>b__1()""
       IL_0187:  newobj     ""System.Func<int>..ctor(object, System.IntPtr)""
       IL_018c:  call       ""int C.G(System.Func<int>)""
@@ -9622,22 +9592,14 @@
       // sequence point: <hidden>
       IL_01cc:  ldc.i4.1
       IL_01cd:  brtrue.s   IL_01d0
-<<<<<<< HEAD
       // sequence point: return F() s ...         };
       IL_01cf:  nop
       // sequence point: <hidden>
       IL_01d0:  ldloc.1
-      IL_01d1:  stloc.s    V_17
+      IL_01d1:  stloc.s    V_20
       IL_01d3:  br.s       IL_01d5
       // sequence point: }
-      IL_01d5:  ldloc.s    V_17
-=======
-     -IL_01cf:  nop
-     ~IL_01d0:  ldloc.1
-      IL_01d1:  stloc.s    V_20
-      IL_01d3:  br.s       IL_01d5
-     -IL_01d5:  ldloc.s    V_20
->>>>>>> 26d509b3
+      IL_01d5:  ldloc.s    V_20
       IL_01d7:  ret
     }
 ");
@@ -9860,6 +9822,7 @@
       IL_0087:  ldc.i4.1
       IL_0088:  stloc.1
       IL_0089:  br.s       IL_00a5
+      // sequence point: <hidden>
       IL_008b:  br.s       IL_008d
       // sequence point: G(() => p + q)
       IL_008d:  ldloc.0
@@ -9896,13 +9859,13 @@
             <encLocalSlotMap>
               <slot kind=""30"" offset=""7"" />
               <slot kind=""temp"" />
-              <slot kind=""temp"" />
-              <slot kind=""temp"" />
-              <slot kind=""temp"" />
-              <slot kind=""temp"" />
-              <slot kind=""temp"" />
-              <slot kind=""temp"" />
-              <slot kind=""temp"" />
+              <slot kind=""35"" offset=""7"" />
+              <slot kind=""35"" offset=""7"" ordinal=""1"" />
+              <slot kind=""35"" offset=""7"" ordinal=""2"" />
+              <slot kind=""35"" offset=""7"" ordinal=""3"" />
+              <slot kind=""35"" offset=""7"" ordinal=""4"" />
+              <slot kind=""35"" offset=""7"" ordinal=""5"" />
+              <slot kind=""35"" offset=""7"" ordinal=""6"" />
             </encLocalSlotMap>
             <encLambdaMap>
               <methodOrdinal>0</methodOrdinal>
@@ -9921,6 +9884,7 @@
             <entry offset=""0x6f"" hidden=""true"" document=""1"" />
             <entry offset=""0x85"" hidden=""true"" document=""1"" />
             <entry offset=""0x87"" startLine=""7"" startColumn=""14"" endLine=""7"" endColumn=""15"" document=""1"" />
+            <entry offset=""0x8b"" hidden=""true"" document=""1"" />
             <entry offset=""0x8d"" startLine=""8"" startColumn=""46"" endLine=""8"" endColumn=""60"" document=""1"" />
             <entry offset=""0xa1"" startLine=""9"" startColumn=""14"" endLine=""9"" endColumn=""15"" document=""1"" />
             <entry offset=""0xa5"" hidden=""true"" document=""1"" />
@@ -10103,6 +10067,7 @@
             <encLocalSlotMap>
               <slot kind=""30"" offset=""-26"" />
               <slot kind=""temp"" />
+              <slot kind=""35"" offset=""-26"" />
             </encLocalSlotMap>
             <encLambdaMap>
               <methodOrdinal>2</methodOrdinal>
