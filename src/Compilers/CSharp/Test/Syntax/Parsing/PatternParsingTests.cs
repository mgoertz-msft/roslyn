﻿// Copyright (c) Microsoft.  All Rights Reserved.  Licensed under the Apache License, Version 2.0.  See License.txt in the project root for license information.

using Microsoft.CodeAnalysis.CSharp.Test.Utilities;
using Microsoft.CodeAnalysis.Test.Utilities;
using Xunit;

namespace Microsoft.CodeAnalysis.CSharp.UnitTests
{
<<<<<<< HEAD
    public class PatternParsingTexts : ParsingTests
=======
    [CompilerTrait(CompilerFeature.Patterns)]
    public class PatternParsingTexts : CSharpTestBase
>>>>>>> 1daed33a
    {
        [Fact]
        public void CasePatternVersusFeatureFlag()
        {
            var test = @"
class C 
{
    public static void Main(string[] args)
    {
        switch ((int) args[0][0])
        {
            case 1:
            case 2 when args.Length == 2:
            case 1<<2:
            case string s:
            default:
                break;
        }
        bool b = args[0] is string s;
    }
}
";
            CreateCompilationWithMscorlib(test, parseOptions: TestOptions.Regular.WithLanguageVersion(LanguageVersion.CSharp6)).VerifyDiagnostics(
                // (9,13): error CS8059: Feature 'pattern matching' is not available in C# 6.  Please use language version 7 or greater.
                //             case 2 when args.Length == 2:
                Diagnostic(ErrorCode.ERR_FeatureNotAvailableInVersion6, "case 2 when args.Length == 2:").WithArguments("pattern matching", "7").WithLocation(9, 13),
                // (11,13): error CS8059: Feature 'pattern matching' is not available in C# 6.  Please use language version 7 or greater.
                //             case string s:
                Diagnostic(ErrorCode.ERR_FeatureNotAvailableInVersion6, "case string s:").WithArguments("pattern matching", "7").WithLocation(11, 13),
                // (15,18): error CS8059: Feature 'pattern matching' is not available in C# 6.  Please use language version 7 or greater.
                //         bool b = args[0] is string s;
                Diagnostic(ErrorCode.ERR_FeatureNotAvailableInVersion6, "args[0] is string s").WithArguments("pattern matching", "7").WithLocation(15, 18)
            );
        }

        [Fact]
        public void ThrowExpression_Good()
        {
            var test = @"using System;
class C
{
    public static void Sample(bool b, string s)
    {
        void NeverReturnsFunction() => throw new NullReferenceException();
        int x = b ? throw new NullReferenceException() : 1;
        x = b ? 2 : throw new NullReferenceException();
        s = s ?? throw new NullReferenceException();
        NeverReturnsFunction();
        throw new NullReferenceException() ?? throw new NullReferenceException() ?? throw null;
    }
    public static void NeverReturns() => throw new NullReferenceException();
}";
            CreateCompilationWithMscorlib(test).VerifyDiagnostics();
            CreateCompilationWithMscorlib(test, parseOptions: TestOptions.Regular6).VerifyDiagnostics(
                // (6,14): error CS8059: Feature 'local functions' is not available in C# 6.  Please use language version 7 or greater.
                //         void NeverReturnsFunction() => throw new NullReferenceException();
                Diagnostic(ErrorCode.ERR_FeatureNotAvailableInVersion6, "NeverReturnsFunction").WithArguments("local functions", "7").WithLocation(6, 14),
                // (6,40): error CS8059: Feature 'throw expression' is not available in C# 6.  Please use language version 7 or greater.
                //         void NeverReturnsFunction() => throw new NullReferenceException();
                Diagnostic(ErrorCode.ERR_FeatureNotAvailableInVersion6, "throw new NullReferenceException()").WithArguments("throw expression", "7").WithLocation(6, 40),
                // (7,21): error CS8059: Feature 'throw expression' is not available in C# 6.  Please use language version 7 or greater.
                //         int x = b ? throw new NullReferenceException() : 1;
                Diagnostic(ErrorCode.ERR_FeatureNotAvailableInVersion6, "throw new NullReferenceException()").WithArguments("throw expression", "7").WithLocation(7, 21),
                // (8,21): error CS8059: Feature 'throw expression' is not available in C# 6.  Please use language version 7 or greater.
                //         x = b ? 2 : throw new NullReferenceException();
                Diagnostic(ErrorCode.ERR_FeatureNotAvailableInVersion6, "throw new NullReferenceException()").WithArguments("throw expression", "7").WithLocation(8, 21),
                // (9,18): error CS8059: Feature 'throw expression' is not available in C# 6.  Please use language version 7 or greater.
                //         s = s ?? throw new NullReferenceException();
                Diagnostic(ErrorCode.ERR_FeatureNotAvailableInVersion6, "throw new NullReferenceException()").WithArguments("throw expression", "7").WithLocation(9, 18),
                // (11,47): error CS8059: Feature 'throw expression' is not available in C# 6.  Please use language version 7 or greater.
                //         throw new NullReferenceException() ?? throw new NullReferenceException() ?? throw null;
                Diagnostic(ErrorCode.ERR_FeatureNotAvailableInVersion6, "throw new NullReferenceException() ?? throw null").WithArguments("throw expression", "7").WithLocation(11, 47),
                // (11,85): error CS8059: Feature 'throw expression' is not available in C# 6.  Please use language version 7 or greater.
                //         throw new NullReferenceException() ?? throw new NullReferenceException() ?? throw null;
                Diagnostic(ErrorCode.ERR_FeatureNotAvailableInVersion6, "throw null").WithArguments("throw expression", "7").WithLocation(11, 85),
                // (13,42): error CS8059: Feature 'throw expression' is not available in C# 6.  Please use language version 7 or greater.
                //     public static void NeverReturns() => throw new NullReferenceException();
                Diagnostic(ErrorCode.ERR_FeatureNotAvailableInVersion6, "throw new NullReferenceException()").WithArguments("throw expression", "7").WithLocation(13, 42)
                );
        }

        [Fact]
        public void ThrowExpression_Bad()
        {
            var test = @"using System;
class C
{
    public static void Sample(bool b, string s)
    {
        // throw expression at wrong precedence
        s = s + throw new NullReferenceException();
        if (b || throw new NullReferenceException()) { }

        // throw expression where not permitted
        var z = from x in throw new NullReferenceException() select x;
        M(throw new NullReferenceException());
        throw throw null;
        (int, int) w = (1, throw null);
        return throw null;
    }
    static void M(string s) {}
}";
            CreateCompilationWithMscorlib(test).VerifyDiagnostics(
                // (7,17): error CS1525: Invalid expression term 'throw'
                //         s = s + throw new NullReferenceException();
                Diagnostic(ErrorCode.ERR_InvalidExprTerm, "throw new NullReferenceException()").WithArguments("throw").WithLocation(7, 17),
                // (8,18): error CS1525: Invalid expression term 'throw'
                //         if (b || throw new NullReferenceException()) { }
                Diagnostic(ErrorCode.ERR_InvalidExprTerm, "throw new NullReferenceException()").WithArguments("throw").WithLocation(8, 18),
                // (11,27): error CS8115: A throw expression is not allowed in this context.
                //         var z = from x in throw new NullReferenceException() select x;
                Diagnostic(ErrorCode.ERR_ThrowMisplaced, "throw").WithLocation(11, 27),
                // (12,11): error CS8115: A throw expression is not allowed in this context.
                //         M(throw new NullReferenceException());
                Diagnostic(ErrorCode.ERR_ThrowMisplaced, "throw").WithLocation(12, 11),
                // (13,15): error CS8115: A throw expression is not allowed in this context.
                //         throw throw null;
                Diagnostic(ErrorCode.ERR_ThrowMisplaced, "throw").WithLocation(13, 15),
                // (14,9): error CS8179: Predefined type 'System.ValueTuple`2' is not defined or imported
                //         (int, int) w = (1, throw null);
                Diagnostic(ErrorCode.ERR_PredefinedValueTupleTypeNotFound, "(int, int)").WithArguments("System.ValueTuple`2").WithLocation(14, 9),
                // (14,28): error CS8115: A throw expression is not allowed in this context.
                //         (int, int) w = (1, throw null);
                Diagnostic(ErrorCode.ERR_ThrowMisplaced, "throw").WithLocation(14, 28),
                // (14,24): error CS8179: Predefined type 'System.ValueTuple`2' is not defined or imported
                //         (int, int) w = (1, throw null);
                Diagnostic(ErrorCode.ERR_PredefinedValueTupleTypeNotFound, "(1, throw null)").WithArguments("System.ValueTuple`2").WithLocation(14, 24),
                // (15,16): error CS8115: A throw expression is not allowed in this context.
                //         return throw null;
                Diagnostic(ErrorCode.ERR_ThrowMisplaced, "throw").WithLocation(15, 16),
                // (14,9): warning CS0162: Unreachable code detected
                //         (int, int) w = (1, throw null);
                Diagnostic(ErrorCode.WRN_UnreachableCode, "(").WithLocation(14, 9)
                );
        }

        [Fact]
        public void ThrowExpression()
        {
            var tree = UsingTree(@"
class C
{
    int x = y ?? throw null;
}", options: TestOptions.Regular);
            N(SyntaxKind.CompilationUnit);
            {
                N(SyntaxKind.ClassDeclaration);
                {
                    N(SyntaxKind.ClassKeyword);
                    N(SyntaxKind.IdentifierToken);
                    N(SyntaxKind.OpenBraceToken);
                    N(SyntaxKind.FieldDeclaration);
                    {
                        N(SyntaxKind.VariableDeclaration);
                        {
                            N(SyntaxKind.PredefinedType);
                            {
                                N(SyntaxKind.IntKeyword);
                            }
                            N(SyntaxKind.VariableDeclarator);
                            {
                                N(SyntaxKind.IdentifierToken);
                                N(SyntaxKind.EqualsValueClause);
                                {
                                    N(SyntaxKind.EqualsToken);
                                    N(SyntaxKind.CoalesceExpression);
                                    {
                                        N(SyntaxKind.IdentifierName);
                                        {
                                            N(SyntaxKind.IdentifierToken);
                                        }
                                        N(SyntaxKind.QuestionQuestionToken);
                                        N(SyntaxKind.ThrowExpression);
                                        {
                                            N(SyntaxKind.ThrowKeyword);
                                            N(SyntaxKind.NullLiteralExpression);
                                            {
                                                N(SyntaxKind.NullKeyword);
                                            }
                                        }
                                    }
                                }
                            }
                        }
                        N(SyntaxKind.SemicolonToken);
                    }
                    N(SyntaxKind.CloseBraceToken);
                }
                N(SyntaxKind.EndOfFileToken);
            }
            EOF();
        }
    }
}<|MERGE_RESOLUTION|>--- conflicted
+++ resolved
@@ -6,12 +6,8 @@
 
 namespace Microsoft.CodeAnalysis.CSharp.UnitTests
 {
-<<<<<<< HEAD
+    [CompilerTrait(CompilerFeature.Patterns)]
     public class PatternParsingTexts : ParsingTests
-=======
-    [CompilerTrait(CompilerFeature.Patterns)]
-    public class PatternParsingTexts : CSharpTestBase
->>>>>>> 1daed33a
     {
         [Fact]
         public void CasePatternVersusFeatureFlag()
