--- conflicted
+++ resolved
@@ -2609,7 +2609,6 @@
             EOF();
         }
 
-<<<<<<< HEAD
         [Fact, CompilerTrait(CompilerFeature.RecordStructs)]
         public void RecordStructParsing_RecordNamedStruct()
         {
@@ -3996,12 +3995,18 @@
                 N(SyntaxKind.EndOfFileToken);
             }
             EOF();
-=======
+        }
+
         [Fact, WorkItem(51590, "https://github.com/dotnet/roslyn/issues/51590")]
         public void ParseIncompleteRecordSyntax()
         {
             ParseIncompleteSyntax("public sealed record C() { }");
->>>>>>> b9034c49
+        }
+
+        [Fact]
+        public void ParseIncompleteRecordStructSyntax()
+        {
+            ParseIncompleteSyntax("public sealed record struct C() { }");
         }
     }
 }