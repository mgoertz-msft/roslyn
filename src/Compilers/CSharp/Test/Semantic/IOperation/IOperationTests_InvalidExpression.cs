﻿// Copyright (c) Microsoft.  All Rights Reserved.  Licensed under the Apache License, Version 2.0.  See License.txt in the project root for license information.

using Microsoft.CodeAnalysis.CSharp.Syntax;
using Microsoft.CodeAnalysis.CSharp.Test.Utilities;
using Microsoft.CodeAnalysis.Test.Utilities;
using Roslyn.Test.Utilities;
using System.Linq;
using Xunit;

namespace Microsoft.CodeAnalysis.CSharp.UnitTests
{
    public partial class IOperationTests : SemanticModelTestBase
    {
        [CompilerTrait(CompilerFeature.IOperation)]
        [Fact, WorkItem(17598, "https://github.com/dotnet/roslyn/issues/17598")]
        public void InvalidInvocationExpression_BadReceiver()
        {
            string source = @"
using System;

class Program
{
    static void Main(string[] args)
    {
        /*<bind>*/Console.WriteLine2()/*</bind>*/;
    }
}
";
            string expectedOperationTree = @"
IInvalidOperation (OperationKind.Invalid, Type: ?, IsInvalid) (Syntax: 'Console.WriteLine2()')
  Children(1):
      IInvalidOperation (OperationKind.Invalid, Type: ?, IsInvalid) (Syntax: 'Console.WriteLine2')
        Children(1):
            IOperation:  (OperationKind.None, Type: null) (Syntax: 'Console')
";
            var expectedDiagnostics = new DiagnosticDescription[] {
                // CS0117: 'Console' does not contain a definition for 'WriteLine2'
                //         /*<bind>*/Console.WriteLine2()/*</bind>*/;
                Diagnostic(ErrorCode.ERR_NoSuchMember, "WriteLine2").WithArguments("System.Console", "WriteLine2").WithLocation(8, 27)
            };

            VerifyOperationTreeAndDiagnosticsForTest<InvocationExpressionSyntax>(source, expectedOperationTree, expectedDiagnostics);
        }

        [CompilerTrait(CompilerFeature.IOperation)]
        [Fact, WorkItem(17598, "https://github.com/dotnet/roslyn/issues/17598")]
        public void InvalidInvocationExpression_OverloadResolutionFailureBadArgument()
        {
            string source = @"
using System;

class Program
{
    static void Main(string[] args)
    {
        /*<bind>*/F(string.Empty)/*</bind>*/;
    }

    void F(int x)
    {
    }
}
";
            string expectedOperationTree = @"
IInvalidOperation (OperationKind.Invalid, Type: System.Void, IsInvalid) (Syntax: 'F(string.Empty)')
  Children(1):
      IFieldReferenceOperation: System.String System.String.Empty (Static) (OperationKind.FieldReference, Type: System.String, IsInvalid) (Syntax: 'string.Empty')
        Instance Receiver: 
          null
";
            var expectedDiagnostics = new DiagnosticDescription[] {
                // CS1503: Argument 1: cannot convert from 'string' to 'int'
                //         /*<bind>*/F(string.Empty)/*</bind>*/;
                Diagnostic(ErrorCode.ERR_BadArgType, "string.Empty").WithArguments("1", "string", "int").WithLocation(8, 21)
            };

            VerifyOperationTreeAndDiagnosticsForTest<InvocationExpressionSyntax>(source, expectedOperationTree, expectedDiagnostics);
        }

        [CompilerTrait(CompilerFeature.IOperation)]
        [Fact, WorkItem(17598, "https://github.com/dotnet/roslyn/issues/17598")]
        public void InvalidInvocationExpression_OverloadResolutionFailureExtraArgument()
        {
            string source = @"
using System;

class Program
{
    static void Main(string[] args)
    {
        /*<bind>*/F(string.Empty)/*</bind>*/;
    }

    void F()
    {
    }
}
";
            string expectedOperationTree = @"
IInvalidOperation (OperationKind.Invalid, Type: System.Void, IsInvalid) (Syntax: 'F(string.Empty)')
  Children(1):
      IFieldReferenceOperation: System.String System.String.Empty (Static) (OperationKind.FieldReference, Type: System.String) (Syntax: 'string.Empty')
        Instance Receiver: 
          null
";
            var expectedDiagnostics = new DiagnosticDescription[] {
                // CS1501: No overload for method 'F' takes 1 arguments
                //         /*<bind>*/F(string.Empty)/*</bind>*/;
                Diagnostic(ErrorCode.ERR_BadArgCount, "F").WithArguments("F", "1").WithLocation(8, 19)
            };

            VerifyOperationTreeAndDiagnosticsForTest<InvocationExpressionSyntax>(source, expectedOperationTree, expectedDiagnostics);
        }

        [CompilerTrait(CompilerFeature.IOperation)]
        [Fact, WorkItem(17598, "https://github.com/dotnet/roslyn/issues/17598")]
        public void InvalidFieldReferenceExpression()
        {
            string source = @"
using System;

class Program
{
    static void Main(string[] args)
    {
        var x = new Program();
        var /*<bind>*/y = x.MissingField/*</bind>*/;
    }

    void F()
    {
    }
}
";
            string expectedOperationTree = @"
IVariableDeclarationOperation (1 variables) (OperationKind.VariableDeclaration, Type: null, IsInvalid) (Syntax: 'y = x.MissingField')
  Variables: Local_1: ? y
  Initializer: 
    IVariableInitializerOperation (OperationKind.VariableInitializer, Type: null, IsInvalid) (Syntax: '= x.MissingField')
      IInvalidOperation (OperationKind.Invalid, Type: ?, IsInvalid) (Syntax: 'x.MissingField')
        Children(1):
            ILocalReferenceOperation: x (OperationKind.LocalReference, Type: Program) (Syntax: 'x')
";
            var expectedDiagnostics = new DiagnosticDescription[] {
                // CS1061: 'Program' does not contain a definition for 'MissingField' and no extension method 'MissingField' accepting a first argument of type 'Program' could be found (are you missing a using directive or an assembly reference?)
                //         var y /*<bind>*/= x.MissingField/*</bind>*/;
                Diagnostic(ErrorCode.ERR_NoSuchMemberOrExtension, "MissingField").WithArguments("Program", "MissingField").WithLocation(9, 29)
            };

            VerifyOperationTreeAndDiagnosticsForTest<VariableDeclaratorSyntax>(source, expectedOperationTree, expectedDiagnostics);
        }

        [CompilerTrait(CompilerFeature.IOperation)]
        [Fact, WorkItem(17598, "https://github.com/dotnet/roslyn/issues/17598")]
        public void InvalidConversionExpression_ImplicitCast()
        {
            string source = @"
using System;

class Program
{
    int i1;
    static void Main(string[] args)
    {
        var x = new Program();
        /*<bind>*/string y = x.i1;/*</bind>*/
    }

    void F()
    {
    }
}
";
            string expectedOperationTree = @"
IVariableDeclarationsOperation (1 declarations) (OperationKind.VariableDeclarations, Type: null, IsInvalid) (Syntax: 'string y = x.i1;')
  IVariableDeclarationOperation (1 variables) (OperationKind.VariableDeclaration, Type: null, IsInvalid) (Syntax: 'y = x.i1')
    Variables: Local_1: System.String y
    Initializer: 
      IVariableInitializerOperation (OperationKind.VariableInitializer, Type: null, IsInvalid) (Syntax: '= x.i1')
        IConversionOperation (TryCast: False, Unchecked) (OperationKind.Conversion, Type: System.String, IsInvalid, IsImplicit) (Syntax: 'x.i1')
          Conversion: CommonConversion (Exists: False, IsIdentity: False, IsNumeric: False, IsReference: False, IsUserDefined: False) (MethodSymbol: null)
          Operand: 
            IFieldReferenceOperation: System.Int32 Program.i1 (OperationKind.FieldReference, Type: System.Int32, IsInvalid) (Syntax: 'x.i1')
              Instance Receiver: 
                ILocalReferenceOperation: x (OperationKind.LocalReference, Type: Program, IsInvalid) (Syntax: 'x')
";
            var expectedDiagnostics = new DiagnosticDescription[] {
                // CS0029: Cannot implicitly convert type 'int' to 'string'
                //         string y /*<bind>*/= x.i1/*</bind>*/;
                Diagnostic(ErrorCode.ERR_NoImplicitConv, "x.i1").WithArguments("int", "string").WithLocation(10, 30),
                // CS0649: Field 'Program.i1' is never assigned to, and will always have its default value 0
                //     int i1;
                Diagnostic(ErrorCode.WRN_UnassignedInternalField, "i1").WithArguments("Program.i1", "0").WithLocation(6, 9)
            };

            VerifyOperationTreeAndDiagnosticsForTest<LocalDeclarationStatementSyntax>(source, expectedOperationTree, expectedDiagnostics);
        }

        [CompilerTrait(CompilerFeature.IOperation)]
        [Fact, WorkItem(17598, "https://github.com/dotnet/roslyn/issues/17598")]
        public void InvalidConversionExpression_ExplicitCast()
        {
            string source = @"
using System;

class Program
{
    int i1;
    static void Main(string[] args)
    {
        var x = new Program();
        /*<bind>*/Program y = (Program)x.i1;/*</bind>*/
    }

    void F()
    {
    }
}
";
            string expectedOperationTree = @"
IVariableDeclarationsOperation (1 declarations) (OperationKind.VariableDeclarations, Type: null, IsInvalid) (Syntax: 'Program y = ... ogram)x.i1;')
  IVariableDeclarationOperation (1 variables) (OperationKind.VariableDeclaration, Type: null, IsInvalid) (Syntax: 'y = (Program)x.i1')
    Variables: Local_1: Program y
    Initializer: 
      IVariableInitializerOperation (OperationKind.VariableInitializer, Type: null, IsInvalid) (Syntax: '= (Program)x.i1')
        IConversionOperation (TryCast: False, Unchecked) (OperationKind.Conversion, Type: Program, IsInvalid) (Syntax: '(Program)x.i1')
          Conversion: CommonConversion (Exists: False, IsIdentity: False, IsNumeric: False, IsReference: False, IsUserDefined: False) (MethodSymbol: null)
          Operand: 
            IFieldReferenceOperation: System.Int32 Program.i1 (OperationKind.FieldReference, Type: System.Int32, IsInvalid) (Syntax: 'x.i1')
              Instance Receiver: 
                ILocalReferenceOperation: x (OperationKind.LocalReference, Type: Program, IsInvalid) (Syntax: 'x')
";
            var expectedDiagnostics = new DiagnosticDescription[] {
                // CS0030: Cannot convert type 'int' to 'Program'
                //         Program y /*<bind>*/= (Program)x.i1/*</bind>*/;
                Diagnostic(ErrorCode.ERR_NoExplicitConv, "(Program)x.i1").WithArguments("int", "Program").WithLocation(10, 31),
                // CS0649: Field 'Program.i1' is never assigned to, and will always have its default value 0
                //     int i1;
                Diagnostic(ErrorCode.WRN_UnassignedInternalField, "i1").WithArguments("Program.i1", "0").WithLocation(6, 9)
            };

            VerifyOperationTreeAndDiagnosticsForTest<LocalDeclarationStatementSyntax>(source, expectedOperationTree, expectedDiagnostics);
        }

        [CompilerTrait(CompilerFeature.IOperation)]
        [Fact, WorkItem(17598, "https://github.com/dotnet/roslyn/issues/17598")]
        public void InvalidUnaryExpression()
        {
            string source = @"
using System;

class Program
{
    static void Main(string[] args)
    {
        var x = new Program();
        Console.Write(/*<bind>*/++x/*</bind>*/);
    }

    void F()
    {
    }
}
";
            string expectedOperationTree = @"
<<<<<<< HEAD
IIncrementOrDecrementExpression (Prefix) (OperationKind.IncrementExpression, Type: ?, IsInvalid) (Syntax: '++x')
=======
IIncrementOrDecrementOperation (Prefix) (OperationKind.Increment, Type: System.Object, IsInvalid) (Syntax: '++x')
>>>>>>> 7dfc2fa4
  Target: 
    ILocalReferenceOperation: x (OperationKind.LocalReference, Type: Program, IsInvalid) (Syntax: 'x')
";
            var expectedDiagnostics = new DiagnosticDescription[] {
                // CS0023: Operator '++' cannot be applied to operand of type 'Program'
                //         Console.Write(/*<bind>*/++x/*</bind>*/);
                Diagnostic(ErrorCode.ERR_BadUnaryOp, "++x").WithArguments("++", "Program").WithLocation(9, 33)
            };

            VerifyOperationTreeAndDiagnosticsForTest<PrefixUnaryExpressionSyntax>(source, expectedOperationTree, expectedDiagnostics);
        }

        [CompilerTrait(CompilerFeature.IOperation)]
        [Fact, WorkItem(17598, "https://github.com/dotnet/roslyn/issues/17598")]
        public void InvalidBinaryExpression()
        {
            string source = @"
using System;

class Program
{
    static void Main(string[] args)
    {
        var x = new Program();
        Console.Write(/*<bind>*/x + (y * args.Length)/*</bind>*/);
    }

    void F()
    {
    }
}
";
            string expectedOperationTree = @"
IBinaryOperation (BinaryOperatorKind.Add) (OperationKind.BinaryOperator, Type: ?, IsInvalid) (Syntax: 'x + (y * args.Length)')
  Left: 
    ILocalReferenceOperation: x (OperationKind.LocalReference, Type: Program) (Syntax: 'x')
  Right: 
    IBinaryOperation (BinaryOperatorKind.Multiply) (OperationKind.BinaryOperator, Type: ?, IsInvalid) (Syntax: 'y * args.Length')
      Left: 
        IInvalidOperation (OperationKind.Invalid, Type: ?, IsInvalid) (Syntax: 'y')
          Children(0)
      Right: 
        IPropertyReferenceOperation: System.Int32 System.Array.Length { get; } (OperationKind.PropertyReference, Type: System.Int32) (Syntax: 'args.Length')
          Instance Receiver: 
            IParameterReferenceOperation: args (OperationKind.ParameterReference, Type: System.String[]) (Syntax: 'args')
";
            var expectedDiagnostics = new DiagnosticDescription[] {
                // CS0103: The name 'y' does not exist in the current context
                //         Console.Write(/*<bind>*/x + (y * args.Length)/*</bind>*/);
                Diagnostic(ErrorCode.ERR_NameNotInContext, "y").WithArguments("y").WithLocation(9, 38)
            };

            VerifyOperationTreeAndDiagnosticsForTest<BinaryExpressionSyntax>(source, expectedOperationTree, expectedDiagnostics);
        }

        [CompilerTrait(CompilerFeature.IOperation)]
        [Fact, WorkItem(17598, "https://github.com/dotnet/roslyn/issues/17598")]
        public void InvalidLambdaBinding_UnboundLambda()
        {
            string source = @"
using System;

class Program
{
    static void Main(string[] args)
    {
        var /*<bind>*/x = () => F()/*</bind>*/;
    }

    static void F()
    {
    }
}
";
            string expectedOperationTree = @"
IVariableDeclarationOperation (1 variables) (OperationKind.VariableDeclaration, Type: null, IsInvalid) (Syntax: 'x = () => F()')
  Variables: Local_1: var x
  Initializer: 
    IVariableInitializerOperation (OperationKind.VariableInitializer, Type: null, IsInvalid) (Syntax: '= () => F()')
      IAnonymousFunctionOperation (Symbol: lambda expression) (OperationKind.AnonymousFunction, Type: null, IsInvalid) (Syntax: '() => F()')
        IBlockOperation (1 statements) (OperationKind.Block, Type: null, IsInvalid, IsImplicit) (Syntax: 'F()')
          IExpressionStatementOperation (OperationKind.ExpressionStatement, Type: null, IsInvalid, IsImplicit) (Syntax: 'F()')
            Expression: 
              IInvocationOperation (void Program.F()) (OperationKind.Invocation, Type: System.Void, IsInvalid) (Syntax: 'F()')
                Instance Receiver: 
                  null
                Arguments(0)
";
            var expectedDiagnostics = new DiagnosticDescription[] {
                // CS0815: Cannot assign lambda expression to an implicitly-typed variable
                //         var /*<bind>*/x = () => F()/*</bind>*/;
                Diagnostic(ErrorCode.ERR_ImplicitlyTypedVariableAssignedBadValue, "x = () => F()").WithArguments("lambda expression").WithLocation(8, 23)
            };

            VerifyOperationTreeAndDiagnosticsForTest<VariableDeclaratorSyntax>(source, expectedOperationTree, expectedDiagnostics);
        }

        [CompilerTrait(CompilerFeature.IOperation)]
        [Fact, WorkItem(17598, "https://github.com/dotnet/roslyn/issues/17598")]
        public void InvalidLambdaBinding_LambdaExpression()
        {
            string source = @"
using System;

class Program
{
    static void Main(string[] args)
    {
        var x = /*<bind>*/() => F()/*</bind>*/;
    }

    static void F()
    {
    }
}
";
            string expectedOperationTree = @"
IAnonymousFunctionOperation (Symbol: lambda expression) (OperationKind.AnonymousFunction, Type: null, IsInvalid) (Syntax: '() => F()')
  IBlockOperation (1 statements) (OperationKind.Block, Type: null, IsInvalid, IsImplicit) (Syntax: 'F()')
    IExpressionStatementOperation (OperationKind.ExpressionStatement, Type: null, IsInvalid, IsImplicit) (Syntax: 'F()')
      Expression: 
        IInvocationOperation (void Program.F()) (OperationKind.Invocation, Type: System.Void, IsInvalid) (Syntax: 'F()')
          Instance Receiver: 
            null
          Arguments(0)
";
            var expectedDiagnostics = new DiagnosticDescription[] {
                // CS0815: Cannot assign lambda expression to an implicitly-typed variable
                //         var x = /*<bind>*/() => F()/*</bind>*/;
                Diagnostic(ErrorCode.ERR_ImplicitlyTypedVariableAssignedBadValue, "x = /*<bind>*/() => F()").WithArguments("lambda expression").WithLocation(8, 13)
            };

            VerifyOperationTreeAndDiagnosticsForTest<ParenthesizedLambdaExpressionSyntax>(source, expectedOperationTree, expectedDiagnostics);
        }

        [CompilerTrait(CompilerFeature.IOperation)]
        [Fact, WorkItem(17598, "https://github.com/dotnet/roslyn/issues/17598")]
        public void InvalidFieldInitializer()
        {
            string source = @"
class Program
{
    int x /*<bind>*/= Program/*</bind>*/;
    static void Main(string[] args)
    {
        var x = new Program() { x = Program };
    }
}
";
            string expectedOperationTree = @"
IFieldInitializerOperation (Field: System.Int32 Program.x) (OperationKind.FieldInitializer, Type: null, IsInvalid) (Syntax: '= Program')
  IConversionOperation (TryCast: False, Unchecked) (OperationKind.Conversion, Type: System.Int32, IsInvalid, IsImplicit) (Syntax: 'Program')
    Conversion: CommonConversion (Exists: False, IsIdentity: False, IsNumeric: False, IsReference: False, IsUserDefined: False) (MethodSymbol: null)
    Operand: 
      IInvalidOperation (OperationKind.Invalid, Type: Program, IsInvalid, IsImplicit) (Syntax: 'Program')
        Children(1):
            IOperation:  (OperationKind.None, Type: null, IsInvalid) (Syntax: 'Program')
";
            var expectedDiagnostics = new DiagnosticDescription[] {
                // CS0119: 'Program' is a type, which is not valid in the given context
                //     int x /*<bind>*/= Program/*</bind>*/;
                Diagnostic(ErrorCode.ERR_BadSKunknown, "Program").WithArguments("Program", "type").WithLocation(4, 23),
                // CS0119: 'Program' is a type, which is not valid in the given context
                //         var x = new Program() { x = Program };
                Diagnostic(ErrorCode.ERR_BadSKunknown, "Program").WithArguments("Program", "type").WithLocation(7, 37)
            };

            VerifyOperationTreeAndDiagnosticsForTest<EqualsValueClauseSyntax>(source, expectedOperationTree, expectedDiagnostics);
        }

        [CompilerTrait(CompilerFeature.IOperation)]
        [Fact, WorkItem(17598, "https://github.com/dotnet/roslyn/issues/17598")]
        public void InvalidArrayInitializer()
        {
            string source = @"
class Program
{
    static void Main(string[] args)
    {
        var x = new int[2, 2] /*<bind>*/{ { { 1, 1 } }, { 2, 2 } }/*</bind>*/;
    }
}
";
            string expectedOperationTree = @"
IArrayInitializerOperation (2 elements) (OperationKind.ArrayInitializer, Type: null, IsInvalid) (Syntax: '{ { { 1, 1  ...  { 2, 2 } }')
  Element Values(2):
      IArrayInitializerOperation (1 elements) (OperationKind.ArrayInitializer, Type: null, IsInvalid) (Syntax: '{ { 1, 1 } }')
        Element Values(1):
            IConversionOperation (TryCast: False, Unchecked) (OperationKind.Conversion, Type: System.Int32, IsInvalid, IsImplicit) (Syntax: '{ 1, 1 }')
              Conversion: CommonConversion (Exists: False, IsIdentity: False, IsNumeric: False, IsReference: False, IsUserDefined: False) (MethodSymbol: null)
              Operand: 
                IInvalidOperation (OperationKind.Invalid, Type: ?, IsInvalid, IsImplicit) (Syntax: '{ 1, 1 }')
                  Children(1):
                      IArrayInitializerOperation (2 elements) (OperationKind.ArrayInitializer, Type: null, IsInvalid) (Syntax: '{ 1, 1 }')
                        Element Values(2):
                            IConversionOperation (TryCast: False, Unchecked) (OperationKind.Conversion, Type: System.Object, IsInvalid, IsImplicit) (Syntax: '1')
                              Conversion: CommonConversion (Exists: True, IsIdentity: False, IsNumeric: False, IsReference: False, IsUserDefined: False) (MethodSymbol: null)
                              Operand: 
                                ILiteralOperation (OperationKind.Literal, Type: System.Int32, Constant: 1, IsInvalid) (Syntax: '1')
                            IConversionOperation (TryCast: False, Unchecked) (OperationKind.Conversion, Type: System.Object, IsInvalid, IsImplicit) (Syntax: '1')
                              Conversion: CommonConversion (Exists: True, IsIdentity: False, IsNumeric: False, IsReference: False, IsUserDefined: False) (MethodSymbol: null)
                              Operand: 
                                ILiteralOperation (OperationKind.Literal, Type: System.Int32, Constant: 1, IsInvalid) (Syntax: '1')
      IArrayInitializerOperation (2 elements) (OperationKind.ArrayInitializer, Type: null) (Syntax: '{ 2, 2 }')
        Element Values(2):
            ILiteralOperation (OperationKind.Literal, Type: System.Int32, Constant: 2) (Syntax: '2')
            ILiteralOperation (OperationKind.Literal, Type: System.Int32, Constant: 2) (Syntax: '2')
";
            var expectedDiagnostics = new DiagnosticDescription[] {
                // CS0623: Array initializers can only be used in a variable or field initializer. Try using a new expression instead.
                //         var x = new int[2, 2] /*<bind>*/{ { { 1, 1 } }, { 2, 2 } }/*</bind>*/;
                Diagnostic(ErrorCode.ERR_ArrayInitInBadPlace, "{ 1, 1 }").WithLocation(6, 45),
                // CS0847: An array initializer of length '2' is expected
                //         var x = new int[2, 2] /*<bind>*/{ { { 1, 1 } }, { 2, 2 } }/*</bind>*/;
                Diagnostic(ErrorCode.ERR_ArrayInitializerIncorrectLength, "{ { 1, 1 } }").WithArguments("2").WithLocation(6, 43)
            };

            VerifyOperationTreeAndDiagnosticsForTest<InitializerExpressionSyntax>(source, expectedOperationTree, expectedDiagnostics);
        }

        [CompilerTrait(CompilerFeature.IOperation)]
        [Fact, WorkItem(17598, "https://github.com/dotnet/roslyn/issues/17598")]
        public void InvalidArrayCreation()
        {
            string source = @"
class Program
{
    static void Main(string[] args)
    {
        var x = /*<bind>*/new X[Program] { { 1 } }/*</bind>*/;
    }
}
";
            string expectedOperationTree = @"
IArrayCreationOperation (OperationKind.ArrayCreation, Type: X[], IsInvalid) (Syntax: 'new X[Program] { { 1 } }')
  Dimension Sizes(1):
      IInvalidOperation (OperationKind.Invalid, Type: Program, IsInvalid, IsImplicit) (Syntax: 'Program')
        Children(1):
            IOperation:  (OperationKind.None, Type: null, IsInvalid) (Syntax: 'Program')
  Initializer: 
    IArrayInitializerOperation (1 elements) (OperationKind.ArrayInitializer, Type: null, IsInvalid) (Syntax: '{ { 1 } }')
      Element Values(1):
          IConversionOperation (TryCast: False, Unchecked) (OperationKind.Conversion, Type: X, IsInvalid, IsImplicit) (Syntax: '{ 1 }')
            Conversion: CommonConversion (Exists: False, IsIdentity: False, IsNumeric: False, IsReference: False, IsUserDefined: False) (MethodSymbol: null)
            Operand: 
              IInvalidOperation (OperationKind.Invalid, Type: ?, IsInvalid, IsImplicit) (Syntax: '{ 1 }')
                Children(1):
                    IArrayInitializerOperation (1 elements) (OperationKind.ArrayInitializer, Type: null, IsInvalid) (Syntax: '{ 1 }')
                      Element Values(1):
                          IConversionOperation (TryCast: False, Unchecked) (OperationKind.Conversion, Type: System.Object, IsInvalid, IsImplicit) (Syntax: '1')
                            Conversion: CommonConversion (Exists: True, IsIdentity: False, IsNumeric: False, IsReference: False, IsUserDefined: False) (MethodSymbol: null)
                            Operand: 
                              ILiteralOperation (OperationKind.Literal, Type: System.Int32, Constant: 1, IsInvalid) (Syntax: '1')
";
            var expectedDiagnostics = new DiagnosticDescription[] {
                // CS0246: The type or namespace name 'X' could not be found (are you missing a using directive or an assembly reference?)
                //         var x = /*<bind>*/new X[Program] { { 1 } }/*</bind>*/;
                Diagnostic(ErrorCode.ERR_SingleTypeNameNotFound, "X").WithArguments("X").WithLocation(6, 31),
                // CS0119: 'Program' is a type, which is not valid in the given context
                //         var x = /*<bind>*/new X[Program] { { 1 } }/*</bind>*/;
                Diagnostic(ErrorCode.ERR_BadSKunknown, "Program").WithArguments("Program", "type").WithLocation(6, 33),
                // CS0623: Array initializers can only be used in a variable or field initializer. Try using a new expression instead.
                //         var x = /*<bind>*/new X[Program] { { 1 } }/*</bind>*/;
                Diagnostic(ErrorCode.ERR_ArrayInitInBadPlace, "{ 1 }").WithLocation(6, 44)
            };

            VerifyOperationTreeAndDiagnosticsForTest<ArrayCreationExpressionSyntax>(source, expectedOperationTree, expectedDiagnostics);
        }

        [CompilerTrait(CompilerFeature.IOperation)]
        [Fact, WorkItem(17598, "https://github.com/dotnet/roslyn/issues/17598")]
        public void InvalidParameterDefaultValueInitializer()
        {
            string source = @"
using System;
using System.Collections.Generic;
using System.Linq;
using System.Threading.Tasks;

class Program
{
    static int M() { return 0; }
    void F(int p /*<bind>*/= M()/*</bind>*/)
    {
    }
}
";
            string expectedOperationTree = @"
IParameterInitializerOperation (Parameter: [System.Int32 p = default(System.Int32)]) (OperationKind.ParameterInitializer, Type: null, IsInvalid) (Syntax: '= M()')
  IInvocationOperation (System.Int32 Program.M()) (OperationKind.Invocation, Type: System.Int32, IsInvalid) (Syntax: 'M()')
    Instance Receiver: 
      null
    Arguments(0)
";
            var expectedDiagnostics = new DiagnosticDescription[] {
                // CS1736: Default parameter value for 'p' must be a compile-time constant
                //     void F(int p /*<bind>*/= M()/*</bind>*/)
                Diagnostic(ErrorCode.ERR_DefaultValueMustBeConstant, "M()").WithArguments("p").WithLocation(10, 30)
            };

            VerifyOperationTreeAndDiagnosticsForTest<EqualsValueClauseSyntax>(source, expectedOperationTree, expectedDiagnostics);
        }
    }
}<|MERGE_RESOLUTION|>--- conflicted
+++ resolved
@@ -263,11 +263,7 @@
 }
 ";
             string expectedOperationTree = @"
-<<<<<<< HEAD
-IIncrementOrDecrementExpression (Prefix) (OperationKind.IncrementExpression, Type: ?, IsInvalid) (Syntax: '++x')
-=======
-IIncrementOrDecrementOperation (Prefix) (OperationKind.Increment, Type: System.Object, IsInvalid) (Syntax: '++x')
->>>>>>> 7dfc2fa4
+IIncrementOrDecrementOperation (Prefix) (OperationKind.Increment, Type: ?, IsInvalid) (Syntax: '++x')
   Target: 
     ILocalReferenceOperation: x (OperationKind.LocalReference, Type: Program, IsInvalid) (Syntax: 'x')
 ";
