﻿// Licensed to the .NET Foundation under one or more agreements.
// The .NET Foundation licenses this file to you under the MIT license.
// See the LICENSE file in the project root for more information.

using System.Collections.Generic;
using System.Collections.Immutable;
using System.Diagnostics;
using System.Runtime.InteropServices;
using Microsoft.CodeAnalysis.CSharp.Emit;
using Microsoft.CodeAnalysis.Symbols;
using Roslyn.Utilities;

namespace Microsoft.CodeAnalysis.CSharp.Symbols
{
    /// <summary>
    /// Represents a field in a class, struct or enum
    /// </summary>
    internal abstract partial class FieldSymbol : Symbol, IFieldSymbolInternal
    {
        // !!!!!!!!!!!!!!!!!!!!!!!!!!!!!!!!!!!!!!!!!!!!
        // Changes to the public interface of this class should remain synchronized with the VB version.
        // Do not make any changes to the public interface without making the corresponding change
        // to the VB version.
        // !!!!!!!!!!!!!!!!!!!!!!!!!!!!!!!!!!!!!!!!!!!!

        internal FieldSymbol()
        {
        }

        /// <summary>
        /// The original definition of this symbol. If this symbol is constructed from another
        /// symbol by type substitution then OriginalDefinition gets the original symbol as it was defined in
        /// source or metadata.
        /// </summary>
        public new virtual FieldSymbol OriginalDefinition
        {
            get
            {
                return this;
            }
        }

        protected override sealed Symbol OriginalSymbolDefinition
        {
            get
            {
                return this.OriginalDefinition;
            }
        }

        /// <summary>
        /// Gets the type of this field along with its annotations.
        /// </summary>
        public TypeWithAnnotations TypeWithAnnotations
        {
            get
            {
                return GetFieldType(ConsList<FieldSymbol>.Empty);
            }
        }

        public abstract FlowAnalysisAnnotations FlowAnalysisAnnotations { get; }

        /// <summary>
        /// Gets the type of this field.
        /// </summary>
        public TypeSymbol Type => TypeWithAnnotations.Type;

        internal abstract TypeWithAnnotations GetFieldType(ConsList<FieldSymbol> fieldsBeingBound);

        /// <summary>
        /// If this field serves as a backing variable for an automatically generated
        /// property or a field-like event, returns that 
        /// property/event. Otherwise returns null.
        /// Note, the set of possible associated symbols might be expanded in the future to 
        /// reflect changes in the languages.
        /// </summary>
        public abstract Symbol AssociatedSymbol { get; }

        /// <summary>
        /// Returns true if this field was declared as "readonly". 
        /// </summary>
        public abstract bool IsReadOnly { get; }

        /// <summary>
        /// Returns true if this field was declared as "volatile". 
        /// </summary>
        public abstract bool IsVolatile { get; }

        /// <summary>
        /// Returns true if this symbol requires an instance reference as the implicit receiver. This is false if the symbol is static.
        /// </summary>
        public virtual bool RequiresInstanceReceiver => !IsStatic;

        /// <summary>
        /// Returns true if this field was declared as "fixed".
        /// Note that for a fixed-size buffer declaration, this.Type will be a pointer type, of which
        /// the pointed-to type will be the declared element type of the fixed-size buffer.
        /// </summary>
        public virtual bool IsFixedSizeBuffer { get { return false; } }

        /// <summary>
        /// If IsFixedSizeBuffer is true, the value between brackets in the fixed-size-buffer declaration.
        /// If IsFixedSizeBuffer is false FixedSize is 0.
        /// Note that for fixed-a size buffer declaration, this.Type will be a pointer type, of which
        /// the pointed-to type will be the declared element type of the fixed-size buffer.
        /// </summary>
        public virtual int FixedSize { get { return 0; } }

        /// <summary>
        /// If this.IsFixedSizeBuffer is true, returns the underlying implementation type for the
        /// fixed-size buffer when emitted.  Otherwise returns null.
        /// </summary>
        internal virtual NamedTypeSymbol FixedImplementationType(PEModuleBuilder emitModule)
        {
            return null;
        }

        /// <summary>
        /// Returns true when field is a backing field for a captured frame pointer (typically "this").
        /// </summary>
        internal virtual bool IsCapturedFrame { get { return false; } }

        /// <summary>
        /// Returns true if this field was declared as "const" (i.e. is a constant declaration).
        /// Also returns true for an enum member.
        /// </summary>
        public abstract bool IsConst { get; }

        // Gets a value indicating whether this instance is metadata constant. A constant field is considered to be 
        // metadata constant unless they are of type decimal, because decimals are not regarded as constant by the CLR.
        public bool IsMetadataConstant
        {
            get { return this.IsConst && (this.Type.SpecialType != SpecialType.System_Decimal); }
        }

        /// <summary>
        /// Returns false if the field wasn't declared as "const", or constant value was omitted or erroneous.
        /// True otherwise.
        /// </summary>
        public virtual bool HasConstantValue
        {
            get
            {
                if (!IsConst)
                {
                    return false;
                }

                ConstantValue constantValue = GetConstantValue(ConstantFieldsInProgress.Empty, earlyDecodingWellKnownAttributes: false);
                return constantValue != null && !constantValue.IsBad; //can be null in error scenarios
            }
        }

        /// <summary>
        /// If IsConst returns true, then returns the constant value of the field or enum member. If IsConst returns
        /// false, then returns null.
        /// </summary>
        public virtual object ConstantValue
        {
            get
            {
                if (!IsConst)
                {
                    return null;
                }

                ConstantValue constantValue = GetConstantValue(ConstantFieldsInProgress.Empty, earlyDecodingWellKnownAttributes: false);
                return constantValue == null ? null : constantValue.Value; //can be null in error scenarios
            }
        }

        internal abstract ConstantValue GetConstantValue(ConstantFieldsInProgress inProgress, bool earlyDecodingWellKnownAttributes);

        /// <summary>
        /// Gets the kind of this symbol.
        /// </summary>
        public sealed override SymbolKind Kind
        {
            get
            {
                return SymbolKind.Field;
            }
        }

        internal override TResult Accept<TArgument, TResult>(CSharpSymbolVisitor<TArgument, TResult> visitor, TArgument argument)
        {
            return visitor.VisitField(this, argument);
        }

        public override void Accept(CSharpSymbolVisitor visitor)
        {
            visitor.VisitField(this);
        }

        public override TResult Accept<TResult>(CSharpSymbolVisitor<TResult> visitor)
        {
            return visitor.VisitField(this);
        }

        /// <summary>
        /// Returns false because field can't be abstract.
        /// </summary>
        public sealed override bool IsAbstract
        {
            get
            {
                return false;
            }
        }

        /// <summary>
        /// Returns false because field can't be defined externally.
        /// </summary>
        public sealed override bool IsExtern
        {
            get
            {
                return false;
            }
        }

        /// <summary>
        /// Returns false because field can't be overridden.
        /// </summary>
        public sealed override bool IsOverride
        {
            get
            {
                return false;
            }
        }

        /// <summary>
        /// Returns false because field can't be sealed.
        /// </summary>
        public sealed override bool IsSealed
        {
            get
            {
                return false;
            }
        }

        /// <summary>
        /// Returns false because field can't be virtual.
        /// </summary>
        public sealed override bool IsVirtual
        {
            get
            {
                return false;
            }
        }

        /// <summary>
        /// True if this symbol has a special name (metadata flag SpecialName is set).
        /// </summary>
        internal abstract bool HasSpecialName { get; }

        /// <summary>
        /// True if this symbol has a runtime-special name (metadata flag RuntimeSpecialName is set).
        /// </summary>
        internal abstract bool HasRuntimeSpecialName { get; }

        /// <summary>
        /// True if this field is not serialized (metadata flag NotSerialized is set).
        /// </summary>
        internal abstract bool IsNotSerialized { get; }

        /// <summary>
        /// True if this field has a pointer type.
        /// </summary>
        /// <remarks>
        /// By default we defer to this.Type.IsPointerOrFunctionPointer() 
        /// However in some cases this may cause circular dependency via binding a
        /// pointer that points to the type that contains the current field.
        /// Fortunately in those cases we do not need to force binding of the field's type 
        /// and can just check the declaration syntax if the field type is not yet known.
        /// </remarks>
        internal virtual bool HasPointerType
        {
            get
            {
                return this.Type.IsPointerOrFunctionPointer();
            }
        }

        /// <summary>
        /// Describes how the field is marshalled when passed to native code.
        /// Null if no specific marshalling information is available for the field.
        /// </summary>
        /// <remarks>PE symbols don't provide this information and always return null.</remarks>
        internal abstract MarshalPseudoCustomAttributeData MarshallingInformation { get; }

        /// <summary>
        /// Returns the marshalling type of this field, or 0 if marshalling information isn't available.
        /// </summary>
        /// <remarks>
        /// By default this information is extracted from <see cref="MarshallingInformation"/> if available. 
        /// Since the compiler does only need to know the marshalling type of symbols that aren't emitted 
        /// PE symbols just decode the type from metadata and don't provide full marshalling information.
        /// </remarks>
        internal virtual UnmanagedType MarshallingType
        {
            get
            {
                var info = MarshallingInformation;
                return info != null ? info.UnmanagedType : 0;
            }
        }

        /// <summary>
        /// Offset assigned to the field when the containing type is laid out by the VM.
        /// Null if unspecified.
        /// </summary>
        internal abstract int? TypeLayoutOffset { get; }

        internal virtual FieldSymbol AsMember(NamedTypeSymbol newOwner)
        {
            Debug.Assert(this.IsDefinition);
            Debug.Assert(ReferenceEquals(newOwner.OriginalDefinition, this.ContainingSymbol.OriginalDefinition));
            return newOwner.IsDefinition ? this : new SubstitutedFieldSymbol(newOwner as SubstitutedNamedTypeSymbol, this);
        }

        #region Use-Site Diagnostics

        internal override UseSiteInfo<AssemblySymbol> GetUseSiteInfo()
        {
            if (this.IsDefinition)
            {
                return new UseSiteInfo<AssemblySymbol>(PrimaryDependency);
            }

            return this.OriginalDefinition.GetUseSiteInfo();
        }

        internal bool CalculateUseSiteDiagnostic(ref UseSiteInfo<AssemblySymbol> result)
        {
            Debug.Assert(IsDefinition);

            // Check type, custom modifiers
<<<<<<< HEAD
            if (DeriveUseSiteInfoFromType(ref result, this.TypeWithAnnotations))
=======
            if (DeriveUseSiteDiagnosticFromType(ref result, this.TypeWithAnnotations, AllowedRequiredModifierType.System_Runtime_CompilerServices_Volatile))
>>>>>>> 29542b0a
            {
                return true;
            }

            // If the member is in an assembly with unified references, 
            // we check if its definition depends on a type from a unified reference.
            if (this.ContainingModule.HasUnifiedReferences)
            {
                HashSet<TypeSymbol> unificationCheckedTypes = null;
                DiagnosticInfo diagnosticInfo = result.DiagnosticInfo;
                if (this.TypeWithAnnotations.GetUnificationUseSiteDiagnosticRecursive(ref diagnosticInfo, this, ref unificationCheckedTypes))
                {
                    result = result.AdjustDiagnosticInfo(diagnosticInfo);
                    return true;
                }

                result = result.AdjustDiagnosticInfo(diagnosticInfo);
            }

            return false;
        }

        /// <summary>
        /// Return error code that has highest priority while calculating use site error for this symbol. 
        /// </summary>
        protected override int HighestPriorityUseSiteError
        {
            get
            {
                return (int)ErrorCode.ERR_BindToBogus;
            }
        }

        public sealed override bool HasUnsupportedMetadata
        {
            get
            {
                DiagnosticInfo info = GetUseSiteInfo().DiagnosticInfo;
                return (object)info != null && info.Code == (int)ErrorCode.ERR_BindToBogus;
            }
        }

        #endregion

        /// <summary>
        /// Returns True when field symbol is not mapped directly to a field in the underlying tuple struct.
        /// </summary>
        public virtual bool IsVirtualTupleField
        {
            get
            {
                return false;
            }
        }

        /// <summary>
        /// Returns true if this is a field representing a Default element like Item1, Item2...
        /// </summary>
        public virtual bool IsDefaultTupleElement
        {
            get
            {
                return false;
            }
        }

        /// <summary>
        /// If this is a field of a tuple type, return corresponding underlying field from the
        /// tuple underlying type. Otherwise, null. In case of a malformed underlying type
        /// the corresponding underlying field might be missing, return null in this case too.
        /// </summary>
        public virtual FieldSymbol TupleUnderlyingField
        {
            get
            {
                return ContainingType.IsTupleType ? this : null;
            }
        }

        /// <summary>
        /// If this field represents a tuple element, returns a corresponding default element field.
        /// Otherwise returns null.
        /// </summary>
        public virtual FieldSymbol CorrespondingTupleField
        {
            get
            {
                return null;
            }
        }

        /// <summary>
        /// Returns true if a given field is a tuple element
        /// </summary>
        internal bool IsTupleElement()
        {
            return this.CorrespondingTupleField is object;
        }

        /// <summary>
        /// If this is a field representing a tuple element,
        /// returns the index of the element (zero-based).
        /// Otherwise returns -1
        /// </summary>
        public virtual int TupleElementIndex
        {
            get
            {
                return -1;
            }
        }

        bool IFieldSymbolInternal.IsVolatile => this.IsVolatile;

        protected override ISymbol CreateISymbol()
        {
            return new PublicModel.FieldSymbol(this);
        }

        public override bool Equals(Symbol other, TypeCompareKind compareKind)
        {
            if (other is SubstitutedFieldSymbol sfs)
            {
                return sfs.Equals(this, compareKind);
            }

            return base.Equals(other, compareKind);
        }

        public override int GetHashCode()
        {
            return base.GetHashCode();
        }
    }
}<|MERGE_RESOLUTION|>--- conflicted
+++ resolved
@@ -340,11 +340,7 @@
             Debug.Assert(IsDefinition);
 
             // Check type, custom modifiers
-<<<<<<< HEAD
-            if (DeriveUseSiteInfoFromType(ref result, this.TypeWithAnnotations))
-=======
-            if (DeriveUseSiteDiagnosticFromType(ref result, this.TypeWithAnnotations, AllowedRequiredModifierType.System_Runtime_CompilerServices_Volatile))
->>>>>>> 29542b0a
+            if (DeriveUseSiteInfoFromType(ref result, this.TypeWithAnnotations, AllowedRequiredModifierType.System_Runtime_CompilerServices_Volatile))
             {
                 return true;
             }
