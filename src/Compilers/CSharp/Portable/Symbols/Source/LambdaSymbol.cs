﻿// Licensed to the .NET Foundation under one or more agreements.
// The .NET Foundation licenses this file to you under the MIT license.
// See the LICENSE file in the project root for more information.

using System.Collections.Immutable;
using System.Diagnostics;
using Microsoft.CodeAnalysis.CSharp.Syntax;
using Microsoft.CodeAnalysis.PooledObjects;
using Roslyn.Utilities;

namespace Microsoft.CodeAnalysis.CSharp.Symbols
{
    internal sealed class LambdaSymbol : SourceMethodSymbolWithAttributes
    {
        private readonly Binder _binder;
        private readonly Symbol _containingSymbol;
        private readonly MessageID _messageID;
        private readonly SyntaxNode _syntax;
        private readonly ImmutableArray<ParameterSymbol> _parameters;
        private RefKind _refKind;
        private TypeWithAnnotations _returnType;
        private readonly bool _isSynthesized;
        private readonly bool _isAsync;
        private readonly bool _isStatic;
        private readonly BindingDiagnosticBag _declarationDiagnostics;

        /// <summary>
        /// This symbol is used as the return type of a LambdaSymbol when we are interpreting
        /// lambda's body in order to infer its return type.
        /// </summary>
        internal static readonly TypeSymbol ReturnTypeIsBeingInferred = new UnsupportedMetadataTypeSymbol();

        /// <summary>
        /// This symbol is used as the return type of a LambdaSymbol when we failed to infer its return type.
        /// </summary>
        internal static readonly TypeSymbol InferenceFailureReturnType = new UnsupportedMetadataTypeSymbol();

        public LambdaSymbol(
            Binder binder,
            CSharpCompilation compilation,
            Symbol containingSymbol,
            UnboundLambda unboundLambda,
            ImmutableArray<TypeWithAnnotations> parameterTypes,
            ImmutableArray<RefKind> parameterRefKinds,
            RefKind refKind,
            TypeWithAnnotations returnType) :
            base(unboundLambda.Syntax.GetReference())
        {
            Debug.Assert(syntaxReferenceOpt is not null);
            Debug.Assert(containingSymbol.DeclaringCompilation == compilation);

            _binder = binder;
            _containingSymbol = containingSymbol;
            _messageID = unboundLambda.Data.MessageID;
            _syntax = unboundLambda.Syntax;
            if (!unboundLambda.HasExplicitReturnType(out _refKind, out _returnType))
            {
                _refKind = refKind;
                _returnType = !returnType.HasType ? TypeWithAnnotations.Create(ReturnTypeIsBeingInferred) : returnType;
            }
            _isSynthesized = unboundLambda.WasCompilerGenerated;
            _isAsync = unboundLambda.IsAsync;
            _isStatic = unboundLambda.IsStatic;
            // No point in making this lazy. We are always going to need these soon after creation of the symbol.
            _parameters = MakeParameters(compilation, unboundLambda, parameterTypes, parameterRefKinds);
            _declarationDiagnostics = new BindingDiagnosticBag();
        }

        public MessageID MessageID { get { return _messageID; } }

        public override MethodKind MethodKind
        {
            get { return MethodKind.AnonymousFunction; }
        }

        public override bool IsExtern
        {
            get { return false; }
        }

        public override bool IsSealed
        {
            get { return false; }
        }

        public override bool IsAbstract
        {
            get { return false; }
        }

        public override bool IsVirtual
        {
            get { return false; }
        }

        public override bool IsOverride
        {
            get { return false; }
        }

        public override bool IsStatic => _isStatic;

        public override bool IsAsync
        {
            get { return _isAsync; }
        }

        internal sealed override bool IsMetadataNewSlot(bool ignoreInterfaceImplementationChanges = false)
        {
            return false;
        }

        internal sealed override bool IsMetadataVirtual(bool ignoreInterfaceImplementationChanges = false)
        {
            return false;
        }

        internal override bool IsMetadataFinal
        {
            get
            {
                return false;
            }
        }

        public override bool IsVararg
        {
            get { return false; }
        }

        internal override bool HasSpecialName
        {
            get { return false; }
        }

        internal override System.Reflection.MethodImplAttributes ImplementationAttributes
        {
            get { return default(System.Reflection.MethodImplAttributes); }
        }

        public override bool ReturnsVoid
        {
            get { return this.ReturnTypeWithAnnotations.HasType && this.ReturnType.IsVoidType(); }
        }

        public override RefKind RefKind
        {
            get { return _refKind; }
        }

        public override TypeWithAnnotations ReturnTypeWithAnnotations
        {
            get { return _returnType; }
        }

        // In error recovery and type inference scenarios we do not know the return type
        // until after the body is bound, but the symbol is created before the body
        // is bound.  Fill in the return type post hoc in these scenarios; the
        // IDE might inspect the symbol and want to know the return type.
        internal void SetInferredReturnType(RefKind refKind, TypeWithAnnotations inferredReturnType)
        {
            Debug.Assert(inferredReturnType.HasType);
            Debug.Assert(_returnType.Type.IsErrorType());
            _refKind = refKind;
            _returnType = inferredReturnType;
        }

        public override ImmutableArray<CustomModifier> RefCustomModifiers
        {
            get { return ImmutableArray<CustomModifier>.Empty; }
        }

        internal override bool IsExplicitInterfaceImplementation
        {
            get { return false; }
        }

        public override ImmutableArray<MethodSymbol> ExplicitInterfaceImplementations
        {
            get { return ImmutableArray<MethodSymbol>.Empty; }
        }

        public override Symbol? AssociatedSymbol
        {
            get { return null; }
        }

        public override ImmutableArray<TypeWithAnnotations> TypeArgumentsWithAnnotations
        {
            get { return ImmutableArray<TypeWithAnnotations>.Empty; }
        }

        public override ImmutableArray<TypeParameterSymbol> TypeParameters
        {
            get { return ImmutableArray<TypeParameterSymbol>.Empty; }
        }

        public override int Arity
        {
            get { return 0; }
        }

        public override ImmutableArray<ParameterSymbol> Parameters
        {
            get { return _parameters; }
        }

        internal override bool TryGetThisParameter(out ParameterSymbol? thisParameter)
        {
            // Lambda symbols have no "this" parameter
            thisParameter = null;
            return true;
        }

        public override Accessibility DeclaredAccessibility
        {
            get { return Accessibility.Private; }
        }

        public override ImmutableArray<Location> Locations
        {
            get
            {
                return ImmutableArray.Create<Location>(_syntax.Location);
            }
        }

        /// <summary>
        /// Locations[0] on lambda symbols covers the entire syntax, which is inconvenient but remains for compatibility.
        /// For better diagnostics quality, use the DiagnosticLocation instead, which points to the "delegate" or the "=>".
        /// </summary>
        internal Location DiagnosticLocation
        {
            get
            {
                return _syntax switch
                {
                    AnonymousMethodExpressionSyntax syntax => syntax.DelegateKeyword.GetLocation(),
                    LambdaExpressionSyntax syntax => syntax.ArrowToken.GetLocation(),
                    _ => Locations[0]
                };
            }
        }

        private bool HasExplicitReturnType => _syntax is ParenthesizedLambdaExpressionSyntax { ReturnType: not null };

        public override ImmutableArray<SyntaxReference> DeclaringSyntaxReferences
        {
            get
            {
                return ImmutableArray.Create<SyntaxReference>(syntaxReferenceOpt);
            }
        }

        public override Symbol ContainingSymbol
        {
            get { return _containingSymbol; }
        }

        internal override Microsoft.Cci.CallingConvention CallingConvention
        {
            get { return Microsoft.Cci.CallingConvention.Default; }
        }

        public override bool IsExtensionMethod
        {
            get { return false; }
        }

        internal override Binder OuterBinder => _binder;

        internal override Binder WithTypeParametersBinder => _binder;

        internal override OneOrMany<SyntaxList<AttributeListSyntax>> GetAttributeDeclarations()
        {
            return _syntax is LambdaExpressionSyntax lambdaSyntax ?
                OneOrMany.Create(lambdaSyntax.AttributeLists) :
                default;
        }

        internal void GetDeclarationDiagnostics(BindingDiagnosticBag addTo)
        {
            foreach (var parameter in _parameters)
            {
                parameter.ForceComplete(locationOpt: null, cancellationToken: default);
            }

            GetAttributes();
            GetReturnTypeAttributes();

            AsyncMethodChecks(verifyReturnType: HasExplicitReturnType, DiagnosticLocation, _declarationDiagnostics);
            if (!HasExplicitReturnType && this.HasAsyncMethodBuilderAttribute(out _))
            {
                addTo.Add(ErrorCode.ERR_BuilderAttributeDisallowed, DiagnosticLocation);
            }

            addTo.AddRange(_declarationDiagnostics, allowMismatchInDependencyAccumulation: true);
        }

        internal override void AddDeclarationDiagnostics(BindingDiagnosticBag diagnostics)
            => _declarationDiagnostics.AddRange(diagnostics);

        private ImmutableArray<ParameterSymbol> MakeParameters(
            CSharpCompilation compilation,
            UnboundLambda unboundLambda,
            ImmutableArray<TypeWithAnnotations> parameterTypes,
            ImmutableArray<RefKind> parameterRefKinds)
        {
            Debug.Assert(parameterTypes.Length == parameterRefKinds.Length);

            if (!unboundLambda.HasSignature || unboundLambda.ParameterCount == 0)
            {
                // The parameters may be omitted in source, but they are still present on the symbol.
                return parameterTypes.SelectAsArray((type, ordinal, arg) =>
                                                        SynthesizedParameterSymbol.Create(
                                                            arg.owner,
                                                            type,
                                                            ordinal,
                                                            arg.refKinds[ordinal],
                                                            GeneratedNames.LambdaCopyParameterName(ordinal)), // Make sure nothing binds to this.
                                                     (owner: this, refKinds: parameterRefKinds));
            }

            var builder = ArrayBuilder<ParameterSymbol>.GetInstance(unboundLambda.ParameterCount);
            var hasExplicitlyTypedParameterList = unboundLambda.HasExplicitlyTypedParameterList;
            var numDelegateParameters = parameterTypes.Length;

            for (int p = 0; p < unboundLambda.ParameterCount; ++p)
            {
                // If there are no types given in the lambda then use the delegate type.
                // If the lambda is typed then the types probably match the delegate types;
                // if they do not, use the lambda types for binding. Either way, if we 
                // can, then we use the lambda types. (Whatever you do, do not use the names 
                // in the delegate parameters; they are not in scope!)

                TypeWithAnnotations type;
                RefKind refKind;
<<<<<<< HEAD
                DeclarationScope? declaredScope;
                DeclarationScope? effectiveScope;
                ParameterSyntax? paramSyntax = null;
=======
                DeclarationScope scope;
>>>>>>> acf27d94
                if (hasExplicitlyTypedParameterList)
                {
                    type = unboundLambda.ParameterTypeWithAnnotations(p);
                    refKind = unboundLambda.RefKind(p);
<<<<<<< HEAD
                    declaredScope = unboundLambda.DeclaredScope(p);
                    effectiveScope = null;
                    paramSyntax = unboundLambda.ParameterSyntax(p);
=======
                    scope = unboundLambda.DeclaredScope(p);
>>>>>>> acf27d94
                }
                else if (p < numDelegateParameters)
                {
                    type = parameterTypes[p];
                    refKind = parameterRefKinds[p];
                    scope = DeclarationScope.Unscoped;
                }
                else
                {
                    type = TypeWithAnnotations.Create(new ExtendedErrorTypeSymbol(compilation, name: string.Empty, arity: 0, errorInfo: null));
                    refKind = RefKind.None;
                    scope = DeclarationScope.Unscoped;
                }

                var attributeLists = unboundLambda.ParameterAttributes(p);
                var name = unboundLambda.ParameterName(p);
                var location = unboundLambda.ParameterLocation(p);
                var locations = location == null ? ImmutableArray<Location>.Empty : ImmutableArray.Create<Location>(location);
                var isParams = paramSyntax?.Modifiers.Any(static m => m.IsKind(SyntaxKind.ParamsKeyword)) ?? false;

<<<<<<< HEAD
                var parameter = new LambdaParameterSymbol(owner: this, paramSyntax?.GetReference(), attributeLists, type, ordinal: p, refKind, declaredScope, effectiveScope, name, unboundLambda.ParameterIsDiscard(p), isParams, locations);
=======
                var parameter = new LambdaParameterSymbol(owner: this, attributeLists, type, ordinal: p, refKind, scope, name, unboundLambda.ParameterIsDiscard(p), locations);
>>>>>>> acf27d94
                builder.Add(parameter);
            }

            var result = builder.ToImmutableAndFree();

            return result;
        }

        public sealed override bool Equals(Symbol symbol, TypeCompareKind compareKind)
        {
            if ((object)this == symbol) return true;

            return symbol is LambdaSymbol lambda
                && lambda._syntax == _syntax
                && lambda._refKind == _refKind
                && TypeSymbol.Equals(lambda.ReturnType, this.ReturnType, compareKind)
                && ParameterTypesWithAnnotations.SequenceEqual(lambda.ParameterTypesWithAnnotations, compareKind,
                                                               (p1, p2, compareKind) => p1.Equals(p2, compareKind))
                && lambda.ContainingSymbol.Equals(ContainingSymbol, compareKind);
        }

        public override int GetHashCode()
        {
            return _syntax.GetHashCode();
        }

        public override bool IsImplicitlyDeclared
        {
            get
            {
                return _isSynthesized;
            }
        }

        internal override bool GenerateDebugInfo
        {
            get { return true; }
        }

        internal override bool IsDeclaredReadOnly => false;

        internal override bool IsInitOnly => false;

        public override ImmutableArray<ImmutableArray<TypeWithAnnotations>> GetTypeParameterConstraintTypes() => ImmutableArray<ImmutableArray<TypeWithAnnotations>>.Empty;

        public override ImmutableArray<TypeParameterConstraintKind> GetTypeParameterConstraintKinds() => ImmutableArray<TypeParameterConstraintKind>.Empty;

        internal override int CalculateLocalSyntaxOffset(int localPosition, SyntaxTree localTree)
        {
            throw ExceptionUtilities.Unreachable();
        }

        internal override bool IsNullableAnalysisEnabled() => throw ExceptionUtilities.Unreachable();

        protected override void NoteAttributesComplete(bool forReturnType)
        {
        }
    }
}<|MERGE_RESOLUTION|>--- conflicted
+++ resolved
@@ -4,6 +4,7 @@
 
 using System.Collections.Immutable;
 using System.Diagnostics;
+using System.Linq;
 using Microsoft.CodeAnalysis.CSharp.Syntax;
 using Microsoft.CodeAnalysis.PooledObjects;
 using Roslyn.Utilities;
@@ -335,24 +336,14 @@
 
                 TypeWithAnnotations type;
                 RefKind refKind;
-<<<<<<< HEAD
-                DeclarationScope? declaredScope;
-                DeclarationScope? effectiveScope;
+                DeclarationScope scope;
                 ParameterSyntax? paramSyntax = null;
-=======
-                DeclarationScope scope;
->>>>>>> acf27d94
                 if (hasExplicitlyTypedParameterList)
                 {
                     type = unboundLambda.ParameterTypeWithAnnotations(p);
                     refKind = unboundLambda.RefKind(p);
-<<<<<<< HEAD
-                    declaredScope = unboundLambda.DeclaredScope(p);
-                    effectiveScope = null;
+                    scope = unboundLambda.DeclaredScope(p);
                     paramSyntax = unboundLambda.ParameterSyntax(p);
-=======
-                    scope = unboundLambda.DeclaredScope(p);
->>>>>>> acf27d94
                 }
                 else if (p < numDelegateParameters)
                 {
@@ -373,11 +364,7 @@
                 var locations = location == null ? ImmutableArray<Location>.Empty : ImmutableArray.Create<Location>(location);
                 var isParams = paramSyntax?.Modifiers.Any(static m => m.IsKind(SyntaxKind.ParamsKeyword)) ?? false;
 
-<<<<<<< HEAD
-                var parameter = new LambdaParameterSymbol(owner: this, paramSyntax?.GetReference(), attributeLists, type, ordinal: p, refKind, declaredScope, effectiveScope, name, unboundLambda.ParameterIsDiscard(p), isParams, locations);
-=======
-                var parameter = new LambdaParameterSymbol(owner: this, attributeLists, type, ordinal: p, refKind, scope, name, unboundLambda.ParameterIsDiscard(p), locations);
->>>>>>> acf27d94
+                var parameter = new LambdaParameterSymbol(owner: this, paramSyntax?.GetReference(), attributeLists, type, ordinal: p, refKind, scope, name, unboundLambda.ParameterIsDiscard(p), isParams, locations);
                 builder.Add(parameter);
             }
 
