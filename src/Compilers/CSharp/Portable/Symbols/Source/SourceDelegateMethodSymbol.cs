﻿// Copyright (c) Microsoft.  All Rights Reserved.  Licensed under the Apache License, Version 2.0.  See License.txt in the project root for license information.

using System.Collections.Immutable;
using System.Diagnostics;
using System.Threading;
using Microsoft.CodeAnalysis.CSharp.Symbols;
using Microsoft.CodeAnalysis.CSharp.Syntax;
using Microsoft.CodeAnalysis.PooledObjects;
using Microsoft.CodeAnalysis.Text;
using Roslyn.Utilities;
using System.Collections.Generic;
using System;

namespace Microsoft.CodeAnalysis.CSharp.Symbols
{
    internal abstract class SourceDelegateMethodSymbol : SourceMemberMethodSymbol
    {
        private ImmutableArray<ParameterSymbol> _parameters;
        private readonly TypeSymbol _returnType;

        protected SourceDelegateMethodSymbol(
            SourceMemberContainerTypeSymbol delegateType,
            TypeSymbol returnType,
            DelegateDeclarationSyntax syntax,
            MethodKind methodKind,
            DeclarationModifiers declarationModifiers)
            : base(delegateType, syntax.GetReference(), bodySyntaxReferenceOpt: null, location: syntax.Identifier.GetLocation())
        {
            _returnType = returnType;
            this.MakeFlags(methodKind, declarationModifiers, _returnType.SpecialType == SpecialType.System_Void, isExtensionMethod: false);
        }

        protected void InitializeParameters(ImmutableArray<ParameterSymbol> parameters)
        {
            Debug.Assert(_parameters.IsDefault);
            _parameters = parameters;
        }

        internal static void AddDelegateMembers(
            SourceMemberContainerTypeSymbol delegateType,
            ArrayBuilder<Symbol> symbols,
            DelegateDeclarationSyntax syntax,
            DiagnosticBag diagnostics)
        {
            Binder binder = delegateType.GetBinder(syntax.ParameterList);
            RefKind refKind;
            TypeSyntax returnTypeSyntax = syntax.ReturnType.SkipRef(out refKind);
            TypeSymbol returnType = binder.BindType(returnTypeSyntax, diagnostics);

            // reuse types to avoid reporting duplicate errors if missing:
            var voidType = binder.GetSpecialType(SpecialType.System_Void, diagnostics, syntax);
            var objectType = binder.GetSpecialType(SpecialType.System_Object, diagnostics, syntax);
            var intPtrType = binder.GetSpecialType(SpecialType.System_IntPtr, diagnostics, syntax);

            if (returnType.IsRestrictedType(ignoreSpanLikeTypes: true))
            {
                // Method or delegate cannot return type '{0}'
                diagnostics.Add(ErrorCode.ERR_MethodReturnCantBeRefAny, returnTypeSyntax.Location, returnType);
            }

            // A delegate has the following members: (see CLI spec 13.6)
            // (1) a method named Invoke with the specified signature
            var invoke = new InvokeMethod(delegateType, refKind, returnType, syntax, binder, diagnostics);
            invoke.CheckDelegateVarianceSafety(diagnostics);
            symbols.Add(invoke);

            // (2) a constructor with argument types (object, System.IntPtr)
            symbols.Add(new Constructor(delegateType, voidType, objectType, intPtrType, syntax));

            if (binder.Compilation.GetSpecialType(SpecialType.System_IAsyncResult).TypeKind != TypeKind.Error &&
                binder.Compilation.GetSpecialType(SpecialType.System_AsyncCallback).TypeKind != TypeKind.Error &&
                // WinRT delegates don't have Begin/EndInvoke methods
                !delegateType.IsCompilationOutputWinMdObj())
            {
                var iAsyncResultType = binder.GetSpecialType(SpecialType.System_IAsyncResult, diagnostics, syntax);
                var asyncCallbackType = binder.GetSpecialType(SpecialType.System_AsyncCallback, diagnostics, syntax);

                // (3) BeginInvoke
                symbols.Add(new BeginInvokeMethod(invoke, iAsyncResultType, objectType, asyncCallbackType, syntax));

                // and (4) EndInvoke methods
                symbols.Add(new EndInvokeMethod(invoke, iAsyncResultType, syntax));
            }

            if (delegateType.DeclaredAccessibility <= Accessibility.Private)
            {
                return;
            }

            HashSet<DiagnosticInfo> useSiteDiagnostics = null;

            if (!delegateType.IsNoMoreVisibleThan(invoke.ReturnType, ref useSiteDiagnostics))
            {
                // Inconsistent accessibility: return type '{1}' is less accessible than delegate '{0}'
                diagnostics.Add(ErrorCode.ERR_BadVisDelegateReturn, delegateType.Locations[0], delegateType, invoke.ReturnType);
            }

            foreach (var parameter in invoke.Parameters)
            {
                if (!parameter.Type.IsAtLeastAsVisibleAs(delegateType, ref useSiteDiagnostics))
                {
                    // Inconsistent accessibility: parameter type '{1}' is less accessible than delegate '{0}'
                    diagnostics.Add(ErrorCode.ERR_BadVisDelegateParam, delegateType.Locations[0], delegateType, parameter.Type);
                }
            }

            diagnostics.Add(delegateType.Locations[0], useSiteDiagnostics);
        }

        protected override void MethodChecks(DiagnosticBag diagnostics)
        {
            // TODO: move more functionality into here, making these symbols more lazy
        }

        public sealed override bool IsVararg
        {
            get
            {
                return false;
            }
        }

        public sealed override ImmutableArray<ParameterSymbol> Parameters
        {
            get
            {
                return _parameters;
            }
        }

        public override ImmutableArray<TypeParameterSymbol> TypeParameters
        {
            get
            {
                return ImmutableArray<TypeParameterSymbol>.Empty;
            }
        }

        public override ImmutableArray<TypeParameterConstraintClause> TypeParameterConstraintClauses
            => ImmutableArray<TypeParameterConstraintClause>.Empty;

        public sealed override TypeSymbol ReturnType
        {
            get
            {
                return _returnType;
            }
        }

        public sealed override bool IsImplicitlyDeclared
        {
            get
            {
                return true;
            }
        }

        internal override bool IsExpressionBodied
        {
            get { return false; }
        }

        internal override bool GenerateDebugInfo
        {
            get { return false; }
        }

        protected sealed override IAttributeTargetSymbol AttributeOwner
        {
            get
            {
                return (SourceNamedTypeSymbol)ContainingSymbol;
            }
        }

        internal sealed override System.Reflection.MethodImplAttributes ImplementationAttributes
        {
            get { return System.Reflection.MethodImplAttributes.Runtime; }
        }

        internal sealed override OneOrMany<SyntaxList<AttributeListSyntax>> GetAttributeDeclarations()
        {
            // TODO: This implementation looks strange. It might make sense for the Invoke method, but
            //       not for constructor and other methods.
            return OneOrMany.Create(((SourceNamedTypeSymbol)ContainingSymbol).GetAttributeDeclarations());
        }

        internal sealed override System.AttributeTargets GetAttributeTarget()
        {
            return System.AttributeTargets.Delegate;
        }

        private sealed class Constructor : SourceDelegateMethodSymbol
        {
            internal Constructor(
                SourceMemberContainerTypeSymbol delegateType,
                TypeSymbol voidType,
                TypeSymbol objectType,
                TypeSymbol intPtrType,
                DelegateDeclarationSyntax syntax)
                : base(delegateType, voidType, syntax, MethodKind.Constructor, DeclarationModifiers.Public)
            {
                InitializeParameters(ImmutableArray.Create<ParameterSymbol>(
                    SynthesizedParameterSymbol.Create(this, objectType, 0, RefKind.None, "object"),
                    SynthesizedParameterSymbol.Create(this, intPtrType, 1, RefKind.None, "method")));
            }

            public override string Name
            {
                get { return WellKnownMemberNames.InstanceConstructorName; }
            }

            internal override RefKind RefKind
            {
                get { return RefKind.None; }
            }

            internal override OneOrMany<SyntaxList<AttributeListSyntax>> GetReturnTypeAttributeDeclarations()
            {
                // Constructors don't have return type attributes
                return OneOrMany.Create(default(SyntaxList<AttributeListSyntax>));
            }

            internal override LexicalSortKey GetLexicalSortKey()
            {
                // associate "Invoke and .ctor" with whole delegate declaration for the sorting purposes
                // other methods will be associated with delegate's identifier
                // we want this just to keep the order of synthesized methods the same as in Dev12
                // Dev12 order is not strictly alphabetical - .ctor and Invoke go before other members.
                // there are no real reasons for emitting the members in one order or another, 
                // so we will keep them the same.
                return new LexicalSortKey(this.syntaxReferenceOpt.GetLocation(), this.DeclaringCompilation);
            }
        }

        private sealed class InvokeMethod : SourceDelegateMethodSymbol
        {
            private readonly RefKind _refKind;
            private readonly ImmutableArray<CustomModifier> _refCustomModifiers;

            internal InvokeMethod(
                SourceMemberContainerTypeSymbol delegateType,
                RefKind refKind,
                TypeSymbol returnType,
                DelegateDeclarationSyntax syntax,
                Binder binder,
                DiagnosticBag diagnostics)
                : base(delegateType, returnType, syntax, MethodKind.DelegateInvoke, DeclarationModifiers.Virtual | DeclarationModifiers.Public)
            {
                this._refKind = refKind;

                SyntaxToken arglistToken;
                var parameters = ParameterHelpers.MakeParameters(
                    binder, this, syntax.ParameterList, out arglistToken,
                    allowRefOrOut: true,
                    allowThis: false,
                    addRefReadOnlyModifier: true,
                    diagnostics: diagnostics);

                if (arglistToken.Kind() == SyntaxKind.ArgListKeyword)
                {
                    // This is a parse-time error in the native compiler; it is a semantic analysis error in Roslyn.

                    // error CS1669: __arglist is not valid in this context
                    diagnostics.Add(ErrorCode.ERR_IllegalVarArgs, new SourceLocation(arglistToken));
                }

                if (_refKind == RefKind.RefReadOnly)
                {
                    var modifierType = binder.GetWellKnownType(WellKnownType.System_Runtime_InteropServices_InAttribute, diagnostics, syntax.ReturnType);
                    _refCustomModifiers = ImmutableArray.Create(CSharpCustomModifier.CreateRequired(modifierType));
                }
                else
                {
                    _refCustomModifiers = ImmutableArray<CustomModifier>.Empty;
                }

                InitializeParameters(parameters);
            }

            public override string Name
            {
                get { return WellKnownMemberNames.DelegateInvokeName; }
            }

            internal override RefKind RefKind
            {
                get { return _refKind; }
            }

            internal override LexicalSortKey GetLexicalSortKey()
            {
                // associate "Invoke and .ctor" with whole delegate declaration for the sorting purposes
                // other methods will be associated with delegate's identifier
                // we want this just to keep the order of synthesized methods the same as in Dev12
                // Dev12 order is not strictly alphabetical - .ctor and Invoke go before other members.
                // there are no real reasons for emitting the members in one order or another, 
                // so we will keep them the same.
                return new LexicalSortKey(this.syntaxReferenceOpt.GetLocation(), this.DeclaringCompilation);
            }

            internal override void AfterAddingTypeMembersChecks(ConversionsBase conversions, DiagnosticBag diagnostics)
            {
                base.AfterAddingTypeMembersChecks(conversions, diagnostics);

                if (_refKind == RefKind.RefReadOnly)
                {
                    var syntax = (DelegateDeclarationSyntax)SyntaxRef.GetSyntax();
                    DeclaringCompilation.EnsureIsReadOnlyAttributeExists(diagnostics, syntax.ReturnType.GetLocation(), modifyCompilationForRefReadOnly: true);
                }

                ParameterHelpers.EnsureIsReadOnlyAttributeExists(Parameters, diagnostics, modifyCompilationForRefReadOnly: true);
            }

            public override ImmutableArray<CustomModifier> RefCustomModifiers => _refCustomModifiers;
        }

        private sealed class BeginInvokeMethod : SourceDelegateMethodSymbol
        {
            internal BeginInvokeMethod(
                InvokeMethod invoke,
                TypeSymbol iAsyncResultType,
                TypeSymbol objectType,
                TypeSymbol asyncCallbackType,
                DelegateDeclarationSyntax syntax)
                : base((SourceNamedTypeSymbol)invoke.ContainingType, iAsyncResultType, syntax, MethodKind.Ordinary, DeclarationModifiers.Virtual | DeclarationModifiers.Public)
            {
                var parameters = ArrayBuilder<ParameterSymbol>.GetInstance();
                foreach (SourceParameterSymbol p in invoke.Parameters)
                {
                    var synthesizedParam = new SourceClonedParameterSymbol(originalParam: p, newOwner: this, newOrdinal: p.Ordinal, suppressOptional: true);
                    parameters.Add(synthesizedParam);
                }

                int paramCount = invoke.ParameterCount;
                parameters.Add(SynthesizedParameterSymbol.Create(this, asyncCallbackType, paramCount, RefKind.None, GetUniqueParameterName(parameters, "callback")));
                parameters.Add(SynthesizedParameterSymbol.Create(this, objectType, paramCount + 1, RefKind.None, GetUniqueParameterName(parameters, "object")));

                InitializeParameters(parameters.ToImmutableAndFree());
            }

            public override string Name
            {
                get { return WellKnownMemberNames.DelegateBeginInvokeName; }
            }

            internal override RefKind RefKind
            {
                get { return RefKind.None; }
            }

            internal override OneOrMany<SyntaxList<AttributeListSyntax>> GetReturnTypeAttributeDeclarations()
            {
                // BeginInvoke method doesn't have return type attributes
                // because it doesn't inherit Delegate declaration's return type.
                // It has a special return type: SpecialType.System.IAsyncResult.
                return OneOrMany.Create(default(SyntaxList<AttributeListSyntax>));
            }
        }

        private sealed class EndInvokeMethod : SourceDelegateMethodSymbol
        {
            private readonly InvokeMethod _invoke;

            internal EndInvokeMethod(
                InvokeMethod invoke,
                TypeSymbol iAsyncResultType,
                DelegateDeclarationSyntax syntax)
                : base((SourceNamedTypeSymbol)invoke.ContainingType, invoke.ReturnType, syntax, MethodKind.Ordinary, DeclarationModifiers.Virtual | DeclarationModifiers.Public)
            {
                _invoke = invoke;

                var parameters = ArrayBuilder<ParameterSymbol>.GetInstance();
                int ordinal = 0;

                foreach (SourceParameterSymbol p in invoke.Parameters)
                {
                    if (p.RefKind != RefKind.None)
                    {
                        var synthesizedParam = new SourceClonedParameterSymbol(originalParam: p, newOwner: this, newOrdinal: ordinal++, suppressOptional: true);
                        parameters.Add(synthesizedParam);
                    }
                }

                parameters.Add(SynthesizedParameterSymbol.Create(this, iAsyncResultType, ordinal++, RefKind.None, GetUniqueParameterName(parameters, "result")));
                InitializeParameters(parameters.ToImmutableAndFree());
            }

<<<<<<< HEAD
            protected override SourceMethodSymbol BoundAttributesSource => _invoke;
=======
            protected override SourceMemberMethodSymbol BoundAttributesSource
            {
                get
                {
                    // copy return attributes from InvokeMethod
                    return (SourceMemberMethodSymbol)((SourceNamedTypeSymbol)this.ContainingSymbol).DelegateInvokeMethod;
                }
            }
>>>>>>> 8dd264ba

            public override string Name => WellKnownMemberNames.DelegateEndInvokeName;

            internal override RefKind RefKind => _invoke.RefKind;

            public override ImmutableArray<CustomModifier> RefCustomModifiers => _invoke.RefCustomModifiers;
        }

        private static string GetUniqueParameterName(ArrayBuilder<ParameterSymbol> currentParameters, string name)
        {
            while (!IsUnique(currentParameters, name))
            {
                name = "__" + name;
            }

            return name;
        }

        private static bool IsUnique(ArrayBuilder<ParameterSymbol> currentParameters, string name)
        {
            foreach (var p in currentParameters)
            {
                if (string.CompareOrdinal(p.Name, name) == 0)
                {
                    return false;
                }
            }

            return true;
        }
    }
}<|MERGE_RESOLUTION|>--- conflicted
+++ resolved
@@ -386,18 +386,7 @@
                 InitializeParameters(parameters.ToImmutableAndFree());
             }
 
-<<<<<<< HEAD
             protected override SourceMethodSymbol BoundAttributesSource => _invoke;
-=======
-            protected override SourceMemberMethodSymbol BoundAttributesSource
-            {
-                get
-                {
-                    // copy return attributes from InvokeMethod
-                    return (SourceMemberMethodSymbol)((SourceNamedTypeSymbol)this.ContainingSymbol).DelegateInvokeMethod;
-                }
-            }
->>>>>>> 8dd264ba
 
             public override string Name => WellKnownMemberNames.DelegateEndInvokeName;
 
