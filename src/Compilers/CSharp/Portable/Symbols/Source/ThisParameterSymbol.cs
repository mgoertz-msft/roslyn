--- conflicted
+++ resolved
@@ -30,16 +30,12 @@
             get { return false; }
         }
 
-<<<<<<< HEAD
-        public sealed override bool IsParams
-=======
-        public override bool IsParamsArray
+        public sealed override bool IsParamsArray
         {
             get { return false; }
         }
 
-        public override bool IsParamsCollection
->>>>>>> 5fc7ba04
+        public sealed override bool IsParamsCollection
         {
             get { return false; }
         }
