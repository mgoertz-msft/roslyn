﻿// Copyright (c) Microsoft.  All Rights Reserved.  Licensed under the Apache License, Version 2.0.  See License.txt in the project root for license information.

using Microsoft.CodeAnalysis.CSharp.Emit;
using Microsoft.CodeAnalysis.CSharp.Syntax;
using Roslyn.Utilities;
using System;
using System.Collections.Generic;
using System.Collections.Immutable;
using System.Diagnostics;
using System.Threading;
using Microsoft.CodeAnalysis.Text;

namespace Microsoft.CodeAnalysis.CSharp.Symbols
{
    internal abstract class SourceMemberFieldSymbol : SourceFieldSymbolWithSyntaxReference
    {
        private readonly DeclarationModifiers _modifiers;
<<<<<<< HEAD
        private readonly bool _hasInitializer;

        private TypeSymbolWithAnnotations _lazyType;

        // Non-zero if the type of the field has been inferred from the type of its initializer expression
        // and the errors of binding the initializer have been or are being reported to compilation diagnostics.
        private int _lazyFieldTypeInferred;
=======
>>>>>>> 2355a7be

        internal SourceMemberFieldSymbol(
            SourceMemberContainerTypeSymbol containingType,
            DeclarationModifiers modifiers,
            string name,
            SyntaxReference syntax, 
            Location location)
            : base(containingType, name, syntax, location)
        {
            _modifiers = modifiers;
        }

        protected sealed override DeclarationModifiers Modifiers
        {
            get
            {
                return _modifiers;
            }
        }

        protected abstract TypeSyntax TypeSyntax { get; }

        protected abstract SyntaxTokenList ModifiersTokenList { get; }

        protected void TypeChecks(TypeSymbol type, DiagnosticBag diagnostics)
        {
            if (type.IsStatic)
            {
                // Cannot declare a variable of static type '{0}'
                diagnostics.Add(ErrorCode.ERR_VarDeclIsStaticClass, this.ErrorLocation, type);
            }
            else if (type.SpecialType == SpecialType.System_Void)
            {
                diagnostics.Add(ErrorCode.ERR_FieldCantHaveVoidType, TypeSyntax.Location);
            }
            else if (type.IsRestrictedType())
            {
                diagnostics.Add(ErrorCode.ERR_FieldCantBeRefAny, TypeSyntax.Location, type);
            }
            else if (IsConst && !type.CanBeConst())
            {
                SyntaxToken constToken = default(SyntaxToken);
                foreach (var modifier in ModifiersTokenList)
                {
                    if (modifier.Kind() == SyntaxKind.ConstKeyword)
                    {
                        constToken = modifier;
                        break;
                    }
                }
                Debug.Assert(constToken.Kind() == SyntaxKind.ConstKeyword);

                diagnostics.Add(ErrorCode.ERR_BadConstType, constToken.GetLocation(), type);
            }
            else if (IsVolatile && !type.IsValidVolatileFieldType())
            {
                // '{0}': a volatile field cannot be of the type '{1}'
                diagnostics.Add(ErrorCode.ERR_VolatileStruct, this.ErrorLocation, this, type);
            }

            HashSet<DiagnosticInfo> useSiteDiagnostics = null;
            if (!this.IsNoMoreVisibleThan(type, ref useSiteDiagnostics))
            {
                // Inconsistent accessibility: field type '{1}' is less accessible than field '{0}'
                diagnostics.Add(ErrorCode.ERR_BadVisFieldType, this.ErrorLocation, this, type);
            }

            diagnostics.Add(this.ErrorLocation, useSiteDiagnostics);
        }

        public abstract bool HasInitializer { get; }

        internal override void AddSynthesizedAttributes(ModuleCompilationState compilationState, ref ArrayBuilder<SynthesizedAttributeData> attributes)
        {
            base.AddSynthesizedAttributes(compilationState, ref attributes);

            var compilation = this.DeclaringCompilation;
            var value = this.GetConstantValue(ConstantFieldsInProgress.Empty, earlyDecodingWellKnownAttributes: false);

            // Synthesize DecimalConstantAttribute when the default value is of type decimal
            if (this.IsConst && value != null
                && this.Type.SpecialType == SpecialType.System_Decimal)
            {
                var data = GetDecodedWellKnownAttributeData();

                if (data == null || data.ConstValue == CodeAnalysis.ConstantValue.Unset)
                {
                    AddSynthesizedAttribute(ref attributes, compilation.SynthesizeDecimalConstantAttribute(value.DecimalValue));
                }
            }
        }

        public override Symbol AssociatedSymbol
        {
            get
            {
                return null;
            }
        }

        public override int FixedSize
        {
            get
            {
                Debug.Assert(!this.IsFixed, "Subclasses representing fixed fields must override");
                state.NotePartComplete(CompletionPart.FixedSize);
                return 0;
            }
        }

        internal static DeclarationModifiers MakeModifiers(NamedTypeSymbol containingType, SyntaxToken firstIdentifier, SyntaxTokenList modifiers, DiagnosticBag diagnostics, out bool modifierErrors)
        {
            DeclarationModifiers defaultAccess =
                (containingType.IsInterface) ? DeclarationModifiers.Public : DeclarationModifiers.Private;

            DeclarationModifiers allowedModifiers =
                DeclarationModifiers.AccessibilityMask |
                DeclarationModifiers.Const |
                DeclarationModifiers.New |
                DeclarationModifiers.ReadOnly |
                DeclarationModifiers.Static |
                DeclarationModifiers.Volatile |
                DeclarationModifiers.Fixed |
                DeclarationModifiers.Unsafe |
                DeclarationModifiers.Abstract; // filtered out later

            var errorLocation = new SourceLocation(firstIdentifier);
            DeclarationModifiers result = ModifierUtils.MakeAndCheckNontypeMemberModifiers(
                modifiers, defaultAccess, allowedModifiers, errorLocation, diagnostics, out modifierErrors);

            if ((result & DeclarationModifiers.Abstract) != 0)
            {
                diagnostics.Add(ErrorCode.ERR_AbstractField, errorLocation);
                result &= ~DeclarationModifiers.Abstract;
            }

            if ((result & DeclarationModifiers.Fixed) != 0)
            {
                if ((result & DeclarationModifiers.Static) != 0)
                {
                    // The modifier 'static' is not valid for this item
                    diagnostics.Add(ErrorCode.ERR_BadMemberFlag, errorLocation, SyntaxFacts.GetText(SyntaxKind.StaticKeyword));
                }

                if ((result & DeclarationModifiers.ReadOnly) != 0)
                {
                    // The modifier 'readonly' is not valid for this item
                    diagnostics.Add(ErrorCode.ERR_BadMemberFlag, errorLocation, SyntaxFacts.GetText(SyntaxKind.ReadOnlyKeyword));
                }

                if ((result & DeclarationModifiers.Const) != 0)
                {
                    // The modifier 'const' is not valid for this item
                    diagnostics.Add(ErrorCode.ERR_BadMemberFlag, errorLocation, SyntaxFacts.GetText(SyntaxKind.ConstKeyword));
                }

                if ((result & DeclarationModifiers.Volatile) != 0)
                {
                    // The modifier 'volatile' is not valid for this item
                    diagnostics.Add(ErrorCode.ERR_BadMemberFlag, errorLocation, SyntaxFacts.GetText(SyntaxKind.VolatileKeyword));
                }

                result &= ~(DeclarationModifiers.Static | DeclarationModifiers.ReadOnly | DeclarationModifiers.Const | DeclarationModifiers.Volatile);
                Debug.Assert((result & ~(DeclarationModifiers.AccessibilityMask | DeclarationModifiers.Fixed | DeclarationModifiers.Unsafe | DeclarationModifiers.New)) == 0);
            }


            if ((result & DeclarationModifiers.Const) != 0)
            {
                if ((result & DeclarationModifiers.Static) != 0)
                {
                    // The constant '{0}' cannot be marked static
                    diagnostics.Add(ErrorCode.ERR_StaticConstant, errorLocation, firstIdentifier.ValueText);
                }

                if ((result & DeclarationModifiers.ReadOnly) != 0)
                {
                    // The modifier 'readonly' is not valid for this item
                    diagnostics.Add(ErrorCode.ERR_BadMemberFlag, errorLocation, SyntaxFacts.GetText(SyntaxKind.ReadOnlyKeyword));
                }

                if ((result & DeclarationModifiers.Volatile) != 0)
                {
                    // The modifier 'volatile' is not valid for this item
                    diagnostics.Add(ErrorCode.ERR_BadMemberFlag, errorLocation, SyntaxFacts.GetText(SyntaxKind.VolatileKeyword));
                }

                if ((result & DeclarationModifiers.Unsafe) != 0)
                {
                    // The modifier 'unsafe' is not valid for this item
                    diagnostics.Add(ErrorCode.ERR_BadMemberFlag, errorLocation, SyntaxFacts.GetText(SyntaxKind.UnsafeKeyword));
                }

                result |= DeclarationModifiers.Static; // "constants are considered static members"
            }
            else
            {
                // NOTE: always cascading on a const, so suppress.
                // NOTE: we're being a bit sneaky here - we're using the containingType rather than this symbol
                // to determine whether or not unsafe is allowed.  Since this symbol and the containing type are
                // in the same compilation, it won't make a difference.  We do, however, have to pass the error
                // location explicitly.
                containingType.CheckUnsafeModifier(result, errorLocation, diagnostics);
            }

            return result;
        }

        internal sealed override void ForceComplete(SourceLocation locationOpt, CancellationToken cancellationToken)
        {
            while (true)
            {
                cancellationToken.ThrowIfCancellationRequested();
                var incompletePart = state.NextIncompletePart;
                switch (incompletePart)
                {
                    case CompletionPart.Attributes:
                        GetAttributes();
                        break;

                    case CompletionPart.Type:
                        GetFieldType(ConsList<FieldSymbol>.Empty);
                        break;

                    case CompletionPart.FixedSize:
                        int discarded = this.FixedSize;
                        break;

                    case CompletionPart.ConstantValue:
                        GetConstantValue(ConstantFieldsInProgress.Empty, earlyDecodingWellKnownAttributes: false);
                        break;

                    case CompletionPart.None:
                        return;

                    default:
                        // any other values are completion parts intended for other kinds of symbols
                        state.NotePartComplete(CompletionPart.All & ~CompletionPart.FieldSymbolAll);
                        break;
                }

                state.SpinWaitComplete(incompletePart, cancellationToken);
            }
        }

        internal override NamedTypeSymbol FixedImplementationType(PEModuleBuilder emitModule)
        {
            Debug.Assert(!this.IsFixed, "Subclasses representing fixed fields must override");
            return null;
        }
    }

    internal class SourceMemberFieldSymbolFromDeclarator : SourceMemberFieldSymbol
    {
        private readonly bool _hasInitializer;

        private TypeSymbol _lazyType;

        // Non-zero if the type of the field has been inferred from the type of its initializer expression
        // and the errors of binding the initializer have been or are being reported to compilation diagnostics.
        private int _lazyFieldTypeInferred;

        private ImmutableArray<CustomModifier> _lazyCustomModifiers;

        internal SourceMemberFieldSymbolFromDeclarator(
            SourceMemberContainerTypeSymbol containingType,
            VariableDeclaratorSyntax declarator,
            DeclarationModifiers modifiers,
            bool modifierErrors,
            DiagnosticBag diagnostics)
            : base(containingType, modifiers, declarator.Identifier.ValueText, declarator.GetReference(), declarator.Identifier.GetLocation())
        {
            _hasInitializer = declarator.Initializer != null;

            this.CheckAccessibility(diagnostics);

            if (!modifierErrors)
            {
                this.ReportModifiersDiagnostics(diagnostics);
            }
        }

        protected sealed override TypeSyntax TypeSyntax
        {
            get
            {
                return GetFieldDeclaration(VariableDeclaratorNode).Declaration.Type;
            }
        }

        protected sealed override SyntaxTokenList ModifiersTokenList
        {
            get
            {
                return GetFieldDeclaration(VariableDeclaratorNode).Modifiers;
            }
        }

        public sealed override bool HasInitializer
        {
            get { return _hasInitializer; }
        }

        protected VariableDeclaratorSyntax VariableDeclaratorNode
        {
            get
            {
                return (VariableDeclaratorSyntax)this.SyntaxNode;
            }
        }

        private static BaseFieldDeclarationSyntax GetFieldDeclaration(CSharpSyntaxNode declarator)
        {
            return (BaseFieldDeclarationSyntax)declarator.Parent.Parent;
        }

        protected override SyntaxList<AttributeListSyntax> AttributeDeclarationSyntaxList
        {
            get
            {
                if (this.containingType.AnyMemberHasAttributes)
                {
                    return GetFieldDeclaration(this.SyntaxNode).AttributeLists;
                }

                return default(SyntaxList<AttributeListSyntax>);
            }
        }

        internal override bool HasPointerType
        {
            get
            {
                if ((object)_lazyType != null)
                {
                    Debug.Assert(_lazyType.TypeSymbol.IsPointerType() ==
                        IsPointerFieldSyntactically());

                    return _lazyType.TypeSymbol.IsPointerType();
                }

                return IsPointerFieldSyntactically();
            }
        }

        private bool IsPointerFieldSyntactically()
        {
            var declaration = GetFieldDeclaration(VariableDeclaratorNode).Declaration;
            if (declaration.Type.Kind() == SyntaxKind.PointerType)
            {
                // public int * Blah;   // pointer
                return true;
            }

            foreach (var singleVariable in declaration.Variables)
            {
                var argList = singleVariable.ArgumentList;
                if (argList != null && argList.Arguments.Count != 0)
                {
                    // public int Blah[10];     // fixed buffer
                    return true;
                }
            }

            return false;
        }

        internal sealed override TypeSymbolWithAnnotations GetFieldType(ConsList<FieldSymbol> fieldsBeingBound)
        {
            Debug.Assert(fieldsBeingBound != null);

            if ((object)_lazyType != null)
            {
                return _lazyType;
            }

            var declarator = VariableDeclaratorNode;
            var fieldSyntax = GetFieldDeclaration(declarator);
            var typeSyntax = fieldSyntax.Declaration.Type;

            var compilation = this.DeclaringCompilation;

            var diagnostics = DiagnosticBag.GetInstance();
            TypeSymbolWithAnnotations type;

            // When we have multiple declarators, we report the type diagnostics on only the first.
            DiagnosticBag diagnosticsForFirstDeclarator = DiagnosticBag.GetInstance();

            Symbol associatedPropertyOrEvent = this.AssociatedSymbol;
            if ((object)associatedPropertyOrEvent != null && associatedPropertyOrEvent.Kind == SymbolKind.Event)
            {
                EventSymbol @event = (EventSymbol)associatedPropertyOrEvent;
                if (@event.IsWindowsRuntimeEvent)
                {
                    NamedTypeSymbol tokenTableType = this.DeclaringCompilation.GetWellKnownType(WellKnownType.System_Runtime_InteropServices_WindowsRuntime_EventRegistrationTokenTable_T);
                    Binder.ReportUseSiteDiagnostics(tokenTableType, diagnosticsForFirstDeclarator, this.ErrorLocation);

                    // CONSIDER: Do we want to guard against the possibility that someone has created their own EventRegistrationTokenTable<T>
                    // type that has additional generic constraints?
                    type = TypeSymbolWithAnnotations.Create(tokenTableType.Construct(ImmutableArray.Create(@event.Type)));
                }
                else
                {
                    type = @event.Type;
                }
            }
            else
            {
                var binderFactory = compilation.GetBinderFactory(SyntaxTree);
                var binder = binderFactory.GetBinder(typeSyntax);

                binder = binder.WithContainingMemberOrLambda(this);
                if (!ContainingType.IsScriptClass)
                {
                    type = binder.BindType(typeSyntax, diagnosticsForFirstDeclarator);
<<<<<<< HEAD
                    if (IsFixed)
                    {
                        type = TypeSymbolWithAnnotations.Create(new PointerTypeSymbol(type));
                    }
=======
>>>>>>> 2355a7be
                }
                else
                {
                    bool isVar;
                    type = binder.BindType(typeSyntax, diagnostics, out isVar);

                    Debug.Assert((object)type != null || isVar);

                    if (isVar)
                    {
                        if (this.IsConst)
                        {
                            diagnosticsForFirstDeclarator.Add(ErrorCode.ERR_ImplicitlyTypedVariableCannotBeConst, typeSyntax.Location);
                        }

                        if (fieldsBeingBound.ContainsReference(this))
                        {
                            diagnostics.Add(ErrorCode.ERR_RecursivelyTypedVariable, this.ErrorLocation, this);
                            type = null;
                        }
                        else if (fieldSyntax.Declaration.Variables.Count > 1)
                        {
                            diagnosticsForFirstDeclarator.Add(ErrorCode.ERR_ImplicitlyTypedVariableMultipleDeclarator, typeSyntax.Location);
                        }
                        else
                        {
                            fieldsBeingBound = new ConsList<FieldSymbol>(this, fieldsBeingBound);

                            var initializerBinder = new ImplicitlyTypedFieldBinder(binder, fieldsBeingBound);
                            var initializerOpt = initializerBinder.BindInferredVariableInitializer(diagnostics, RefKind.None, (EqualsValueClauseSyntax)declarator.Initializer, declarator);

                            if (initializerOpt != null)
                            {
                                if ((object)initializerOpt.Type != null && !initializerOpt.Type.IsErrorType())
                                {
                                    type = TypeSymbolWithAnnotations.Create(initializerOpt.Type);
                                }

                                _lazyFieldTypeInferred = 1;
                            }
                        }

                        if ((object)type == null)
                        {
                            type = TypeSymbolWithAnnotations.Create(binder.CreateErrorType("var"));
                        }
                    }
                }

                if (IsFixed)
                {
                    type = new PointerTypeSymbol(type);

                    if (ContainingType.TypeKind != TypeKind.Struct)
                    {
                        diagnostics.Add(ErrorCode.ERR_FixedNotInStruct, ErrorLocation);
                    }

                    var elementType = ((PointerTypeSymbol)type.TypeSymbol).PointedAtType.TypeSymbol;
                    int elementSize = elementType.FixedBufferElementSizeInBytes();
                    if (elementSize == 0)
                    {
                        var loc = typeSyntax.Location;
                        diagnostics.Add(ErrorCode.ERR_IllegalFixedType, loc);
                    }

                    if (!binder.InUnsafeRegion)
                    {
                        diagnosticsForFirstDeclarator.Add(ErrorCode.ERR_UnsafeNeeded, declarator.Location);
                    }
                }
            }

            // update the lazyType only if it contains value last seen by the current thread:
            if ((object)Interlocked.CompareExchange(ref _lazyType, type.WithModifiers(this.RequiredCustomModifiers), null) == null)
            {
<<<<<<< HEAD
                TypeChecks(type.TypeSymbol, fieldSyntax, declarator, diagnostics);
=======
                TypeChecks(type, diagnostics);
>>>>>>> 2355a7be

                // CONSIDER: SourceEventFieldSymbol would like to suppress these diagnostics.
                compilation.DeclarationDiagnostics.AddRange(diagnostics);

                bool isFirstDeclarator = fieldSyntax.Declaration.Variables[0] == declarator;
                if (isFirstDeclarator)
                {
                    compilation.DeclarationDiagnostics.AddRange(diagnosticsForFirstDeclarator);
                }

                state.NotePartComplete(CompletionPart.Type);
            }

            diagnostics.Free();
            diagnosticsForFirstDeclarator.Free();
            return _lazyType;
        }

        internal bool FieldTypeInferred(ConsList<FieldSymbol> fieldsBeingBound)
        {
            if (!ContainingType.IsScriptClass)
            {
                return false;
            }

            GetFieldType(fieldsBeingBound);

            // lazyIsImplicitlyTypedField can only transition from value 0 to 1:
            return _lazyFieldTypeInferred != 0 || Volatile.Read(ref _lazyFieldTypeInferred) != 0;
        }

        protected sealed override ConstantValue MakeConstantValue(HashSet<SourceFieldSymbolWithSyntaxReference> dependencies, bool earlyDecodingWellKnownAttributes, DiagnosticBag diagnostics)
        {
            if (!this.IsConst || VariableDeclaratorNode.Initializer == null)
            {
                return null;
            }

            return ConstantValueUtils.EvaluateFieldConstant(this, (EqualsValueClauseSyntax)VariableDeclaratorNode.Initializer, dependencies, earlyDecodingWellKnownAttributes, diagnostics);
        }

<<<<<<< HEAD
        public override int FixedSize
        {
            get
            {
                Debug.Assert(!this.IsFixed, "Subclasses representing fixed fields must override");
                if (state.NotePartComplete(CompletionPart.FixedSize))
                {
                    // FixedSize is the last completion part for fields.
                    DeclaringCompilation.SymbolDeclaredEvent(this);
                }

                return 0;
            }
        }

        internal static DeclarationModifiers MakeModifiers(NamedTypeSymbol containingType, SyntaxToken firstIdentifier, SyntaxTokenList modifiers, DiagnosticBag diagnostics, out bool modifierErrors)
        {
            DeclarationModifiers defaultAccess =
                (containingType.IsInterface) ? DeclarationModifiers.Public : DeclarationModifiers.Private;

            DeclarationModifiers allowedModifiers =
                DeclarationModifiers.AccessibilityMask |
                DeclarationModifiers.Const |
                DeclarationModifiers.New |
                DeclarationModifiers.ReadOnly |
                DeclarationModifiers.Static |
                DeclarationModifiers.Volatile |
                DeclarationModifiers.Fixed |
                DeclarationModifiers.Unsafe |
                DeclarationModifiers.Abstract; // filtered out later

            var errorLocation = new SourceLocation(firstIdentifier);
            DeclarationModifiers result = ModifierUtils.MakeAndCheckNontypeMemberModifiers(
                modifiers, defaultAccess, allowedModifiers, errorLocation, diagnostics, out modifierErrors);

            if ((result & DeclarationModifiers.Abstract) != 0)
            {
                diagnostics.Add(ErrorCode.ERR_AbstractField, errorLocation);
                result &= ~DeclarationModifiers.Abstract;
            }

            if ((result & DeclarationModifiers.Fixed) != 0)
            {
                if ((result & DeclarationModifiers.Static) != 0)
                {
                    // The modifier 'static' is not valid for this item
                    diagnostics.Add(ErrorCode.ERR_BadMemberFlag, errorLocation, SyntaxFacts.GetText(SyntaxKind.StaticKeyword));
                }

                if ((result & DeclarationModifiers.ReadOnly) != 0)
                {
                    // The modifier 'readonly' is not valid for this item
                    diagnostics.Add(ErrorCode.ERR_BadMemberFlag, errorLocation, SyntaxFacts.GetText(SyntaxKind.ReadOnlyKeyword));
                }

                if ((result & DeclarationModifiers.Const) != 0)
                {
                    // The modifier 'const' is not valid for this item
                    diagnostics.Add(ErrorCode.ERR_BadMemberFlag, errorLocation, SyntaxFacts.GetText(SyntaxKind.ConstKeyword));
                }

                if ((result & DeclarationModifiers.Volatile) != 0)
                {
                    // The modifier 'volatile' is not valid for this item
                    diagnostics.Add(ErrorCode.ERR_BadMemberFlag, errorLocation, SyntaxFacts.GetText(SyntaxKind.VolatileKeyword));
                }

                result &= ~(DeclarationModifiers.Static | DeclarationModifiers.ReadOnly | DeclarationModifiers.Const | DeclarationModifiers.Volatile);
                Debug.Assert((result & ~(DeclarationModifiers.AccessibilityMask | DeclarationModifiers.Fixed | DeclarationModifiers.Unsafe | DeclarationModifiers.New)) == 0);
            }


            if ((result & DeclarationModifiers.Const) != 0)
            {
                if ((result & DeclarationModifiers.Static) != 0)
                {
                    // The constant '{0}' cannot be marked static
                    diagnostics.Add(ErrorCode.ERR_StaticConstant, errorLocation, firstIdentifier.ValueText);
                }

                if ((result & DeclarationModifiers.ReadOnly) != 0)
                {
                    // The modifier 'readonly' is not valid for this item
                    diagnostics.Add(ErrorCode.ERR_BadMemberFlag, errorLocation, SyntaxFacts.GetText(SyntaxKind.ReadOnlyKeyword));
                }

                if ((result & DeclarationModifiers.Volatile) != 0)
                {
                    // The modifier 'volatile' is not valid for this item
                    diagnostics.Add(ErrorCode.ERR_BadMemberFlag, errorLocation, SyntaxFacts.GetText(SyntaxKind.VolatileKeyword));
                }

                if ((result & DeclarationModifiers.Unsafe) != 0)
                {
                    // The modifier 'unsafe' is not valid for this item
                    diagnostics.Add(ErrorCode.ERR_BadMemberFlag, errorLocation, SyntaxFacts.GetText(SyntaxKind.UnsafeKeyword));
                }

                result |= DeclarationModifiers.Static; // "constants are considered static members"
            }
            else
            {
                // NOTE: always cascading on a const, so suppress.
                // NOTE: we're being a bit sneaky here - we're using the containingType rather than this symbol
                // to determine whether or not unsafe is allowed.  Since this symbol and the containing type are
                // in the same compilation, it won't make a difference.  We do, however, have to pass the error
                // location explicitly.
                containingType.CheckUnsafeModifier(result, errorLocation, diagnostics);
            }

            return result;
        }

        internal sealed override void ForceComplete(SourceLocation locationOpt, CancellationToken cancellationToken)
        {
            while (true)
            {
                cancellationToken.ThrowIfCancellationRequested();
                var incompletePart = state.NextIncompletePart;
                switch (incompletePart)
                {
                    case CompletionPart.Attributes:
                        GetAttributes();
                        break;

                    case CompletionPart.Type:
                        GetFieldType(ConsList<FieldSymbol>.Empty);
                        break;

                    case CompletionPart.ConstantValue:
                        GetConstantValue(ConstantFieldsInProgress.Empty, earlyDecodingWellKnownAttributes: false);
                        break;

                    case CompletionPart.FixedSize:
                        int discarded = this.FixedSize;
                        break;

                    case CompletionPart.None:
                        return;

                    default:
                        // any other values are completion parts intended for other kinds of symbols
                        state.NotePartComplete(CompletionPart.All & ~CompletionPart.FieldSymbolAll);
                        break;
                }

                state.SpinWaitComplete(incompletePart, cancellationToken);
            }
        }

        internal override NamedTypeSymbol FixedImplementationType(PEModuleBuilder emitModule)
        {
            Debug.Assert(!this.IsFixed, "Subclasses representing fixed fields must override");
            return null;
        }

=======
        public sealed override ImmutableArray<CustomModifier> CustomModifiers
        {
            get
            {
                if (_lazyCustomModifiers.IsDefault)
                {
                    ImmutableInterlocked.InterlockedCompareExchange(ref _lazyCustomModifiers, base.CustomModifiers, default(ImmutableArray<CustomModifier>));
                }

                return _lazyCustomModifiers;
            }
        }

>>>>>>> 2355a7be
        internal override bool IsDefinedInSourceTree(SyntaxTree tree, TextSpan? definedWithinSpan, CancellationToken cancellationToken = default(CancellationToken))
        {
            if (this.SyntaxTree == tree)
            {
                if (!definedWithinSpan.HasValue)
                {
                    return true;
                }

                var fieldDeclaration = GetFieldDeclaration(this.SyntaxNode);
                return fieldDeclaration.SyntaxTree.HasCompilationUnitRoot && fieldDeclaration.Span.IntersectsWith(definedWithinSpan.Value);
            }

            return false;
        }
    }
}<|MERGE_RESOLUTION|>--- conflicted
+++ resolved
@@ -15,16 +15,6 @@
     internal abstract class SourceMemberFieldSymbol : SourceFieldSymbolWithSyntaxReference
     {
         private readonly DeclarationModifiers _modifiers;
-<<<<<<< HEAD
-        private readonly bool _hasInitializer;
-
-        private TypeSymbolWithAnnotations _lazyType;
-
-        // Non-zero if the type of the field has been inferred from the type of its initializer expression
-        // and the errors of binding the initializer have been or are being reported to compilation diagnostics.
-        private int _lazyFieldTypeInferred;
-=======
->>>>>>> 2355a7be
 
         internal SourceMemberFieldSymbol(
             SourceMemberContainerTypeSymbol containingType,
@@ -281,7 +271,7 @@
     {
         private readonly bool _hasInitializer;
 
-        private TypeSymbol _lazyType;
+        private TypeSymbolWithAnnotations _lazyType;
 
         // Non-zero if the type of the field has been inferred from the type of its initializer expression
         // and the errors of binding the initializer have been or are being reported to compilation diagnostics.
@@ -440,13 +430,6 @@
                 if (!ContainingType.IsScriptClass)
                 {
                     type = binder.BindType(typeSyntax, diagnosticsForFirstDeclarator);
-<<<<<<< HEAD
-                    if (IsFixed)
-                    {
-                        type = TypeSymbolWithAnnotations.Create(new PointerTypeSymbol(type));
-                    }
-=======
->>>>>>> 2355a7be
                 }
                 else
                 {
@@ -523,11 +506,7 @@
             // update the lazyType only if it contains value last seen by the current thread:
             if ((object)Interlocked.CompareExchange(ref _lazyType, type.WithModifiers(this.RequiredCustomModifiers), null) == null)
             {
-<<<<<<< HEAD
-                TypeChecks(type.TypeSymbol, fieldSyntax, declarator, diagnostics);
-=======
-                TypeChecks(type, diagnostics);
->>>>>>> 2355a7be
+                TypeChecks(type.TypeSymbol, diagnostics);
 
                 // CONSIDER: SourceEventFieldSymbol would like to suppress these diagnostics.
                 compilation.DeclarationDiagnostics.AddRange(diagnostics);
@@ -569,178 +548,6 @@
             return ConstantValueUtils.EvaluateFieldConstant(this, (EqualsValueClauseSyntax)VariableDeclaratorNode.Initializer, dependencies, earlyDecodingWellKnownAttributes, diagnostics);
         }
 
-<<<<<<< HEAD
-        public override int FixedSize
-        {
-            get
-            {
-                Debug.Assert(!this.IsFixed, "Subclasses representing fixed fields must override");
-                if (state.NotePartComplete(CompletionPart.FixedSize))
-                {
-                    // FixedSize is the last completion part for fields.
-                    DeclaringCompilation.SymbolDeclaredEvent(this);
-                }
-
-                return 0;
-            }
-        }
-
-        internal static DeclarationModifiers MakeModifiers(NamedTypeSymbol containingType, SyntaxToken firstIdentifier, SyntaxTokenList modifiers, DiagnosticBag diagnostics, out bool modifierErrors)
-        {
-            DeclarationModifiers defaultAccess =
-                (containingType.IsInterface) ? DeclarationModifiers.Public : DeclarationModifiers.Private;
-
-            DeclarationModifiers allowedModifiers =
-                DeclarationModifiers.AccessibilityMask |
-                DeclarationModifiers.Const |
-                DeclarationModifiers.New |
-                DeclarationModifiers.ReadOnly |
-                DeclarationModifiers.Static |
-                DeclarationModifiers.Volatile |
-                DeclarationModifiers.Fixed |
-                DeclarationModifiers.Unsafe |
-                DeclarationModifiers.Abstract; // filtered out later
-
-            var errorLocation = new SourceLocation(firstIdentifier);
-            DeclarationModifiers result = ModifierUtils.MakeAndCheckNontypeMemberModifiers(
-                modifiers, defaultAccess, allowedModifiers, errorLocation, diagnostics, out modifierErrors);
-
-            if ((result & DeclarationModifiers.Abstract) != 0)
-            {
-                diagnostics.Add(ErrorCode.ERR_AbstractField, errorLocation);
-                result &= ~DeclarationModifiers.Abstract;
-            }
-
-            if ((result & DeclarationModifiers.Fixed) != 0)
-            {
-                if ((result & DeclarationModifiers.Static) != 0)
-                {
-                    // The modifier 'static' is not valid for this item
-                    diagnostics.Add(ErrorCode.ERR_BadMemberFlag, errorLocation, SyntaxFacts.GetText(SyntaxKind.StaticKeyword));
-                }
-
-                if ((result & DeclarationModifiers.ReadOnly) != 0)
-                {
-                    // The modifier 'readonly' is not valid for this item
-                    diagnostics.Add(ErrorCode.ERR_BadMemberFlag, errorLocation, SyntaxFacts.GetText(SyntaxKind.ReadOnlyKeyword));
-                }
-
-                if ((result & DeclarationModifiers.Const) != 0)
-                {
-                    // The modifier 'const' is not valid for this item
-                    diagnostics.Add(ErrorCode.ERR_BadMemberFlag, errorLocation, SyntaxFacts.GetText(SyntaxKind.ConstKeyword));
-                }
-
-                if ((result & DeclarationModifiers.Volatile) != 0)
-                {
-                    // The modifier 'volatile' is not valid for this item
-                    diagnostics.Add(ErrorCode.ERR_BadMemberFlag, errorLocation, SyntaxFacts.GetText(SyntaxKind.VolatileKeyword));
-                }
-
-                result &= ~(DeclarationModifiers.Static | DeclarationModifiers.ReadOnly | DeclarationModifiers.Const | DeclarationModifiers.Volatile);
-                Debug.Assert((result & ~(DeclarationModifiers.AccessibilityMask | DeclarationModifiers.Fixed | DeclarationModifiers.Unsafe | DeclarationModifiers.New)) == 0);
-            }
-
-
-            if ((result & DeclarationModifiers.Const) != 0)
-            {
-                if ((result & DeclarationModifiers.Static) != 0)
-                {
-                    // The constant '{0}' cannot be marked static
-                    diagnostics.Add(ErrorCode.ERR_StaticConstant, errorLocation, firstIdentifier.ValueText);
-                }
-
-                if ((result & DeclarationModifiers.ReadOnly) != 0)
-                {
-                    // The modifier 'readonly' is not valid for this item
-                    diagnostics.Add(ErrorCode.ERR_BadMemberFlag, errorLocation, SyntaxFacts.GetText(SyntaxKind.ReadOnlyKeyword));
-                }
-
-                if ((result & DeclarationModifiers.Volatile) != 0)
-                {
-                    // The modifier 'volatile' is not valid for this item
-                    diagnostics.Add(ErrorCode.ERR_BadMemberFlag, errorLocation, SyntaxFacts.GetText(SyntaxKind.VolatileKeyword));
-                }
-
-                if ((result & DeclarationModifiers.Unsafe) != 0)
-                {
-                    // The modifier 'unsafe' is not valid for this item
-                    diagnostics.Add(ErrorCode.ERR_BadMemberFlag, errorLocation, SyntaxFacts.GetText(SyntaxKind.UnsafeKeyword));
-                }
-
-                result |= DeclarationModifiers.Static; // "constants are considered static members"
-            }
-            else
-            {
-                // NOTE: always cascading on a const, so suppress.
-                // NOTE: we're being a bit sneaky here - we're using the containingType rather than this symbol
-                // to determine whether or not unsafe is allowed.  Since this symbol and the containing type are
-                // in the same compilation, it won't make a difference.  We do, however, have to pass the error
-                // location explicitly.
-                containingType.CheckUnsafeModifier(result, errorLocation, diagnostics);
-            }
-
-            return result;
-        }
-
-        internal sealed override void ForceComplete(SourceLocation locationOpt, CancellationToken cancellationToken)
-        {
-            while (true)
-            {
-                cancellationToken.ThrowIfCancellationRequested();
-                var incompletePart = state.NextIncompletePart;
-                switch (incompletePart)
-                {
-                    case CompletionPart.Attributes:
-                        GetAttributes();
-                        break;
-
-                    case CompletionPart.Type:
-                        GetFieldType(ConsList<FieldSymbol>.Empty);
-                        break;
-
-                    case CompletionPart.ConstantValue:
-                        GetConstantValue(ConstantFieldsInProgress.Empty, earlyDecodingWellKnownAttributes: false);
-                        break;
-
-                    case CompletionPart.FixedSize:
-                        int discarded = this.FixedSize;
-                        break;
-
-                    case CompletionPart.None:
-                        return;
-
-                    default:
-                        // any other values are completion parts intended for other kinds of symbols
-                        state.NotePartComplete(CompletionPart.All & ~CompletionPart.FieldSymbolAll);
-                        break;
-                }
-
-                state.SpinWaitComplete(incompletePart, cancellationToken);
-            }
-        }
-
-        internal override NamedTypeSymbol FixedImplementationType(PEModuleBuilder emitModule)
-        {
-            Debug.Assert(!this.IsFixed, "Subclasses representing fixed fields must override");
-            return null;
-        }
-
-=======
-        public sealed override ImmutableArray<CustomModifier> CustomModifiers
-        {
-            get
-            {
-                if (_lazyCustomModifiers.IsDefault)
-                {
-                    ImmutableInterlocked.InterlockedCompareExchange(ref _lazyCustomModifiers, base.CustomModifiers, default(ImmutableArray<CustomModifier>));
-                }
-
-                return _lazyCustomModifiers;
-            }
-        }
-
->>>>>>> 2355a7be
         internal override bool IsDefinedInSourceTree(SyntaxTree tree, TextSpan? definedWithinSpan, CancellationToken cancellationToken = default(CancellationToken))
         {
             if (this.SyntaxTree == tree)
