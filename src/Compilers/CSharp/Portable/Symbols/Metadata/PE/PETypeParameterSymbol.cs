﻿// Licensed to the .NET Foundation under one or more agreements.
// The .NET Foundation licenses this file to you under the MIT license.
// See the LICENSE file in the project root for more information.

#nullable disable

using System;
using System.Collections.Immutable;
using System.Diagnostics;
using System.Linq;
using System.Reflection;
using System.Reflection.Metadata;
using System.Threading;
using Microsoft.CodeAnalysis.PooledObjects;
using Roslyn.Utilities;

namespace Microsoft.CodeAnalysis.CSharp.Symbols.Metadata.PE
{
    /// <summary>
    /// The class to represent all generic type parameters imported from a PE/module.
    /// </summary>
    /// <remarks></remarks>
    internal sealed class PETypeParameterSymbol
        : TypeParameterSymbol
    {
        private readonly Symbol _containingSymbol; // Could be PENamedType or a PEMethod
        private readonly GenericParameterHandle _handle;

        #region Metadata
        private readonly string _name;
        private readonly ushort _ordinal; // 0 for first, 1 for second, ...
        #endregion

        /// <summary>
        /// First error calculating bounds.
        /// </summary>
        private CachedUseSiteInfo<AssemblySymbol> _lazyCachedConstraintsUseSiteInfo = CachedUseSiteInfo<AssemblySymbol>.Uninitialized;

        private readonly GenericParameterAttributes _flags;
        private ThreeState _lazyHasIsUnmanagedConstraint;
        private TypeParameterBounds _lazyBounds = TypeParameterBounds.Unset;
        private ImmutableArray<TypeWithAnnotations> _lazyDeclaredConstraintTypes;
        private ImmutableArray<CSharpAttributeData> _lazyCustomAttributes;

        internal PETypeParameterSymbol(
            PEModuleSymbol moduleSymbol,
            PENamedTypeSymbol definingNamedType,
            ushort ordinal,
            GenericParameterHandle handle)
            : this(moduleSymbol, (Symbol)definingNamedType, ordinal, handle)
        {
        }

        internal PETypeParameterSymbol(
            PEModuleSymbol moduleSymbol,
            PEMethodSymbol definingMethod,
            ushort ordinal,
            GenericParameterHandle handle)
            : this(moduleSymbol, (Symbol)definingMethod, ordinal, handle)
        {
        }

        private PETypeParameterSymbol(
            PEModuleSymbol moduleSymbol,
            Symbol definingSymbol,
            ushort ordinal,
            GenericParameterHandle handle)
        {
            Debug.Assert((object)moduleSymbol != null);
            Debug.Assert((object)definingSymbol != null);
            Debug.Assert(ordinal >= 0);
            Debug.Assert(!handle.IsNil);

            _containingSymbol = definingSymbol;

            GenericParameterAttributes flags = 0;

            try
            {
                moduleSymbol.Module.GetGenericParamPropsOrThrow(handle, out _name, out flags);
            }
            catch (BadImageFormatException)
            {
                if ((object)_name == null)
                {
                    _name = string.Empty;
                }

                _lazyCachedConstraintsUseSiteInfo.Initialize(new CSDiagnosticInfo(ErrorCode.ERR_BindToBogus, this));
            }

            // Clear the '.ctor' flag if both '.ctor' and 'valuetype' are
            // set since '.ctor' is redundant in that case.
            _flags = ((flags & GenericParameterAttributes.NotNullableValueTypeConstraint) == 0) ? flags : (flags & ~GenericParameterAttributes.DefaultConstructorConstraint);

            _ordinal = ordinal;
            _handle = handle;
        }

        public override TypeParameterKind TypeParameterKind
        {
            get
            {
                return this.ContainingSymbol.Kind == SymbolKind.Method
                    ? TypeParameterKind.Method
                    : TypeParameterKind.Type;
            }
        }

        public override int Ordinal
        {
            get { return _ordinal; }
        }

        public override string Name
        {
            get
            {
                return _name;
            }
        }

        internal GenericParameterHandle Handle
        {
            get
            {
                return _handle;
            }
        }

        public override Symbol ContainingSymbol
        {
            get { return _containingSymbol; }
        }

        public override AssemblySymbol ContainingAssembly
        {
            get
            {
                return _containingSymbol.ContainingAssembly;
            }
        }

        private ImmutableArray<TypeWithAnnotations> GetDeclaredConstraintTypes(ConsList<PETypeParameterSymbol> inProgress)
        {
            Debug.Assert(!inProgress.ContainsReference(this));
            Debug.Assert(!inProgress.Any() || ReferenceEquals(inProgress.Head.ContainingSymbol, this.ContainingSymbol));

            if (_lazyDeclaredConstraintTypes.IsDefault)
            {
                ImmutableArray<TypeWithAnnotations> declaredConstraintTypes;

                var moduleSymbol = ((PEModuleSymbol)this.ContainingModule);
                PEModule peModule = moduleSymbol.Module;
                GenericParameterConstraintHandleCollection constraints = GetConstraintHandleCollection(peModule);

                bool hasUnmanagedModreqPattern = false;

                if (constraints.Count > 0)
                {
                    var symbolsBuilder = ArrayBuilder<TypeWithAnnotations>.GetInstance();
                    MetadataDecoder tokenDecoder = GetDecoderForConstraintTypes(moduleSymbol);

                    TypeWithAnnotations bestObjectConstraint = default;

                    var metadataReader = peModule.MetadataReader;
                    foreach (var constraintHandle in constraints)
                    {
                        TypeWithAnnotations type = GetConstraintTypeOrDefault(moduleSymbol, metadataReader, tokenDecoder, constraintHandle, ref hasUnmanagedModreqPattern);

                        if (!type.HasType)
                        {
                            // Dropped 'System.ValueType' constraint type when the 'valuetype' constraint was also specified.
                            continue;
                        }

                        // Drop 'System.Object' constraint type.
                        if (ConstraintsHelper.IsObjectConstraint(type, ref bestObjectConstraint))
                        {
                            continue;
                        }

                        symbolsBuilder.Add(type);
                    }

                    if (bestObjectConstraint.HasType)
                    {
                        // See if we need to put Object! or Object~ back in order to preserve nullability information for the type parameter.
                        if (ConstraintsHelper.IsObjectConstraintSignificant(CalculateIsNotNullableFromNonTypeConstraints(), bestObjectConstraint))
                        {
                            Debug.Assert(!HasNotNullConstraint && !HasValueTypeConstraint);
                            if (symbolsBuilder.Count == 0)
                            {
                                if (bestObjectConstraint.NullableAnnotation.IsOblivious() && !HasReferenceTypeConstraint)
                                {
                                    bestObjectConstraint = default;
                                }
                            }
                            else
                            {
                                inProgress = inProgress.Prepend(this);
                                foreach (TypeWithAnnotations constraintType in symbolsBuilder)
                                {
                                    if (!ConstraintsHelper.IsObjectConstraintSignificant(IsNotNullableFromConstraintType(constraintType, inProgress, out _), bestObjectConstraint))
                                    {
                                        bestObjectConstraint = default;
                                        break;
                                    }
                                }
                            }

                            if (bestObjectConstraint.HasType)
                            {
                                symbolsBuilder.Insert(0, bestObjectConstraint);
                            }
                        }
                    }

                    declaredConstraintTypes = symbolsBuilder.ToImmutableAndFree();
                }
                else
                {
                    declaredConstraintTypes = ImmutableArray<TypeWithAnnotations>.Empty;
                }

                // - presence of unmanaged pattern has to be matched with `valuetype`
                // - IsUnmanagedAttribute is allowed iff there is an unmanaged pattern
                if (hasUnmanagedModreqPattern && (_flags & GenericParameterAttributes.NotNullableValueTypeConstraint) == 0 ||
                    hasUnmanagedModreqPattern != peModule.HasIsUnmanagedAttribute(_handle))
                {
                    // we do not recognize these combinations as "unmanaged"
                    hasUnmanagedModreqPattern = false;
                    _lazyCachedConstraintsUseSiteInfo.InterlockedCompareExchange(primaryDependency: null, new UseSiteInfo<AssemblySymbol>(new CSDiagnosticInfo(ErrorCode.ERR_BindToBogus, this)));
                }

                _lazyHasIsUnmanagedConstraint = hasUnmanagedModreqPattern.ToThreeState();
                ImmutableInterlocked.InterlockedInitialize(ref _lazyDeclaredConstraintTypes, declaredConstraintTypes);
            }

            return _lazyDeclaredConstraintTypes;
        }

        private MetadataDecoder GetDecoderForConstraintTypes(PEModuleSymbol moduleSymbol)
        {
            MetadataDecoder tokenDecoder;
            if (_containingSymbol.Kind == SymbolKind.Method)
            {
                tokenDecoder = new MetadataDecoder(moduleSymbol, (PEMethodSymbol)_containingSymbol);
            }
            else
            {
                tokenDecoder = new MetadataDecoder(moduleSymbol, (PENamedTypeSymbol)_containingSymbol);
            }

            return tokenDecoder;
        }

        private TypeWithAnnotations GetConstraintTypeOrDefault(PEModuleSymbol moduleSymbol, MetadataReader metadataReader, MetadataDecoder tokenDecoder, GenericParameterConstraintHandle constraintHandle, ref bool hasUnmanagedModreqPattern)
        {
            var constraint = metadataReader.GetGenericParameterConstraint(constraintHandle);
            var typeSymbol = tokenDecoder.DecodeGenericParameterConstraint(constraint.Type, out ImmutableArray<ModifierInfo<TypeSymbol>> modifiers);

            if (!modifiers.IsDefaultOrEmpty && modifiers.Length > 1)
            {
                typeSymbol = new UnsupportedMetadataTypeSymbol();
            }
            else if (typeSymbol.SpecialType == SpecialType.System_ValueType)
            {
                // recognize "(class [mscorlib]System.ValueType modreq([mscorlib]System.Runtime.InteropServices.UnmanagedType" pattern as "unmanaged"
                if (!modifiers.IsDefaultOrEmpty)
                {
                    ModifierInfo<TypeSymbol> m = modifiers.Single();
                    if (!m.IsOptional && m.Modifier.IsWellKnownTypeUnmanagedType())
                    {
                        hasUnmanagedModreqPattern = true;
                    }
                    else
                    {
                        // Any other modifiers, optional or not, are not allowed: http://vstfdevdiv:8080/DevDiv2/DevDiv/_workitems/edit/528856
                        typeSymbol = new UnsupportedMetadataTypeSymbol();
                    }
                }

                // Drop 'System.ValueType' constraint type if the 'valuetype' constraint was also specified.
                if (typeSymbol.SpecialType == SpecialType.System_ValueType && ((_flags & GenericParameterAttributes.NotNullableValueTypeConstraint) != 0))
                {
                    return default;
                }
            }
            else if (!modifiers.IsDefaultOrEmpty)
            {
                // Other modifiers, optional or not, are not allowed: http://vstfdevdiv:8080/DevDiv2/DevDiv/_workitems/edit/528856
                typeSymbol = new UnsupportedMetadataTypeSymbol();
            }

            var type = TypeWithAnnotations.Create(typeSymbol);
            type = NullableTypeDecoder.TransformType(type, constraintHandle, moduleSymbol, accessSymbol: _containingSymbol, nullableContext: _containingSymbol);
            type = TupleTypeDecoder.DecodeTupleTypesIfApplicable(type, constraintHandle, moduleSymbol);
            return type;
        }

        private static bool? IsNotNullableFromConstraintType(TypeWithAnnotations constraintType, ConsList<PETypeParameterSymbol> inProgress, out bool isNonNullableValueType)
        {
            if (!(constraintType.Type is PETypeParameterSymbol typeParameter) ||
                (object)typeParameter.ContainingSymbol != inProgress.Head.ContainingSymbol ||
                typeParameter.GetConstraintHandleCollection().Count == 0)
            {
                return IsNotNullableFromConstraintType(constraintType, out isNonNullableValueType);
            }

            bool? isNotNullable = typeParameter.CalculateIsNotNullable(inProgress, out isNonNullableValueType);

            if (isNonNullableValueType)
            {
                Debug.Assert(isNotNullable == true);
                return true;
            }

            if (constraintType.NullableAnnotation.IsAnnotated() || isNotNullable == false)
            {
                return false;
            }
            else if (constraintType.NullableAnnotation.IsOblivious() || isNotNullable == null)
            {
                return null;
            }

            return true;
        }

        private bool? CalculateIsNotNullable(ConsList<PETypeParameterSymbol> inProgress, out bool isNonNullableValueType)
        {
            if (inProgress.ContainsReference(this))
            {
                isNonNullableValueType = false;
                return false;
            }

            if (this.HasValueTypeConstraint)
            {
                isNonNullableValueType = true;
                return true;
            }

            bool? fromNonTypeConstraints = CalculateIsNotNullableFromNonTypeConstraints();

            ImmutableArray<TypeWithAnnotations> constraintTypes = this.GetDeclaredConstraintTypes(inProgress);

            if (constraintTypes.IsEmpty)
            {
                isNonNullableValueType = false;
                return fromNonTypeConstraints;
            }

            bool? fromTypes = IsNotNullableFromConstraintTypes(constraintTypes, inProgress, out isNonNullableValueType);

            if (isNonNullableValueType)
            {
                Debug.Assert(fromTypes == true);
                return true;
            }

            if (fromTypes == true || fromNonTypeConstraints == false)
            {
                return fromTypes;
            }

            Debug.Assert(fromNonTypeConstraints == null || fromNonTypeConstraints == true);
            Debug.Assert(fromTypes != true);
            return fromNonTypeConstraints;
        }

        private static bool? IsNotNullableFromConstraintTypes(ImmutableArray<TypeWithAnnotations> constraintTypes, ConsList<PETypeParameterSymbol> inProgress, out bool isNonNullableValueType)
        {
            Debug.Assert(!constraintTypes.IsDefaultOrEmpty);

            isNonNullableValueType = false;
            bool? result = false;
            foreach (TypeWithAnnotations constraintType in constraintTypes)
            {
                bool? fromType = IsNotNullableFromConstraintType(constraintType, inProgress, out isNonNullableValueType);

                if (isNonNullableValueType)
                {
                    Debug.Assert(fromType == true);
                    return true;
                }

                if (fromType == true)
                {
                    result = true;
                }
                else if (fromType == null && result == false)
                {
                    result = null;
                }
            }

            return result;
        }

        private GenericParameterConstraintHandleCollection GetConstraintHandleCollection(PEModule module)
        {
            GenericParameterConstraintHandleCollection constraints;

            try
            {
                constraints = module.MetadataReader.GetGenericParameter(_handle).GetConstraints();
            }
            catch (BadImageFormatException)
            {
                constraints = default(GenericParameterConstraintHandleCollection);
                _lazyCachedConstraintsUseSiteInfo.InterlockedCompareExchange(primaryDependency: null, new UseSiteInfo<AssemblySymbol>(new CSDiagnosticInfo(ErrorCode.ERR_BindToBogus, this)));
            }

            return constraints;
        }

        private GenericParameterConstraintHandleCollection GetConstraintHandleCollection()
        {
            return GetConstraintHandleCollection(((PEModuleSymbol)this.ContainingModule).Module);
        }

        public override ImmutableArray<Location> Locations
        {
            get
            {
                return _containingSymbol.Locations;
            }
        }

        public override ImmutableArray<SyntaxReference> DeclaringSyntaxReferences
        {
            get
            {
                return ImmutableArray<SyntaxReference>.Empty;
            }
        }

        public override bool HasConstructorConstraint
        {
            get
            {
                return (_flags & GenericParameterAttributes.DefaultConstructorConstraint) != 0;
            }
        }

        public override bool HasReferenceTypeConstraint
        {
            get
            {
                return (_flags & GenericParameterAttributes.ReferenceTypeConstraint) != 0;
            }
        }

        public override bool IsReferenceTypeFromConstraintTypes
        {
            get
            {
                return CalculateIsReferenceTypeFromConstraintTypes(ConstraintTypesNoUseSiteDiagnostics);
            }
        }

        /// <summary>
        /// Returns the byte value from the (single byte) NullableAttribute or nearest
        /// NullableContextAttribute. Returns 0 if neither attribute is specified.
        /// </summary>
        private byte GetNullableAttributeValue()
        {
            if (((PEModuleSymbol)this.ContainingModule).Module.HasNullableAttribute(_handle, out byte value, out _))
            {
                return value;
            }
            return _containingSymbol.GetNullableContextValue() ?? 0;
        }

        internal override bool? ReferenceTypeConstraintIsNullable
        {
            get
            {
                if (!HasReferenceTypeConstraint)
                {
                    return false;
                }

                switch (GetNullableAttributeValue())
                {
                    case NullableAnnotationExtensions.AnnotatedAttributeValue:
                        return true;
                    case NullableAnnotationExtensions.NotAnnotatedAttributeValue:
                        return false;
                }

                return null;
            }
        }

        public override bool HasNotNullConstraint
        {
            get
            {
                return (_flags & (GenericParameterAttributes.NotNullableValueTypeConstraint | GenericParameterAttributes.ReferenceTypeConstraint)) == 0 &&
                       GetNullableAttributeValue() == NullableAnnotationExtensions.NotAnnotatedAttributeValue;
            }
        }

        internal override bool? IsNotNullable
        {
            get
            {
                if ((_flags & (GenericParameterAttributes.NotNullableValueTypeConstraint | GenericParameterAttributes.ReferenceTypeConstraint)) == 0 &&
                    !HasNotNullConstraint)
                {
                    var moduleSymbol = ((PEModuleSymbol)this.ContainingModule);
                    PEModule module = moduleSymbol.Module;
                    GenericParameterConstraintHandleCollection constraints = GetConstraintHandleCollection(module);

                    if (constraints.Count == 0)
                    {
                        if (GetNullableAttributeValue() == NullableAnnotationExtensions.AnnotatedAttributeValue)
                        {
                            return false;
                        }

                        return null;
                    }
                    else if (GetDeclaredConstraintTypes(ConsList<PETypeParameterSymbol>.Empty).IsEmpty)
                    {
                        // We must have filtered out some Object constraints, lets calculate nullability from them.
                        var symbolsBuilder = ArrayBuilder<TypeWithAnnotations>.GetInstance();
                        MetadataDecoder tokenDecoder = GetDecoderForConstraintTypes(moduleSymbol);

                        bool hasUnmanagedModreqPattern = false;
                        var metadataReader = module.MetadataReader;
                        foreach (var constraintHandle in constraints)
                        {
                            TypeWithAnnotations type = GetConstraintTypeOrDefault(moduleSymbol, metadataReader, tokenDecoder, constraintHandle, ref hasUnmanagedModreqPattern);

                            Debug.Assert(type.HasType && type.SpecialType == SpecialType.System_Object);
                            if (!type.HasType)
                            {
                                continue;
                            }

                            symbolsBuilder.Add(type);
                        }

                        return IsNotNullableFromConstraintTypes(symbolsBuilder.ToImmutableAndFree());
                    }
                }

                return CalculateIsNotNullable();
            }
        }

        public override bool HasValueTypeConstraint
        {
            get
            {
                return (_flags & GenericParameterAttributes.NotNullableValueTypeConstraint) != 0;
            }
        }

        public override bool IsValueTypeFromConstraintTypes
        {
            get
            {
                Debug.Assert(!HasValueTypeConstraint);
                return CalculateIsValueTypeFromConstraintTypes(ConstraintTypesNoUseSiteDiagnostics);
            }
        }

        public override bool HasUnmanagedTypeConstraint
        {
            get
            {
                GetDeclaredConstraintTypes(ConsList<PETypeParameterSymbol>.Empty);
                return this._lazyHasIsUnmanagedConstraint.Value();
            }
        }

        public override VarianceKind Variance
        {
            get
            {
                return (VarianceKind)(_flags & GenericParameterAttributes.VarianceMask);
            }
        }

        internal override void EnsureAllConstraintsAreResolved()
        {
            if (!_lazyBounds.IsSet())
            {
                var typeParameters = (_containingSymbol.Kind == SymbolKind.Method) ?
                    ((PEMethodSymbol)_containingSymbol).TypeParameters :
                    ((PENamedTypeSymbol)_containingSymbol).TypeParameters;
                EnsureAllConstraintsAreResolved(typeParameters);
            }
        }

        internal override ImmutableArray<TypeWithAnnotations> GetConstraintTypes(ConsList<TypeParameterSymbol> inProgress)
        {
            var bounds = this.GetBounds(inProgress);
            return (bounds != null) ? bounds.ConstraintTypes : ImmutableArray<TypeWithAnnotations>.Empty;
        }

        internal override ImmutableArray<NamedTypeSymbol> GetInterfaces(ConsList<TypeParameterSymbol> inProgress)
        {
            var bounds = this.GetBounds(inProgress);
            return (bounds != null) ? bounds.Interfaces : ImmutableArray<NamedTypeSymbol>.Empty;
        }

        internal override NamedTypeSymbol GetEffectiveBaseClass(ConsList<TypeParameterSymbol> inProgress)
        {
            var bounds = this.GetBounds(inProgress);
            return (bounds != null) ? bounds.EffectiveBaseClass : this.GetDefaultBaseType();
        }

        internal override TypeSymbol GetDeducedBaseType(ConsList<TypeParameterSymbol> inProgress)
        {
            var bounds = this.GetBounds(inProgress);
            return (bounds != null) ? bounds.DeducedBaseType : this.GetDefaultBaseType();
        }

        public override ImmutableArray<CSharpAttributeData> GetAttributes()
        {
            if (_lazyCustomAttributes.IsDefault)
            {
                var containingPEModuleSymbol = (PEModuleSymbol)this.ContainingModule;

                var loadedCustomAttributes = containingPEModuleSymbol.GetCustomAttributesForToken(
                    Handle,
                    out _,
                    // Filter out [IsUnmanagedAttribute]
                    HasUnmanagedTypeConstraint ? AttributeDescription.IsUnmanagedAttribute : default);

                ImmutableInterlocked.InterlockedInitialize(ref _lazyCustomAttributes, loadedCustomAttributes);
            }

            return _lazyCustomAttributes;
        }

        private TypeParameterBounds GetBounds(ConsList<TypeParameterSymbol> inProgress)
        {
            Debug.Assert(!inProgress.ContainsReference(this));
            Debug.Assert(!inProgress.Any() || ReferenceEquals(inProgress.Head.ContainingSymbol, this.ContainingSymbol));

            if (_lazyBounds == TypeParameterBounds.Unset)
            {
                var constraintTypes = GetDeclaredConstraintTypes(ConsList<PETypeParameterSymbol>.Empty);
                Debug.Assert(!constraintTypes.IsDefault);

                var diagnostics = ArrayBuilder<TypeParameterDiagnosticInfo>.GetInstance();
                ArrayBuilder<TypeParameterDiagnosticInfo> useSiteDiagnosticsBuilder = null;
                bool inherited = (_containingSymbol.Kind == SymbolKind.Method) && ((MethodSymbol)_containingSymbol).IsOverride;
<<<<<<< HEAD
                var bounds = this.ResolveBounds(this.ContainingAssembly.CorLibrary, inProgress.Prepend(this), constraintTypes, inherited, ignoresNullableContext: false, currentCompilation: null,
                                                diagnosticsBuilder: diagnostics, useSiteDiagnosticsBuilder: ref useSiteDiagnosticsBuilder, template: default);
=======
                var bounds = this.ResolveBounds(this.ContainingAssembly.CorLibrary, inProgress.Prepend(this), constraintTypes, inherited, currentCompilation: null,
                                                diagnosticsBuilder: diagnostics, useSiteDiagnosticsBuilder: ref useSiteDiagnosticsBuilder);
                DiagnosticInfo errorInfo = null;
>>>>>>> 1afc0cf9

                if (useSiteDiagnosticsBuilder != null)
                {
                    diagnostics.AddRange(useSiteDiagnosticsBuilder);
                }

                AssemblySymbol primaryDependency = PrimaryDependency;
                var useSiteInfo = new UseSiteInfo<AssemblySymbol>(primaryDependency);

                foreach (var diag in diagnostics)
                {
                    MergeUseSiteInfo(ref useSiteInfo, diag.UseSiteInfo);
                    if (useSiteInfo.DiagnosticInfo?.Severity == DiagnosticSeverity.Error)
                    {
                        break;
                    }
                }

                diagnostics.Free();

                _lazyCachedConstraintsUseSiteInfo.InterlockedCompareExchange(primaryDependency, useSiteInfo);
                Interlocked.CompareExchange(ref _lazyBounds, bounds, TypeParameterBounds.Unset);
            }

            Debug.Assert(_lazyCachedConstraintsUseSiteInfo.IsInitialized);
            return _lazyBounds;
        }

        internal override UseSiteInfo<AssemblySymbol> GetConstraintsUseSiteErrorInfo()
        {
<<<<<<< HEAD
            EnsureAllConstraintsAreResolved(canIgnoreNullableContext: false);
            Debug.Assert(_lazyCachedConstraintsUseSiteInfo.IsInitialized);
            return _lazyCachedConstraintsUseSiteInfo.ToUseSiteInfo(PrimaryDependency);
=======
            EnsureAllConstraintsAreResolved();
            Debug.Assert(!ReferenceEquals(_lazyConstraintsUseSiteErrorInfo, CSDiagnosticInfo.EmptyErrorInfo));
            return _lazyConstraintsUseSiteErrorInfo;
>>>>>>> 1afc0cf9
        }

        private NamedTypeSymbol GetDefaultBaseType()
        {
            return this.ContainingAssembly.GetSpecialType(SpecialType.System_Object);
        }

        internal sealed override CSharpCompilation DeclaringCompilation // perf, not correctness
        {
            get { return null; }
        }
    }
}<|MERGE_RESOLUTION|>--- conflicted
+++ resolved
@@ -653,14 +653,8 @@
                 var diagnostics = ArrayBuilder<TypeParameterDiagnosticInfo>.GetInstance();
                 ArrayBuilder<TypeParameterDiagnosticInfo> useSiteDiagnosticsBuilder = null;
                 bool inherited = (_containingSymbol.Kind == SymbolKind.Method) && ((MethodSymbol)_containingSymbol).IsOverride;
-<<<<<<< HEAD
-                var bounds = this.ResolveBounds(this.ContainingAssembly.CorLibrary, inProgress.Prepend(this), constraintTypes, inherited, ignoresNullableContext: false, currentCompilation: null,
+                var bounds = this.ResolveBounds(this.ContainingAssembly.CorLibrary, inProgress.Prepend(this), constraintTypes, inherited, currentCompilation: null,
                                                 diagnosticsBuilder: diagnostics, useSiteDiagnosticsBuilder: ref useSiteDiagnosticsBuilder, template: default);
-=======
-                var bounds = this.ResolveBounds(this.ContainingAssembly.CorLibrary, inProgress.Prepend(this), constraintTypes, inherited, currentCompilation: null,
-                                                diagnosticsBuilder: diagnostics, useSiteDiagnosticsBuilder: ref useSiteDiagnosticsBuilder);
-                DiagnosticInfo errorInfo = null;
->>>>>>> 1afc0cf9
 
                 if (useSiteDiagnosticsBuilder != null)
                 {
@@ -691,15 +685,9 @@
 
         internal override UseSiteInfo<AssemblySymbol> GetConstraintsUseSiteErrorInfo()
         {
-<<<<<<< HEAD
-            EnsureAllConstraintsAreResolved(canIgnoreNullableContext: false);
+            EnsureAllConstraintsAreResolved();
             Debug.Assert(_lazyCachedConstraintsUseSiteInfo.IsInitialized);
             return _lazyCachedConstraintsUseSiteInfo.ToUseSiteInfo(PrimaryDependency);
-=======
-            EnsureAllConstraintsAreResolved();
-            Debug.Assert(!ReferenceEquals(_lazyConstraintsUseSiteErrorInfo, CSDiagnosticInfo.EmptyErrorInfo));
-            return _lazyConstraintsUseSiteErrorInfo;
->>>>>>> 1afc0cf9
         }
 
         private NamedTypeSymbol GetDefaultBaseType()
