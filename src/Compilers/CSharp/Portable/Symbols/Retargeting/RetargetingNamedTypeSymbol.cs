--- conflicted
+++ resolved
@@ -424,8 +424,6 @@
             }
             return result;
         }
-<<<<<<< HEAD
-=======
 
         internal sealed override bool HasAsyncMethodBuilderAttribute(out TypeSymbol? builderArgument)
         {
@@ -438,7 +436,5 @@
             builderArgument = null;
             return false;
         }
-#nullable disable
->>>>>>> 7197fde7
     }
 }