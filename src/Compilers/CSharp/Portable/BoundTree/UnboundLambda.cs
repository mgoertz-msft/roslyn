﻿// Licensed to the .NET Foundation under one or more agreements.
// The .NET Foundation licenses this file to you under the MIT license.
// See the LICENSE file in the project root for more information.

using System;
using System.Collections.Concurrent;
using System.Collections.Generic;
using System.Collections.Immutable;
using System.Diagnostics;
using System.Diagnostics.CodeAnalysis;
using System.Linq;
using System.Threading;
using Microsoft.CodeAnalysis.CSharp.Symbols;
using Microsoft.CodeAnalysis.CSharp.Syntax;
using Microsoft.CodeAnalysis.PooledObjects;
using Roslyn.Utilities;

namespace Microsoft.CodeAnalysis.CSharp
{
    internal interface IBoundLambdaOrFunction
    {
        MethodSymbol Symbol { get; }
        SyntaxNode Syntax { get; }
        BoundBlock? Body { get; }
        bool WasCompilerGenerated { get; }
    }

    internal sealed partial class BoundLocalFunctionStatement : IBoundLambdaOrFunction
    {
        MethodSymbol IBoundLambdaOrFunction.Symbol { get { return Symbol; } }

        SyntaxNode IBoundLambdaOrFunction.Syntax { get { return Syntax; } }

        BoundBlock? IBoundLambdaOrFunction.Body { get => this.Body; }
    }

    internal readonly struct InferredLambdaReturnType
    {
        internal readonly int NumExpressions;
        internal readonly bool IsExplicitType;
        internal readonly bool HadExpressionlessReturn;
        internal readonly RefKind RefKind;
        internal readonly TypeWithAnnotations TypeWithAnnotations;
        internal readonly bool InferredFromFunctionType;
        internal readonly ImmutableArray<DiagnosticInfo> UseSiteDiagnostics;
        internal readonly ImmutableArray<AssemblySymbol> Dependencies;

        internal InferredLambdaReturnType(
            int numExpressions,
            bool isExplicitType,
            bool hadExpressionlessReturn,
            RefKind refKind,
            TypeWithAnnotations typeWithAnnotations,
            bool inferredFromFunctionType,
            ImmutableArray<DiagnosticInfo> useSiteDiagnostics,
            ImmutableArray<AssemblySymbol> dependencies)
        {
            NumExpressions = numExpressions;
            IsExplicitType = isExplicitType;
            HadExpressionlessReturn = hadExpressionlessReturn;
            RefKind = refKind;
            TypeWithAnnotations = typeWithAnnotations;
            InferredFromFunctionType = inferredFromFunctionType;
            UseSiteDiagnostics = useSiteDiagnostics;
            Dependencies = dependencies;
        }
    }

    internal sealed partial class BoundLambda : IBoundLambdaOrFunction
    {
        public MessageID MessageID { get { return Syntax.Kind() == SyntaxKind.AnonymousMethodExpression ? MessageID.IDS_AnonMethod : MessageID.IDS_Lambda; } }

        internal InferredLambdaReturnType InferredReturnType { get; }

        MethodSymbol IBoundLambdaOrFunction.Symbol { get { return Symbol; } }

        SyntaxNode IBoundLambdaOrFunction.Syntax { get { return Syntax; } }

        public BoundLambda(SyntaxNode syntax, UnboundLambda unboundLambda, BoundBlock body, ImmutableBindingDiagnostic<AssemblySymbol> diagnostics, Binder binder, TypeSymbol? delegateType, InferredLambdaReturnType inferredReturnType)
            : this(syntax, unboundLambda.WithNoCache(), (LambdaSymbol)binder.ContainingMemberOrLambda!, body, diagnostics, binder, delegateType)
        {
            InferredReturnType = inferredReturnType;

            Debug.Assert(
                syntax.IsAnonymousFunction() ||                                                                 // lambda expressions
                syntax is ExpressionSyntax && LambdaUtilities.IsLambdaBody(syntax, allowReducedLambdas: true) || // query lambdas
                LambdaUtilities.IsQueryPairLambda(syntax)                                                       // "pair" lambdas in queries
            );
        }

        public TypeWithAnnotations GetInferredReturnType(ref CompoundUseSiteInfo<AssemblySymbol> useSiteInfo, out bool inferredFromFunctionType)
        {
            // Nullability (and conversions) are ignored.
            return GetInferredReturnType(conversions: null, nullableState: null, ref useSiteInfo, out inferredFromFunctionType);
        }

        /// <summary>
        /// Infer return type. If `nullableState` is non-null, nullability is also inferred and `NullableWalker.Analyze`
        /// uses that state to set the inferred nullability of variables in the enclosing scope. `conversions` is
        /// only needed when nullability is inferred.
        /// </summary>
        public TypeWithAnnotations GetInferredReturnType(ConversionsBase? conversions, NullableWalker.VariableState? nullableState, ref CompoundUseSiteInfo<AssemblySymbol> useSiteInfo, out bool inferredFromFunctionType)
        {
            if (!InferredReturnType.UseSiteDiagnostics.IsEmpty)
            {
                useSiteInfo.AddDiagnostics(InferredReturnType.UseSiteDiagnostics);
<<<<<<< HEAD
            }

            if (!InferredReturnType.Dependencies.IsEmpty)
            {
                useSiteInfo.AddDependencies(InferredReturnType.Dependencies);
            }

            InferredLambdaReturnType inferredReturnType;

            if (nullableState == null || InferredReturnType.IsExplicitType)
            {
=======
            }

            if (!InferredReturnType.Dependencies.IsEmpty)
            {
                useSiteInfo.AddDependencies(InferredReturnType.Dependencies);
            }

            InferredLambdaReturnType inferredReturnType;

            if (nullableState == null || InferredReturnType.IsExplicitType)
            {
>>>>>>> 67d940c4
                inferredReturnType = InferredReturnType;
            }
            else
            {
                Debug.Assert(!UnboundLambda.HasExplicitReturnType(out _, out _));
                Debug.Assert(conversions != null);
                // Diagnostics from NullableWalker.Analyze can be dropped here since Analyze
                // will be called again from NullableWalker.ApplyConversion when the
                // BoundLambda is converted to an anonymous function.
                // https://github.com/dotnet/roslyn/issues/31752: Can we avoid generating extra
                // diagnostics? And is this exponential when there are nested lambdas?
                var returnTypes = ArrayBuilder<(BoundReturnStatement, TypeWithAnnotations)>.GetInstance();
                var diagnostics = DiagnosticBag.GetInstance();
                var delegateType = Type.GetDelegateType();
                var compilation = Binder.Compilation;
                NullableWalker.Analyze(compilation,
                                       lambda: this,
                                       (Conversions)conversions,
                                       diagnostics,
                                       delegateInvokeMethodOpt: delegateType?.DelegateInvokeMethod,
                                       initialState: nullableState,
                                       returnTypes);
                diagnostics.Free();
                inferredReturnType = InferReturnType(returnTypes, node: this, Binder, delegateType, Symbol.IsAsync, conversions);
                returnTypes.Free();
            }

            inferredFromFunctionType = inferredReturnType.InferredFromFunctionType;
            return inferredReturnType.TypeWithAnnotations;
        }

        internal LambdaSymbol CreateLambdaSymbol(NamedTypeSymbol delegateType, Symbol containingSymbol) =>
            UnboundLambda.Data.CreateLambdaSymbol(delegateType, containingSymbol);

        internal LambdaSymbol CreateLambdaSymbol(
            Symbol containingSymbol,
            TypeWithAnnotations returnType,
            ImmutableArray<TypeWithAnnotations> parameterTypes,
            ImmutableArray<RefKind> parameterRefKinds,
            RefKind refKind)
            => UnboundLambda.Data.CreateLambdaSymbol(
                containingSymbol,
                returnType,
                parameterTypes,
                parameterRefKinds.IsDefault ? Enumerable.Repeat(RefKind.None, parameterTypes.Length).ToImmutableArray() : parameterRefKinds,
                refKind);

        /// <summary>
        /// Indicates the type of return statement with no expression. Used in InferReturnType.
        /// </summary>
        internal static readonly TypeSymbol NoReturnExpression = new UnsupportedMetadataTypeSymbol();

        internal static InferredLambdaReturnType InferReturnType(ArrayBuilder<(BoundReturnStatement, TypeWithAnnotations)> returnTypes,
            BoundLambda node, Binder binder, TypeSymbol? delegateType, bool isAsync, ConversionsBase conversions)
        {
            Debug.Assert(!node.UnboundLambda.HasExplicitReturnType(out _, out _));
            return InferReturnTypeImpl(returnTypes, node, binder, delegateType, isAsync, conversions, node.UnboundLambda.WithDependencies);
        }

        internal static InferredLambdaReturnType InferReturnType(ArrayBuilder<(BoundReturnStatement, TypeWithAnnotations)> returnTypes,
            UnboundLambda node, Binder binder, TypeSymbol? delegateType, bool isAsync, ConversionsBase conversions)
        {
            Debug.Assert(!node.HasExplicitReturnType(out _, out _));
            return InferReturnTypeImpl(returnTypes, node, binder, delegateType, isAsync, conversions, node.WithDependencies);
        }

        /// <summary>
        /// Behavior of this function should be kept aligned with <see cref="UnboundLambdaState.ReturnInferenceCacheKey"/>.
        /// </summary>
        private static InferredLambdaReturnType InferReturnTypeImpl(ArrayBuilder<(BoundReturnStatement, TypeWithAnnotations)> returnTypes,
            BoundNode node, Binder binder, TypeSymbol? delegateType, bool isAsync, ConversionsBase conversions, bool withDependencies)
        {
            var types = ArrayBuilder<(BoundExpression, TypeWithAnnotations)>.GetInstance();
            bool hasReturnWithoutArgument = false;
            RefKind refKind = RefKind.None;
            foreach (var (returnStatement, type) in returnTypes)
            {
                RefKind rk = returnStatement.RefKind;
                if (rk != RefKind.None)
                {
                    refKind = rk;
                }

                if ((object)type.Type == NoReturnExpression)
                {
                    hasReturnWithoutArgument = true;
                }
                else
                {
                    types.Add((returnStatement.ExpressionOpt!, type));
                }
            }

            var useSiteInfo = withDependencies ? new CompoundUseSiteInfo<AssemblySymbol>(binder.Compilation.Assembly) : CompoundUseSiteInfo<AssemblySymbol>.DiscardedDependencies;
            var bestType = CalculateReturnType(binder, conversions, delegateType, types, isAsync, node, ref useSiteInfo, out bool inferredFromFunctionType);
            Debug.Assert(bestType.Type is not FunctionTypeSymbol);
            int numExpressions = types.Count;
            types.Free();
            return new InferredLambdaReturnType(
                numExpressions,
                isExplicitType: false,
                hadExpressionlessReturn: hasReturnWithoutArgument,
                refKind,
                bestType,
                inferredFromFunctionType: inferredFromFunctionType,
                useSiteInfo.Diagnostics.AsImmutableOrEmpty(),
                useSiteInfo.AccumulatesDependencies ? useSiteInfo.Dependencies.AsImmutableOrEmpty() : ImmutableArray<AssemblySymbol>.Empty);
        }

        private static TypeWithAnnotations CalculateReturnType(
            Binder binder,
            ConversionsBase conversions,
            TypeSymbol? delegateType,
            ArrayBuilder<(BoundExpression expr, TypeWithAnnotations resultType)> returns,
            bool isAsync,
            BoundNode node,
            ref CompoundUseSiteInfo<AssemblySymbol> useSiteInfo,
            out bool inferredFromFunctionType)
        {
            TypeWithAnnotations bestResultType;
            int n = returns.Count;
            switch (n)
            {
                case 0:
                    inferredFromFunctionType = false;
                    bestResultType = default;
                    break;
                case 1:
                    if (conversions.IncludeNullability)
                    {
                        inferredFromFunctionType = false;
                        bestResultType = returns[0].resultType;
                    }
                    else
                    {
                        var bestType = returns[0].expr.GetTypeOrFunctionType();
                        if (bestType is FunctionTypeSymbol functionType)
                        {
<<<<<<< HEAD
                            inferredFromFunctionType = true;
                            bestType = functionType.GetInternalDelegateType();
=======
                            bestType = functionType.GetInternalDelegateType();
                            inferredFromFunctionType = bestType is { };
>>>>>>> 67d940c4
                        }
                        else
                        {
                            inferredFromFunctionType = false;
                        }
                        bestResultType = TypeWithAnnotations.Create(bestType);
                    }
                    break;
                default:
                    // Need to handle ref returns. See https://github.com/dotnet/roslyn/issues/30432
                    if (conversions.IncludeNullability)
                    {
                        bestResultType = NullableWalker.BestTypeForLambdaReturns(returns, binder, node, (Conversions)conversions, out inferredFromFunctionType);
                    }
                    else
                    {
                        var bestType = BestTypeInferrer.InferBestType(returns.SelectAsArray(pair => pair.expr), conversions, ref useSiteInfo, out inferredFromFunctionType);
                        bestResultType = TypeWithAnnotations.Create(bestType);
                    }
                    break;
            }

            if (!isAsync)
            {
                return bestResultType;
            }

            // For async lambdas, the return type is the return type of the
            // delegate Invoke method if Invoke has a Task-like return type.
            // Otherwise the return type is Task or Task<T>.
            NamedTypeSymbol? taskType = null;
            var delegateReturnType = delegateType?.GetDelegateType()?.DelegateInvokeMethod?.ReturnType as NamedTypeSymbol;
            if (delegateReturnType?.IsVoidType() == false)
            {
                if (delegateReturnType.IsCustomTaskType(builderArgument: out _))
                {
                    taskType = delegateReturnType.ConstructedFrom;
                }
            }

            if (n == 0)
            {
                // No return statements have expressions; use delegate InvokeMethod
                // or infer type Task if delegate type not available.
                var resultType = taskType?.Arity == 0 ?
                    taskType :
                    binder.Compilation.GetWellKnownType(WellKnownType.System_Threading_Tasks_Task);
                return TypeWithAnnotations.Create(resultType);
            }

            if (!bestResultType.HasType || bestResultType.IsVoidType())
            {
                // If the best type was 'void', ERR_CantReturnVoid is reported while binding the "return void"
                // statement(s).
                return default;
            }

            // Some non-void best type T was found; use delegate InvokeMethod
            // or infer type Task<T> if delegate type not available.
            var taskTypeT = taskType?.Arity == 1 ?
                taskType :
                binder.Compilation.GetWellKnownType(WellKnownType.System_Threading_Tasks_Task_T);
            return TypeWithAnnotations.Create(taskTypeT.Construct(ImmutableArray.Create(bestResultType)));
        }

        internal sealed class BlockReturns : BoundTreeWalker
        {
            private readonly ArrayBuilder<(BoundReturnStatement, TypeWithAnnotations)> _builder;

            private BlockReturns(ArrayBuilder<(BoundReturnStatement, TypeWithAnnotations)> builder)
            {
                _builder = builder;
            }

            public static void GetReturnTypes(ArrayBuilder<(BoundReturnStatement, TypeWithAnnotations)> builder, BoundBlock block)
            {
                var visitor = new BlockReturns(builder);
                visitor.Visit(block);
            }

            public override BoundNode? Visit(BoundNode node)
            {
                if (!(node is BoundExpression))
                {
                    return base.Visit(node);
                }

                return null;
            }

            protected override BoundExpression VisitExpressionWithoutStackGuard(BoundExpression node)
            {
                throw ExceptionUtilities.Unreachable;
            }

            public override BoundNode? VisitLocalFunctionStatement(BoundLocalFunctionStatement node)
            {
                // Do not recurse into local functions; we don't want their returns.
                return null;
            }

            public override BoundNode? VisitReturnStatement(BoundReturnStatement node)
            {
                var expression = node.ExpressionOpt;
                var type = (expression is null) ?
                    NoReturnExpression :
                    expression.Type?.SetUnknownNullabilityForReferenceTypes();
                _builder.Add((node, TypeWithAnnotations.Create(type)));
                return null;
            }
        }
    }

    internal partial class UnboundLambda
    {
        private readonly NullableWalker.VariableState? _nullableState;

        public static UnboundLambda Create(
            CSharpSyntaxNode syntax,
            Binder binder,
            bool withDependencies,
            RefKind returnRefKind,
            TypeWithAnnotations returnType,
            ImmutableArray<SyntaxList<AttributeListSyntax>> parameterAttributes,
            ImmutableArray<RefKind> refKinds,
            ImmutableArray<TypeWithAnnotations> types,
            ImmutableArray<string> names,
            ImmutableArray<bool> discardsOpt,
            ImmutableArray<bool> nullCheckedOpt,
            bool isAsync,
            bool isStatic)
        {
            Debug.Assert(binder != null);
            Debug.Assert(syntax.IsAnonymousFunction());
            bool hasErrors = !types.IsDefault && types.Any(t => t.Type?.Kind == SymbolKind.ErrorType);

<<<<<<< HEAD
            var functionType = FunctionTypeSymbol.Lazy.CreateIfFeatureEnabled(syntax, binder, static (binder, expr) => ((UnboundLambda)expr).Data.InferDelegateType());
            var data = new PlainUnboundLambdaState(binder, returnRefKind, returnType, parameterAttributes, names, discardsOpt, types, refKinds, isAsync, isStatic, includeCache: true);
=======
            var functionType = FunctionTypeSymbol.CreateIfFeatureEnabled(syntax, binder, static (binder, expr) => ((UnboundLambda)expr).Data.InferDelegateType());
            var data = new PlainUnboundLambdaState(binder, returnRefKind, returnType, parameterAttributes, names, discardsOpt, nullCheckedOpt, types, refKinds, isAsync, isStatic, includeCache: true);
>>>>>>> 67d940c4
            var lambda = new UnboundLambda(syntax, data, functionType, withDependencies, hasErrors: hasErrors);
            data.SetUnboundLambda(lambda);
            functionType?.SetExpression(lambda.WithNoCache());
            return lambda;
        }

<<<<<<< HEAD
        private UnboundLambda(SyntaxNode syntax, UnboundLambdaState state, FunctionTypeSymbol.Lazy? functionType, bool withDependencies, NullableWalker.VariableState? nullableState, bool hasErrors) :
=======
        private UnboundLambda(SyntaxNode syntax, UnboundLambdaState state, FunctionTypeSymbol? functionType, bool withDependencies, NullableWalker.VariableState? nullableState, bool hasErrors) :
>>>>>>> 67d940c4
            this(syntax, state, functionType, withDependencies, hasErrors)
        {
            this._nullableState = nullableState;
        }

        internal UnboundLambda WithNullableState(NullableWalker.VariableState nullableState)
        {
            var data = Data.WithCaching(true);
            var lambda = new UnboundLambda(Syntax, data, FunctionType, WithDependencies, nullableState, HasErrors);
            data.SetUnboundLambda(lambda);
            return lambda;
        }

        internal UnboundLambda WithNoCache()
        {
            var data = Data.WithCaching(false);
            if ((object)data == Data)
            {
                return this;
            }

            var lambda = new UnboundLambda(Syntax, data, FunctionType, WithDependencies, _nullableState, HasErrors);
            data.SetUnboundLambda(lambda);
            return lambda;
        }

        public MessageID MessageID { get { return Data.MessageID; } }

        public BoundLambda Bind(NamedTypeSymbol delegateType, bool isExpressionTree)
            => SuppressIfNeeded(Data.Bind(delegateType, isExpressionTree));

        public BoundLambda BindForErrorRecovery()
            => SuppressIfNeeded(Data.BindForErrorRecovery());

        public BoundLambda BindForReturnTypeInference(NamedTypeSymbol delegateType)
            => SuppressIfNeeded(Data.BindForReturnTypeInference(delegateType));

        private BoundLambda SuppressIfNeeded(BoundLambda lambda)
            => this.IsSuppressed ? (BoundLambda)lambda.WithSuppression() : lambda;

        public bool HasSignature { get { return Data.HasSignature; } }
        public bool HasExplicitReturnType(out RefKind refKind, out TypeWithAnnotations returnType)
            => Data.HasExplicitReturnType(out refKind, out returnType);
        public bool HasExplicitlyTypedParameterList { get { return Data.HasExplicitlyTypedParameterList; } }
        public int ParameterCount { get { return Data.ParameterCount; } }
        public TypeWithAnnotations InferReturnType(ConversionsBase conversions, NamedTypeSymbol delegateType, ref CompoundUseSiteInfo<AssemblySymbol> useSiteInfo, out bool inferredFromFunctionType)
            => BindForReturnTypeInference(delegateType).GetInferredReturnType(conversions, _nullableState, ref useSiteInfo, out inferredFromFunctionType);

        public RefKind RefKind(int index) { return Data.RefKind(index); }
        public void GenerateAnonymousFunctionConversionError(BindingDiagnosticBag diagnostics, TypeSymbol targetType) { Data.GenerateAnonymousFunctionConversionError(diagnostics, targetType); }
        public bool GenerateSummaryErrors(BindingDiagnosticBag diagnostics) { return Data.GenerateSummaryErrors(diagnostics); }
        public bool IsAsync { get { return Data.IsAsync; } }
        public bool IsStatic => Data.IsStatic;
        public SyntaxList<AttributeListSyntax> ParameterAttributes(int index) { return Data.ParameterAttributes(index); }
        public TypeWithAnnotations ParameterTypeWithAnnotations(int index) { return Data.ParameterTypeWithAnnotations(index); }
        public TypeSymbol ParameterType(int index) { return ParameterTypeWithAnnotations(index).Type; }
        public Location ParameterLocation(int index) { return Data.ParameterLocation(index); }
        public string ParameterName(int index) { return Data.ParameterName(index); }
        public bool ParameterIsDiscard(int index) { return Data.ParameterIsDiscard(index); }
        public bool ParameterIsNullChecked(int index) { return Data.ParameterIsNullChecked(index); }
    }

    internal abstract class UnboundLambdaState
    {
        private UnboundLambda _unboundLambda = null!; // we would prefer this readonly, but we have an initialization cycle.
        internal readonly Binder Binder;

        [PerformanceSensitive(
            "https://github.com/dotnet/roslyn/issues/23582",
            Constraint = "Avoid " + nameof(ConcurrentDictionary<(NamedTypeSymbol, bool), BoundLambda>) + " which has a large default size, but this cache is normally small.")]
        private ImmutableDictionary<(NamedTypeSymbol Type, bool IsExpressionLambda), BoundLambda>? _bindingCache;

        [PerformanceSensitive(
            "https://github.com/dotnet/roslyn/issues/23582",
            Constraint = "Avoid " + nameof(ConcurrentDictionary<ReturnInferenceCacheKey, BoundLambda>) + " which has a large default size, but this cache is normally small.")]
        private ImmutableDictionary<ReturnInferenceCacheKey, BoundLambda>? _returnInferenceCache;

        private BoundLambda? _errorBinding;

        public UnboundLambdaState(Binder binder, bool includeCache)
        {
            Debug.Assert(binder != null);
            Debug.Assert(binder.ContainingMemberOrLambda != null);

            if (includeCache)
            {
                _bindingCache = ImmutableDictionary<(NamedTypeSymbol Type, bool IsExpressionLambda), BoundLambda>.Empty.WithComparers(BindingCacheComparer.Instance);
                _returnInferenceCache = ImmutableDictionary<ReturnInferenceCacheKey, BoundLambda>.Empty;
            }

            this.Binder = binder;
        }

        public void SetUnboundLambda(UnboundLambda unbound)
        {
            Debug.Assert(unbound != null);
            Debug.Assert(_unboundLambda == null || (object)_unboundLambda == unbound);
            _unboundLambda = unbound;
        }

        protected abstract UnboundLambdaState WithCachingCore(bool includeCache);

        internal UnboundLambdaState WithCaching(bool includeCache)
        {
            if ((_bindingCache == null) != includeCache)
            {
                return this;
            }

            var state = WithCachingCore(includeCache);
            Debug.Assert((state._bindingCache == null) != includeCache);
            return state;
        }

        public UnboundLambda UnboundLambda => _unboundLambda;

        public abstract MessageID MessageID { get; }
        public abstract string ParameterName(int index);
        public abstract bool ParameterIsDiscard(int index);
<<<<<<< HEAD
=======
        public abstract bool ParameterIsNullChecked(int index);
>>>>>>> 67d940c4
        public abstract SyntaxList<AttributeListSyntax> ParameterAttributes(int index);
        public abstract bool HasSignature { get; }
        public abstract bool HasExplicitReturnType(out RefKind refKind, out TypeWithAnnotations returnType);
        public abstract bool HasExplicitlyTypedParameterList { get; }
        public abstract int ParameterCount { get; }
        public abstract bool IsAsync { get; }
        public abstract bool HasNames { get; }
        public abstract bool IsStatic { get; }
        public abstract Location ParameterLocation(int index);
        public abstract TypeWithAnnotations ParameterTypeWithAnnotations(int index);
        public abstract RefKind RefKind(int index);
        protected abstract BoundBlock BindLambdaBody(LambdaSymbol lambdaSymbol, Binder lambdaBodyBinder, BindingDiagnosticBag diagnostics);

        /// <summary>
        /// Return the bound expression if the lambda has an expression body and can be reused easily.
        /// This is an optimization only. Implementations can return null to skip reuse.
        /// </summary>
        protected abstract BoundExpression? GetLambdaExpressionBody(BoundBlock body);

        /// <summary>
        /// Produce a bound block for the expression returned from GetLambdaExpressionBody.
        /// </summary>
        protected abstract BoundBlock CreateBlockFromLambdaExpressionBody(Binder lambdaBodyBinder, BoundExpression expression, BindingDiagnosticBag diagnostics);

        public virtual void GenerateAnonymousFunctionConversionError(BindingDiagnosticBag diagnostics, TypeSymbol targetType)
        {
            this.Binder.GenerateAnonymousFunctionConversionError(diagnostics, _unboundLambda.Syntax, _unboundLambda, targetType);
        }

        // Returns the inferred return type, or null if none can be inferred.
        public BoundLambda Bind(NamedTypeSymbol delegateType, bool isTargetExpressionTree)
        {
            bool inExpressionTree = Binder.InExpressionTree || isTargetExpressionTree;

            if (!_bindingCache!.TryGetValue((delegateType, inExpressionTree), out BoundLambda? result))
            {
                result = ReallyBind(delegateType, inExpressionTree);
                result = ImmutableInterlocked.GetOrAdd(ref _bindingCache, (delegateType, inExpressionTree), result);
            }

            return result;
        }

        internal IEnumerable<TypeSymbol> InferredReturnTypes()
        {
            bool any = false;
            foreach (var lambda in _returnInferenceCache!.Values)
            {
                var type = lambda.InferredReturnType.TypeWithAnnotations;
                if (type.HasType)
                {
                    any = true;
                    yield return type.Type;
                }
            }

            if (!any)
            {
                var type = BindForErrorRecovery().InferredReturnType.TypeWithAnnotations;
                if (type.HasType)
                {
                    yield return type.Type;
                }
            }
        }

        private static MethodSymbol? DelegateInvokeMethod(NamedTypeSymbol? delegateType)
        {
            return delegateType.GetDelegateType()?.DelegateInvokeMethod;
        }

        private static TypeWithAnnotations DelegateReturnTypeWithAnnotations(MethodSymbol? invokeMethod, out RefKind refKind)
        {
            if (invokeMethod is null)
            {
                refKind = CodeAnalysis.RefKind.None;
                return default;
            }
            refKind = invokeMethod.RefKind;
            return invokeMethod.ReturnTypeWithAnnotations;
        }

        internal NamedTypeSymbol? InferDelegateType()
        {
            Debug.Assert(Binder.ContainingMemberOrLambda is { });

            if (!HasExplicitlyTypedParameterList)
            {
                return null;
            }

            var parameterRefKindsBuilder = ArrayBuilder<RefKind>.GetInstance(ParameterCount);
            var parameterTypesBuilder = ArrayBuilder<TypeWithAnnotations>.GetInstance(ParameterCount);
            for (int i = 0; i < ParameterCount; i++)
            {
                parameterRefKindsBuilder.Add(RefKind(i));
                parameterTypesBuilder.Add(ParameterTypeWithAnnotations(i));
<<<<<<< HEAD
=======
            }
            var parameterRefKinds = parameterRefKindsBuilder.ToImmutableAndFree();
            var parameterTypes = parameterTypesBuilder.ToImmutableAndFree();

            if (!HasExplicitReturnType(out var returnRefKind, out var returnType))
            {
                var lambdaSymbol = new LambdaSymbol(
                    Binder,
                    Binder.Compilation,
                    Binder.ContainingMemberOrLambda,
                    _unboundLambda,
                    parameterTypes,
                    parameterRefKinds,
                    refKind: default,
                    returnType: default);
                var lambdaBodyBinder = new ExecutableCodeBinder(_unboundLambda.Syntax, lambdaSymbol, ParameterBinder(lambdaSymbol, Binder));
                var block = BindLambdaBody(lambdaSymbol, lambdaBodyBinder, BindingDiagnosticBag.Discarded);
                var returnTypes = ArrayBuilder<(BoundReturnStatement, TypeWithAnnotations)>.GetInstance();
                BoundLambda.BlockReturns.GetReturnTypes(returnTypes, block);
                var inferredReturnType = BoundLambda.InferReturnType(
                    returnTypes,
                    _unboundLambda,
                    lambdaBodyBinder,
                    delegateType: null,
                    isAsync: IsAsync,
                    Binder.Conversions);

                returnType = inferredReturnType.TypeWithAnnotations;
                returnRefKind = inferredReturnType.RefKind;

                if (!returnType.HasType && inferredReturnType.NumExpressions > 0)
                {
                    return null;
                }
>>>>>>> 67d940c4
            }
            var parameterRefKinds = parameterRefKindsBuilder.ToImmutableAndFree();
            var parameterTypes = parameterTypesBuilder.ToImmutableAndFree();

<<<<<<< HEAD
            if (!HasExplicitReturnType(out var returnRefKind, out var returnType))
            {
                var lambdaSymbol = new LambdaSymbol(
                    Binder,
                    Binder.Compilation,
                    Binder.ContainingMemberOrLambda,
                    _unboundLambda,
                    parameterTypes,
                    parameterRefKinds,
                    refKind: default,
                    returnType: default);
                var lambdaBodyBinder = new ExecutableCodeBinder(_unboundLambda.Syntax, lambdaSymbol, ParameterBinder(lambdaSymbol, Binder));
                var block = BindLambdaBody(lambdaSymbol, lambdaBodyBinder, BindingDiagnosticBag.Discarded);
                var returnTypes = ArrayBuilder<(BoundReturnStatement, TypeWithAnnotations)>.GetInstance();
                BoundLambda.BlockReturns.GetReturnTypes(returnTypes, block);
                var inferredReturnType = BoundLambda.InferReturnType(
                    returnTypes,
                    _unboundLambda,
                    lambdaBodyBinder,
                    delegateType: null,
                    isAsync: IsAsync,
                    Binder.Conversions);

                returnType = inferredReturnType.TypeWithAnnotations;
                returnRefKind = inferredReturnType.RefKind;

                if (!returnType.HasType && inferredReturnType.NumExpressions > 0)
                {
                    return null;
                }
            }

            return Binder.GetMethodGroupOrLambdaDelegateType(
                returnRefKind,
                returnType.Type?.IsVoidType() == true ? default : returnType,
=======
            if (!returnType.HasType)
            {
                // Binder.GetMethodGroupOrLambdaDelegateType() expects a non-null return type.
                returnType = TypeWithAnnotations.Create(Binder.Compilation.GetSpecialType(SpecialType.System_Void));
            }

            return Binder.GetMethodGroupOrLambdaDelegateType(
                _unboundLambda.Syntax,
                returnRefKind,
                returnType,
>>>>>>> 67d940c4
                parameterRefKinds,
                parameterTypes);
        }

        private BoundLambda ReallyBind(NamedTypeSymbol delegateType, bool inExpressionTree)
        {
            Debug.Assert(Binder.ContainingMemberOrLambda is { });

            var invokeMethod = DelegateInvokeMethod(delegateType);
            var returnType = DelegateReturnTypeWithAnnotations(invokeMethod, out RefKind refKind);

            LambdaSymbol lambdaSymbol;
            Binder lambdaBodyBinder;
            BoundBlock block;

            var diagnostics = BindingDiagnosticBag.GetInstance(withDiagnostics: true, _unboundLambda.WithDependencies);
            var compilation = Binder.Compilation;
            var cacheKey = ReturnInferenceCacheKey.Create(delegateType, IsAsync);

            // When binding for real (not for return inference), there is still a good chance
            // we could reuse a body of a lambda previous bound for return type inference.
            // For simplicity, reuse is limited to expression-bodied lambdas. In those cases,
            // we reuse the bound expression and apply any conversion to the return value
            // since the inferred return type was not used when binding for return inference.
            // We don't reuse the body if we're binding in an expression tree, because we didn't
            // know that we were binding for an expression tree when originally binding the lambda
            // for return inference.
            if (!inExpressionTree &&
                refKind == CodeAnalysis.RefKind.None &&
                _returnInferenceCache!.TryGetValue(cacheKey, out BoundLambda? returnInferenceLambda) &&
                GetLambdaExpressionBody(returnInferenceLambda.Body) is BoundExpression expression &&
                (lambdaSymbol = returnInferenceLambda.Symbol).RefKind == refKind &&
                (object)LambdaSymbol.InferenceFailureReturnType != lambdaSymbol.ReturnType &&
                lambdaSymbol.ReturnTypeWithAnnotations.Equals(returnType, TypeCompareKind.ConsiderEverything))
            {
                lambdaBodyBinder = returnInferenceLambda.Binder;
                block = CreateBlockFromLambdaExpressionBody(lambdaBodyBinder, expression, diagnostics);
                diagnostics.AddRange(returnInferenceLambda.Diagnostics);
            }
            else
            {
                lambdaSymbol = CreateLambdaSymbol(Binder.ContainingMemberOrLambda, returnType, cacheKey.ParameterTypes, cacheKey.ParameterRefKinds, refKind);
                lambdaBodyBinder = new ExecutableCodeBinder(_unboundLambda.Syntax, lambdaSymbol, ParameterBinder(lambdaSymbol, Binder), inExpressionTree ? BinderFlags.InExpressionTree : BinderFlags.None);
                block = BindLambdaBody(lambdaSymbol, lambdaBodyBinder, diagnostics);
            }

            lambdaSymbol.GetDeclarationDiagnostics(diagnostics);

            if (lambdaSymbol.RefKind == CodeAnalysis.RefKind.RefReadOnly)
            {
                compilation.EnsureIsReadOnlyAttributeExists(diagnostics, lambdaSymbol.DiagnosticLocation, modifyCompilation: false);
            }

            var lambdaParameters = lambdaSymbol.Parameters;
            ParameterHelpers.EnsureIsReadOnlyAttributeExists(compilation, lambdaParameters, diagnostics, modifyCompilation: false);

            if (returnType.HasType)
            {
                if (returnType.Type.ContainsNativeInteger())
                {
                    compilation.EnsureNativeIntegerAttributeExists(diagnostics, lambdaSymbol.DiagnosticLocation, modifyCompilation: false);
                }

                if (compilation.ShouldEmitNullableAttributes(lambdaSymbol) &&
                    returnType.NeedsNullableAttribute())
                {
                    compilation.EnsureNullableAttributeExists(diagnostics, lambdaSymbol.DiagnosticLocation, modifyCompilation: false);
                    // Note: we don't need to warn on annotations used in #nullable disable context for lambdas, as this is handled in binding already
                }
            }

            ParameterHelpers.EnsureNativeIntegerAttributeExists(compilation, lambdaParameters, diagnostics, modifyCompilation: false);
            ParameterHelpers.EnsureNullableAttributeExists(compilation, lambdaSymbol, lambdaParameters, diagnostics, modifyCompilation: false);
            // Note: we don't need to warn on annotations used in #nullable disable context for lambdas, as this is handled in binding already

            ValidateUnsafeParameters(diagnostics, cacheKey.ParameterTypes);

            bool reachableEndpoint = ControlFlowPass.Analyze(compilation, lambdaSymbol, block, diagnostics.DiagnosticBag);
            if (reachableEndpoint)
            {
                if (Binder.MethodOrLambdaRequiresValue(lambdaSymbol, this.Binder.Compilation))
                {
                    // Not all code paths return a value in {0} of type '{1}'
                    diagnostics.Add(ErrorCode.ERR_AnonymousReturnExpected, lambdaSymbol.DiagnosticLocation, this.MessageID.Localize(), delegateType);
                }
                else
                {
                    block = FlowAnalysisPass.AppendImplicitReturn(block, lambdaSymbol);
                }
            }

            if (IsAsync && !ErrorFacts.PreventsSuccessfulDelegateConversion(diagnostics.DiagnosticBag))
            {
                if (returnType.HasType && // Can be null if "delegateType" is not actually a delegate type.
                    !returnType.IsVoidType() &&
                    !lambdaSymbol.IsAsyncEffectivelyReturningTask(compilation) &&
                    !lambdaSymbol.IsAsyncEffectivelyReturningGenericTask(compilation))
                {
                    // Cannot convert async {0} to delegate type '{1}'. An async {0} may return void, Task or Task&lt;T&gt;, none of which are convertible to '{1}'.
                    diagnostics.Add(ErrorCode.ERR_CantConvAsyncAnonFuncReturns, lambdaSymbol.DiagnosticLocation, lambdaSymbol.MessageID.Localize(), delegateType);
                }
            }

            var result = new BoundLambda(_unboundLambda.Syntax, _unboundLambda, block, diagnostics.ToReadOnlyAndFree(), lambdaBodyBinder, delegateType, inferredReturnType: default)
            { WasCompilerGenerated = _unboundLambda.WasCompilerGenerated };

            return result;
        }

        internal LambdaSymbol CreateLambdaSymbol(
            Symbol containingSymbol,
            TypeWithAnnotations returnType,
            ImmutableArray<TypeWithAnnotations> parameterTypes,
            ImmutableArray<RefKind> parameterRefKinds,
            RefKind refKind)
            => new LambdaSymbol(
                Binder,
                Binder.Compilation,
                containingSymbol,
                _unboundLambda,
                parameterTypes,
                parameterRefKinds,
                refKind,
                returnType);

        internal LambdaSymbol CreateLambdaSymbol(NamedTypeSymbol delegateType, Symbol containingSymbol)
        {
            var invokeMethod = DelegateInvokeMethod(delegateType);
            var returnType = DelegateReturnTypeWithAnnotations(invokeMethod, out RefKind refKind);
            ReturnInferenceCacheKey.GetFields(delegateType, IsAsync, out var parameterTypes, out var parameterRefKinds, out _);
            return CreateLambdaSymbol(containingSymbol, returnType, parameterTypes, parameterRefKinds, refKind);
        }

        private void ValidateUnsafeParameters(BindingDiagnosticBag diagnostics, ImmutableArray<TypeWithAnnotations> targetParameterTypes)
        {
            // It is legal to use a delegate type that has unsafe parameter types inside
            // a safe context if the anonymous method has no parameter list!
            //
            // unsafe delegate void D(int* p);
            // class C { D d = delegate {}; }
            //
            // is legal even if C is not an unsafe context because no int* is actually used.

            if (this.HasSignature)
            {
                // NOTE: we can get here with targetParameterTypes.Length > ParameterCount
                // in a case where we are binding for error reporting purposes 
                var numParametersToCheck = Math.Min(targetParameterTypes.Length, ParameterCount);
                for (int i = 0; i < numParametersToCheck; i++)
                {
                    if (targetParameterTypes[i].Type.IsUnsafe())
                    {
                        this.Binder.ReportUnsafeIfNotAllowed(this.ParameterLocation(i), diagnostics);
                    }
                }
            }
        }

        private BoundLambda ReallyInferReturnType(
            NamedTypeSymbol? delegateType,
            ImmutableArray<TypeWithAnnotations> parameterTypes,
            ImmutableArray<RefKind> parameterRefKinds)
        {
            bool hasExplicitReturnType = HasExplicitReturnType(out var refKind, out var returnType);
            (var lambdaSymbol, var block, var lambdaBodyBinder, var diagnostics) = BindWithParameterAndReturnType(parameterTypes, parameterRefKinds, returnType, refKind);
            InferredLambdaReturnType inferredReturnType;
            if (hasExplicitReturnType)
            {
                // The InferredLambdaReturnType fields other than RefKind and ReturnType
                // are only used when actually inferring a type, not when the type is explicit.
                inferredReturnType = new InferredLambdaReturnType(
                    numExpressions: 0,
                    isExplicitType: true,
                    hadExpressionlessReturn: false,
                    refKind,
                    returnType,
                    inferredFromFunctionType: false,
                    ImmutableArray<DiagnosticInfo>.Empty,
                    ImmutableArray<AssemblySymbol>.Empty);
            }
            else
            {
                var returnTypes = ArrayBuilder<(BoundReturnStatement, TypeWithAnnotations)>.GetInstance();
                BoundLambda.BlockReturns.GetReturnTypes(returnTypes, block);
                inferredReturnType = BoundLambda.InferReturnType(returnTypes, _unboundLambda, lambdaBodyBinder, delegateType, lambdaSymbol.IsAsync, lambdaBodyBinder.Conversions);
                // TODO: Should InferredReturnType.UseSiteDiagnostics be merged into BoundLambda.Diagnostics?
                refKind = inferredReturnType.RefKind;
                returnType = inferredReturnType.TypeWithAnnotations;
                if (!returnType.HasType)
                {
                    bool forErrorRecovery = delegateType is null;
                    returnType = (forErrorRecovery && returnTypes.Count == 0)
                        ? TypeWithAnnotations.Create(this.Binder.Compilation.GetSpecialType(SpecialType.System_Void))
                        : TypeWithAnnotations.Create(LambdaSymbol.InferenceFailureReturnType);
                }
                returnTypes.Free();
            }

            var result = new BoundLambda(
                _unboundLambda.Syntax,
                _unboundLambda,
                block,
                diagnostics.ToReadOnlyAndFree(),
                lambdaBodyBinder,
                delegateType,
                inferredReturnType)
            { WasCompilerGenerated = _unboundLambda.WasCompilerGenerated };

            if (!hasExplicitReturnType)
            {
                lambdaSymbol.SetInferredReturnType(refKind, returnType);
            }

            return result;
        }

        private (LambdaSymbol lambdaSymbol, BoundBlock block, ExecutableCodeBinder lambdaBodyBinder, BindingDiagnosticBag diagnostics) BindWithParameterAndReturnType(
            ImmutableArray<TypeWithAnnotations> parameterTypes,
            ImmutableArray<RefKind> parameterRefKinds,
            TypeWithAnnotations returnType,
            RefKind refKind)
        {
            var diagnostics = BindingDiagnosticBag.GetInstance(withDiagnostics: true, _unboundLambda.WithDependencies);
            var lambdaSymbol = CreateLambdaSymbol(Binder.ContainingMemberOrLambda!,
                                                  returnType,
                                                  parameterTypes,
                                                  parameterRefKinds,
                                                  refKind);
            var lambdaBodyBinder = new ExecutableCodeBinder(_unboundLambda.Syntax, lambdaSymbol, ParameterBinder(lambdaSymbol, Binder));
            var block = BindLambdaBody(lambdaSymbol, lambdaBodyBinder, diagnostics);
            lambdaSymbol.GetDeclarationDiagnostics(diagnostics);
            return (lambdaSymbol, block, lambdaBodyBinder, diagnostics);
        }

        public BoundLambda BindForReturnTypeInference(NamedTypeSymbol delegateType)
        {
            var cacheKey = ReturnInferenceCacheKey.Create(delegateType, IsAsync);

            BoundLambda? result;
            if (!_returnInferenceCache!.TryGetValue(cacheKey, out result))
            {
                result = ReallyInferReturnType(delegateType, cacheKey.ParameterTypes, cacheKey.ParameterRefKinds);
                result = ImmutableInterlocked.GetOrAdd(ref _returnInferenceCache, cacheKey, result);
            }

            return result;
        }

        /// <summary>
        /// Behavior of this key should be kept aligned with <see cref="BoundLambda.InferReturnTypeImpl"/>.
        /// </summary>
        private sealed class ReturnInferenceCacheKey
        {
            public readonly ImmutableArray<TypeWithAnnotations> ParameterTypes;
            public readonly ImmutableArray<RefKind> ParameterRefKinds;
            public readonly NamedTypeSymbol? TaskLikeReturnTypeOpt;

            public static readonly ReturnInferenceCacheKey Empty = new ReturnInferenceCacheKey(ImmutableArray<TypeWithAnnotations>.Empty, ImmutableArray<RefKind>.Empty, null);

            private ReturnInferenceCacheKey(ImmutableArray<TypeWithAnnotations> parameterTypes, ImmutableArray<RefKind> parameterRefKinds, NamedTypeSymbol? taskLikeReturnTypeOpt)
            {
                Debug.Assert(parameterTypes.Length == parameterRefKinds.Length);
                Debug.Assert(taskLikeReturnTypeOpt is null || ((object)taskLikeReturnTypeOpt == taskLikeReturnTypeOpt.ConstructedFrom && taskLikeReturnTypeOpt.IsCustomTaskType(out var builderArgument)));
                this.ParameterTypes = parameterTypes;
                this.ParameterRefKinds = parameterRefKinds;
                this.TaskLikeReturnTypeOpt = taskLikeReturnTypeOpt;
            }

            public override bool Equals(object? obj)
            {
                if ((object)this == obj)
                {
                    return true;
                }

                var other = obj as ReturnInferenceCacheKey;

                if (other is null ||
                    other.ParameterTypes.Length != this.ParameterTypes.Length ||
                    !TypeSymbol.Equals(other.TaskLikeReturnTypeOpt, this.TaskLikeReturnTypeOpt, TypeCompareKind.ConsiderEverything2))
                {
                    return false;
                }

                for (int i = 0; i < this.ParameterTypes.Length; i++)
                {
                    if (!other.ParameterTypes[i].Equals(this.ParameterTypes[i], TypeCompareKind.ConsiderEverything) ||
                        other.ParameterRefKinds[i] != this.ParameterRefKinds[i])
                    {
                        return false;
                    }
                }

                return true;
            }

            public override int GetHashCode()
            {
                var value = TaskLikeReturnTypeOpt?.GetHashCode() ?? 0;
                foreach (var type in ParameterTypes)
                {
                    value = Hash.Combine(type.Type, value);
                }
                return value;
            }

            public static ReturnInferenceCacheKey Create(NamedTypeSymbol? delegateType, bool isAsync)
            {
                GetFields(delegateType, isAsync, out var parameterTypes, out var parameterRefKinds, out var taskLikeReturnTypeOpt);
                if (parameterTypes.IsEmpty && parameterRefKinds.IsEmpty && taskLikeReturnTypeOpt is null)
                {
                    return Empty;
                }
                return new ReturnInferenceCacheKey(parameterTypes, parameterRefKinds, taskLikeReturnTypeOpt);
            }

            public static void GetFields(
                NamedTypeSymbol? delegateType,
                bool isAsync,
                out ImmutableArray<TypeWithAnnotations> parameterTypes,
                out ImmutableArray<RefKind> parameterRefKinds,
                out NamedTypeSymbol? taskLikeReturnTypeOpt)
            {
                // delegateType or DelegateInvokeMethod can be null in cases of malformed delegates
                // in such case we would want something trivial with no parameters
                parameterTypes = ImmutableArray<TypeWithAnnotations>.Empty;
                parameterRefKinds = ImmutableArray<RefKind>.Empty;
                taskLikeReturnTypeOpt = null;
                MethodSymbol? invoke = DelegateInvokeMethod(delegateType);
                if (invoke is not null)
                {
                    int parameterCount = invoke.ParameterCount;
                    if (parameterCount > 0)
                    {
                        var typesBuilder = ArrayBuilder<TypeWithAnnotations>.GetInstance(parameterCount);
                        var refKindsBuilder = ArrayBuilder<RefKind>.GetInstance(parameterCount);

                        foreach (var p in invoke.Parameters)
                        {
                            refKindsBuilder.Add(p.RefKind);
                            typesBuilder.Add(p.TypeWithAnnotations);
                        }

                        parameterTypes = typesBuilder.ToImmutableAndFree();
                        parameterRefKinds = refKindsBuilder.ToImmutableAndFree();
                    }

                    if (isAsync)
                    {
                        var delegateReturnType = invoke.ReturnType as NamedTypeSymbol;
                        if (delegateReturnType?.IsVoidType() == false)
                        {
                            if (delegateReturnType.IsCustomTaskType(out var builderType))
                            {
                                taskLikeReturnTypeOpt = delegateReturnType.ConstructedFrom;
                            }
                        }
                    }
                }
            }
        }

        public virtual Binder ParameterBinder(LambdaSymbol lambdaSymbol, Binder binder)
        {
            return new WithLambdaParametersBinder(lambdaSymbol, binder);
        }

        // UNDONE: [MattWar]
        // UNDONE: Here we enable the consumer of an unbound lambda that could not be 
        // UNDONE: successfully converted to a best bound lambda to do error recovery 
        // UNDONE: by either picking an existing binding, or by binding the body using
        // UNDONE: error types for parameter types as necessary. This is not exactly
        // UNDONE: the strategy we discussed in the design meeting; rather there we
        // UNDONE: decided to do this more the way we did it in the native compiler:
        // UNDONE: there we wrote a post-processing pass that searched the tree for
        // UNDONE: unbound lambdas and did this sort of replacement on them, so that
        // UNDONE: we never observed an unbound lambda in the tree.
        // UNDONE:
        // UNDONE: I think that is a reasonable approach but it is not implemented yet.
        // UNDONE: When we figure out precisely where that rewriting pass should go, 
        // UNDONE: we can use the gear implemented in this method as an implementation
        // UNDONE: detail of it.
        // UNDONE:
        // UNDONE: Note: that rewriting can now be done in BindToTypeForErrorRecovery.
        public BoundLambda BindForErrorRecovery()
        {
            // It is possible that either (1) we never did a binding, because
            // we've got code like "var x = (z)=>{int y = 123; M(y, z);};" or 
            // (2) we did a bunch of bindings but none of them turned out to
            // be the one we wanted. In such a situation we still want 
            // IntelliSense to work on y in the body of the lambda, and 
            // possibly to make a good guess as to what M means even if we
            // don't know the type of z.

            if (_errorBinding == null)
            {
                Interlocked.CompareExchange(ref _errorBinding, ReallyBindForErrorRecovery(), null);
            }

            return _errorBinding;
        }

        private BoundLambda ReallyBindForErrorRecovery()
        {
            // If we have bindings, we can use heuristics to choose one.
            // If not, we can assign error types to all the parameters
            // and bind.

            return
                GuessBestBoundLambda(_bindingCache!)
                ?? rebind(GuessBestBoundLambda(_returnInferenceCache!))
                ?? rebind(ReallyInferReturnType(delegateType: null, ImmutableArray<TypeWithAnnotations>.Empty, ImmutableArray<RefKind>.Empty));

            // Rebind a lambda to push target conversions through the return/result expressions
            [return: NotNullIfNotNull("lambda")] BoundLambda? rebind(BoundLambda? lambda)
            {
                if (lambda is null)
                    return null;
                var delegateType = (NamedTypeSymbol?)lambda.Type;
                ReturnInferenceCacheKey.GetFields(delegateType, IsAsync, out var parameterTypes, out var parameterRefKinds, out _);
                return ReallyBindForErrorRecovery(delegateType, lambda.InferredReturnType, parameterTypes, parameterRefKinds);
            }
        }

        private BoundLambda ReallyBindForErrorRecovery(
            NamedTypeSymbol? delegateType,
            InferredLambdaReturnType inferredReturnType,
            ImmutableArray<TypeWithAnnotations> parameterTypes,
            ImmutableArray<RefKind> parameterRefKinds)
        {
            var returnType = inferredReturnType.TypeWithAnnotations;
            var refKind = inferredReturnType.RefKind;
            if (!returnType.HasType)
            {
                Debug.Assert(!inferredReturnType.IsExplicitType);
                var invokeMethod = DelegateInvokeMethod(delegateType);
                returnType = DelegateReturnTypeWithAnnotations(invokeMethod, out refKind);
                if (!returnType.HasType || returnType.Type.ContainsTypeParameter())
                {
                    var t = (inferredReturnType.HadExpressionlessReturn || inferredReturnType.NumExpressions == 0)
                        ? this.Binder.Compilation.GetSpecialType(SpecialType.System_Void)
                        : this.Binder.CreateErrorType();
                    returnType = TypeWithAnnotations.Create(t);
                    refKind = CodeAnalysis.RefKind.None;
                }
            }

            (var lambdaSymbol, var block, var lambdaBodyBinder, var diagnostics) = BindWithParameterAndReturnType(parameterTypes, parameterRefKinds, returnType, refKind);
            return new BoundLambda(
                _unboundLambda.Syntax,
                _unboundLambda,
                block,
                diagnostics.ToReadOnlyAndFree(),
                lambdaBodyBinder,
                delegateType,
                new InferredLambdaReturnType(
                    inferredReturnType.NumExpressions,
                    isExplicitType: inferredReturnType.IsExplicitType,
                    inferredReturnType.HadExpressionlessReturn,
                    refKind,
                    returnType,
                    inferredFromFunctionType: inferredReturnType.InferredFromFunctionType,
                    ImmutableArray<DiagnosticInfo>.Empty,
                    ImmutableArray<AssemblySymbol>.Empty))
            { WasCompilerGenerated = _unboundLambda.WasCompilerGenerated };
        }

        private static BoundLambda? GuessBestBoundLambda<T>(ImmutableDictionary<T, BoundLambda> candidates)
            where T : notnull
        {
            switch (candidates.Count)
            {
                case 0:
                    return null;
                case 1:
                    return candidates.First().Value;
                default:
                    // Prefer candidates with fewer diagnostics.
                    IEnumerable<KeyValuePair<T, BoundLambda>> minDiagnosticsGroup = candidates.GroupBy(lambda => lambda.Value.Diagnostics.Diagnostics.Length).OrderBy(group => group.Key).First();

                    // If multiple candidates have the same number of diagnostics, order them by delegate type name.
                    // It's not great, but it should be stable.
                    return minDiagnosticsGroup
                        .OrderBy(lambda => GetLambdaSortString(lambda.Value.Symbol))
                        .FirstOrDefault()
                        .Value;
            }
        }

        private static string GetLambdaSortString(LambdaSymbol lambda)
        {
            var builder = PooledStringBuilder.GetInstance();

            foreach (var parameter in lambda.Parameters)
            {
                builder.Builder.Append(parameter.ToDisplayString(SymbolDisplayFormat.CSharpErrorMessageFormat));
            }

            if (lambda.ReturnTypeWithAnnotations.HasType)
            {
                builder.Builder.Append(lambda.ReturnTypeWithAnnotations.ToDisplayString(SymbolDisplayFormat.FullyQualifiedFormat));
            }

            var result = builder.ToStringAndFree();
            return result;
        }

        public bool GenerateSummaryErrors(BindingDiagnosticBag diagnostics)
        {
            // It is highly likely that "the same" error will be given for two different
            // bindings of the same lambda but with different values for the parameters
            // of the error. For example, if we have x=>x.Blah() where x could be int
            // or string, then the two errors will be "int does not have member Blah" and 
            // "string does not have member Blah", but the locations and errors numbers
            // will be the same.
            //
            // We should first see if there is a set of errors that are "the same" by
            // this definition that occur in every lambda binding; if there are then
            // those are the errors we should report.
            //
            // If there are no errors that are common to *every* binding then we
            // can report the complete set of errors produced by every binding. However,
            // we still wish to avoid duplicates, so we will use the same logic for
            // building the union as the intersection; two errors with the same code
            // and location are to be treated as the same error and only reported once,
            // regardless of how that error is parameterized.
            //
            // The question then rears its head: when given two of "the same" error
            // to report that are nevertheless different in their arguments, which one
            // do we choose? To the user it hardly matters; either one points to the
            // right location in source code. But it surely matters to our testing team;
            // we do not want to be in a position where some small change to our internal
            // representation of lambdas causes tests to break because errors are reported
            // differently.
            //
            // What we need to do is find a *repeatable* arbitrary way to choose between
            // two errors; we can for example simply take the one that is lower in alphabetical
            // order when converted to a string.

            var convBags = from boundLambda in _bindingCache select boundLambda.Value.Diagnostics;
            var retBags = from boundLambda in _returnInferenceCache!.Values select boundLambda.Diagnostics;
            var allBags = convBags.Concat(retBags);

            FirstAmongEqualsSet<Diagnostic>? intersection = null;
            foreach (ImmutableBindingDiagnostic<AssemblySymbol> bag in allBags)
            {
                if (intersection == null)
                {
                    intersection = CreateFirstAmongEqualsSet(bag.Diagnostics);
                }
                else
                {
                    intersection.IntersectWith(bag.Diagnostics);
                }
            }

            if (intersection != null)
            {
                if (PreventsSuccessfulDelegateConversion(intersection))
                {
                    diagnostics.AddRange(intersection);
                    return true;
                }
            }

            FirstAmongEqualsSet<Diagnostic>? union = null;

            foreach (ImmutableBindingDiagnostic<AssemblySymbol> bag in allBags)
            {
                if (union == null)
                {
                    union = CreateFirstAmongEqualsSet(bag.Diagnostics);
                }
                else
                {
                    union.UnionWith(bag.Diagnostics);
                }
            }

            if (union != null)
            {
                if (PreventsSuccessfulDelegateConversion(union))
                {
                    diagnostics.AddRange(union);
                    return true;
                }
            }

            return false;
        }

        private static bool PreventsSuccessfulDelegateConversion(FirstAmongEqualsSet<Diagnostic> set)
        {
            foreach (var diagnostic in set)
            {
                if (ErrorFacts.PreventsSuccessfulDelegateConversion((ErrorCode)diagnostic.Code))
                {
                    return true;
                }
            }
            return false;
        }

        private static FirstAmongEqualsSet<Diagnostic> CreateFirstAmongEqualsSet(ImmutableArray<Diagnostic> bag)
        {
            // For the purposes of lambda error reporting we wish to compare 
            // diagnostics for equality only considering their code and location,
            // but not other factors such as the values supplied for the 
            // parameters of the diagnostic.
            return new FirstAmongEqualsSet<Diagnostic>(
                bag,
                CommonDiagnosticComparer.Instance,
                CanonicallyCompareDiagnostics);
        }

        /// <summary>
        /// What we need to do is find a *repeatable* arbitrary way to choose between
        /// two errors; we can for example simply take the one whose arguments are lower in alphabetical
        /// order when converted to a string.  As an optimization, we compare error codes
        /// first and skip string comparison if they differ.
        /// </summary>
        private static int CanonicallyCompareDiagnostics(Diagnostic x, Diagnostic y)
        {
            // Optimization: don't bother 
            if (x.Code != y.Code)
                return x.Code - y.Code;

            var nx = x.Arguments?.Count ?? 0;
            var ny = y.Arguments?.Count ?? 0;
            for (int i = 0, n = Math.Min(nx, ny); i < n; i++)
            {
                object? argx = x.Arguments![i];
                object? argy = y.Arguments![i];

                int argCompare = string.CompareOrdinal(argx?.ToString(), argy?.ToString());
                if (argCompare != 0)
                    return argCompare;
            }

            return nx - ny;
        }

        private sealed class BindingCacheComparer : IEqualityComparer<(NamedTypeSymbol Type, bool IsExpressionTree)>
        {
            public static readonly BindingCacheComparer Instance = new BindingCacheComparer();

            public bool Equals([AllowNull] (NamedTypeSymbol Type, bool IsExpressionTree) x, [AllowNull] (NamedTypeSymbol Type, bool IsExpressionTree) y)
                => x.IsExpressionTree == y.IsExpressionTree && Symbol.Equals(x.Type, y.Type, TypeCompareKind.ConsiderEverything);

            public int GetHashCode([DisallowNull] (NamedTypeSymbol Type, bool IsExpressionTree) obj)
                => Hash.Combine(obj.Type, obj.IsExpressionTree.GetHashCode());
        }
    }

    internal sealed class PlainUnboundLambdaState : UnboundLambdaState
    {
        private readonly RefKind _returnRefKind;
        private readonly TypeWithAnnotations _returnType;
        private readonly ImmutableArray<SyntaxList<AttributeListSyntax>> _parameterAttributes;
        private readonly ImmutableArray<string> _parameterNames;
        private readonly ImmutableArray<bool> _parameterIsDiscardOpt;
        private readonly ImmutableArray<bool> _parameterIsNullCheckedOpt;
        private readonly ImmutableArray<TypeWithAnnotations> _parameterTypesWithAnnotations;
        private readonly ImmutableArray<RefKind> _parameterRefKinds;
        private readonly bool _isAsync;
        private readonly bool _isStatic;

        internal PlainUnboundLambdaState(
            Binder binder,
            RefKind returnRefKind,
            TypeWithAnnotations returnType,
            ImmutableArray<SyntaxList<AttributeListSyntax>> parameterAttributes,
            ImmutableArray<string> parameterNames,
            ImmutableArray<bool> parameterIsDiscardOpt,
            ImmutableArray<bool> parameterIsNullCheckedOpt,
            ImmutableArray<TypeWithAnnotations> parameterTypesWithAnnotations,
            ImmutableArray<RefKind> parameterRefKinds,
            bool isAsync,
            bool isStatic,
            bool includeCache)
            : base(binder, includeCache)
        {
            _returnRefKind = returnRefKind;
            _returnType = returnType;
            _parameterAttributes = parameterAttributes;
            _parameterNames = parameterNames;
            _parameterIsDiscardOpt = parameterIsDiscardOpt;
            _parameterIsNullCheckedOpt = parameterIsNullCheckedOpt;
            _parameterTypesWithAnnotations = parameterTypesWithAnnotations;
            _parameterRefKinds = parameterRefKinds;
            _isAsync = isAsync;
            _isStatic = isStatic;
        }

        public override bool HasNames { get { return !_parameterNames.IsDefault; } }

        public override bool HasSignature { get { return !_parameterNames.IsDefault; } }

        public override bool HasExplicitReturnType(out RefKind refKind, out TypeWithAnnotations returnType)
        {
            refKind = _returnRefKind;
            returnType = _returnType;
            return _returnType.HasType;
        }

        public override bool HasExplicitlyTypedParameterList { get { return !_parameterTypesWithAnnotations.IsDefault; } }

        public override int ParameterCount { get { return _parameterNames.IsDefault ? 0 : _parameterNames.Length; } }

        public override bool IsAsync { get { return _isAsync; } }

        public override bool IsStatic => _isStatic;

        public override MessageID MessageID { get { return this.UnboundLambda.Syntax.Kind() == SyntaxKind.AnonymousMethodExpression ? MessageID.IDS_AnonMethod : MessageID.IDS_Lambda; } }

        private CSharpSyntaxNode Body
        {
            get
            {
                return UnboundLambda.Syntax.AnonymousFunctionBody();
            }
        }

        public override Location ParameterLocation(int index)
        {
            Debug.Assert(HasSignature && 0 <= index && index < ParameterCount);
            var syntax = UnboundLambda.Syntax;
            switch (syntax.Kind())
            {
                default:
                case SyntaxKind.SimpleLambdaExpression:
                    return ((SimpleLambdaExpressionSyntax)syntax).Parameter.Identifier.GetLocation();
                case SyntaxKind.ParenthesizedLambdaExpression:
                    return ((ParenthesizedLambdaExpressionSyntax)syntax).ParameterList.Parameters[index].Identifier.GetLocation();
                case SyntaxKind.AnonymousMethodExpression:
                    return ((AnonymousMethodExpressionSyntax)syntax).ParameterList!.Parameters[index].Identifier.GetLocation();
            }
        }

        private bool IsExpressionLambda { get { return Body.Kind() != SyntaxKind.Block; } }

        public override SyntaxList<AttributeListSyntax> ParameterAttributes(int index)
        {
            return _parameterAttributes.IsDefault ? default : _parameterAttributes[index];
        }

        public override string ParameterName(int index)
        {
            Debug.Assert(!_parameterNames.IsDefault && 0 <= index && index < _parameterNames.Length);
            return _parameterNames[index];
        }

        public override bool ParameterIsDiscard(int index)
        {
            return _parameterIsDiscardOpt.IsDefault ? false : _parameterIsDiscardOpt[index];
        }

        public override bool ParameterIsNullChecked(int index)
        {
            return _parameterIsNullCheckedOpt.IsDefault ? false : _parameterIsNullCheckedOpt[index];
        }

        public override RefKind RefKind(int index)
        {
            Debug.Assert(0 <= index && index < _parameterTypesWithAnnotations.Length);
            return _parameterRefKinds.IsDefault ? Microsoft.CodeAnalysis.RefKind.None : _parameterRefKinds[index];
        }

        public override TypeWithAnnotations ParameterTypeWithAnnotations(int index)
        {
            Debug.Assert(this.HasExplicitlyTypedParameterList);
            Debug.Assert(0 <= index && index < _parameterTypesWithAnnotations.Length);
            return _parameterTypesWithAnnotations[index];
        }

        protected override UnboundLambdaState WithCachingCore(bool includeCache)
        {
<<<<<<< HEAD
            return new PlainUnboundLambdaState(Binder, _returnRefKind, _returnType, _parameterAttributes, _parameterNames, _parameterIsDiscardOpt, _parameterTypesWithAnnotations, _parameterRefKinds, _isAsync, _isStatic, includeCache);
=======
            return new PlainUnboundLambdaState(Binder, _returnRefKind, _returnType, _parameterAttributes, _parameterNames, _parameterIsDiscardOpt, _parameterIsNullCheckedOpt, _parameterTypesWithAnnotations, _parameterRefKinds, _isAsync, _isStatic, includeCache);
>>>>>>> 67d940c4
        }

        protected override BoundExpression? GetLambdaExpressionBody(BoundBlock body)
        {
            if (IsExpressionLambda)
            {
                var statements = body.Statements;
                if (statements.Length == 1 &&
                    // To simplify Binder.CreateBlockFromExpression (used below), we only reuse by-value return values.
                    statements[0] is BoundReturnStatement { RefKind: Microsoft.CodeAnalysis.RefKind.None, ExpressionOpt: BoundExpression expr })
                {
                    return expr;
                }
            }
            return null;
        }

        protected override BoundBlock CreateBlockFromLambdaExpressionBody(Binder lambdaBodyBinder, BoundExpression expression, BindingDiagnosticBag diagnostics)
        {
            return lambdaBodyBinder.CreateBlockFromExpression((ExpressionSyntax)this.Body, expression, diagnostics);
        }

        protected override BoundBlock BindLambdaBody(LambdaSymbol lambdaSymbol, Binder lambdaBodyBinder, BindingDiagnosticBag diagnostics)
        {
            if (this.IsExpressionLambda)
            {
                return lambdaBodyBinder.BindLambdaExpressionAsBlock((ExpressionSyntax)this.Body, diagnostics);
            }
            else
            {
                return lambdaBodyBinder.BindEmbeddedBlock((BlockSyntax)this.Body, diagnostics);
            }
        }
    }
}<|MERGE_RESOLUTION|>--- conflicted
+++ resolved
@@ -104,7 +104,6 @@
             if (!InferredReturnType.UseSiteDiagnostics.IsEmpty)
             {
                 useSiteInfo.AddDiagnostics(InferredReturnType.UseSiteDiagnostics);
-<<<<<<< HEAD
             }
 
             if (!InferredReturnType.Dependencies.IsEmpty)
@@ -116,19 +115,6 @@
 
             if (nullableState == null || InferredReturnType.IsExplicitType)
             {
-=======
-            }
-
-            if (!InferredReturnType.Dependencies.IsEmpty)
-            {
-                useSiteInfo.AddDependencies(InferredReturnType.Dependencies);
-            }
-
-            InferredLambdaReturnType inferredReturnType;
-
-            if (nullableState == null || InferredReturnType.IsExplicitType)
-            {
->>>>>>> 67d940c4
                 inferredReturnType = InferredReturnType;
             }
             else
@@ -267,13 +253,8 @@
                         var bestType = returns[0].expr.GetTypeOrFunctionType();
                         if (bestType is FunctionTypeSymbol functionType)
                         {
-<<<<<<< HEAD
-                            inferredFromFunctionType = true;
-                            bestType = functionType.GetInternalDelegateType();
-=======
                             bestType = functionType.GetInternalDelegateType();
                             inferredFromFunctionType = bestType is { };
->>>>>>> 67d940c4
                         }
                         else
                         {
@@ -410,24 +391,15 @@
             Debug.Assert(syntax.IsAnonymousFunction());
             bool hasErrors = !types.IsDefault && types.Any(t => t.Type?.Kind == SymbolKind.ErrorType);
 
-<<<<<<< HEAD
-            var functionType = FunctionTypeSymbol.Lazy.CreateIfFeatureEnabled(syntax, binder, static (binder, expr) => ((UnboundLambda)expr).Data.InferDelegateType());
-            var data = new PlainUnboundLambdaState(binder, returnRefKind, returnType, parameterAttributes, names, discardsOpt, types, refKinds, isAsync, isStatic, includeCache: true);
-=======
             var functionType = FunctionTypeSymbol.CreateIfFeatureEnabled(syntax, binder, static (binder, expr) => ((UnboundLambda)expr).Data.InferDelegateType());
             var data = new PlainUnboundLambdaState(binder, returnRefKind, returnType, parameterAttributes, names, discardsOpt, nullCheckedOpt, types, refKinds, isAsync, isStatic, includeCache: true);
->>>>>>> 67d940c4
             var lambda = new UnboundLambda(syntax, data, functionType, withDependencies, hasErrors: hasErrors);
             data.SetUnboundLambda(lambda);
             functionType?.SetExpression(lambda.WithNoCache());
             return lambda;
         }
 
-<<<<<<< HEAD
-        private UnboundLambda(SyntaxNode syntax, UnboundLambdaState state, FunctionTypeSymbol.Lazy? functionType, bool withDependencies, NullableWalker.VariableState? nullableState, bool hasErrors) :
-=======
         private UnboundLambda(SyntaxNode syntax, UnboundLambdaState state, FunctionTypeSymbol? functionType, bool withDependencies, NullableWalker.VariableState? nullableState, bool hasErrors) :
->>>>>>> 67d940c4
             this(syntax, state, functionType, withDependencies, hasErrors)
         {
             this._nullableState = nullableState;
@@ -547,10 +519,7 @@
         public abstract MessageID MessageID { get; }
         public abstract string ParameterName(int index);
         public abstract bool ParameterIsDiscard(int index);
-<<<<<<< HEAD
-=======
         public abstract bool ParameterIsNullChecked(int index);
->>>>>>> 67d940c4
         public abstract SyntaxList<AttributeListSyntax> ParameterAttributes(int index);
         public abstract bool HasSignature { get; }
         public abstract bool HasExplicitReturnType(out RefKind refKind, out TypeWithAnnotations returnType);
@@ -648,8 +617,6 @@
             {
                 parameterRefKindsBuilder.Add(RefKind(i));
                 parameterTypesBuilder.Add(ParameterTypeWithAnnotations(i));
-<<<<<<< HEAD
-=======
             }
             var parameterRefKinds = parameterRefKindsBuilder.ToImmutableAndFree();
             var parameterTypes = parameterTypesBuilder.ToImmutableAndFree();
@@ -684,48 +651,8 @@
                 {
                     return null;
                 }
->>>>>>> 67d940c4
-            }
-            var parameterRefKinds = parameterRefKindsBuilder.ToImmutableAndFree();
-            var parameterTypes = parameterTypesBuilder.ToImmutableAndFree();
-
-<<<<<<< HEAD
-            if (!HasExplicitReturnType(out var returnRefKind, out var returnType))
-            {
-                var lambdaSymbol = new LambdaSymbol(
-                    Binder,
-                    Binder.Compilation,
-                    Binder.ContainingMemberOrLambda,
-                    _unboundLambda,
-                    parameterTypes,
-                    parameterRefKinds,
-                    refKind: default,
-                    returnType: default);
-                var lambdaBodyBinder = new ExecutableCodeBinder(_unboundLambda.Syntax, lambdaSymbol, ParameterBinder(lambdaSymbol, Binder));
-                var block = BindLambdaBody(lambdaSymbol, lambdaBodyBinder, BindingDiagnosticBag.Discarded);
-                var returnTypes = ArrayBuilder<(BoundReturnStatement, TypeWithAnnotations)>.GetInstance();
-                BoundLambda.BlockReturns.GetReturnTypes(returnTypes, block);
-                var inferredReturnType = BoundLambda.InferReturnType(
-                    returnTypes,
-                    _unboundLambda,
-                    lambdaBodyBinder,
-                    delegateType: null,
-                    isAsync: IsAsync,
-                    Binder.Conversions);
-
-                returnType = inferredReturnType.TypeWithAnnotations;
-                returnRefKind = inferredReturnType.RefKind;
-
-                if (!returnType.HasType && inferredReturnType.NumExpressions > 0)
-                {
-                    return null;
-                }
-            }
-
-            return Binder.GetMethodGroupOrLambdaDelegateType(
-                returnRefKind,
-                returnType.Type?.IsVoidType() == true ? default : returnType,
-=======
+            }
+
             if (!returnType.HasType)
             {
                 // Binder.GetMethodGroupOrLambdaDelegateType() expects a non-null return type.
@@ -736,7 +663,6 @@
                 _unboundLambda.Syntax,
                 returnRefKind,
                 returnType,
->>>>>>> 67d940c4
                 parameterRefKinds,
                 parameterTypes);
         }
@@ -1514,11 +1440,7 @@
 
         protected override UnboundLambdaState WithCachingCore(bool includeCache)
         {
-<<<<<<< HEAD
-            return new PlainUnboundLambdaState(Binder, _returnRefKind, _returnType, _parameterAttributes, _parameterNames, _parameterIsDiscardOpt, _parameterTypesWithAnnotations, _parameterRefKinds, _isAsync, _isStatic, includeCache);
-=======
             return new PlainUnboundLambdaState(Binder, _returnRefKind, _returnType, _parameterAttributes, _parameterNames, _parameterIsDiscardOpt, _parameterIsNullCheckedOpt, _parameterTypesWithAnnotations, _parameterRefKinds, _isAsync, _isStatic, includeCache);
->>>>>>> 67d940c4
         }
 
         protected override BoundExpression? GetLambdaExpressionBody(BoundBlock body)
