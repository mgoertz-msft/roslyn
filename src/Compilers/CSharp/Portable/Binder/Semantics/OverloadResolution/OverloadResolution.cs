--- conflicted
+++ resolved
@@ -2002,17 +2002,9 @@
                     if (type2.OriginalDefinition == task_T)
                     {
                         // - T1 is Task<S1>, T2 is Task<S2>, and S1 is a better conversion target than S2
-<<<<<<< HEAD
-                        return BetterConversionTarget(null,
-                                                      ((NamedTypeSymbol)type1).TypeArgumentsNoUseSiteDiagnostics[0].TypeSymbol,
+                        return BetterConversionTarget(((NamedTypeSymbol)type1).TypeArgumentsNoUseSiteDiagnostics[0].TypeSymbol,
                                                       ((NamedTypeSymbol)type2).TypeArgumentsNoUseSiteDiagnostics[0].TypeSymbol,
-                                                      ref useSiteDiagnostics,
-                                                      out ignore);
-=======
-                        return BetterConversionTarget(((NamedTypeSymbol)type1).TypeArgumentsNoUseSiteDiagnostics[0],
-                                                      ((NamedTypeSymbol)type2).TypeArgumentsNoUseSiteDiagnostics[0],
                                                       ref useSiteDiagnostics);
->>>>>>> 64677ba1
                     }
 
                     // A shortcut, Task<T> type cannot satisfy other rules.
@@ -2041,14 +2033,9 @@
 
                     if ((object)invoke1 != null && (object)invoke2 != null)
                     {
-<<<<<<< HEAD
                         TypeSymbol r1 = invoke1.ReturnType.TypeSymbol;
                         TypeSymbol r2 = invoke2.ReturnType.TypeSymbol;
-=======
-                        TypeSymbol r1 = invoke1.ReturnType;
-                        TypeSymbol r2 = invoke2.ReturnType;
                         BetterResult delegateResult = BetterResult.Neither;
->>>>>>> 64677ba1
 
                         if (r1.SpecialType != SpecialType.System_Void)
                         {
@@ -2066,7 +2053,7 @@
 
                         if (delegateResult == BetterResult.Neither)
                         {
-                            //  - D2 has a return type S2, and S1 is a better conversion target than S2
+                        //  - D2 has a return type S2, and S1 is a better conversion target than S2
                             delegateResult = BetterConversionTarget(r1, r2, ref useSiteDiagnostics);
                         }
 
