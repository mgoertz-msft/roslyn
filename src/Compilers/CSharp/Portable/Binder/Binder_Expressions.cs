﻿// Licensed to the .NET Foundation under one or more agreements.
// The .NET Foundation licenses this file to you under the MIT license.
// See the LICENSE file in the project root for more information.

#nullable disable

using Microsoft.CodeAnalysis.CSharp.Symbols;
using Microsoft.CodeAnalysis.CSharp.Syntax;
using Microsoft.CodeAnalysis.PooledObjects;
using Microsoft.CodeAnalysis.Text;
using Roslyn.Utilities;
using System;
using System.Collections.Generic;
using System.Collections.Immutable;
using System.Diagnostics;
using System.Diagnostics.CodeAnalysis;
using System.Linq;
using System.Reflection;
using System.Runtime.CompilerServices;

namespace Microsoft.CodeAnalysis.CSharp
{
    /// <summary>
    /// This portion of the binder converts an <see cref="ExpressionSyntax"/> into a <see cref="BoundExpression"/>.
    /// </summary>
    internal partial class Binder
    {
        /// <summary>
        /// Determines whether "this" reference is available within the current context.
        /// </summary>
        /// <param name="isExplicit">The reference was explicitly specified in syntax.</param>
        /// <param name="inStaticContext">True if "this" is not available due to the current method/property/field initializer being static.</param>
        /// <returns>True if a reference to "this" is available.</returns>
        internal bool HasThis(bool isExplicit, out bool inStaticContext)
        {
            var memberOpt = this.ContainingMemberOrLambda?.ContainingNonLambdaMember();
            if (memberOpt?.IsStatic == true)
            {
                inStaticContext = memberOpt.Kind == SymbolKind.Field || memberOpt.Kind == SymbolKind.Method || memberOpt.Kind == SymbolKind.Property;
                return false;
            }

            inStaticContext = false;

            if (InConstructorInitializer || InAttributeArgument)
            {
                return false;
            }

            var containingType = memberOpt?.ContainingType;
            bool inTopLevelScriptMember = (object)containingType != null && containingType.IsScriptClass;

            // "this" is not allowed in field initializers (that are not script variable initializers):
            if (InFieldInitializer && !inTopLevelScriptMember)
            {
                return false;
            }

            // top-level script code only allows implicit "this" reference:
            return !inTopLevelScriptMember || !isExplicit;
        }

        internal bool InFieldInitializer
        {
            get { return this.Flags.Includes(BinderFlags.FieldInitializer); }
        }

        internal bool InParameterDefaultValue
        {
            get { return this.Flags.Includes(BinderFlags.ParameterDefaultValue); }
        }

        protected bool InConstructorInitializer
        {
            get { return this.Flags.Includes(BinderFlags.ConstructorInitializer); }
        }

        internal bool InAttributeArgument
        {
            get { return this.Flags.Includes(BinderFlags.AttributeArgument); }
        }

        internal bool InCref
        {
            get { return this.Flags.Includes(BinderFlags.Cref); }
        }

        protected bool InCrefButNotParameterOrReturnType
        {
            get { return InCref && !this.Flags.Includes(BinderFlags.CrefParameterOrReturnType); }
        }

        /// <summary>
        /// Returns true if the node is in a position where an unbound type
        /// such as (C&lt;,&gt;) is allowed.
        /// </summary>
        protected virtual bool IsUnboundTypeAllowed(GenericNameSyntax syntax)
        {
            return Next.IsUnboundTypeAllowed(syntax);
        }

        /// <summary>
        /// Generates a new <see cref="BoundBadExpression"/> with no known type
        /// </summary>
        private BoundBadExpression BadExpression(SyntaxNode syntax)
        {
            return BadExpression(syntax, LookupResultKind.Empty, ImmutableArray<Symbol>.Empty);
        }

        /// <summary>
        /// Generates a new <see cref="BoundBadExpression"/> with no known type, and the given bound child.
        /// </summary>
        private BoundBadExpression BadExpression(SyntaxNode syntax, BoundExpression childNode)
        {
            return BadExpression(syntax, LookupResultKind.Empty, ImmutableArray<Symbol>.Empty, childNode);
        }

        /// <summary>
        /// Generates a new <see cref="BoundBadExpression"/> with no known type, and the given bound children.
        /// </summary>
        private BoundBadExpression BadExpression(SyntaxNode syntax, ImmutableArray<BoundExpression> childNodes)
        {
            return BadExpression(syntax, LookupResultKind.Empty, ImmutableArray<Symbol>.Empty, childNodes);
        }

        /// <summary>
        /// Generates a new <see cref="BoundBadExpression"/> with no known type, given lookup resultKind.
        /// </summary>
        protected BoundBadExpression BadExpression(SyntaxNode syntax, LookupResultKind lookupResultKind)
        {
            return BadExpression(syntax, lookupResultKind, ImmutableArray<Symbol>.Empty);
        }

        /// <summary>
        /// Generates a new <see cref="BoundBadExpression"/> with no known type, given lookup resultKind and the given bound child.
        /// </summary>
        protected BoundBadExpression BadExpression(SyntaxNode syntax, LookupResultKind lookupResultKind, BoundExpression childNode)
        {
            return BadExpression(syntax, lookupResultKind, ImmutableArray<Symbol>.Empty, childNode);
        }

        /// <summary>
        /// Generates a new <see cref="BoundBadExpression"/> with no known type, given lookupResultKind and given symbols for GetSemanticInfo API.
        /// </summary>
        private BoundBadExpression BadExpression(SyntaxNode syntax, LookupResultKind resultKind, ImmutableArray<Symbol> symbols)
        {
            return new BoundBadExpression(syntax,
                resultKind,
                symbols,
                ImmutableArray<BoundExpression>.Empty,
                CreateErrorType());
        }

        /// <summary>
        /// Generates a new <see cref="BoundBadExpression"/> with no known type, given lookupResultKind and given symbols for GetSemanticInfo API,
        /// and the given bound child.
        /// </summary>
        private BoundBadExpression BadExpression(SyntaxNode syntax, LookupResultKind resultKind, ImmutableArray<Symbol> symbols, BoundExpression childNode)
        {
            return new BoundBadExpression(syntax,
                resultKind,
                symbols,
                ImmutableArray.Create(BindToTypeForErrorRecovery(childNode)),
                CreateErrorType());
        }

        /// <summary>
        /// Generates a new <see cref="BoundBadExpression"/> with no known type, given lookupResultKind and given symbols for GetSemanticInfo API,
        /// and the given bound children.
        /// </summary>
        private BoundBadExpression BadExpression(SyntaxNode syntax, LookupResultKind resultKind, ImmutableArray<Symbol> symbols, ImmutableArray<BoundExpression> childNodes, bool wasCompilerGenerated = false)
        {
            return new BoundBadExpression(syntax,
                resultKind,
                symbols,
                childNodes.SelectAsArray((e, self) => self.BindToTypeForErrorRecovery(e), this),
                CreateErrorType())
            { WasCompilerGenerated = wasCompilerGenerated };
        }

        /// <summary>
        /// Helper method to generate a bound expression with HasErrors set to true.
        /// Returned bound expression is guaranteed to have a non-null type, except when <paramref name="expr"/> is an unbound lambda.
        /// If <paramref name="expr"/> already has errors and meets the above type requirements, then it is returned unchanged.
        /// Otherwise, if <paramref name="expr"/> is a BoundBadExpression, then it is updated with the <paramref name="resultKind"/> and non-null type.
        /// Otherwise, a new <see cref="BoundBadExpression"/> wrapping <paramref name="expr"/> is returned. 
        /// </summary>
        /// <remarks>
        /// Returned expression need not be a <see cref="BoundBadExpression"/>, but is guaranteed to have HasErrors set to true.
        /// </remarks>
        private BoundExpression ToBadExpression(BoundExpression expr, LookupResultKind resultKind = LookupResultKind.Empty)
        {
            Debug.Assert(expr != null);
            Debug.Assert(resultKind != LookupResultKind.Viable);

            TypeSymbol resultType = expr.Type;
            BoundKind exprKind = expr.Kind;

            if (expr.HasAnyErrors && ((object)resultType != null || exprKind == BoundKind.UnboundLambda || exprKind == BoundKind.DefaultLiteral))
            {
                return expr;
            }

            if (exprKind == BoundKind.BadExpression)
            {
                var badExpression = (BoundBadExpression)expr;
                return badExpression.Update(resultKind, badExpression.Symbols, badExpression.ChildBoundNodes, resultType);
            }
            else
            {
                ArrayBuilder<Symbol> symbols = ArrayBuilder<Symbol>.GetInstance();
                expr.GetExpressionSymbols(symbols, parent: null, binder: this);
                return new BoundBadExpression(
                    expr.Syntax,
                    resultKind,
                    symbols.ToImmutableAndFree(),
                    ImmutableArray.Create(BindToTypeForErrorRecovery(expr)),
                    resultType ?? CreateErrorType());
            }
        }

        internal NamedTypeSymbol CreateErrorType(string name = "")
        {
            return new ExtendedErrorTypeSymbol(this.Compilation, name, arity: 0, errorInfo: null, unreported: false);
        }

        /// <summary>
        /// Bind the expression and verify the expression matches the combination of lvalue and
        /// rvalue requirements given by valueKind. If the expression was bound successfully, but
        /// did not meet the requirements, the return value will be a <see cref="BoundBadExpression"/> that
        /// (typically) wraps the subexpression.
        /// </summary>
        internal BoundExpression BindValue(ExpressionSyntax node, BindingDiagnosticBag diagnostics, BindValueKind valueKind)
        {
            var result = this.BindExpression(node, diagnostics: diagnostics, invoked: false, indexed: false);
            return CheckValue(result, valueKind, diagnostics);
        }

        internal BoundExpression BindRValueWithoutTargetType(ExpressionSyntax node, BindingDiagnosticBag diagnostics, bool reportNoTargetType = true)
        {
            return BindToNaturalType(BindValue(node, diagnostics, BindValueKind.RValue), diagnostics, reportNoTargetType);
        }

        /// <summary>
        /// When binding a switch case's expression, it is possible that it resolves to a type (technically, a type pattern).
        /// This implementation permits either an rvalue or a BoundTypeExpression.
        /// </summary>
        internal BoundExpression BindTypeOrRValue(ExpressionSyntax node, BindingDiagnosticBag diagnostics)
        {
            var valueOrType = BindExpression(node, diagnostics: diagnostics, invoked: false, indexed: false);
            if (valueOrType.Kind == BoundKind.TypeExpression)
            {
                // In the Color Color case (Kind == BoundKind.TypeOrValueExpression), we treat it as a value
                // by not entering this if statement
                return valueOrType;
            }

            return CheckValue(valueOrType, BindValueKind.RValue, diagnostics);
        }

        internal BoundExpression BindToTypeForErrorRecovery(BoundExpression expression, TypeSymbol type = null)
        {
            if (expression is null)
                return null;
            var result =
                !expression.NeedsToBeConverted() ? expression :
                type is null ? BindToNaturalType(expression, BindingDiagnosticBag.Discarded, reportNoTargetType: false) :
                GenerateConversionForAssignment(type, expression, BindingDiagnosticBag.Discarded);
            return result;
        }

        /// <summary>
        /// Bind an rvalue expression to its natural type.  For example, a switch expression that has not been
        /// converted to another type has to be converted to its own natural type by applying a conversion to
        /// that type to each of the arms of the switch expression.  This method is a bottleneck for ensuring
        /// that such a conversion occurs when needed.  It also handles tuple expressions which need to be
        /// converted to their own natural type because they may contain switch expressions.
        /// </summary>
        internal BoundExpression BindToNaturalType(BoundExpression expression, BindingDiagnosticBag diagnostics, bool reportNoTargetType = true)
        {
            if (!expression.NeedsToBeConverted())
                return expression;

            BoundExpression result;
            switch (expression)
            {
                case BoundUnconvertedSwitchExpression expr:
                    {
                        var commonType = expr.Type;
                        var exprSyntax = (SwitchExpressionSyntax)expr.Syntax;
                        bool hasErrors = expression.HasErrors;
                        if (commonType is null)
                        {
                            diagnostics.Add(ErrorCode.ERR_SwitchExpressionNoBestType, exprSyntax.SwitchKeyword.GetLocation());
                            commonType = CreateErrorType();
                            hasErrors = true;
                        }
                        result = ConvertSwitchExpression(expr, commonType, conversionIfTargetTyped: null, diagnostics, hasErrors);
                    }
                    break;
                case BoundUnconvertedConditionalOperator op:
                    {
                        TypeSymbol type = op.Type;
                        bool hasErrors = op.HasErrors;
                        if (type is null)
                        {
                            Debug.Assert(op.NoCommonTypeError != 0);
                            type = CreateErrorType();
                            hasErrors = true;
                            object trueArg = op.Consequence.Display;
                            object falseArg = op.Alternative.Display;
                            if (op.NoCommonTypeError == ErrorCode.ERR_InvalidQM && trueArg is Symbol trueSymbol && falseArg is Symbol falseSymbol)
                            {
                                // ERR_InvalidQM is an error that there is no conversion between the two types. They might be the same
                                // type name from different assemblies, so we disambiguate the display.
                                SymbolDistinguisher distinguisher = new SymbolDistinguisher(this.Compilation, trueSymbol, falseSymbol);
                                trueArg = distinguisher.First;
                                falseArg = distinguisher.Second;
                            }

                            diagnostics.Add(op.NoCommonTypeError, op.Syntax.Location, trueArg, falseArg);
                        }

                        result = ConvertConditionalExpression(op, type, conversionIfTargetTyped: null, diagnostics, hasErrors);
                    }
                    break;
                case BoundTupleLiteral sourceTuple:
                    {
                        var boundArgs = ArrayBuilder<BoundExpression>.GetInstance(sourceTuple.Arguments.Length);
                        foreach (var arg in sourceTuple.Arguments)
                        {
                            boundArgs.Add(BindToNaturalType(arg, diagnostics, reportNoTargetType));
                        }
                        result = new BoundConvertedTupleLiteral(
                            sourceTuple.Syntax,
                            sourceTuple,
                            wasTargetTyped: false,
                            boundArgs.ToImmutableAndFree(),
                            sourceTuple.ArgumentNamesOpt,
                            sourceTuple.InferredNamesOpt,
                            sourceTuple.Type, // same type to keep original element names
                            sourceTuple.HasErrors).WithSuppression(sourceTuple.IsSuppressed);
                    }
                    break;
                case BoundDefaultLiteral defaultExpr:
                    {
                        if (reportNoTargetType)
                        {
                            // In some cases, we let the caller report the error
                            diagnostics.Add(ErrorCode.ERR_DefaultLiteralNoTargetType, defaultExpr.Syntax.GetLocation());
                        }

                        result = new BoundDefaultExpression(
                            defaultExpr.Syntax,
                            targetType: null,
                            defaultExpr.ConstantValue,
                            CreateErrorType(),
                            hasErrors: true).WithSuppression(defaultExpr.IsSuppressed);
                    }
                    break;
                case BoundStackAllocArrayCreation { Type: null } boundStackAlloc:
                    {
                        // This is a context in which the stackalloc could be either a pointer
                        // or a span.  For backward compatibility we treat it as a pointer.
                        var type = new PointerTypeSymbol(TypeWithAnnotations.Create(boundStackAlloc.ElementType));
                        result = GenerateConversionForAssignment(type, boundStackAlloc, diagnostics);
                    }
                    break;
                case BoundUnconvertedObjectCreationExpression expr:
                    {
                        if (reportNoTargetType && !expr.HasAnyErrors)
                        {
                            diagnostics.Add(ErrorCode.ERR_ImplicitObjectCreationNoTargetType, expr.Syntax.GetLocation(), expr.Display);
                        }

                        result = BindObjectCreationForErrorRecovery(expr, diagnostics);
                    }
                    break;
                case BoundUnconvertedInterpolatedString unconvertedInterpolatedString:
                    {
                        result = BindUnconvertedInterpolatedStringToString(unconvertedInterpolatedString, diagnostics);
                    }
                    break;
                case BoundBinaryOperator unconvertedBinaryOperator:
                    {
                        result = RebindSimpleBinaryOperatorAsConverted(unconvertedBinaryOperator, diagnostics);
                    }
                    break;
                default:
                    result = expression;
                    break;
            }

            return result?.WithWasConverted();
        }

        private BoundExpression BindToInferredDelegateType(BoundExpression expr, BindingDiagnosticBag diagnostics)
        {
            Debug.Assert(expr.Kind is BoundKind.UnboundLambda or BoundKind.MethodGroup);

            var syntax = expr.Syntax;
            CompoundUseSiteInfo<AssemblySymbol> useSiteInfo = GetNewCompoundUseSiteInfo(diagnostics);
            var delegateType = expr.GetInferredDelegateType(ref useSiteInfo);
            diagnostics.Add(syntax, useSiteInfo);

            if (delegateType is null)
            {
                if (CheckFeatureAvailability(syntax, MessageID.IDS_FeatureInferredDelegateType, diagnostics))
                {
                    diagnostics.Add(ErrorCode.ERR_CannotInferDelegateType, syntax.GetLocation());
                }
                delegateType = CreateErrorType();
            }

            return GenerateConversionForAssignment(delegateType, expr, diagnostics);
        }

        internal BoundExpression BindValueAllowArgList(ExpressionSyntax node, BindingDiagnosticBag diagnostics, BindValueKind valueKind)
        {
            var result = this.BindExpressionAllowArgList(node, diagnostics: diagnostics);
            return CheckValue(result, valueKind, diagnostics);
        }

        internal BoundFieldEqualsValue BindFieldInitializer(
            FieldSymbol field,
            EqualsValueClauseSyntax initializerOpt,
            BindingDiagnosticBag diagnostics)
        {
            Debug.Assert((object)this.ContainingMemberOrLambda == field);

            if (initializerOpt == null)
            {
                return null;
            }

            Binder initializerBinder = this.GetBinder(initializerOpt);
            Debug.Assert(initializerBinder != null);

            BoundExpression result = initializerBinder.BindVariableOrAutoPropInitializerValue(initializerOpt, RefKind.None,
                                                           field.GetFieldType(initializerBinder.FieldsBeingBound).Type, diagnostics);

            return new BoundFieldEqualsValue(initializerOpt, field, initializerBinder.GetDeclaredLocalsForScope(initializerOpt), result);
        }

        internal BoundExpression BindVariableOrAutoPropInitializerValue(
            EqualsValueClauseSyntax initializerOpt,
            RefKind refKind,
            TypeSymbol varType,
            BindingDiagnosticBag diagnostics)
        {
            if (initializerOpt == null)
            {
                return null;
            }

            BindValueKind valueKind;
            ExpressionSyntax value;
            IsInitializerRefKindValid(initializerOpt, initializerOpt, refKind, diagnostics, out valueKind, out value);
            BoundExpression initializer = BindPossibleArrayInitializer(value, varType, valueKind, diagnostics);
            initializer = GenerateConversionForAssignment(varType, initializer, diagnostics);
            return initializer;
        }

        internal Binder CreateBinderForParameterDefaultValue(
            ParameterSymbol parameter,
            EqualsValueClauseSyntax defaultValueSyntax)
        {
            var binder = new LocalScopeBinder(this.WithContainingMemberOrLambda(parameter.ContainingSymbol).WithAdditionalFlags(BinderFlags.ParameterDefaultValue));
            return new ExecutableCodeBinder(defaultValueSyntax,
                                            parameter.ContainingSymbol,
                                            binder);
        }

        internal BoundParameterEqualsValue BindParameterDefaultValue(
            EqualsValueClauseSyntax defaultValueSyntax,
            ParameterSymbol parameter,
            BindingDiagnosticBag diagnostics,
            out BoundExpression valueBeforeConversion)
        {
            Debug.Assert(this.InParameterDefaultValue);
            Debug.Assert(this.ContainingMemberOrLambda.Kind == SymbolKind.Method || this.ContainingMemberOrLambda.Kind == SymbolKind.Property);

            // UNDONE: The binding and conversion has to be executed in a checked context.
            Binder defaultValueBinder = this.GetBinder(defaultValueSyntax);
            Debug.Assert(defaultValueBinder != null);

            valueBeforeConversion = defaultValueBinder.BindValue(defaultValueSyntax.Value, diagnostics, BindValueKind.RValue);

            // Always generate the conversion, even if the expression is not convertible to the given type.
            // We want the erroneous conversion in the tree.
            var result = new BoundParameterEqualsValue(defaultValueSyntax, parameter, defaultValueBinder.GetDeclaredLocalsForScope(defaultValueSyntax),
                              defaultValueBinder.GenerateConversionForAssignment(parameter.Type, valueBeforeConversion, diagnostics, ConversionForAssignmentFlags.DefaultParameter));

            return result;
        }

        internal BoundFieldEqualsValue BindEnumConstantInitializer(
            SourceEnumConstantSymbol symbol,
            EqualsValueClauseSyntax equalsValueSyntax,
            BindingDiagnosticBag diagnostics)
        {
            Binder initializerBinder = this.GetBinder(equalsValueSyntax);
            Debug.Assert(initializerBinder != null);

            var initializer = initializerBinder.BindValue(equalsValueSyntax.Value, diagnostics, BindValueKind.RValue);
            initializer = initializerBinder.GenerateConversionForAssignment(symbol.ContainingType.EnumUnderlyingType, initializer, diagnostics);
            return new BoundFieldEqualsValue(equalsValueSyntax, symbol, initializerBinder.GetDeclaredLocalsForScope(equalsValueSyntax), initializer);
        }

        public BoundExpression BindExpression(ExpressionSyntax node, BindingDiagnosticBag diagnostics)
        {
            return BindExpression(node, diagnostics: diagnostics, invoked: false, indexed: false);
        }

        protected BoundExpression BindExpression(ExpressionSyntax node, BindingDiagnosticBag diagnostics, bool invoked, bool indexed)
        {
            BoundExpression expr = BindExpressionInternal(node, diagnostics, invoked, indexed);
            VerifyUnchecked(node, diagnostics, expr);

            if (expr.Kind == BoundKind.ArgListOperator)
            {
                // CS0226: An __arglist expression may only appear inside of a call or new expression
                Error(diagnostics, ErrorCode.ERR_IllegalArglist, node);
                expr = ToBadExpression(expr);
            }

            return expr;
        }

        // PERF: allowArgList is not a parameter because it is fairly uncommon case where arglists are allowed
        //       so we do not want to pass that argument to every BindExpression which is often recursive 
        //       and extra arguments contribute to the stack size.
        protected BoundExpression BindExpressionAllowArgList(ExpressionSyntax node, BindingDiagnosticBag diagnostics)
        {
            BoundExpression expr = BindExpressionInternal(node, diagnostics, invoked: false, indexed: false);
            VerifyUnchecked(node, diagnostics, expr);
            return expr;
        }

        private void VerifyUnchecked(ExpressionSyntax node, BindingDiagnosticBag diagnostics, BoundExpression expr)
        {
            if (!expr.HasAnyErrors && !IsInsideNameof)
            {
                TypeSymbol exprType = expr.Type;
                if ((object)exprType != null && exprType.IsUnsafe())
                {
                    ReportUnsafeIfNotAllowed(node, diagnostics);
                    //CONSIDER: Return a bad expression so that HasErrors is true?
                }
            }
        }

        private BoundExpression BindExpressionInternal(ExpressionSyntax node, BindingDiagnosticBag diagnostics, bool invoked, bool indexed)
        {
            if (IsEarlyAttributeBinder && !EarlyWellKnownAttributeBinder.CanBeValidAttributeArgument(node, this))
            {
                return BadExpression(node, LookupResultKind.NotAValue);
            }

            Debug.Assert(node != null);
            switch (node.Kind())
            {
                case SyntaxKind.AnonymousMethodExpression:
                case SyntaxKind.ParenthesizedLambdaExpression:
                case SyntaxKind.SimpleLambdaExpression:
                    return BindAnonymousFunction((AnonymousFunctionExpressionSyntax)node, diagnostics);
                case SyntaxKind.ThisExpression:
                    return BindThis((ThisExpressionSyntax)node, diagnostics);
                case SyntaxKind.BaseExpression:
                    return BindBase((BaseExpressionSyntax)node, diagnostics);
                case SyntaxKind.InvocationExpression:
                    return BindInvocationExpression((InvocationExpressionSyntax)node, diagnostics);
                case SyntaxKind.ArrayInitializerExpression:
                    return BindUnexpectedArrayInitializer((InitializerExpressionSyntax)node, diagnostics, ErrorCode.ERR_ArrayInitInBadPlace);
                case SyntaxKind.ArrayCreationExpression:
                    return BindArrayCreationExpression((ArrayCreationExpressionSyntax)node, diagnostics);
                case SyntaxKind.ImplicitArrayCreationExpression:
                    return BindImplicitArrayCreationExpression((ImplicitArrayCreationExpressionSyntax)node, diagnostics);
                case SyntaxKind.StackAllocArrayCreationExpression:
                    return BindStackAllocArrayCreationExpression((StackAllocArrayCreationExpressionSyntax)node, diagnostics);
                case SyntaxKind.ImplicitStackAllocArrayCreationExpression:
                    return BindImplicitStackAllocArrayCreationExpression((ImplicitStackAllocArrayCreationExpressionSyntax)node, diagnostics);
                case SyntaxKind.ObjectCreationExpression:
                    return BindObjectCreationExpression((ObjectCreationExpressionSyntax)node, diagnostics);
                case SyntaxKind.ImplicitObjectCreationExpression:
                    return BindImplicitObjectCreationExpression((ImplicitObjectCreationExpressionSyntax)node, diagnostics);
                case SyntaxKind.IdentifierName:
                case SyntaxKind.GenericName:
                    return BindIdentifier((SimpleNameSyntax)node, invoked, indexed, diagnostics);
                case SyntaxKind.SimpleMemberAccessExpression:
                case SyntaxKind.PointerMemberAccessExpression:
                    return BindMemberAccess((MemberAccessExpressionSyntax)node, invoked, indexed, diagnostics: diagnostics);
                case SyntaxKind.SimpleAssignmentExpression:
                    return BindAssignment((AssignmentExpressionSyntax)node, diagnostics);
                case SyntaxKind.CastExpression:
                    return BindCast((CastExpressionSyntax)node, diagnostics);
                case SyntaxKind.ElementAccessExpression:
                    return BindElementAccess((ElementAccessExpressionSyntax)node, diagnostics);
                case SyntaxKind.AddExpression:
                case SyntaxKind.MultiplyExpression:
                case SyntaxKind.SubtractExpression:
                case SyntaxKind.DivideExpression:
                case SyntaxKind.ModuloExpression:
                case SyntaxKind.EqualsExpression:
                case SyntaxKind.NotEqualsExpression:
                case SyntaxKind.GreaterThanExpression:
                case SyntaxKind.LessThanExpression:
                case SyntaxKind.GreaterThanOrEqualExpression:
                case SyntaxKind.LessThanOrEqualExpression:
                case SyntaxKind.BitwiseAndExpression:
                case SyntaxKind.BitwiseOrExpression:
                case SyntaxKind.ExclusiveOrExpression:
                case SyntaxKind.LeftShiftExpression:
                case SyntaxKind.RightShiftExpression:
                case SyntaxKind.UnsignedRightShiftExpression:
                    return BindSimpleBinaryOperator((BinaryExpressionSyntax)node, diagnostics);

                case SyntaxKind.LogicalAndExpression:
                case SyntaxKind.LogicalOrExpression:
                    return BindConditionalLogicalOperator((BinaryExpressionSyntax)node, diagnostics);
                case SyntaxKind.CoalesceExpression:
                    return BindNullCoalescingOperator((BinaryExpressionSyntax)node, diagnostics);
                case SyntaxKind.ConditionalAccessExpression:
                    return BindConditionalAccessExpression((ConditionalAccessExpressionSyntax)node, diagnostics);

                case SyntaxKind.MemberBindingExpression:
                    return BindMemberBindingExpression((MemberBindingExpressionSyntax)node, invoked, indexed, diagnostics);

                case SyntaxKind.ElementBindingExpression:
                    return BindElementBindingExpression((ElementBindingExpressionSyntax)node, diagnostics);

                case SyntaxKind.IsExpression:
                    return BindIsOperator((BinaryExpressionSyntax)node, diagnostics);

                case SyntaxKind.AsExpression:
                    return BindAsOperator((BinaryExpressionSyntax)node, diagnostics);

                case SyntaxKind.UnaryPlusExpression:
                case SyntaxKind.UnaryMinusExpression:
                case SyntaxKind.LogicalNotExpression:
                case SyntaxKind.BitwiseNotExpression:
                    return BindUnaryOperator((PrefixUnaryExpressionSyntax)node, diagnostics);

                case SyntaxKind.IndexExpression:
                    return BindFromEndIndexExpression((PrefixUnaryExpressionSyntax)node, diagnostics);

                case SyntaxKind.RangeExpression:
                    return BindRangeExpression((RangeExpressionSyntax)node, diagnostics);

                case SyntaxKind.AddressOfExpression:
                    return BindAddressOfExpression((PrefixUnaryExpressionSyntax)node, diagnostics);

                case SyntaxKind.PointerIndirectionExpression:
                    return BindPointerIndirectionExpression((PrefixUnaryExpressionSyntax)node, diagnostics);

                case SyntaxKind.PostIncrementExpression:
                case SyntaxKind.PostDecrementExpression:
                    return BindIncrementOperator(node, ((PostfixUnaryExpressionSyntax)node).Operand, ((PostfixUnaryExpressionSyntax)node).OperatorToken, diagnostics);

                case SyntaxKind.PreIncrementExpression:
                case SyntaxKind.PreDecrementExpression:
                    return BindIncrementOperator(node, ((PrefixUnaryExpressionSyntax)node).Operand, ((PrefixUnaryExpressionSyntax)node).OperatorToken, diagnostics);

                case SyntaxKind.ConditionalExpression:
                    return BindConditionalOperator((ConditionalExpressionSyntax)node, diagnostics);

                case SyntaxKind.SwitchExpression:
                    return BindSwitchExpression((SwitchExpressionSyntax)node, diagnostics);

                case SyntaxKind.NumericLiteralExpression:
                case SyntaxKind.StringLiteralExpression:
                case SyntaxKind.CharacterLiteralExpression:
                case SyntaxKind.TrueLiteralExpression:
                case SyntaxKind.FalseLiteralExpression:
                case SyntaxKind.NullLiteralExpression:
                    return BindLiteralConstant((LiteralExpressionSyntax)node, diagnostics);

                case SyntaxKind.UTF8StringLiteralExpression:
                    return BindUTF8StringLiteral((LiteralExpressionSyntax)node, diagnostics);

                case SyntaxKind.DefaultLiteralExpression:
                    return new BoundDefaultLiteral(node);

                case SyntaxKind.ParenthesizedExpression:
                    // Parenthesis tokens are ignored, and operand is bound in the context of parent
                    // expression.
                    return BindParenthesizedExpression(((ParenthesizedExpressionSyntax)node).Expression, diagnostics);

                case SyntaxKind.UncheckedExpression:
                case SyntaxKind.CheckedExpression:
                    return BindCheckedExpression((CheckedExpressionSyntax)node, diagnostics);

                case SyntaxKind.DefaultExpression:
                    return BindDefaultExpression((DefaultExpressionSyntax)node, diagnostics);

                case SyntaxKind.TypeOfExpression:
                    return BindTypeOf((TypeOfExpressionSyntax)node, diagnostics);

                case SyntaxKind.SizeOfExpression:
                    return BindSizeOf((SizeOfExpressionSyntax)node, diagnostics);

                case SyntaxKind.AddAssignmentExpression:
                case SyntaxKind.AndAssignmentExpression:
                case SyntaxKind.DivideAssignmentExpression:
                case SyntaxKind.ExclusiveOrAssignmentExpression:
                case SyntaxKind.LeftShiftAssignmentExpression:
                case SyntaxKind.ModuloAssignmentExpression:
                case SyntaxKind.MultiplyAssignmentExpression:
                case SyntaxKind.OrAssignmentExpression:
                case SyntaxKind.RightShiftAssignmentExpression:
                case SyntaxKind.UnsignedRightShiftAssignmentExpression:
                case SyntaxKind.SubtractAssignmentExpression:
                    return BindCompoundAssignment((AssignmentExpressionSyntax)node, diagnostics);

                case SyntaxKind.CoalesceAssignmentExpression:
                    return BindNullCoalescingAssignmentOperator((AssignmentExpressionSyntax)node, diagnostics);

                case SyntaxKind.AliasQualifiedName:
                case SyntaxKind.PredefinedType:
                    return this.BindNamespaceOrType(node, diagnostics);

                case SyntaxKind.QueryExpression:
                    return this.BindQuery((QueryExpressionSyntax)node, diagnostics);

                case SyntaxKind.AnonymousObjectCreationExpression:
                    return BindAnonymousObjectCreation((AnonymousObjectCreationExpressionSyntax)node, diagnostics);

                case SyntaxKind.QualifiedName:
                    return BindQualifiedName((QualifiedNameSyntax)node, diagnostics);

                case SyntaxKind.ComplexElementInitializerExpression:
                    return BindUnexpectedComplexElementInitializer((InitializerExpressionSyntax)node, diagnostics);

                case SyntaxKind.ArgListExpression:
                    return BindArgList(node, diagnostics);

                case SyntaxKind.RefTypeExpression:
                    return BindRefType((RefTypeExpressionSyntax)node, diagnostics);

                case SyntaxKind.MakeRefExpression:
                    return BindMakeRef((MakeRefExpressionSyntax)node, diagnostics);

                case SyntaxKind.RefValueExpression:
                    return BindRefValue((RefValueExpressionSyntax)node, diagnostics);

                case SyntaxKind.AwaitExpression:
                    return BindAwait((AwaitExpressionSyntax)node, diagnostics);

                case SyntaxKind.OmittedArraySizeExpression:
                case SyntaxKind.OmittedTypeArgument:
                case SyntaxKind.ObjectInitializerExpression:
                    // Not reachable during method body binding, but
                    // may be used by SemanticModel for error cases.
                    return BadExpression(node);

                case SyntaxKind.NullableType:
                    // Not reachable during method body binding, but
                    // may be used by SemanticModel for error cases.
                    // NOTE: This happens when there's a problem with the Nullable<T> type (e.g. it's missing).
                    // There is no corresponding problem for array or pointer types (which seem analogous), since
                    // they are not constructed types; the element type can be an error type, but the array/pointer 
                    // type cannot.
                    return BadExpression(node);

                case SyntaxKind.InterpolatedStringExpression:
                    return BindInterpolatedString((InterpolatedStringExpressionSyntax)node, diagnostics);

                case SyntaxKind.IsPatternExpression:
                    return BindIsPatternExpression((IsPatternExpressionSyntax)node, diagnostics);

                case SyntaxKind.TupleExpression:
                    return BindTupleExpression((TupleExpressionSyntax)node, diagnostics);

                case SyntaxKind.ThrowExpression:
                    return BindThrowExpression((ThrowExpressionSyntax)node, diagnostics);

                case SyntaxKind.RefType:
                    return BindRefType(node, diagnostics);

                case SyntaxKind.RefExpression:
                    return BindRefExpression(node, diagnostics);

                case SyntaxKind.DeclarationExpression:
                    return BindDeclarationExpressionAsError((DeclarationExpressionSyntax)node, diagnostics);

                case SyntaxKind.SuppressNullableWarningExpression:
                    return BindSuppressNullableWarningExpression((PostfixUnaryExpressionSyntax)node, diagnostics);

                case SyntaxKind.WithExpression:
                    return BindWithExpression((WithExpressionSyntax)node, diagnostics);

                default:
                    // NOTE: We could probably throw an exception here, but it's conceivable
                    // that a non-parser syntax tree could reach this point with an unexpected
                    // SyntaxKind and we don't want to throw if that occurs.
                    Debug.Assert(false, "Unexpected SyntaxKind " + node.Kind());
                    diagnostics.Add(ErrorCode.ERR_InternalError, node.Location);
                    return BadExpression(node);
            }
        }

#nullable enable
        internal virtual BoundSwitchExpressionArm BindSwitchExpressionArm(SwitchExpressionArmSyntax node, TypeSymbol switchGoverningType, uint switchGoverningValEscape, BindingDiagnosticBag diagnostics)
        {
            return this.NextRequired.BindSwitchExpressionArm(node, switchGoverningType, switchGoverningValEscape, diagnostics);
        }
#nullable disable

        private BoundExpression BindRefExpression(ExpressionSyntax node, BindingDiagnosticBag diagnostics)
        {
            var firstToken = node.GetFirstToken();
            diagnostics.Add(ErrorCode.ERR_UnexpectedToken, firstToken.GetLocation(), firstToken.ValueText);
            return new BoundBadExpression(
                node, LookupResultKind.Empty, ImmutableArray<Symbol>.Empty, ImmutableArray<BoundExpression>.Empty,
                CreateErrorType("ref"));
        }

        private BoundExpression BindRefType(ExpressionSyntax node, BindingDiagnosticBag diagnostics)
        {
            var firstToken = node.GetFirstToken();
            diagnostics.Add(ErrorCode.ERR_UnexpectedToken, firstToken.GetLocation(), firstToken.ValueText);
            return new BoundTypeExpression(node, null, CreateErrorType("ref"));
        }

        private BoundExpression BindThrowExpression(ThrowExpressionSyntax node, BindingDiagnosticBag diagnostics)
        {
            bool hasErrors = node.HasErrors;
            if (!IsThrowExpressionInProperContext(node))
            {
                diagnostics.Add(ErrorCode.ERR_ThrowMisplaced, node.ThrowKeyword.GetLocation());
                hasErrors = true;
            }

            var thrownExpression = BindThrownExpression(node.Expression, diagnostics, ref hasErrors);
            return new BoundThrowExpression(node, thrownExpression, null, hasErrors);
        }

        private static bool IsThrowExpressionInProperContext(ThrowExpressionSyntax node)
        {
            var parent = node.Parent;
            if (parent == null || node.HasErrors)
            {
                return true;
            }

            switch (parent.Kind())
            {
                case SyntaxKind.ConditionalExpression: // ?:
                    {
                        var conditionalParent = (ConditionalExpressionSyntax)parent;
                        return node == conditionalParent.WhenTrue || node == conditionalParent.WhenFalse;
                    }
                case SyntaxKind.CoalesceExpression: // ??
                    {
                        var binaryParent = (BinaryExpressionSyntax)parent;
                        return node == binaryParent.Right;
                    }
                case SyntaxKind.SwitchExpressionArm:
                case SyntaxKind.ArrowExpressionClause:
                case SyntaxKind.ParenthesizedLambdaExpression:
                case SyntaxKind.SimpleLambdaExpression:
                    return true;
                // We do not support && and || because
                // 1. The precedence would not syntactically allow it
                // 2. It isn't clear what the semantics should be
                // 3. It isn't clear what use cases would motivate us to change the precedence to support it
                default:
                    return false;
            }
        }

        // Bind a declaration expression where it isn't permitted.
        private BoundExpression BindDeclarationExpressionAsError(DeclarationExpressionSyntax node, BindingDiagnosticBag diagnostics)
        {
            // This is an error, as declaration expressions are handled specially in every context in which
            // they are permitted. So we have a context in which they are *not* permitted. Nevertheless, we
            // bind it and then give one nice message.

            bool isVar;
            bool isConst = false;
            AliasSymbol alias;
            var declType = BindVariableTypeWithAnnotations(node.Designation, diagnostics, node.Type, ref isConst, out isVar, out alias);
            Error(diagnostics, ErrorCode.ERR_DeclarationExpressionNotPermitted, node);
            return BindDeclarationVariablesForErrorRecovery(declType, node.Designation, node, diagnostics);
        }

        /// <summary>
        /// Bind a declaration variable where it isn't permitted. The caller is expected to produce a diagnostic.
        /// </summary>
        private BoundExpression BindDeclarationVariablesForErrorRecovery(TypeWithAnnotations declTypeWithAnnotations, VariableDesignationSyntax node, CSharpSyntaxNode syntax, BindingDiagnosticBag diagnostics)
        {
            declTypeWithAnnotations = declTypeWithAnnotations.HasType ? declTypeWithAnnotations : TypeWithAnnotations.Create(CreateErrorType("var"));
            switch (node.Kind())
            {
                case SyntaxKind.SingleVariableDesignation:
                    {
                        var single = (SingleVariableDesignationSyntax)node;
                        var result = BindDeconstructionVariable(declTypeWithAnnotations, single, syntax, diagnostics);
                        return BindToTypeForErrorRecovery(result);
                    }
                case SyntaxKind.DiscardDesignation:
                    {
                        return BindDiscardExpression(syntax, declTypeWithAnnotations);
                    }
                case SyntaxKind.ParenthesizedVariableDesignation:
                    {
                        var tuple = (ParenthesizedVariableDesignationSyntax)node;
                        int count = tuple.Variables.Count;
                        var builder = ArrayBuilder<BoundExpression>.GetInstance(count);
                        var namesBuilder = ArrayBuilder<string>.GetInstance(count);

                        foreach (var n in tuple.Variables)
                        {
                            builder.Add(BindDeclarationVariablesForErrorRecovery(declTypeWithAnnotations, n, n, diagnostics));
                            namesBuilder.Add(InferTupleElementName(n));
                        }
                        ImmutableArray<BoundExpression> subExpressions = builder.ToImmutableAndFree();

                        var uniqueFieldNames = PooledHashSet<string>.GetInstance();
                        RemoveDuplicateInferredTupleNamesAndFreeIfEmptied(ref namesBuilder, uniqueFieldNames);
                        uniqueFieldNames.Free();

                        ImmutableArray<string> tupleNames = namesBuilder is null ? default : namesBuilder.ToImmutableAndFree();
                        ImmutableArray<bool> inferredPositions = tupleNames.IsDefault ? default : tupleNames.SelectAsArray(n => n != null);
                        bool disallowInferredNames = this.Compilation.LanguageVersion.DisallowInferredTupleElementNames();

                        // We will not check constraints at this point as this code path
                        // is failure-only and the caller is expected to produce a diagnostic.
                        var tupleType = NamedTypeSymbol.CreateTuple(
                            locationOpt: null,
                            subExpressions.SelectAsArray(e => TypeWithAnnotations.Create(e.Type)),
                            elementLocations: default,
                            tupleNames,
                            Compilation,
                            shouldCheckConstraints: false,
                            includeNullability: false,
                            errorPositions: disallowInferredNames ? inferredPositions : default);

                        return new BoundConvertedTupleLiteral(syntax, sourceTuple: null, wasTargetTyped: true, subExpressions, tupleNames, inferredPositions, tupleType);
                    }
                default:
                    throw ExceptionUtilities.UnexpectedValue(node.Kind());
            }
        }

        private BoundExpression BindTupleExpression(TupleExpressionSyntax node, BindingDiagnosticBag diagnostics)
        {
            SeparatedSyntaxList<ArgumentSyntax> arguments = node.Arguments;
            int numElements = arguments.Count;

            if (numElements < 2)
            {
                // this should be a parse error already.
                var args = numElements == 1 ?
                    ImmutableArray.Create(BindValue(arguments[0].Expression, diagnostics, BindValueKind.RValue)) :
                    ImmutableArray<BoundExpression>.Empty;

                return BadExpression(node, args);
            }

            bool hasNaturalType = true;

            var boundArguments = ArrayBuilder<BoundExpression>.GetInstance(arguments.Count);
            var elementTypesWithAnnotations = ArrayBuilder<TypeWithAnnotations>.GetInstance(arguments.Count);
            var elementLocations = ArrayBuilder<Location>.GetInstance(arguments.Count);

            // prepare names
            var (elementNames, inferredPositions, hasErrors) = ExtractTupleElementNames(arguments, diagnostics);

            // prepare types and locations
            for (int i = 0; i < numElements; i++)
            {
                ArgumentSyntax argumentSyntax = arguments[i];
                IdentifierNameSyntax nameSyntax = argumentSyntax.NameColon?.Name;

                if (nameSyntax != null)
                {
                    elementLocations.Add(nameSyntax.Location);
                }
                else
                {
                    elementLocations.Add(argumentSyntax.Location);
                }

                BoundExpression boundArgument = BindValue(argumentSyntax.Expression, diagnostics, BindValueKind.RValue);
                if (boundArgument.Type?.SpecialType == SpecialType.System_Void)
                {
                    diagnostics.Add(ErrorCode.ERR_VoidInTuple, argumentSyntax.Location);
                    boundArgument = new BoundBadExpression(
                        argumentSyntax, LookupResultKind.Empty, ImmutableArray<Symbol>.Empty,
                        ImmutableArray.Create<BoundExpression>(boundArgument), CreateErrorType("void"));
                }

                boundArguments.Add(boundArgument);

                var elementTypeWithAnnotations = TypeWithAnnotations.Create(boundArgument.Type);
                elementTypesWithAnnotations.Add(elementTypeWithAnnotations);

                if (!elementTypeWithAnnotations.HasType)
                {
                    hasNaturalType = false;
                }
            }

            NamedTypeSymbol tupleTypeOpt = null;
            var elements = elementTypesWithAnnotations.ToImmutableAndFree();
            var locations = elementLocations.ToImmutableAndFree();

            if (hasNaturalType)
            {
                bool disallowInferredNames = this.Compilation.LanguageVersion.DisallowInferredTupleElementNames();

                tupleTypeOpt = NamedTypeSymbol.CreateTuple(node.Location, elements, locations, elementNames,
                    this.Compilation, syntax: node, diagnostics: diagnostics, shouldCheckConstraints: true,
                    includeNullability: false, errorPositions: disallowInferredNames ? inferredPositions : default(ImmutableArray<bool>));
            }
            else
            {
                NamedTypeSymbol.VerifyTupleTypePresent(elements.Length, node, this.Compilation, diagnostics);
            }

            // Always track the inferred positions in the bound node, so that conversions don't produce a warning
            // for "dropped names" on tuple literal when the name was inferred.
            return new BoundTupleLiteral(node, boundArguments.ToImmutableAndFree(), elementNames, inferredPositions, tupleTypeOpt, hasErrors);
        }

        private static (ImmutableArray<string> elementNamesArray, ImmutableArray<bool> inferredArray, bool hasErrors) ExtractTupleElementNames(
            SeparatedSyntaxList<ArgumentSyntax> arguments, BindingDiagnosticBag diagnostics)
        {
            bool hasErrors = false;
            int numElements = arguments.Count;
            var uniqueFieldNames = PooledHashSet<string>.GetInstance();
            ArrayBuilder<string> elementNames = null;
            ArrayBuilder<string> inferredElementNames = null;

            for (int i = 0; i < numElements; i++)
            {
                ArgumentSyntax argumentSyntax = arguments[i];
                IdentifierNameSyntax nameSyntax = argumentSyntax.NameColon?.Name;

                string name = null;
                string inferredName = null;

                if (nameSyntax != null)
                {
                    name = nameSyntax.Identifier.ValueText;

                    if (diagnostics != null && !CheckTupleMemberName(name, i, argumentSyntax.NameColon.Name, diagnostics, uniqueFieldNames))
                    {
                        hasErrors = true;
                    }
                }
                else
                {
                    inferredName = InferTupleElementName(argumentSyntax.Expression);
                }

                CollectTupleFieldMemberName(name, i, numElements, ref elementNames);
                CollectTupleFieldMemberName(inferredName, i, numElements, ref inferredElementNames);
            }

            RemoveDuplicateInferredTupleNamesAndFreeIfEmptied(ref inferredElementNames, uniqueFieldNames);
            uniqueFieldNames.Free();

            var result = MergeTupleElementNames(elementNames, inferredElementNames);
            elementNames?.Free();
            inferredElementNames?.Free();
            return (result.names, result.inferred, hasErrors);
        }

        private static (ImmutableArray<string> names, ImmutableArray<bool> inferred) MergeTupleElementNames(
            ArrayBuilder<string> elementNames, ArrayBuilder<string> inferredElementNames)
        {
            if (elementNames == null)
            {
                if (inferredElementNames == null)
                {
                    return (default(ImmutableArray<string>), default(ImmutableArray<bool>));
                }
                else
                {
                    var finalNames = inferredElementNames.ToImmutable();
                    return (finalNames, finalNames.SelectAsArray(n => n != null));
                }
            }

            if (inferredElementNames == null)
            {
                return (elementNames.ToImmutable(), default(ImmutableArray<bool>));
            }

            Debug.Assert(elementNames.Count == inferredElementNames.Count);
            var builder = ArrayBuilder<bool>.GetInstance(elementNames.Count);
            for (int i = 0; i < elementNames.Count; i++)
            {
                string inferredName = inferredElementNames[i];
                if (elementNames[i] == null && inferredName != null)
                {
                    elementNames[i] = inferredName;
                    builder.Add(true);
                }
                else
                {
                    builder.Add(false);
                }
            }

            return (elementNames.ToImmutable(), builder.ToImmutableAndFree());
        }

        /// <summary>
        /// Removes duplicate entries in <paramref name="inferredElementNames"/> and frees it if only nulls remain.
        /// </summary>
        private static void RemoveDuplicateInferredTupleNamesAndFreeIfEmptied(ref ArrayBuilder<string> inferredElementNames, HashSet<string> uniqueFieldNames)
        {
            if (inferredElementNames == null)
            {
                return;
            }

            // Inferred names that duplicate an explicit name or a previous inferred name are tagged for removal
            var toRemove = PooledHashSet<string>.GetInstance();
            foreach (var name in inferredElementNames)
            {
                if (name != null && !uniqueFieldNames.Add(name))
                {
                    toRemove.Add(name);
                }
            }

            for (int i = 0; i < inferredElementNames.Count; i++)
            {
                var inferredName = inferredElementNames[i];
                if (inferredName != null && toRemove.Contains(inferredName))
                {
                    inferredElementNames[i] = null;
                }
            }
            toRemove.Free();

            if (inferredElementNames.All(n => n is null))
            {
                inferredElementNames.Free();
                inferredElementNames = null;
            }
        }

        private static string InferTupleElementName(SyntaxNode syntax)
        {
            string name = syntax.TryGetInferredMemberName();

            // Reserved names are never candidates to be inferred names, at any position
            if (name == null || NamedTypeSymbol.IsTupleElementNameReserved(name) != -1)
            {
                return null;
            }

            return name;
        }

        private BoundExpression BindRefValue(RefValueExpressionSyntax node, BindingDiagnosticBag diagnostics)
        {
            // __refvalue(tr, T) requires that tr be a TypedReference and T be a type.
            // The result is a *variable* of type T.

            BoundExpression argument = BindValue(node.Expression, diagnostics, BindValueKind.RValue);
            bool hasErrors = argument.HasAnyErrors;

            TypeSymbol typedReferenceType = this.Compilation.GetSpecialType(SpecialType.System_TypedReference);
            CompoundUseSiteInfo<AssemblySymbol> useSiteInfo = GetNewCompoundUseSiteInfo(diagnostics);
            Conversion conversion = this.Conversions.ClassifyConversionFromExpression(argument, typedReferenceType, isChecked: CheckOverflowAtRuntime, ref useSiteInfo);
            diagnostics.Add(node, useSiteInfo);
            if (!conversion.IsImplicit || !conversion.IsValid)
            {
                hasErrors = true;
                GenerateImplicitConversionError(diagnostics, node, conversion, argument, typedReferenceType);
            }

            argument = CreateConversion(argument, conversion, typedReferenceType, diagnostics);

            TypeWithAnnotations typeWithAnnotations = BindType(node.Type, diagnostics);

            return new BoundRefValueOperator(node, typeWithAnnotations.NullableAnnotation, argument, typeWithAnnotations.Type, hasErrors);
        }

        private BoundExpression BindMakeRef(MakeRefExpressionSyntax node, BindingDiagnosticBag diagnostics)
        {
            // __makeref(x) requires that x be a variable, and not be of a restricted type.
            BoundExpression argument = this.BindValue(node.Expression, diagnostics, BindValueKind.RefOrOut);

            bool hasErrors = argument.HasAnyErrors;

            TypeSymbol typedReferenceType = GetSpecialType(SpecialType.System_TypedReference, diagnostics, node);

            if ((object)argument.Type != null && argument.Type.IsRestrictedType())
            {
                // CS1601: Cannot make reference to variable of type '{0}'
                Error(diagnostics, ErrorCode.ERR_MethodArgCantBeRefAny, node, argument.Type);
                hasErrors = true;
            }

            // UNDONE: We do not yet implement warnings anywhere for:
            // UNDONE: * taking a ref to a volatile field
            // UNDONE: * taking a ref to a "non-agile" field
            // UNDONE: We should do so here when we implement this feature for regular out/ref parameters.

            return new BoundMakeRefOperator(node, argument, typedReferenceType, hasErrors);
        }

        private BoundExpression BindRefType(RefTypeExpressionSyntax node, BindingDiagnosticBag diagnostics)
        {
            // __reftype(x) requires that x be implicitly convertible to TypedReference.

            BoundExpression argument = BindValue(node.Expression, diagnostics, BindValueKind.RValue);
            bool hasErrors = argument.HasAnyErrors;

            TypeSymbol typedReferenceType = this.Compilation.GetSpecialType(SpecialType.System_TypedReference);
            TypeSymbol typeType = this.GetWellKnownType(WellKnownType.System_Type, diagnostics, node);
            CompoundUseSiteInfo<AssemblySymbol> useSiteInfo = GetNewCompoundUseSiteInfo(diagnostics);
            Conversion conversion = this.Conversions.ClassifyConversionFromExpression(argument, typedReferenceType, isChecked: CheckOverflowAtRuntime, ref useSiteInfo);
            diagnostics.Add(node, useSiteInfo);
            if (!conversion.IsImplicit || !conversion.IsValid)
            {
                hasErrors = true;
                GenerateImplicitConversionError(diagnostics, node, conversion, argument, typedReferenceType);
            }

            argument = CreateConversion(argument, conversion, typedReferenceType, diagnostics);
            return new BoundRefTypeOperator(node, argument, null, typeType, hasErrors);
        }

        private BoundExpression BindArgList(CSharpSyntaxNode node, BindingDiagnosticBag diagnostics)
        {
            // There are two forms of __arglist expression. In a method with an __arglist parameter,
            // it is legal to use __arglist as an expression of type RuntimeArgumentHandle. In 
            // a call to such a method, it is legal to use __arglist(x, y, z) as the final argument.
            // This method only handles the first usage; the second usage is parsed as a call syntax.

            // The native compiler allows __arglist in a lambda:
            //
            // class C
            // {
            //   delegate int D(RuntimeArgumentHandle r);
            //   static void M(__arglist)
            //   {
            //     D f = null;
            //     f = r=>f(__arglist);
            //   }
            // }
            //
            // This is clearly wrong. Either the developer intends __arglist to refer to the 
            // arg list of the *lambda*, or to the arg list of *M*. The former makes no sense;
            // lambdas cannot have an arg list. The latter we have no way to generate code for;
            // you cannot hoist the arg list to a field of a closure class.
            //
            // The native compiler allows this and generates code as though the developer
            // was attempting to access the arg list of the lambda! We should simply disallow it.

            TypeSymbol runtimeArgumentHandleType = GetSpecialType(SpecialType.System_RuntimeArgumentHandle, diagnostics, node);

            MethodSymbol method = this.ContainingMember() as MethodSymbol;

            bool hasError = false;

            if ((object)method == null || !method.IsVararg)
            {
                // CS0190: The __arglist construct is valid only within a variable argument method
                Error(diagnostics, ErrorCode.ERR_ArgsInvalid, node);
                hasError = true;
            }
            else
            {
                // We're in a varargs method; are we also inside a lambda?
                Symbol container = this.ContainingMemberOrLambda;
                if (container != method)
                {
                    // We also need to report this any time a local variable of a restricted type
                    // would be hoisted into a closure for an anonymous function, iterator or async method.
                    // We do that during the actual rewrites.

                    // CS4013: Instance of type '{0}' cannot be used inside an anonymous function, query expression, iterator block or async method
                    Error(diagnostics, ErrorCode.ERR_SpecialByRefInLambda, node, runtimeArgumentHandleType);

                    hasError = true;
                }
            }

            return new BoundArgList(node, runtimeArgumentHandleType, hasError);
        }

        /// <summary>
        /// This can be reached for the qualified name on the right-hand-side of an `is` operator.
        /// For compatibility we parse it as a qualified name, as the is-type expression only permitted
        /// a type on the right-hand-side in C# 6. But the same syntax now, in C# 7 and later, can
        /// refer to a constant, which would normally be represented as a *simple member access expression*.
        /// Since the parser cannot distinguish, it parses it as before and depends on the binder
        /// to handle a qualified name appearing as an expression.
        /// </summary>
        private BoundExpression BindQualifiedName(QualifiedNameSyntax node, BindingDiagnosticBag diagnostics)
        {
            return BindMemberAccessWithBoundLeft(node, this.BindLeftOfPotentialColorColorMemberAccess(node.Left, diagnostics), node.Right, node.DotToken, invoked: false, indexed: false, diagnostics: diagnostics);
        }

        private BoundExpression BindParenthesizedExpression(ExpressionSyntax innerExpression, BindingDiagnosticBag diagnostics)
        {
            var result = BindExpression(innerExpression, diagnostics);

            // A parenthesized expression may not be a namespace or a type. If it is a parenthesized
            // namespace or type then report the error but let it go; we'll just ignore the
            // parenthesis and keep on trucking.
            CheckNotNamespaceOrType(result, diagnostics);
            return result;
        }

#nullable enable
        private BoundExpression BindTypeOf(TypeOfExpressionSyntax node, BindingDiagnosticBag diagnostics)
        {
            ExpressionSyntax typeSyntax = node.Type;

            TypeofBinder typeofBinder = new TypeofBinder(typeSyntax, this); //has special handling for unbound types
            AliasSymbol alias;
            TypeWithAnnotations typeWithAnnotations = typeofBinder.BindType(typeSyntax, diagnostics, out alias);
            TypeSymbol type = typeWithAnnotations.Type;

            bool hasError = false;

            // NB: Dev10 has an error for typeof(dynamic), but allows typeof(dynamic[]),
            // typeof(C<dynamic>), etc.
            if (type.IsDynamic())
            {
                diagnostics.Add(ErrorCode.ERR_BadDynamicTypeof, node.Location);
                hasError = true;
            }
            else if (typeWithAnnotations.NullableAnnotation.IsAnnotated() && type.IsReferenceType)
            {
                // error: cannot take the `typeof` a nullable reference type.
                diagnostics.Add(ErrorCode.ERR_BadNullableTypeof, node.Location);
                hasError = true;
            }
            else if (this.InAttributeArgument && type.ContainsFunctionPointer())
            {
                // https://github.com/dotnet/roslyn/issues/48765 tracks removing this error and properly supporting function
                // pointers in attribute types. Until then, we don't know how serialize them, so error instead of crashing
                // during emit.
                diagnostics.Add(ErrorCode.ERR_FunctionPointerTypesInAttributeNotSupported, node.Location);
                hasError = true;
            }

            BoundTypeExpression boundType = new BoundTypeExpression(typeSyntax, alias, typeWithAnnotations, type.IsErrorType());
            return new BoundTypeOfOperator(node, boundType, null, this.GetWellKnownType(WellKnownType.System_Type, diagnostics, node), hasError);
        }

        /// <summary>Called when an "attribute-dependent" type such as 'dynamic', 'string?', etc. is not permitted.</summary>
        private void CheckDisallowedAttributeDependentType(TypeWithAnnotations typeArgument, Location errorLocation, BindingDiagnosticBag diagnostics)
        {
            typeArgument.VisitType(type: null, static (typeWithAnnotations, arg, _) =>
            {
                var (topLevelType, errorLocation, diagnostics) = arg;
                var type = typeWithAnnotations.Type;
                if (type.IsDynamic()
                    || (typeWithAnnotations.NullableAnnotation.IsAnnotated() && !type.IsValueType)
                    || type.IsNativeIntegerWrapperType
                    || (type.IsTupleType && !type.TupleElementNames.IsDefault))
                {
                    diagnostics.Add(ErrorCode.ERR_AttrDependentTypeNotAllowed, errorLocation, topLevelType.ToDisplayString(SymbolDisplayFormat.CSharpShortErrorMessageFormat));
                    return true;
                }

                return false;
            }, typePredicate: null, arg: (typeArgument, errorLocation, diagnostics));
        }

        private BoundExpression BindSizeOf(SizeOfExpressionSyntax node, BindingDiagnosticBag diagnostics)
        {
            ExpressionSyntax typeSyntax = node.Type;
            AliasSymbol alias;
            TypeWithAnnotations typeWithAnnotations = this.BindType(typeSyntax, diagnostics, out alias);
            TypeSymbol type = typeWithAnnotations.Type;

            bool typeHasErrors = type.IsErrorType() || CheckManagedAddr(Compilation, type, node.Location, diagnostics);

            BoundTypeExpression boundType = new BoundTypeExpression(typeSyntax, alias, typeWithAnnotations, typeHasErrors);
            ConstantValue constantValue = GetConstantSizeOf(type);
            bool hasErrors = constantValue is null && ReportUnsafeIfNotAllowed(node, diagnostics, type);
            return new BoundSizeOfOperator(node, boundType, constantValue,
                this.GetSpecialType(SpecialType.System_Int32, diagnostics, node), hasErrors);
        }

        /// <returns>true if managed type-related errors were found, otherwise false.</returns>
        internal static bool CheckManagedAddr(CSharpCompilation compilation, TypeSymbol type, Location location, BindingDiagnosticBag diagnostics)
        {
            var useSiteInfo = new CompoundUseSiteInfo<AssemblySymbol>(diagnostics, compilation.Assembly);
            var managedKind = type.GetManagedKind(ref useSiteInfo);
            diagnostics.Add(location, useSiteInfo);

            return CheckManagedAddr(compilation, type, managedKind, location, diagnostics);
        }

        /// <returns>true if managed type-related errors were found, otherwise false.</returns>
        internal static bool CheckManagedAddr(CSharpCompilation compilation, TypeSymbol type, ManagedKind managedKind, Location location, BindingDiagnosticBag diagnostics)
        {
            switch (managedKind)
            {
                case ManagedKind.Managed:
                    diagnostics.Add(ErrorCode.ERR_ManagedAddr, location, type);
                    return true;
                case ManagedKind.UnmanagedWithGenerics when MessageID.IDS_FeatureUnmanagedConstructedTypes.GetFeatureAvailabilityDiagnosticInfo(compilation) is CSDiagnosticInfo diagnosticInfo:
                    diagnostics.Add(diagnosticInfo, location);
                    return true;
                case ManagedKind.Unknown:
                    throw ExceptionUtilities.UnexpectedValue(managedKind);
                default:
                    return false;
            }
        }
#nullable disable

        internal static ConstantValue GetConstantSizeOf(TypeSymbol type)
        {
            return ConstantValue.CreateSizeOf((type.GetEnumUnderlyingType() ?? type).SpecialType);
        }

        private BoundExpression BindDefaultExpression(DefaultExpressionSyntax node, BindingDiagnosticBag diagnostics)
        {
            TypeWithAnnotations typeWithAnnotations = this.BindType(node.Type, diagnostics, out AliasSymbol alias);
            var typeExpression = new BoundTypeExpression(node.Type, aliasOpt: alias, typeWithAnnotations);
            TypeSymbol type = typeWithAnnotations.Type;
            return new BoundDefaultExpression(node, typeExpression, constantValueOpt: type.GetDefaultValue(), type);
        }

        /// <summary>
        /// Binds a simple identifier.
        /// </summary>
        private BoundExpression BindIdentifier(
            SimpleNameSyntax node,
            bool invoked,
            bool indexed,
            BindingDiagnosticBag diagnostics)
        {
            Debug.Assert(node != null);

            // If the syntax tree is ill-formed and the identifier is missing then we've already
            // given a parse error. Just return an error local and continue with analysis.
            if (node.IsMissing)
            {
                return BadExpression(node);
            }

            // A simple-name is either of the form I or of the form I<A1, ..., AK>, where I is a
            // single identifier and <A1, ..., AK> is an optional type-argument-list. When no
            // type-argument-list is specified, consider K to be zero. The simple-name is evaluated
            // and classified as follows:

            // If K is zero and the simple-name appears within a block and if the block's (or an
            // enclosing block's) local variable declaration space contains a local variable,
            // parameter or constant with name I, then the simple-name refers to that local
            // variable, parameter or constant and is classified as a variable or value.

            // If K is zero and the simple-name appears within the body of a generic method
            // declaration and if that declaration includes a type parameter with name I, then the
            // simple-name refers to that type parameter.

            BoundExpression expression;

            // It's possible that the argument list is malformed; if so, do not attempt to bind it;
            // just use the null array.

            int arity = node.Arity;
            bool hasTypeArguments = arity > 0;

            SeparatedSyntaxList<TypeSyntax> typeArgumentList = node.Kind() == SyntaxKind.GenericName
                ? ((GenericNameSyntax)node).TypeArgumentList.Arguments
                : default(SeparatedSyntaxList<TypeSyntax>);

            Debug.Assert(arity == typeArgumentList.Count);

            var typeArgumentsWithAnnotations = hasTypeArguments ?
                BindTypeArguments(typeArgumentList, diagnostics) :
                default(ImmutableArray<TypeWithAnnotations>);

            var lookupResult = LookupResult.GetInstance();
            LookupOptions options = LookupOptions.AllMethodsOnArityZero;
            if (invoked)
            {
                options |= LookupOptions.MustBeInvocableIfMember;
            }

            if (!IsInMethodBody && !IsInsideNameof)
            {
                Debug.Assert((options & LookupOptions.NamespacesOrTypesOnly) == 0);
                options |= LookupOptions.MustNotBeMethodTypeParameter;
            }

            var name = node.Identifier.ValueText;
            CompoundUseSiteInfo<AssemblySymbol> useSiteInfo = GetNewCompoundUseSiteInfo(diagnostics);
            this.LookupSymbolsWithFallback(lookupResult, name, arity: arity, useSiteInfo: ref useSiteInfo, options: options);
            diagnostics.Add(node, useSiteInfo);

            if (lookupResult.Kind != LookupResultKind.Empty)
            {
                // have we detected an error with the current node?
                bool isError;
                var members = ArrayBuilder<Symbol>.GetInstance();
                Symbol symbol = GetSymbolOrMethodOrPropertyGroup(lookupResult, node, name, node.Arity, members, diagnostics, out isError, qualifierOpt: null);  // reports diagnostics in result.

                if ((object)symbol == null)
                {
                    Debug.Assert(members.Count > 0);

                    var receiver = SynthesizeMethodGroupReceiver(node, members);
                    expression = ConstructBoundMemberGroupAndReportOmittedTypeArguments(
                        node,
                        typeArgumentList,
                        typeArgumentsWithAnnotations,
                        receiver,
                        name,
                        members,
                        lookupResult,
                        receiver != null ? BoundMethodGroupFlags.HasImplicitReceiver : BoundMethodGroupFlags.None,
                        isError,
                        diagnostics);

                    ReportSimpleProgramLocalReferencedOutsideOfTopLevelStatement(node, members[0], diagnostics);
                }
                else
                {
                    bool isNamedType = (symbol.Kind == SymbolKind.NamedType) || (symbol.Kind == SymbolKind.ErrorType);

                    if (hasTypeArguments && isNamedType)
                    {
                        symbol = ConstructNamedTypeUnlessTypeArgumentOmitted(node, (NamedTypeSymbol)symbol, typeArgumentList, typeArgumentsWithAnnotations, diagnostics);
                    }

                    expression = BindNonMethod(node, symbol, diagnostics, lookupResult.Kind, indexed, isError);

                    if (!isNamedType && (hasTypeArguments || node.Kind() == SyntaxKind.GenericName))
                    {
                        Debug.Assert(isError); // Should have been reported by GetSymbolOrMethodOrPropertyGroup.
                        expression = new BoundBadExpression(
                            syntax: node,
                            resultKind: LookupResultKind.WrongArity,
                            symbols: ImmutableArray.Create(symbol),
                            childBoundNodes: ImmutableArray.Create(BindToTypeForErrorRecovery(expression)),
                            type: expression.Type,
                            hasErrors: isError);
                    }
                }

                members.Free();
            }
            else
            {
                expression = null;
                if (node is IdentifierNameSyntax identifier)
                {
                    var type = BindNativeIntegerSymbolIfAny(identifier, diagnostics);
                    if (type is { })
                    {
                        expression = new BoundTypeExpression(node, null, type);
                    }
                    else if (FallBackOnDiscard(identifier, diagnostics))
                    {
                        // Cannot escape out of the current expression, as it's a compiler-synthesized location.
                        expression = new BoundDiscardExpression(node, LocalScopeDepth, type: null);
                    }
                }

                // Otherwise, the simple-name is undefined and a compile-time error occurs.
                if (expression is null)
                {
                    expression = BadExpression(node);
                    if (lookupResult.Error != null)
                    {
                        Error(diagnostics, lookupResult.Error, node);
                    }
                    else if (IsJoinRangeVariableInLeftKey(node))
                    {
                        Error(diagnostics, ErrorCode.ERR_QueryOuterKey, node, name);
                    }
                    else if (IsInJoinRightKey(node))
                    {
                        Error(diagnostics, ErrorCode.ERR_QueryInnerKey, node, name);
                    }
                    else
                    {
                        Error(diagnostics, ErrorCode.ERR_NameNotInContext, node, name);
                    }
                }
            }

            lookupResult.Free();
            return expression;
        }

        /// <summary>
        /// Is this is an _ identifier in a context where discards are allowed?
        /// </summary>
        private static bool FallBackOnDiscard(IdentifierNameSyntax node, BindingDiagnosticBag diagnostics)
        {
            if (!node.Identifier.IsUnderscoreToken())
            {
                return false;
            }

            CSharpSyntaxNode containingDeconstruction = node.GetContainingDeconstruction();
            bool isDiscard = containingDeconstruction != null || IsOutVarDiscardIdentifier(node);
            if (isDiscard)
            {
                CheckFeatureAvailability(node, MessageID.IDS_FeatureDiscards, diagnostics);
            }

            return isDiscard;
        }

        private static bool IsOutVarDiscardIdentifier(SimpleNameSyntax node)
        {
            Debug.Assert(node.Identifier.IsUnderscoreToken());

            CSharpSyntaxNode parent = node.Parent;
            return (parent?.Kind() == SyntaxKind.Argument &&
                ((ArgumentSyntax)parent).RefOrOutKeyword.Kind() == SyntaxKind.OutKeyword);
        }

        private BoundExpression SynthesizeMethodGroupReceiver(CSharpSyntaxNode syntax, ArrayBuilder<Symbol> members)
        {
            // SPEC: For each instance type T starting with the instance type of the immediately
            // SPEC: enclosing type declaration, and continuing with the instance type of each
            // SPEC: enclosing class or struct declaration, [do a lot of things to find a match].
            // SPEC: ...
            // SPEC: If T is the instance type of the immediately enclosing class or struct type 
            // SPEC: and the lookup identifies one or more methods, the result is a method group 
            // SPEC: with an associated instance expression of this. 

            // Explanation of spec:
            //
            // We are looping over a set of types, from inner to outer, attempting to resolve the
            // meaning of a simple name; for example "M(123)".
            //
            // There are a number of possibilities:
            // 
            // If the lookup finds M in an outer class:
            //
            // class Outer { 
            //     static void M(int x) {}
            //     class Inner {
            //         void X() { M(123); }
            //     }
            // }
            //
            // or the base class of an outer class:
            //
            // class Base { 
            //     public static void M(int x) {}
            // }
            // class Outer : Base {
            //     class Inner {
            //         void X() { M(123); }
            //     }
            // }
            //
            // Then there is no "associated instance expression" of the method group.  That is, there
            // is no possibility of there being an "implicit this".
            //
            // If the lookup finds M on the class that triggered the lookup on the other hand, or
            // one of its base classes:
            //
            // class Base { 
            //     public static void M(int x) {}
            // }
            // class Derived : Base {
            //   void X() { M(123); }
            // }
            //
            // Then the associated instance expression is "this" *even if one or more methods in the
            // method group are static*. If it turns out that the method was static, then we'll
            // check later to determine if there was a receiver actually present in the source code
            // or not.  (That happens during the "final validation" phase of overload resolution.

            // Implementation explanation:
            //
            // If we're here, then lookup has identified one or more methods.  
            Debug.Assert(members.Count > 0);

            // The lookup implementation loops over the set of types from inner to outer, and stops 
            // when it makes a match. (This is correct because any matches found on more-outer types
            // would be hidden, and discarded.) This means that we only find members associated with 
            // one containing class or struct. The method is possibly on that type directly, or via 
            // inheritance from a base type of the type.
            //
            // The question then is what the "associated instance expression" is; is it "this" or
            // nothing at all? If the type that we found the method on is the current type, or is a
            // base type of the current type, then there should be a "this" associated with the
            // method group. Otherwise, it should be null.

            var currentType = this.ContainingType;
            if ((object)currentType == null)
            {
                // This may happen if there is no containing type, 
                // e.g. we are binding an expression in an assembly-level attribute
                return null;
            }

            var declaringType = members[0].ContainingType;

            var discardedUseSiteInfo = CompoundUseSiteInfo<AssemblySymbol>.Discarded;
            if (currentType.IsEqualToOrDerivedFrom(declaringType, TypeCompareKind.ConsiderEverything, useSiteInfo: ref discardedUseSiteInfo) ||
                (currentType.IsInterface && (declaringType.IsObjectType() || currentType.AllInterfacesNoUseSiteDiagnostics.Contains(declaringType))))
            {
                return ThisReference(syntax, currentType, wasCompilerGenerated: true);
            }
            else
            {
                return TryBindInteractiveReceiver(syntax, declaringType);
            }
        }

        private bool IsBadLocalOrParameterCapture(Symbol symbol, TypeSymbol type, RefKind refKind)
        {
            if (refKind != RefKind.None || type.IsRefLikeType)
            {
                var containingMethod = this.ContainingMemberOrLambda as MethodSymbol;
                if ((object)containingMethod != null && (object)symbol.ContainingSymbol != (object)containingMethod)
                {
                    // Not expecting symbol from constructed method.
                    Debug.Assert(!symbol.ContainingSymbol.Equals(containingMethod));

                    // Captured in a lambda.
                    return (containingMethod.MethodKind == MethodKind.AnonymousFunction || containingMethod.MethodKind == MethodKind.LocalFunction) && !IsInsideNameof; // false in EE evaluation method
                }
            }
            return false;
        }

        private BoundExpression BindNonMethod(SimpleNameSyntax node, Symbol symbol, BindingDiagnosticBag diagnostics, LookupResultKind resultKind, bool indexed, bool isError)
        {
            // Events are handled later as we don't know yet if we are binding to the event or it's backing field.
            if (symbol.Kind is not (SymbolKind.Event or SymbolKind.Property))
            {
                ReportDiagnosticsIfObsolete(diagnostics, symbol, node, hasBaseReceiver: false);
            }

            switch (symbol.Kind)
            {
                case SymbolKind.Local:
                    {
                        var localSymbol = (LocalSymbol)symbol;
                        TypeSymbol type;
                        bool isNullableUnknown;

                        if (ReportSimpleProgramLocalReferencedOutsideOfTopLevelStatement(node, localSymbol, diagnostics))
                        {
                            type = new ExtendedErrorTypeSymbol(
                                this.Compilation, name: "var", arity: 0, errorInfo: null, variableUsedBeforeDeclaration: true);
                            isNullableUnknown = true;
                        }
                        else if (isUsedBeforeDeclaration(node, localSymbol))
                        {
                            // Here we report a local variable being used before its declaration
                            //
                            // There are two possible diagnostics for this:
                            //
                            // CS0841: ERR_VariableUsedBeforeDeclaration
                            // Cannot use local variable 'x' before it is declared
                            //
                            // CS0844: ERR_VariableUsedBeforeDeclarationAndHidesField
                            // Cannot use local variable 'x' before it is declared. The 
                            // declaration of the local variable hides the field 'C.x'.
                            //
                            // There are two situations in which we give these errors.
                            //
                            // First, the scope of a local variable -- that is, the region of program 
                            // text in which it can be looked up by name -- is throughout the entire
                            // block which declares it. It is therefore possible to use a local
                            // before it is declared, which is an error.
                            //
                            // As an additional help to the user, we give a special error for this
                            // scenario:
                            //
                            // class C { 
                            //  int x; 
                            //  void M() { 
                            //    Print(x); 
                            //    int x = 5;
                            //  } }
                            //
                            // Because a too-clever C++ user might be attempting to deliberately
                            // bind to "this.x" in the "Print". (In C++ the local does not come
                            // into scope until its declaration.)
                            //
                            FieldSymbol possibleField = null;
                            var lookupResult = LookupResult.GetInstance();
                            CompoundUseSiteInfo<AssemblySymbol> useSiteInfo = GetNewCompoundUseSiteInfo(diagnostics);
                            this.LookupMembersInType(
                                lookupResult,
                                ContainingType,
                                localSymbol.Name,
                                arity: 0,
                                basesBeingResolved: null,
                                options: LookupOptions.Default,
                                originalBinder: this,
                                diagnose: false,
                                useSiteInfo: ref useSiteInfo);
                            diagnostics.Add(node, useSiteInfo);
                            possibleField = lookupResult.SingleSymbolOrDefault as FieldSymbol;
                            lookupResult.Free();
                            if ((object)possibleField != null)
                            {
                                Error(diagnostics, ErrorCode.ERR_VariableUsedBeforeDeclarationAndHidesField, node, node, possibleField);
                            }
                            else
                            {
                                Error(diagnostics, ErrorCode.ERR_VariableUsedBeforeDeclaration, node, node);
                            }

                            type = new ExtendedErrorTypeSymbol(
                                this.Compilation, name: "var", arity: 0, errorInfo: null, variableUsedBeforeDeclaration: true);
                            isNullableUnknown = true;
                        }
                        else if ((localSymbol as SourceLocalSymbol)?.IsVar == true && localSymbol.ForbiddenZone?.Contains(node) == true)
                        {
                            // A var (type-inferred) local variable has been used in its own initialization (the "forbidden zone").
                            // There are many cases where this occurs, including:
                            //
                            // 1. var x = M(out x);
                            // 2. M(out var x, out x);
                            // 3. var (x, y) = (y, x);
                            //
                            // localSymbol.ForbiddenDiagnostic provides a suitable diagnostic for whichever case applies.
                            //
                            diagnostics.Add(localSymbol.ForbiddenDiagnostic, node.Location, node);
                            type = new ExtendedErrorTypeSymbol(
                                this.Compilation, name: "var", arity: 0, errorInfo: null, variableUsedBeforeDeclaration: true);
                            isNullableUnknown = true;
                        }
                        else
                        {
                            type = localSymbol.Type;
                            isNullableUnknown = false;
                            if (IsBadLocalOrParameterCapture(localSymbol, type, localSymbol.RefKind))
                            {
                                isError = true;
                                Error(diagnostics, ErrorCode.ERR_AnonDelegateCantUseLocal, node, localSymbol);
                            }
                        }

                        var constantValueOpt = localSymbol.IsConst && !IsInsideNameof && !type.IsErrorType()
                            ? localSymbol.GetConstantValue(node, this.LocalInProgress, diagnostics) : null;
                        return new BoundLocal(node, localSymbol, BoundLocalDeclarationKind.None, constantValueOpt: constantValueOpt, isNullableUnknown: isNullableUnknown, type: type, hasErrors: isError);
                    }

                case SymbolKind.Parameter:
                    {
                        var parameter = (ParameterSymbol)symbol;
                        if (IsBadLocalOrParameterCapture(parameter, parameter.Type, parameter.RefKind))
                        {
                            isError = true;
                            Error(diagnostics, ErrorCode.ERR_AnonDelegateCantUse, node, parameter.Name);
                        }
                        return new BoundParameter(node, parameter, hasErrors: isError);
                    }

                case SymbolKind.NamedType:
                case SymbolKind.ErrorType:
                case SymbolKind.TypeParameter:
                    // If I identifies a type, then the result is that type constructed with the
                    // given type arguments. UNDONE: Construct the child type if it is generic!
                    return new BoundTypeExpression(node, null, (TypeSymbol)symbol, hasErrors: isError);

                case SymbolKind.Property:
                    {
                        BoundExpression receiver = SynthesizeReceiver(node, symbol, diagnostics);
                        return BindPropertyAccess(node, receiver, (PropertySymbol)symbol, diagnostics, resultKind, hasErrors: isError);
                    }

                case SymbolKind.Event:
                    {
                        BoundExpression receiver = SynthesizeReceiver(node, symbol, diagnostics);
                        return BindEventAccess(node, receiver, (EventSymbol)symbol, diagnostics, resultKind, hasErrors: isError);
                    }

                case SymbolKind.Field:
                    {
                        BoundExpression receiver = SynthesizeReceiver(node, symbol, diagnostics);
                        return BindFieldAccess(node, receiver, (FieldSymbol)symbol, diagnostics, resultKind, indexed, hasErrors: isError);
                    }

                case SymbolKind.Namespace:
                    return new BoundNamespaceExpression(node, (NamespaceSymbol)symbol, hasErrors: isError);

                case SymbolKind.Alias:
                    {
                        var alias = (AliasSymbol)symbol;
                        symbol = alias.Target;
                        switch (symbol.Kind)
                        {
                            case SymbolKind.NamedType:
                            case SymbolKind.ErrorType:
                                return new BoundTypeExpression(node, alias, (NamedTypeSymbol)symbol, hasErrors: isError);
                            case SymbolKind.Namespace:
                                return new BoundNamespaceExpression(node, (NamespaceSymbol)symbol, alias, hasErrors: isError);
                            default:
                                throw ExceptionUtilities.UnexpectedValue(symbol.Kind);
                        }
                    }

                case SymbolKind.RangeVariable:
                    return BindRangeVariable(node, (RangeVariableSymbol)symbol, diagnostics);

                default:
                    throw ExceptionUtilities.UnexpectedValue(symbol.Kind);
            }

            bool isUsedBeforeDeclaration(SimpleNameSyntax node, LocalSymbol localSymbol)
            {
                Location localSymbolLocation = localSymbol.Locations[0];

                if (node.SyntaxTree == localSymbolLocation.SourceTree)
                {
                    return node.SpanStart < localSymbolLocation.SourceSpan.Start;
                }

                return false;
            }
        }

        private bool ReportSimpleProgramLocalReferencedOutsideOfTopLevelStatement(SimpleNameSyntax node, Symbol symbol, BindingDiagnosticBag diagnostics)
        {
            if (symbol.ContainingSymbol is SynthesizedSimpleProgramEntryPointSymbol &&
                ContainingMember() is not SynthesizedSimpleProgramEntryPointSymbol)
            {
                Error(diagnostics, ErrorCode.ERR_SimpleProgramLocalIsReferencedOutsideOfTopLevelStatement, node, node);
                return true;
            }

            return false;
        }

        protected virtual BoundExpression BindRangeVariable(SimpleNameSyntax node, RangeVariableSymbol qv, BindingDiagnosticBag diagnostics)
        {
            return Next.BindRangeVariable(node, qv, diagnostics);
        }

        private BoundExpression SynthesizeReceiver(SyntaxNode node, Symbol member, BindingDiagnosticBag diagnostics)
        {
            // SPEC: Otherwise, if T is the instance type of the immediately enclosing class or
            // struct type, if the lookup identifies an instance member, and if the reference occurs
            // within the block of an instance constructor, an instance method, or an instance
            // accessor, the result is the same as a member access of the form this.I. This can only
            // happen when K is zero.

            if (!member.RequiresInstanceReceiver())
            {
                return null;
            }

            var currentType = this.ContainingType;
            var discardedUseSiteInfo = CompoundUseSiteInfo<AssemblySymbol>.Discarded;
            NamedTypeSymbol declaringType = member.ContainingType;
            if (currentType.IsEqualToOrDerivedFrom(declaringType, TypeCompareKind.ConsiderEverything, useSiteInfo: ref discardedUseSiteInfo) ||
                (currentType.IsInterface && (declaringType.IsObjectType() || currentType.AllInterfacesNoUseSiteDiagnostics.Contains(declaringType))))
            {
                bool hasErrors = false;
                if (EnclosingNameofArgument != node)
                {
                    if (InFieldInitializer && !currentType.IsScriptClass)
                    {
                        //can't access "this" in field initializers
                        Error(diagnostics, ErrorCode.ERR_FieldInitRefNonstatic, node, member);
                        hasErrors = true;
                    }
                    else if (InConstructorInitializer || InAttributeArgument)
                    {
                        //can't access "this" in constructor initializers or attribute arguments
                        Error(diagnostics, ErrorCode.ERR_ObjectRequired, node, member);
                        hasErrors = true;
                    }
                    else
                    {
                        // not an instance member if the container is a type, like when binding default parameter values.
                        var containingMember = ContainingMember();
                        bool locationIsInstanceMember = !containingMember.IsStatic &&
                            (containingMember.Kind != SymbolKind.NamedType || currentType.IsScriptClass);

                        if (!locationIsInstanceMember)
                        {
                            // error CS0120: An object reference is required for the non-static field, method, or property '{0}'
                            Error(diagnostics, ErrorCode.ERR_ObjectRequired, node, member);
                            hasErrors = true;
                        }
                    }

                    hasErrors = hasErrors || IsRefOrOutThisParameterCaptured(node, diagnostics);
                }

                return ThisReference(node, currentType, hasErrors, wasCompilerGenerated: true);
            }
            else
            {
                return TryBindInteractiveReceiver(node, declaringType);
            }
        }

        internal Symbol ContainingMember()
        {
            return this.ContainingMemberOrLambda.ContainingNonLambdaMember();
        }

        private BoundExpression TryBindInteractiveReceiver(SyntaxNode syntax, NamedTypeSymbol memberDeclaringType)
        {
            if (this.ContainingType.TypeKind == TypeKind.Submission
                // check we have access to `this`
                && isInstanceContext())
            {
                if (memberDeclaringType.TypeKind == TypeKind.Submission)
                {
                    return new BoundPreviousSubmissionReference(syntax, memberDeclaringType) { WasCompilerGenerated = true };
                }
                else
                {
                    TypeSymbol hostObjectType = Compilation.GetHostObjectTypeSymbol();
                    var discardedUseSiteInfo = CompoundUseSiteInfo<AssemblySymbol>.Discarded;
                    if ((object)hostObjectType != null && hostObjectType.IsEqualToOrDerivedFrom(memberDeclaringType, TypeCompareKind.ConsiderEverything, useSiteInfo: ref discardedUseSiteInfo))
                    {
                        return new BoundHostObjectMemberReference(syntax, hostObjectType) { WasCompilerGenerated = true };
                    }
                }
            }

            return null;

            bool isInstanceContext()
            {
                var containingMember = this.ContainingMemberOrLambda;
                do
                {
                    if (containingMember.IsStatic)
                    {
                        return false;
                    }
                    if (containingMember.Kind == SymbolKind.NamedType)
                    {
                        break;
                    }
                    containingMember = containingMember.ContainingSymbol;
                } while ((object)containingMember != null);
                return true;
            }
        }

        public BoundExpression BindNamespaceOrTypeOrExpression(ExpressionSyntax node, BindingDiagnosticBag diagnostics)
        {
            if (node.Kind() == SyntaxKind.PredefinedType)
            {
                return this.BindNamespaceOrType(node, diagnostics);
            }

            if (SyntaxFacts.IsName(node.Kind()))
            {
                if (SyntaxFacts.IsNamespaceAliasQualifier(node))
                {
                    return this.BindNamespaceAlias((IdentifierNameSyntax)node, diagnostics);
                }
                else if (SyntaxFacts.IsInNamespaceOrTypeContext(node))
                {
                    return this.BindNamespaceOrType(node, diagnostics);
                }
            }
            else if (SyntaxFacts.IsTypeSyntax(node.Kind()))
            {
                return this.BindNamespaceOrType(node, diagnostics);
            }

            return this.BindExpression(node, diagnostics, SyntaxFacts.IsInvoked(node), SyntaxFacts.IsIndexed(node));
        }

        public BoundExpression BindLabel(ExpressionSyntax node, BindingDiagnosticBag diagnostics)
        {
            var name = node as IdentifierNameSyntax;
            if (name == null)
            {
                Debug.Assert(node.ContainsDiagnostics);
                return BadExpression(node, LookupResultKind.NotLabel);
            }

            var result = LookupResult.GetInstance();
            string labelName = name.Identifier.ValueText;
            CompoundUseSiteInfo<AssemblySymbol> useSiteInfo = GetNewCompoundUseSiteInfo(diagnostics);
            this.LookupSymbolsWithFallback(result, labelName, arity: 0, useSiteInfo: ref useSiteInfo, options: LookupOptions.LabelsOnly);
            diagnostics.Add(node, useSiteInfo);

            if (!result.IsMultiViable)
            {
                Error(diagnostics, ErrorCode.ERR_LabelNotFound, node, labelName);
                result.Free();
                return BadExpression(node, result.Kind);
            }

            Debug.Assert(result.IsSingleViable, "If this happens, we need to deal with multiple label definitions.");
            var symbol = (LabelSymbol)result.Symbols.First();
            result.Free();
            return new BoundLabel(node, symbol, null);
        }

        public BoundExpression BindNamespaceOrType(ExpressionSyntax node, BindingDiagnosticBag diagnostics)
        {
            var symbol = this.BindNamespaceOrTypeOrAliasSymbol(node, diagnostics, null, false);
            return CreateBoundNamespaceOrTypeExpression(node, symbol.Symbol);
        }

        public BoundExpression BindNamespaceAlias(IdentifierNameSyntax node, BindingDiagnosticBag diagnostics)
        {
            var symbol = this.BindNamespaceAliasSymbol(node, diagnostics);
            return CreateBoundNamespaceOrTypeExpression(node, symbol);
        }

        private static BoundExpression CreateBoundNamespaceOrTypeExpression(ExpressionSyntax node, Symbol symbol)
        {
            var alias = symbol as AliasSymbol;

            if ((object)alias != null)
            {
                symbol = alias.Target;
            }

            var type = symbol as TypeSymbol;
            if ((object)type != null)
            {
                return new BoundTypeExpression(node, alias, type);
            }

            var namespaceSymbol = symbol as NamespaceSymbol;
            if ((object)namespaceSymbol != null)
            {
                return new BoundNamespaceExpression(node, namespaceSymbol, alias);
            }

            throw ExceptionUtilities.UnexpectedValue(symbol);
        }

        private BoundThisReference BindThis(ThisExpressionSyntax node, BindingDiagnosticBag diagnostics)
        {
            Debug.Assert(node != null);
            bool hasErrors = true;

            bool inStaticContext;
            if (!HasThis(isExplicit: true, inStaticContext: out inStaticContext))
            {
                //this error is returned in the field initializer case
                Error(diagnostics, inStaticContext ? ErrorCode.ERR_ThisInStaticMeth : ErrorCode.ERR_ThisInBadContext, node);
            }
            else
            {
                hasErrors = IsRefOrOutThisParameterCaptured(node.Token, diagnostics);
            }

            return ThisReference(node, this.ContainingType, hasErrors);
        }

        private BoundThisReference ThisReference(SyntaxNode node, NamedTypeSymbol thisTypeOpt, bool hasErrors = false, bool wasCompilerGenerated = false)
        {
            return new BoundThisReference(node, thisTypeOpt ?? CreateErrorType(), hasErrors) { WasCompilerGenerated = wasCompilerGenerated };
        }

        private bool IsRefOrOutThisParameterCaptured(SyntaxNodeOrToken thisOrBaseToken, BindingDiagnosticBag diagnostics)
        {
            ParameterSymbol thisSymbol = this.ContainingMemberOrLambda.EnclosingThisSymbol();
            // If there is no this parameter, then it is definitely not captured and 
            // any diagnostic would be cascading.
            if ((object)thisSymbol != null && thisSymbol.ContainingSymbol != ContainingMemberOrLambda && thisSymbol.RefKind != RefKind.None)
            {
                Error(diagnostics, ErrorCode.ERR_ThisStructNotInAnonMeth, thisOrBaseToken);
                return true;
            }

            return false;
        }

        private BoundBaseReference BindBase(BaseExpressionSyntax node, BindingDiagnosticBag diagnostics)
        {
            bool hasErrors = false;
            TypeSymbol baseType = this.ContainingType is null ? null : this.ContainingType.BaseTypeNoUseSiteDiagnostics;
            bool inStaticContext;

            if (!HasThis(isExplicit: true, inStaticContext: out inStaticContext))
            {
                //this error is returned in the field initializer case
                Error(diagnostics, inStaticContext ? ErrorCode.ERR_BaseInStaticMeth : ErrorCode.ERR_BaseInBadContext, node.Token);
                hasErrors = true;
            }
            else if ((object)baseType == null) // e.g. in System.Object
            {
                Error(diagnostics, ErrorCode.ERR_NoBaseClass, node);
                hasErrors = true;
            }
            else if (this.ContainingType is null || node.Parent is null || (node.Parent.Kind() != SyntaxKind.SimpleMemberAccessExpression && node.Parent.Kind() != SyntaxKind.ElementAccessExpression))
            {
                Error(diagnostics, ErrorCode.ERR_BaseIllegal, node.Token);
                hasErrors = true;
            }
            else if (IsRefOrOutThisParameterCaptured(node.Token, diagnostics))
            {
                // error has been reported by IsRefOrOutThisParameterCaptured
                hasErrors = true;
            }

            return new BoundBaseReference(node, baseType, hasErrors);
        }

        private BoundExpression BindCast(CastExpressionSyntax node, BindingDiagnosticBag diagnostics)
        {
            BoundExpression operand = this.BindValue(node.Expression, diagnostics, BindValueKind.RValue);
            TypeWithAnnotations targetTypeWithAnnotations = this.BindType(node.Type, diagnostics);
            TypeSymbol targetType = targetTypeWithAnnotations.Type;

            if (targetType.IsNullableType() &&
                !operand.HasAnyErrors &&
                (object)operand.Type != null &&
                !operand.Type.IsNullableType() &&
                !TypeSymbol.Equals(targetType.GetNullableUnderlyingType(), operand.Type, TypeCompareKind.ConsiderEverything2))
            {
                return BindExplicitNullableCastFromNonNullable(node, operand, targetTypeWithAnnotations, diagnostics);
            }

            return BindCastCore(node, operand, targetTypeWithAnnotations, wasCompilerGenerated: operand.WasCompilerGenerated, diagnostics: diagnostics);
        }

        private BoundExpression BindFromEndIndexExpression(PrefixUnaryExpressionSyntax node, BindingDiagnosticBag diagnostics)
        {
            Debug.Assert(node.OperatorToken.IsKind(SyntaxKind.CaretToken));

            CheckFeatureAvailability(node, MessageID.IDS_FeatureIndexOperator, diagnostics);

            // Used in lowering as the second argument to the constructor. Example: new Index(value, fromEnd: true)
            GetSpecialType(SpecialType.System_Boolean, diagnostics, node);

            BoundExpression boundOperand = BindValue(node.Operand, diagnostics, BindValueKind.RValue);
            TypeSymbol intType = GetSpecialType(SpecialType.System_Int32, diagnostics, node);
            TypeSymbol indexType = GetWellKnownType(WellKnownType.System_Index, diagnostics, node);

            if ((object)boundOperand.Type != null && boundOperand.Type.IsNullableType())
            {
                // Used in lowering to construct the nullable
                GetSpecialTypeMember(SpecialMember.System_Nullable_T__ctor, diagnostics, node);
                NamedTypeSymbol nullableType = GetSpecialType(SpecialType.System_Nullable_T, diagnostics, node);

                if (!indexType.IsNonNullableValueType())
                {
                    Error(diagnostics, ErrorCode.ERR_ValConstraintNotSatisfied, node, nullableType, nullableType.TypeParameters.Single(), indexType);
                }

                intType = nullableType.Construct(intType);
                indexType = nullableType.Construct(indexType);
            }

            CompoundUseSiteInfo<AssemblySymbol> useSiteInfo = GetNewCompoundUseSiteInfo(diagnostics);
            Conversion conversion = this.Conversions.ClassifyImplicitConversionFromExpression(boundOperand, intType, ref useSiteInfo);
            diagnostics.Add(node, useSiteInfo);

            if (!conversion.IsValid)
            {
                GenerateImplicitConversionError(diagnostics, node, conversion, boundOperand, intType);
            }

            BoundExpression boundConversion = CreateConversion(boundOperand, conversion, intType, diagnostics);
            MethodSymbol symbolOpt = GetWellKnownTypeMember(WellKnownMember.System_Index__ctor, diagnostics, syntax: node) as MethodSymbol;

            return new BoundFromEndIndexExpression(node, boundConversion, symbolOpt, indexType);
        }

        private BoundExpression BindRangeExpression(RangeExpressionSyntax node, BindingDiagnosticBag diagnostics)
        {
            CheckFeatureAvailability(node, MessageID.IDS_FeatureRangeOperator, diagnostics);

            TypeSymbol rangeType = GetWellKnownType(WellKnownType.System_Range, diagnostics, node);
            MethodSymbol symbolOpt = null;

            if (!rangeType.IsErrorType())
            {
                // Depending on the available arguments to the range expression, there are four
                // possible well-known members we could bind to. The constructor is always the
                // fallback member, usable in any situation. However, if any of the other members
                // are available and applicable, we will prefer that.

                WellKnownMember? memberOpt = null;
                if (node.LeftOperand is null && node.RightOperand is null)
                {
                    memberOpt = WellKnownMember.System_Range__get_All;
                }
                else if (node.LeftOperand is null)
                {
                    memberOpt = WellKnownMember.System_Range__EndAt;
                }
                else if (node.RightOperand is null)
                {
                    memberOpt = WellKnownMember.System_Range__StartAt;
                }

                if (memberOpt is object)
                {
                    symbolOpt = (MethodSymbol)GetWellKnownTypeMember(
                        memberOpt.GetValueOrDefault(),
                        diagnostics,
                        syntax: node,
                        isOptional: true);
                }

                if (symbolOpt is null)
                {
                    symbolOpt = (MethodSymbol)GetWellKnownTypeMember(
                        WellKnownMember.System_Range__ctor,
                        diagnostics,
                        syntax: node);
                }
            }

            BoundExpression left = BindRangeExpressionOperand(node.LeftOperand, diagnostics);
            BoundExpression right = BindRangeExpressionOperand(node.RightOperand, diagnostics);

            if (left?.Type.IsNullableType() == true || right?.Type.IsNullableType() == true)
            {
                // Used in lowering to construct the nullable
                GetSpecialType(SpecialType.System_Boolean, diagnostics, node);
                GetSpecialTypeMember(SpecialMember.System_Nullable_T__ctor, diagnostics, node);
                NamedTypeSymbol nullableType = GetSpecialType(SpecialType.System_Nullable_T, diagnostics, node);

                if (!rangeType.IsNonNullableValueType())
                {
                    Error(diagnostics, ErrorCode.ERR_ValConstraintNotSatisfied, node, nullableType, nullableType.TypeParameters.Single(), rangeType);
                }

                rangeType = nullableType.Construct(rangeType);
            }

            return new BoundRangeExpression(node, left, right, symbolOpt, rangeType);
        }

        private BoundExpression BindRangeExpressionOperand(ExpressionSyntax operand, BindingDiagnosticBag diagnostics)
        {
            if (operand is null)
            {
                return null;
            }

            BoundExpression boundOperand = BindValue(operand, diagnostics, BindValueKind.RValue);
            TypeSymbol indexType = GetWellKnownType(WellKnownType.System_Index, diagnostics, operand);

            if (boundOperand.Type?.IsNullableType() == true)
            {
                // Used in lowering to construct the nullable
                GetSpecialTypeMember(SpecialMember.System_Nullable_T__ctor, diagnostics, operand);
                NamedTypeSymbol nullableType = GetSpecialType(SpecialType.System_Nullable_T, diagnostics, operand);

                if (!indexType.IsNonNullableValueType())
                {
                    Error(diagnostics, ErrorCode.ERR_ValConstraintNotSatisfied, operand, nullableType, nullableType.TypeParameters.Single(), indexType);
                }

                indexType = nullableType.Construct(indexType);
            }

            CompoundUseSiteInfo<AssemblySymbol> useSiteInfo = GetNewCompoundUseSiteInfo(diagnostics);
            Conversion conversion = this.Conversions.ClassifyImplicitConversionFromExpression(boundOperand, indexType, ref useSiteInfo);
            diagnostics.Add(operand, useSiteInfo);

            if (!conversion.IsValid)
            {
                GenerateImplicitConversionError(diagnostics, operand, conversion, boundOperand, indexType);
            }

            return CreateConversion(boundOperand, conversion, indexType, diagnostics);
        }

        private BoundExpression BindCastCore(ExpressionSyntax node, BoundExpression operand, TypeWithAnnotations targetTypeWithAnnotations, bool wasCompilerGenerated, BindingDiagnosticBag diagnostics)
        {
            TypeSymbol targetType = targetTypeWithAnnotations.Type;
            CompoundUseSiteInfo<AssemblySymbol> useSiteInfo = GetNewCompoundUseSiteInfo(diagnostics);
            Conversion conversion = this.Conversions.ClassifyConversionFromExpression(operand, targetType, isChecked: CheckOverflowAtRuntime, ref useSiteInfo, forCast: true);
            diagnostics.Add(node, useSiteInfo);

            var conversionGroup = new ConversionGroup(conversion, targetTypeWithAnnotations);
            bool suppressErrors = operand.HasAnyErrors || targetType.IsErrorType();
            bool hasErrors = !conversion.IsValid || targetType.IsStatic;
            if (hasErrors && !suppressErrors)
            {
                GenerateExplicitConversionErrors(diagnostics, node, conversion, operand, targetType);
            }

            return CreateConversion(node, operand, conversion, isCast: true, conversionGroupOpt: conversionGroup, wasCompilerGenerated: wasCompilerGenerated, destination: targetType, diagnostics: diagnostics, hasErrors: hasErrors | suppressErrors);
        }

        private void GenerateExplicitConversionErrors(
            BindingDiagnosticBag diagnostics,
            SyntaxNode syntax,
            Conversion conversion,
            BoundExpression operand,
            TypeSymbol targetType)
        {
            // Make sure that errors within the unbound lambda don't get lost.
            if (operand.Kind == BoundKind.UnboundLambda)
            {
                GenerateAnonymousFunctionConversionError(diagnostics, operand.Syntax, (UnboundLambda)operand, targetType);
                return;
            }

            if (operand.HasAnyErrors || targetType.IsErrorType())
            {
                // an error has already been reported elsewhere
                return;
            }

            if (targetType.IsStatic)
            {
                // The specification states in the section titled "Referencing Static
                // Class Types" that it is always illegal to have a static class in a
                // cast operator.
                diagnostics.Add(ErrorCode.ERR_ConvertToStaticClass, syntax.Location, targetType);
                return;
            }

            if (!targetType.IsReferenceType && !targetType.IsNullableType() && operand.IsLiteralNull())
            {
                diagnostics.Add(ErrorCode.ERR_ValueCantBeNull, syntax.Location, targetType);
                return;
            }

            if (conversion.ResultKind == LookupResultKind.OverloadResolutionFailure)
            {
                Debug.Assert(conversion.IsUserDefined);

                ImmutableArray<MethodSymbol> originalUserDefinedConversions = conversion.OriginalUserDefinedConversions;
                if (originalUserDefinedConversions.Length > 1)
                {
                    diagnostics.Add(ErrorCode.ERR_AmbigUDConv, syntax.Location, originalUserDefinedConversions[0], originalUserDefinedConversions[1], operand.Display, targetType);
                }
                else
                {
                    Debug.Assert(originalUserDefinedConversions.Length == 0,
                        "How can there be exactly one applicable user-defined conversion if the conversion doesn't exist?");
                    SymbolDistinguisher distinguisher1 = new SymbolDistinguisher(this.Compilation, operand.Type, targetType);
                    diagnostics.Add(ErrorCode.ERR_NoExplicitConv, syntax.Location, distinguisher1.First, distinguisher1.Second);
                }

                return;
            }

            switch (operand.Kind)
            {
                case BoundKind.MethodGroup:
                    {
                        if (targetType.TypeKind != TypeKind.Delegate ||
                            !MethodGroupConversionDoesNotExistOrHasErrors((BoundMethodGroup)operand, (NamedTypeSymbol)targetType, syntax.Location, diagnostics, out _))
                        {
                            diagnostics.Add(ErrorCode.ERR_NoExplicitConv, syntax.Location, MessageID.IDS_SK_METHOD.Localize(), targetType);
                        }

                        return;
                    }
                case BoundKind.TupleLiteral:
                    {
                        var tuple = (BoundTupleLiteral)operand;
                        var targetElementTypesWithAnnotations = default(ImmutableArray<TypeWithAnnotations>);

                        // If target is a tuple or compatible type with the same number of elements,
                        // report errors for tuple arguments that failed to convert, which would be more useful.
                        if (targetType.TryGetElementTypesWithAnnotationsIfTupleType(out targetElementTypesWithAnnotations) &&
                            targetElementTypesWithAnnotations.Length == tuple.Arguments.Length)
                        {
                            GenerateExplicitConversionErrorsForTupleLiteralArguments(diagnostics, tuple.Arguments, targetElementTypesWithAnnotations);
                            return;
                        }

                        // target is not compatible with source and source does not have a type
                        if ((object)tuple.Type == null)
                        {
                            Error(diagnostics, ErrorCode.ERR_ConversionNotTupleCompatible, syntax, tuple.Arguments.Length, targetType);
                            return;
                        }

                        // Otherwise it is just a regular conversion failure from T1 to T2.
                        break;
                    }
                case BoundKind.StackAllocArrayCreation:
                    {
                        var stackAllocExpression = (BoundStackAllocArrayCreation)operand;
                        Error(diagnostics, ErrorCode.ERR_StackAllocConversionNotPossible, syntax, stackAllocExpression.ElementType, targetType);
                        return;
                    }
                case BoundKind.UnconvertedConditionalOperator when operand.Type is null:
                case BoundKind.UnconvertedSwitchExpression when operand.Type is null:
                    {
                        GenerateImplicitConversionError(diagnostics, operand.Syntax, conversion, operand, targetType);
                        return;
                    }
                case BoundKind.UnconvertedAddressOfOperator:
                    {
                        var errorCode = targetType.TypeKind switch
                        {
                            TypeKind.FunctionPointer => ErrorCode.ERR_MethFuncPtrMismatch,
                            TypeKind.Delegate => ErrorCode.ERR_CannotConvertAddressOfToDelegate,
                            _ => ErrorCode.ERR_AddressOfToNonFunctionPointer
                        };

                        diagnostics.Add(errorCode, syntax.Location, ((BoundUnconvertedAddressOfOperator)operand).Operand.Name, targetType);
                        return;
                    }
            }

            Debug.Assert((object)operand.Type != null);
            SymbolDistinguisher distinguisher = new SymbolDistinguisher(this.Compilation, operand.Type, targetType);
            diagnostics.Add(ErrorCode.ERR_NoExplicitConv, syntax.Location, distinguisher.First, distinguisher.Second);
        }

        private void GenerateExplicitConversionErrorsForTupleLiteralArguments(
            BindingDiagnosticBag diagnostics,
            ImmutableArray<BoundExpression> tupleArguments,
            ImmutableArray<TypeWithAnnotations> targetElementTypesWithAnnotations)
        {
            // report all leaf elements of the tuple literal that failed to convert
            // NOTE: we are not responsible for reporting use site errors here, just the failed leaf conversions.
            // By the time we get here we have done analysis and know we have failed the cast in general, and diagnostics collected in the process is already in the bag. 
            // The only thing left is to form a diagnostics about the actually failing conversion(s).
            // This whole method does not itself collect any usesite diagnostics. Its only purpose is to produce an error better than "conversion failed here"           
            var discardedUseSiteInfo = CompoundUseSiteInfo<AssemblySymbol>.Discarded;

            for (int i = 0; i < targetElementTypesWithAnnotations.Length; i++)
            {
                var argument = tupleArguments[i];
                var targetElementType = targetElementTypesWithAnnotations[i].Type;

                var elementConversion = Conversions.ClassifyConversionFromExpression(argument, targetElementType, isChecked: CheckOverflowAtRuntime, ref discardedUseSiteInfo);
                if (!elementConversion.IsValid)
                {
                    GenerateExplicitConversionErrors(diagnostics, argument.Syntax, elementConversion, argument, targetElementType);
                }
            }
        }

        /// <summary>
        /// This implements the casting behavior described in section 6.2.3 of the spec:
        /// 
        /// - If the nullable conversion is from S to T?, the conversion is evaluated as the underlying conversion 
        ///   from S to T followed by a wrapping from T to T?.
        ///
        /// This particular check is done in the binder because it involves conversion processing rules (like overflow
        /// checking and constant folding) which are not handled by Conversions.
        /// </summary>
        private BoundExpression BindExplicitNullableCastFromNonNullable(ExpressionSyntax node, BoundExpression operand, TypeWithAnnotations targetTypeWithAnnotations, BindingDiagnosticBag diagnostics)
        {
            Debug.Assert(targetTypeWithAnnotations.HasType && targetTypeWithAnnotations.IsNullableType());
            Debug.Assert((object)operand.Type != null && !operand.Type.IsNullableType());

            // Section 6.2.3 of the spec only applies when the non-null version of the types involved have a
            // built in conversion.
            var discardedUseSiteInfo = CompoundUseSiteInfo<AssemblySymbol>.Discarded;
            TypeWithAnnotations underlyingTargetTypeWithAnnotations = targetTypeWithAnnotations.Type.GetNullableUnderlyingTypeWithAnnotations();
            var underlyingConversion = Conversions.ClassifyBuiltInConversion(operand.Type, underlyingTargetTypeWithAnnotations.Type, isChecked: CheckOverflowAtRuntime, ref discardedUseSiteInfo);
            if (!underlyingConversion.Exists)
            {
                return BindCastCore(node, operand, targetTypeWithAnnotations, wasCompilerGenerated: operand.WasCompilerGenerated, diagnostics: diagnostics);
            }

            var bag = new BindingDiagnosticBag(DiagnosticBag.GetInstance(), diagnostics.DependenciesBag);
            try
            {
                var underlyingExpr = BindCastCore(node, operand, underlyingTargetTypeWithAnnotations, wasCompilerGenerated: false, diagnostics: bag);

                // It's possible for the S -> T conversion to produce a 'better' constant value.  If this 
                // constant value is produced place it in the tree so that it gets emitted.  This maintains 
                // parity with the native compiler which also evaluated the conversion at compile time. 
                if (underlyingExpr.ConstantValue != null &&
                    !underlyingExpr.HasErrors && !bag.HasAnyErrors())
                {
                    underlyingExpr.WasCompilerGenerated = true;
                    diagnostics.AddRange(bag.DiagnosticBag);
                    return BindCastCore(node, underlyingExpr, targetTypeWithAnnotations, wasCompilerGenerated: operand.WasCompilerGenerated, diagnostics: diagnostics);
                }

                var bag2 = BindingDiagnosticBag.GetInstance(diagnostics);

                var result = BindCastCore(node, operand, targetTypeWithAnnotations, wasCompilerGenerated: operand.WasCompilerGenerated, diagnostics: bag2);

                if (bag2.AccumulatesDiagnostics && bag.HasAnyErrors() && !bag2.HasAnyErrors())
                {
                    diagnostics.AddRange(bag.DiagnosticBag);
                }

                diagnostics.AddRange(bag2);
                bag2.Free();
                return result;
            }
            finally
            {
                bag.DiagnosticBag.Free();
            }
        }

        private static NameSyntax GetNameSyntax(SyntaxNode syntax)
        {
            string nameString;
            return GetNameSyntax(syntax, out nameString);
        }

        /// <summary>
        /// Gets the NameSyntax associated with the syntax node
        /// If no syntax is attached it sets the nameString to plain text
        /// name and returns a null NameSyntax
        /// </summary>
        /// <param name="syntax">Syntax node</param>
        /// <param name="nameString">Plain text name</param>
        internal static NameSyntax GetNameSyntax(SyntaxNode syntax, out string nameString)
        {
            nameString = string.Empty;
            while (true)
            {
                switch (syntax.Kind())
                {
                    case SyntaxKind.PredefinedType:
                        nameString = ((PredefinedTypeSyntax)syntax).Keyword.ValueText;
                        return null;
                    case SyntaxKind.SimpleLambdaExpression:
                        nameString = MessageID.IDS_Lambda.Localize().ToString();
                        return null;
                    case SyntaxKind.ParenthesizedExpression:
                        syntax = ((ParenthesizedExpressionSyntax)syntax).Expression;
                        continue;
                    case SyntaxKind.CastExpression:
                        syntax = ((CastExpressionSyntax)syntax).Expression;
                        continue;
                    case SyntaxKind.SimpleMemberAccessExpression:
                    case SyntaxKind.PointerMemberAccessExpression:
                        return ((MemberAccessExpressionSyntax)syntax).Name;
                    case SyntaxKind.MemberBindingExpression:
                        return ((MemberBindingExpressionSyntax)syntax).Name;
                    default:
                        return syntax as NameSyntax;
                }
            }
        }

        /// <summary>
        /// Gets the plain text name associated with the expression syntax node
        /// </summary>
        /// <param name="syntax">Expression syntax node</param>
        /// <returns>Plain text name</returns>
        private static string GetName(ExpressionSyntax syntax)
        {
            string nameString;
            var nameSyntax = GetNameSyntax(syntax, out nameString);
            if (nameSyntax != null)
            {
                return nameSyntax.GetUnqualifiedName().Identifier.ValueText;
            }
            return nameString;
        }

        // Given a list of arguments, create arrays of the bound arguments and the names of those
        // arguments.
        private void BindArgumentsAndNames(BaseArgumentListSyntax argumentListOpt, BindingDiagnosticBag diagnostics, AnalyzedArguments result, bool allowArglist = false, bool isDelegateCreation = false)
        {
            if (argumentListOpt is null)
            {
                return;
            }

            // Only report the first "duplicate name" or "named before positional" error,
            // so as to avoid "cascading" errors.
            bool hadError = false;

            // Only report the first "non-trailing named args required C# 7.2" error,
            // so as to avoid "cascading" errors.
            bool hadLangVersionError = false;

            foreach (var argumentSyntax in argumentListOpt.Arguments)
            {
                BindArgumentAndName(result, diagnostics, ref hadError, ref hadLangVersionError,
                    argumentSyntax, allowArglist, isDelegateCreation: isDelegateCreation);
            }
        }

        private bool RefMustBeObeyed(bool isDelegateCreation, ArgumentSyntax argumentSyntax)
        {
            if (Compilation.FeatureStrictEnabled || !isDelegateCreation)
            {
                return true;
            }

            switch (argumentSyntax.Expression.Kind())
            {
                // The next 3 cases should never be allowed as they cannot be ref/out. Assuming a bug in legacy compiler.
                case SyntaxKind.ParenthesizedLambdaExpression:
                case SyntaxKind.SimpleLambdaExpression:
                case SyntaxKind.AnonymousMethodExpression:
                case SyntaxKind.InvocationExpression:
                case SyntaxKind.ObjectCreationExpression:
                case SyntaxKind.ImplicitObjectCreationExpression:
                case SyntaxKind.ParenthesizedExpression: // this is never allowed in legacy compiler
                case SyntaxKind.DeclarationExpression:
                    // A property/indexer is also invalid as it cannot be ref/out, but cannot be checked here. Assuming a bug in legacy compiler.
                    return true;
                default:
                    // The only ones that concern us here for compat is: locals, params, fields
                    // BindArgumentAndName correctly rejects all other cases, except for properties and indexers.
                    // They are handled after BindArgumentAndName returns and the binding can be checked.
                    return false;
            }
        }

        private void BindArgumentAndName(
            AnalyzedArguments result,
            BindingDiagnosticBag diagnostics,
            ref bool hadError,
            ref bool hadLangVersionError,
            ArgumentSyntax argumentSyntax,
            bool allowArglist,
            bool isDelegateCreation)
        {
            RefKind origRefKind = argumentSyntax.RefOrOutKeyword.Kind().GetRefKind();
            // The old native compiler ignores ref/out in a delegate creation expression.
            // For compatibility we implement the same bug except in strict mode.
            // Note: Some others should still be rejected when ref/out present. See RefMustBeObeyed.
            RefKind refKind = origRefKind == RefKind.None || RefMustBeObeyed(isDelegateCreation, argumentSyntax) ? origRefKind : RefKind.None;

            BoundExpression boundArgument = BindArgumentValue(diagnostics, argumentSyntax, allowArglist, refKind);

            BindArgumentAndName(
                result,
                diagnostics,
                ref hadLangVersionError,
                argumentSyntax,
                boundArgument,
                argumentSyntax.NameColon,
                refKind);

            // check for ref/out property/indexer, only needed for 1 parameter version
            if (!hadError && isDelegateCreation && origRefKind != RefKind.None && result.Arguments.Count == 1)
            {
                var arg = result.Argument(0);
                switch (arg.Kind)
                {
                    case BoundKind.PropertyAccess:
                    case BoundKind.IndexerAccess:
                        var requiredValueKind = origRefKind == RefKind.In ? BindValueKind.ReadonlyRef : BindValueKind.RefOrOut;
                        hadError = !CheckValueKind(argumentSyntax, arg, requiredValueKind, false, diagnostics);
                        return;
                }
            }

            if (argumentSyntax.RefOrOutKeyword.Kind() != SyntaxKind.None)
            {
                argumentSyntax.Expression.CheckDeconstructionCompatibleArgument(diagnostics);
            }
        }

        private BoundExpression BindArgumentValue(BindingDiagnosticBag diagnostics, ArgumentSyntax argumentSyntax, bool allowArglist, RefKind refKind)
        {
            if (argumentSyntax.Expression.Kind() == SyntaxKind.DeclarationExpression)
            {
                var declarationExpression = (DeclarationExpressionSyntax)argumentSyntax.Expression;
                if (declarationExpression.IsOutDeclaration())
                {
                    return BindOutDeclarationArgument(declarationExpression, diagnostics);
                }
            }

            return BindArgumentExpression(diagnostics, argumentSyntax.Expression, refKind, allowArglist);
        }

        private BoundExpression BindOutDeclarationArgument(DeclarationExpressionSyntax declarationExpression, BindingDiagnosticBag diagnostics)
        {
            TypeSyntax typeSyntax = declarationExpression.Type;
            VariableDesignationSyntax designation = declarationExpression.Designation;

            if (typeSyntax.GetRefKind() != RefKind.None)
            {
                diagnostics.Add(ErrorCode.ERR_OutVariableCannotBeByRef, declarationExpression.Type.Location);
            }

            switch (designation.Kind())
            {
                case SyntaxKind.DiscardDesignation:
                    {
                        bool isVar;
                        bool isConst = false;
                        AliasSymbol alias;
                        var declType = BindVariableTypeWithAnnotations(designation, diagnostics, typeSyntax, ref isConst, out isVar, out alias);
                        Debug.Assert(isVar != declType.HasType);

                        // ValEscape is the same as for an uninitialized local
                        return new BoundDiscardExpression(declarationExpression, Binder.ExternalScope, declType.Type);
                    }
                case SyntaxKind.SingleVariableDesignation:
                    return BindOutVariableDeclarationArgument(declarationExpression, diagnostics);
                default:
                    throw ExceptionUtilities.UnexpectedValue(designation.Kind());
            }
        }

        private BoundExpression BindOutVariableDeclarationArgument(
             DeclarationExpressionSyntax declarationExpression,
             BindingDiagnosticBag diagnostics)
        {
            Debug.Assert(declarationExpression.IsOutVarDeclaration());
            bool isVar;
            var designation = (SingleVariableDesignationSyntax)declarationExpression.Designation;
            TypeSyntax typeSyntax = declarationExpression.Type;

            // Is this a local?
            SourceLocalSymbol localSymbol = this.LookupLocal(designation.Identifier);
            if ((object)localSymbol != null)
            {
                Debug.Assert(localSymbol.DeclarationKind == LocalDeclarationKind.OutVariable);
                if ((InConstructorInitializer || InFieldInitializer) && ContainingMemberOrLambda.ContainingSymbol.Kind == SymbolKind.NamedType)
                {
                    CheckFeatureAvailability(declarationExpression, MessageID.IDS_FeatureExpressionVariablesInQueriesAndInitializers, diagnostics);
                }

                // PROTOTYPE: Test with 'out scoped R' and 'out scoped var', with -langversion:10 and -langversion:11.
                bool isConst = false;
                AliasSymbol alias;
                var declType = BindVariableTypeWithAnnotations(declarationExpression, diagnostics, typeSyntax, ref isConst, out isVar, out alias);

                localSymbol.ScopeBinder.ValidateDeclarationNameConflictsInScope(localSymbol, diagnostics);

                if (isVar)
                {
                    return new OutVariablePendingInference(declarationExpression, localSymbol, null);
                }

                CheckRestrictedTypeInAsyncMethod(this.ContainingMemberOrLambda, declType.Type, diagnostics, typeSyntax);

                return new BoundLocal(declarationExpression, localSymbol, BoundLocalDeclarationKind.WithExplicitType, constantValueOpt: null, isNullableUnknown: false, type: declType.Type);
            }

            // Is this a field?
            GlobalExpressionVariable expressionVariableField = LookupDeclaredField(designation);

            if ((object)expressionVariableField == null)
            {
                // We should have the right binder in the chain, cannot continue otherwise.
                throw ExceptionUtilities.Unreachable;
            }

            BoundExpression receiver = SynthesizeReceiver(designation, expressionVariableField, diagnostics);

            if (typeSyntax.IsVar)
            {
                BindTypeOrAliasOrVarKeyword(typeSyntax, BindingDiagnosticBag.Discarded, out isVar);

                if (isVar)
                {
                    return new OutVariablePendingInference(declarationExpression, expressionVariableField, receiver);
                }
            }

            TypeSymbol fieldType = expressionVariableField.GetFieldType(this.FieldsBeingBound).Type;
            return new BoundFieldAccess(declarationExpression,
                                        receiver,
                                        expressionVariableField,
                                        null,
                                        LookupResultKind.Viable,
                                        isDeclaration: true,
                                        type: fieldType);
        }

        /// <summary>
        /// Returns true if a bad special by ref local was found.
        /// </summary>
        internal static bool CheckRestrictedTypeInAsyncMethod(Symbol containingSymbol, TypeSymbol type, BindingDiagnosticBag diagnostics, SyntaxNode syntax)
        {
            if (containingSymbol.Kind == SymbolKind.Method
                && ((MethodSymbol)containingSymbol).IsAsync
                && type.IsRestrictedType())
            {
                Error(diagnostics, ErrorCode.ERR_BadSpecialByRefLocal, syntax, type);
                return true;
            }
            return false;
        }

        internal GlobalExpressionVariable LookupDeclaredField(SingleVariableDesignationSyntax variableDesignator)
        {
            return LookupDeclaredField(variableDesignator, variableDesignator.Identifier.ValueText);
        }

        internal GlobalExpressionVariable LookupDeclaredField(SyntaxNode node, string identifier)
        {
            foreach (Symbol member in ContainingType?.GetMembers(identifier) ?? ImmutableArray<Symbol>.Empty)
            {
                GlobalExpressionVariable field;
                if (member.Kind == SymbolKind.Field &&
                    (field = member as GlobalExpressionVariable)?.SyntaxTree == node.SyntaxTree &&
                    field.SyntaxNode == node)
                {
                    return field;
                }
            }

            return null;
        }

        // Bind a named/positional argument.
        // Prevent cascading diagnostic by considering the previous
        // error state and returning the updated error state.
        private void BindArgumentAndName(
            AnalyzedArguments result,
            BindingDiagnosticBag diagnostics,
            ref bool hadLangVersionError,
            CSharpSyntaxNode argumentSyntax,
            BoundExpression boundArgumentExpression,
            NameColonSyntax nameColonSyntax,
            RefKind refKind)
        {
            Debug.Assert(argumentSyntax is ArgumentSyntax || argumentSyntax is AttributeArgumentSyntax);

            bool hasRefKinds = result.RefKinds.Any();
            if (refKind != RefKind.None)
            {
                // The common case is no ref or out arguments. So we defer all work until the first one is seen.
                if (!hasRefKinds)
                {
                    hasRefKinds = true;

                    int argCount = result.Arguments.Count;
                    for (int i = 0; i < argCount; ++i)
                    {
                        result.RefKinds.Add(RefKind.None);
                    }
                }
            }

            if (hasRefKinds)
            {
                result.RefKinds.Add(refKind);
            }

            bool hasNames = result.Names.Any();
            if (nameColonSyntax != null)
            {
                // The common case is no named arguments. So we defer all work until the first named argument is seen.
                if (!hasNames)
                {
                    hasNames = true;

                    int argCount = result.Arguments.Count;
                    for (int i = 0; i < argCount; ++i)
                    {
                        result.Names.Add(null);
                    }
                }

                result.AddName(nameColonSyntax.Name);
            }
            else if (hasNames)
            {
                // We just saw a fixed-position argument after a named argument.
                if (!hadLangVersionError && !Compilation.LanguageVersion.AllowNonTrailingNamedArguments())
                {
                    // CS1738: Named argument specifications must appear after all fixed arguments have been specified
                    Error(diagnostics, ErrorCode.ERR_NamedArgumentSpecificationBeforeFixedArgument, argumentSyntax,
                        new CSharpRequiredLanguageVersion(MessageID.IDS_FeatureNonTrailingNamedArguments.RequiredVersion()));

                    hadLangVersionError = true;
                }

                result.Names.Add(null);
            }

            result.Arguments.Add(boundArgumentExpression);
        }

        /// <summary>
        /// Bind argument and verify argument matches rvalue or out param requirements.
        /// </summary>
        private BoundExpression BindArgumentExpression(BindingDiagnosticBag diagnostics, ExpressionSyntax argumentExpression, RefKind refKind, bool allowArglist)
        {
            BindValueKind valueKind =
                refKind == RefKind.None ?
                        BindValueKind.RValue :
                        refKind == RefKind.In ?
                            BindValueKind.ReadonlyRef :
                            BindValueKind.RefOrOut;

            BoundExpression argument;
            if (allowArglist)
            {
                argument = this.BindValueAllowArgList(argumentExpression, diagnostics, valueKind);
            }
            else
            {
                argument = this.BindValue(argumentExpression, diagnostics, valueKind);
            }

            return argument;
        }

#nullable enable
        private void CoerceArguments<TMember>(
            MemberResolutionResult<TMember> methodResult,
            ArrayBuilder<BoundExpression> arguments,
            BindingDiagnosticBag diagnostics,
            BoundExpression? receiver)
            where TMember : Symbol
        {
            var result = methodResult.Result;

            // Parameter types should be taken from the least overridden member:
            var parameters = methodResult.LeastOverriddenMember.GetParameters();

            for (int arg = 0; arg < arguments.Count; ++arg)
            {
                var kind = result.ConversionForArg(arg);
                BoundExpression argument = arguments[arg];

                if (kind.IsInterpolatedStringHandler)
                {
                    Debug.Assert(argument is BoundUnconvertedInterpolatedString or BoundBinaryOperator { IsUnconvertedInterpolatedStringAddition: true });
                    TypeWithAnnotations parameterTypeWithAnnotations = GetCorrespondingParameterTypeWithAnnotations(ref result, parameters, arg);
                    reportUnsafeIfNeeded(methodResult, diagnostics, argument, parameterTypeWithAnnotations);
                    arguments[arg] = BindInterpolatedStringHandlerInMemberCall(argument, arguments, parameters, ref result, arg, receiver, methodResult.LeastOverriddenMember.RequiresInstanceReceiver(), diagnostics);
                }
                // https://github.com/dotnet/roslyn/issues/37119 : should we create an (Identity) conversion when the kind is Identity but the types differ?
                else if (!kind.IsIdentity)
                {
                    TypeWithAnnotations parameterTypeWithAnnotations = GetCorrespondingParameterTypeWithAnnotations(ref result, parameters, arg);
                    reportUnsafeIfNeeded(methodResult, diagnostics, argument, parameterTypeWithAnnotations);

                    arguments[arg] = CreateConversion(argument.Syntax, argument, kind, isCast: false, conversionGroupOpt: null, parameterTypeWithAnnotations.Type, diagnostics);
                }
                else if (argument.Kind == BoundKind.OutVariablePendingInference)
                {
                    TypeWithAnnotations parameterTypeWithAnnotations = GetCorrespondingParameterTypeWithAnnotations(ref result, parameters, arg);
                    arguments[arg] = ((OutVariablePendingInference)argument).SetInferredTypeWithAnnotations(parameterTypeWithAnnotations, diagnostics);
                }
                else if (argument.Kind == BoundKind.OutDeconstructVarPendingInference)
                {
                    TypeWithAnnotations parameterTypeWithAnnotations = GetCorrespondingParameterTypeWithAnnotations(ref result, parameters, arg);
                    arguments[arg] = ((OutDeconstructVarPendingInference)argument).SetInferredTypeWithAnnotations(parameterTypeWithAnnotations, this, success: true);
                }
                else if (argument.Kind == BoundKind.DiscardExpression && !argument.HasExpressionType())
                {
                    TypeWithAnnotations parameterTypeWithAnnotations = GetCorrespondingParameterTypeWithAnnotations(ref result, parameters, arg);
                    Debug.Assert(parameterTypeWithAnnotations.HasType);
                    arguments[arg] = ((BoundDiscardExpression)argument).SetInferredTypeWithAnnotations(parameterTypeWithAnnotations);
                }
                else if (argument.NeedsToBeConverted())
                {
                    Debug.Assert(kind.IsIdentity);
                    if (argument is BoundTupleLiteral)
                    {
                        TypeWithAnnotations parameterTypeWithAnnotations = GetCorrespondingParameterTypeWithAnnotations(ref result, parameters, arg);
                        // CreateConversion reports tuple literal name mismatches, and constructs the expected pattern of bound nodes.
                        arguments[arg] = CreateConversion(argument.Syntax, argument, kind, isCast: false, conversionGroupOpt: null, parameterTypeWithAnnotations.Type, diagnostics);
                    }
                    else
                    {
                        arguments[arg] = BindToNaturalType(argument, diagnostics);
                    }
                }
            }

            void reportUnsafeIfNeeded(MemberResolutionResult<TMember> methodResult, BindingDiagnosticBag diagnostics, BoundExpression argument, TypeWithAnnotations parameterTypeWithAnnotations)
            {
                // NOTE: for some reason, dev10 doesn't report this for indexer accesses.
                if (!methodResult.Member.IsIndexer() && !argument.HasAnyErrors && parameterTypeWithAnnotations.Type.IsUnsafe())
                {
                    // CONSIDER: dev10 uses the call syntax, but this seems clearer.
                    ReportUnsafeIfNotAllowed(argument.Syntax, diagnostics);
                    //CONSIDER: Return a bad expression so that HasErrors is true?
                }
            }
        }

        private static ParameterSymbol GetCorrespondingParameter(ref MemberAnalysisResult result, ImmutableArray<ParameterSymbol> parameters, int arg)
        {
            int paramNum = result.ParameterFromArgument(arg);
            return parameters[paramNum];
        }
#nullable disable

        private static TypeWithAnnotations GetCorrespondingParameterTypeWithAnnotations(ref MemberAnalysisResult result, ImmutableArray<ParameterSymbol> parameters, int arg)
        {
            int paramNum = result.ParameterFromArgument(arg);
            var type = parameters[paramNum].TypeWithAnnotations;

            if (paramNum == parameters.Length - 1 && result.Kind == MemberResolutionKind.ApplicableInExpandedForm)
            {
                type = ((ArrayTypeSymbol)type.Type).ElementTypeWithAnnotations;
            }

            return type;
        }

        private BoundExpression BindArrayCreationExpression(ArrayCreationExpressionSyntax node, BindingDiagnosticBag diagnostics)
        {
            // SPEC begins
            //
            // An array-creation-expression is used to create a new instance of an array-type.
            //
            // array-creation-expression:
            //     new non-array-type[expression-list] rank-specifiersopt array-initializeropt
            //     new array-type array-initializer 
            //     new rank-specifier array-initializer
            //
            // An array creation expression of the first form allocates an array instance of the
            // type that results from deleting each of the individual expressions from the 
            // expression list. For example, the array creation expression new int[10, 20] produces
            // an array instance of type int[,], and the array creation expression new int[10][,]
            // produces an array of type int[][,]. Each expression in the expression list must be of
            // type int, uint, long, or ulong, or implicitly convertible to one or more of these
            // types. The value of each expression determines the length of the corresponding
            // dimension in the newly allocated array instance. Since the length of an array
            // dimension must be nonnegative, it is a compile-time error to have a 
            // constant-expression with a negative value in the expression list.
            //
            // If an array creation expression of the first form includes an array initializer, each
            // expression in the expression list must be a constant and the rank and dimension 
            // lengths specified by the expression list must match those of the array initializer.
            //
            // In an array creation expression of the second or third form, the rank of the
            // specified array type or rank specifier must match that of the array initializer. The
            // individual dimension lengths are inferred from the number of elements in each of the
            // corresponding nesting levels of the array initializer. Thus, the expression new
            // int[,] {{0, 1}, {2, 3}, {4, 5}} exactly corresponds to new int[3, 2] {{0, 1}, {2, 3},
            // {4, 5}}
            //
            // An array creation expression of the third form is referred to as an implicitly typed
            // array creation expression. It is similar to the second form, except that the element
            // type of the array is not explicitly given, but determined as the best common type
            // (7.5.2.14) of the set of expressions in the array initializer. For a multidimensional
            // array, i.e., one where the rank-specifier contains at least one comma, this set
            // comprises all expressions found in nested array-initializers.
            //
            // An array creation expression permits instantiation of an array with elements of an
            // array type, but the elements of such an array must be manually initialized. For
            // example, the statement
            //
            // int[][] a = new int[100][];
            //
            // creates a single-dimensional array with 100 elements of type int[]. The initial value
            // of each element is null. It is not possible for the same array creation expression to
            // also instantiate the sub-arrays, and the statement
            //
            // int[][] a = new int[100][5];		// Error
            //
            // results in a compile-time error. 
            //
            // The following are examples of implicitly typed array creation expressions:
            //
            // var a = new[] { 1, 10, 100, 1000 };                     // int[]
            // var b = new[] { 1, 1.5, 2, 2.5 };                       // double[]
            // var c = new[,] { { "hello", null }, { "world", "!" } }; // string[,]
            // var d = new[] { 1, "one", 2, "two" };                   // Error
            //
            // The last expression causes a compile-time error because neither int nor string is 
            // implicitly convertible to the other, and so there is no best common type. An
            // explicitly typed array creation expression must be used in this case, for example
            // specifying the type to be object[]. Alternatively, one of the elements can be cast to
            // a common base type, which would then become the inferred element type.
            //
            // SPEC ends

            var type = (ArrayTypeSymbol)BindArrayType(node.Type, diagnostics, permitDimensions: true, basesBeingResolved: null, disallowRestrictedTypes: true).Type;

            // CONSIDER: 
            //
            // There may be erroneous rank specifiers in the source code, for example:
            //
            // int y = 123; 
            // int[][] z = new int[10][y];
            //
            // The "10" is legal but the "y" is not. If we are in such a situation we do have the
            // "y" expression syntax stashed away in the syntax tree. However, we do *not* perform
            // semantic analysis. This means that "go to definition" on "y" does not work, and so
            // on. We might consider doing a semantic analysis here (with error suppression; a parse
            // error has already been reported) so that "go to definition" works.

            ArrayBuilder<BoundExpression> sizes = ArrayBuilder<BoundExpression>.GetInstance();
            ArrayRankSpecifierSyntax firstRankSpecifier = node.Type.RankSpecifiers[0];
            bool hasErrors = false;
            foreach (var arg in firstRankSpecifier.Sizes)
            {
                var size = BindArrayDimension(arg, diagnostics, ref hasErrors);
                if (size != null)
                {
                    sizes.Add(size);
                }
                else if (node.Initializer is null && arg == firstRankSpecifier.Sizes[0])
                {
                    Error(diagnostics, ErrorCode.ERR_MissingArraySize, firstRankSpecifier);
                    hasErrors = true;
                }
            }

            // produce errors for additional sizes in the ranks
            for (int additionalRankIndex = 1; additionalRankIndex < node.Type.RankSpecifiers.Count; additionalRankIndex++)
            {
                var rank = node.Type.RankSpecifiers[additionalRankIndex];
                var dimension = rank.Sizes;
                foreach (var arg in dimension)
                {
                    if (arg.Kind() != SyntaxKind.OmittedArraySizeExpression)
                    {
                        var size = BindRValueWithoutTargetType(arg, diagnostics);
                        Error(diagnostics, ErrorCode.ERR_InvalidArray, arg);
                        hasErrors = true;
                        // Capture the invalid sizes for `SemanticModel` and `IOperation`
                        sizes.Add(size);
                    }
                }
            }

            ImmutableArray<BoundExpression> arraySizes = sizes.ToImmutableAndFree();

            return node.Initializer == null
                ? new BoundArrayCreation(node, arraySizes, null, type, hasErrors)
                : BindArrayCreationWithInitializer(diagnostics, node, node.Initializer, type, arraySizes, hasErrors: hasErrors);
        }

        private BoundExpression BindArrayDimension(ExpressionSyntax dimension, BindingDiagnosticBag diagnostics, ref bool hasErrors)
        {
            // These make the parse tree nicer, but they shouldn't actually appear in the bound tree.
            if (dimension.Kind() != SyntaxKind.OmittedArraySizeExpression)
            {
                var size = BindValue(dimension, diagnostics, BindValueKind.RValue);
                if (!size.HasAnyErrors)
                {
                    size = ConvertToArrayIndex(size, diagnostics, allowIndexAndRange: false, indexOrRangeWellknownType: out _);
                    if (IsNegativeConstantForArraySize(size))
                    {
                        Error(diagnostics, ErrorCode.ERR_NegativeArraySize, dimension);
                        hasErrors = true;
                    }
                }
                else
                {
                    size = BindToTypeForErrorRecovery(size);
                }

                return size;
            }
            return null;
        }

        private BoundExpression BindImplicitArrayCreationExpression(ImplicitArrayCreationExpressionSyntax node, BindingDiagnosticBag diagnostics)
        {
            // See BindArrayCreationExpression method above for implicitly typed array creation SPEC.

            InitializerExpressionSyntax initializer = node.Initializer;
            int rank = node.Commas.Count + 1;

            ImmutableArray<BoundExpression> boundInitializerExpressions = BindArrayInitializerExpressions(initializer, diagnostics, dimension: 1, rank: rank);

            CompoundUseSiteInfo<AssemblySymbol> useSiteInfo = GetNewCompoundUseSiteInfo(diagnostics);
            TypeSymbol bestType = BestTypeInferrer.InferBestType(boundInitializerExpressions, this.Conversions, ref useSiteInfo, out _);
            diagnostics.Add(node, useSiteInfo);

            if ((object)bestType == null || bestType.IsVoidType()) // Dev10 also reports ERR_ImplicitlyTypedArrayNoBestType for void.
            {
                Error(diagnostics, ErrorCode.ERR_ImplicitlyTypedArrayNoBestType, node);
                bestType = CreateErrorType();
            }

            if (bestType.IsRestrictedType())
            {
                // CS0611: Array elements cannot be of type '{0}'
                Error(diagnostics, ErrorCode.ERR_ArrayElementCantBeRefAny, node, bestType);
            }

            // Element type nullability will be inferred in flow analysis and does not need to be set here.
            var arrayType = ArrayTypeSymbol.CreateCSharpArray(Compilation.Assembly, TypeWithAnnotations.Create(bestType), rank);
            return BindArrayCreationWithInitializer(diagnostics, node, initializer, arrayType,
                sizes: ImmutableArray<BoundExpression>.Empty, boundInitExprOpt: boundInitializerExpressions);
        }

        private BoundExpression BindImplicitStackAllocArrayCreationExpression(ImplicitStackAllocArrayCreationExpressionSyntax node, BindingDiagnosticBag diagnostics)
        {
            InitializerExpressionSyntax initializer = node.Initializer;
            ImmutableArray<BoundExpression> boundInitializerExpressions = BindArrayInitializerExpressions(initializer, diagnostics, dimension: 1, rank: 1);

            CompoundUseSiteInfo<AssemblySymbol> useSiteInfo = GetNewCompoundUseSiteInfo(diagnostics);
            TypeSymbol bestType = BestTypeInferrer.InferBestType(boundInitializerExpressions, this.Conversions, ref useSiteInfo, out _);
            diagnostics.Add(node, useSiteInfo);

            if ((object)bestType == null || bestType.IsVoidType())
            {
                Error(diagnostics, ErrorCode.ERR_ImplicitlyTypedArrayNoBestType, node);
                bestType = CreateErrorType();
            }

            if (!bestType.IsErrorType())
            {
                CheckManagedAddr(Compilation, bestType, node.Location, diagnostics);
            }

            return BindStackAllocWithInitializer(
                node,
                initializer,
                type: GetStackAllocType(node, TypeWithAnnotations.Create(bestType), diagnostics, out bool hasErrors),
                elementType: bestType,
                sizeOpt: null,
                diagnostics,
                hasErrors: hasErrors,
                boundInitializerExpressions);
        }

        // This method binds all the array initializer expressions.
        // NOTE: It doesn't convert the bound initializer expressions to array's element type.
        // NOTE: This is done separately in ConvertAndBindArrayInitialization method below.
        private ImmutableArray<BoundExpression> BindArrayInitializerExpressions(InitializerExpressionSyntax initializer, BindingDiagnosticBag diagnostics, int dimension, int rank)
        {
            var exprBuilder = ArrayBuilder<BoundExpression>.GetInstance();
            BindArrayInitializerExpressions(initializer, exprBuilder, diagnostics, dimension, rank);
            return exprBuilder.ToImmutableAndFree();
        }

        /// <summary>
        /// This method walks through the array's InitializerExpressionSyntax and binds all the initializer expressions recursively.
        /// NOTE: It doesn't convert the bound initializer expressions to array's element type.
        /// NOTE: This is done separately in ConvertAndBindArrayInitialization method below.
        /// </summary>
        /// <param name="initializer">Initializer Syntax.</param>
        /// <param name="exprBuilder">Bound expression builder.</param>
        /// <param name="diagnostics">Diagnostics.</param>
        /// <param name="dimension">Current array dimension being processed.</param>
        /// <param name="rank">Rank of the array type.</param>
        private void BindArrayInitializerExpressions(InitializerExpressionSyntax initializer, ArrayBuilder<BoundExpression> exprBuilder, BindingDiagnosticBag diagnostics, int dimension, int rank)
        {
            Debug.Assert(rank > 0);
            Debug.Assert(dimension > 0 && dimension <= rank);
            Debug.Assert(exprBuilder != null);

            if (dimension == rank)
            {
                // We are processing the nth dimension of a rank-n array. We expect that these will
                // only be values, not array initializers.
                foreach (var expression in initializer.Expressions)
                {
                    var boundExpression = BindValue(expression, diagnostics, BindValueKind.RValue);
                    exprBuilder.Add(boundExpression);
                }
            }
            else
            {
                // Inductive case; we'd better have another array initializer
                foreach (var expression in initializer.Expressions)
                {
                    if (expression.Kind() == SyntaxKind.ArrayInitializerExpression)
                    {
                        BindArrayInitializerExpressions((InitializerExpressionSyntax)expression, exprBuilder, diagnostics, dimension + 1, rank);
                    }
                    else
                    {
                        // We have non-array initializer expression, but we expected an array initializer expression.

                        var boundExpression = BindValue(expression, diagnostics, BindValueKind.RValue);
                        if ((object)boundExpression.Type == null || !boundExpression.Type.IsErrorType())
                        {
                            if (!boundExpression.HasAnyErrors)
                            {
                                Error(diagnostics, ErrorCode.ERR_ArrayInitializerExpected, expression);
                            }

                            // Wrap the expression with a bound bad expression with error type.
                            boundExpression = BadExpression(
                                expression,
                                LookupResultKind.Empty,
                                ImmutableArray.Create(boundExpression.ExpressionSymbol),
                                ImmutableArray.Create(boundExpression));
                        }

                        exprBuilder.Add(boundExpression);
                    }
                }
            }
        }

        /// <summary>
        /// Given an array of bound initializer expressions, this method converts these bound expressions
        /// to array's element type and generates a BoundArrayInitialization with the converted initializers.
        /// </summary>
        /// <param name="diagnostics">Diagnostics.</param>
        /// <param name="node">Initializer Syntax.</param>
        /// <param name="type">Array type.</param>
        /// <param name="knownSizes">Known array bounds.</param>
        /// <param name="dimension">Current array dimension being processed.</param>
        /// <param name="boundInitExpr">Array of bound initializer expressions.</param>
        /// <param name="boundInitExprIndex">
        /// Index into the array of bound initializer expressions to fetch the next bound expression.
        /// </param>
        /// <returns></returns>
        private BoundArrayInitialization ConvertAndBindArrayInitialization(
            BindingDiagnosticBag diagnostics,
            InitializerExpressionSyntax node,
            ArrayTypeSymbol type,
            int?[] knownSizes,
            int dimension,
            ImmutableArray<BoundExpression> boundInitExpr,
            ref int boundInitExprIndex,
            bool isInferred)
        {
            Debug.Assert(!boundInitExpr.IsDefault);

            ArrayBuilder<BoundExpression> initializers = ArrayBuilder<BoundExpression>.GetInstance();
            if (dimension == type.Rank)
            {
                // We are processing the nth dimension of a rank-n array. We expect that these will
                // only be values, not array initializers.
                TypeSymbol elemType = type.ElementType;
                foreach (var expressionSyntax in node.Expressions)
                {
                    Debug.Assert(boundInitExprIndex >= 0 && boundInitExprIndex < boundInitExpr.Length);

                    BoundExpression boundExpression = boundInitExpr[boundInitExprIndex];
                    boundInitExprIndex++;

                    BoundExpression convertedExpression = GenerateConversionForAssignment(elemType, boundExpression, diagnostics);
                    initializers.Add(convertedExpression);
                }
            }
            else
            {
                // Inductive case; we'd better have another array initializer
                foreach (var expr in node.Expressions)
                {
                    BoundExpression init = null;
                    if (expr.Kind() == SyntaxKind.ArrayInitializerExpression)
                    {
                        init = ConvertAndBindArrayInitialization(diagnostics, (InitializerExpressionSyntax)expr,
                             type, knownSizes, dimension + 1, boundInitExpr, ref boundInitExprIndex, isInferred);
                    }
                    else
                    {
                        // We have non-array initializer expression, but we expected an array initializer expression.
                        // We have already generated the diagnostics during binding, so just fetch the bound expression.

                        Debug.Assert(boundInitExprIndex >= 0 && boundInitExprIndex < boundInitExpr.Length);

                        init = boundInitExpr[boundInitExprIndex];
                        Debug.Assert(init.HasAnyErrors);
                        Debug.Assert(init.Type.IsErrorType());

                        boundInitExprIndex++;
                    }

                    initializers.Add(init);
                }
            }

            bool hasErrors = false;
            var knownSizeOpt = knownSizes[dimension - 1];

            if (knownSizeOpt == null)
            {
                knownSizes[dimension - 1] = initializers.Count;
            }
            else if (knownSizeOpt != initializers.Count)
            {
                // No need to report an error if the known size is negative
                // since we've already reported CS0248 earlier and it's
                // expected that the number of initializers won't match.
                if (knownSizeOpt >= 0)
                {
                    Error(diagnostics, ErrorCode.ERR_ArrayInitializerIncorrectLength, node, knownSizeOpt.Value);
                    hasErrors = true;
                }
            }

            return new BoundArrayInitialization(node, isInferred, initializers.ToImmutableAndFree(), hasErrors: hasErrors);
        }

        private BoundArrayInitialization BindArrayInitializerList(
           BindingDiagnosticBag diagnostics,
           InitializerExpressionSyntax node,
           ArrayTypeSymbol type,
           int?[] knownSizes,
           int dimension,
           bool isInferred,
           ImmutableArray<BoundExpression> boundInitExprOpt = default(ImmutableArray<BoundExpression>))
        {
            // Bind the array initializer expressions, if not already bound.
            // NOTE: Initializer expressions might already be bound for implicitly type array creation
            // NOTE: during array's element type inference.
            if (boundInitExprOpt.IsDefault)
            {
                boundInitExprOpt = BindArrayInitializerExpressions(node, diagnostics, dimension, type.Rank);
            }

            // Convert the bound array initializer expressions to array's element type and
            // generate BoundArrayInitialization with the converted initializers.
            int boundInitExprIndex = 0;
            return ConvertAndBindArrayInitialization(diagnostics, node, type, knownSizes, dimension, boundInitExprOpt, ref boundInitExprIndex, isInferred);
        }

        private BoundArrayInitialization BindUnexpectedArrayInitializer(
            InitializerExpressionSyntax node,
            BindingDiagnosticBag diagnostics,
            ErrorCode errorCode,
            CSharpSyntaxNode errorNode = null)
        {
            var result = BindArrayInitializerList(
                diagnostics,
                node,
                this.Compilation.CreateArrayTypeSymbol(GetSpecialType(SpecialType.System_Object, diagnostics, node)),
                new int?[1],
                dimension: 1,
                isInferred: false);

            if (!result.HasAnyErrors)
            {
                result = new BoundArrayInitialization(node, isInferred: false, result.Initializers, hasErrors: true);
            }

            Error(diagnostics, errorCode, errorNode ?? node);
            return result;
        }

        // We could be in the cases
        //
        // (1) int[] x = { a, b }
        // (2) new int[] { a, b }
        // (3) new int[2] { a, b }
        // (4) new [] { a, b }
        //
        // In case (1) there is no creation syntax.
        // In cases (2) and (3) creation syntax is an ArrayCreationExpression.
        // In case (4) creation syntax is an ImplicitArrayCreationExpression.
        //
        // In cases (1), (2) and (4) there are no sizes.
        //
        // The initializer syntax is always provided.
        //
        // If we are in case (3) and sizes are provided then the number of sizes must match the rank
        // of the array type passed in.

        // For case (4), i.e. ImplicitArrayCreationExpression, we must have already bound the
        // initializer expressions for best type inference.
        // These bound expressions are stored in boundInitExprOpt and reused in creating
        // BoundArrayInitialization to avoid binding them twice.

        private BoundArrayCreation BindArrayCreationWithInitializer(
            BindingDiagnosticBag diagnostics,
            ExpressionSyntax creationSyntax,
            InitializerExpressionSyntax initSyntax,
            ArrayTypeSymbol type,
            ImmutableArray<BoundExpression> sizes,
            ImmutableArray<BoundExpression> boundInitExprOpt = default(ImmutableArray<BoundExpression>),
            bool hasErrors = false)
        {
            Debug.Assert(creationSyntax == null ||
                creationSyntax.Kind() == SyntaxKind.ArrayCreationExpression ||
                creationSyntax.Kind() == SyntaxKind.ImplicitArrayCreationExpression);
            Debug.Assert(initSyntax != null);
            Debug.Assert((object)type != null);
            Debug.Assert(boundInitExprOpt.IsDefault || creationSyntax.Kind() == SyntaxKind.ImplicitArrayCreationExpression);

            // NOTE: In error scenarios, it may be the case sizes.Count > type.Rank.
            // For example, new int[1 2] has 2 sizes, but rank 1 (since there are 0 commas).
            int rank = type.Rank;
            int numSizes = sizes.Length;
            int?[] knownSizes = new int?[Math.Max(rank, numSizes)];

            // If there are sizes given and there is an array initializer, then every size must be a
            // constant. (We'll check later that it matches)
            for (int i = 0; i < numSizes; ++i)
            {
                // Here we are being bug-for-bug compatible with C# 4. When you have code like
                // byte[] b = new[uint.MaxValue] { 2 };
                // you might expect an error that says that the number of elements in the initializer does
                // not match the size of the array. But in C# 4 if the constant does not fit into an integer
                // then we confusingly give the error "that's not a constant".
                // NOTE: in the example above, GetIntegerConstantForArraySize is returning null because the
                // size doesn't fit in an int - not because it doesn't match the initializer length.
                var size = sizes[i];
                knownSizes[i] = GetIntegerConstantForArraySize(size);
                if (!size.HasAnyErrors && knownSizes[i] == null)
                {
                    Error(diagnostics, ErrorCode.ERR_ConstantExpected, size.Syntax);
                    hasErrors = true;
                }
            }

            // KnownSizes is further mutated by BindArrayInitializerList as it works out more
            // information about the sizes.
            var isInferred = creationSyntax.IsKind(SyntaxKind.ImplicitArrayCreationExpression);
            BoundArrayInitialization initializer = BindArrayInitializerList(diagnostics, initSyntax, type, knownSizes, 1, isInferred, boundInitExprOpt);

            hasErrors = hasErrors || initializer.HasAnyErrors;

            bool hasCreationSyntax = creationSyntax != null;
            CSharpSyntaxNode nonNullSyntax = (CSharpSyntaxNode)creationSyntax ?? initSyntax;

            // Construct a set of size expressions if we were not given any.
            //
            // It is possible in error scenarios that some of the bounds were not determined. Substitute
            // zeroes for those.
            if (numSizes == 0)
            {
                BoundExpression[] sizeArray = new BoundExpression[rank];
                for (int i = 0; i < rank; i++)
                {
                    sizeArray[i] = new BoundLiteral(
                        nonNullSyntax,
                        ConstantValue.Create(knownSizes[i] ?? 0),
                        GetSpecialType(SpecialType.System_Int32, diagnostics, nonNullSyntax))
                    { WasCompilerGenerated = true };
                }
                sizes = sizeArray.AsImmutableOrNull();
            }
            else if (!hasErrors && rank != numSizes)
            {
                Error(diagnostics, ErrorCode.ERR_BadIndexCount, nonNullSyntax, type.Rank);
                hasErrors = true;
            }

            return new BoundArrayCreation(nonNullSyntax, sizes, initializer, type, hasErrors: hasErrors)
            {
                WasCompilerGenerated = !hasCreationSyntax &&
                    (initSyntax.Parent == null ||
                    initSyntax.Parent.Kind() != SyntaxKind.EqualsValueClause ||
                    ((EqualsValueClauseSyntax)initSyntax.Parent).Value != initSyntax)
            };
        }

        private BoundExpression BindStackAllocArrayCreationExpression(
            StackAllocArrayCreationExpressionSyntax node, BindingDiagnosticBag diagnostics)
        {
            TypeSyntax typeSyntax = node.Type;

            if (typeSyntax.Kind() != SyntaxKind.ArrayType)
            {
                Error(diagnostics, ErrorCode.ERR_BadStackAllocExpr, typeSyntax);

                return new BoundBadExpression(
                    node,
                    LookupResultKind.NotCreatable, //in this context, anyway
                    ImmutableArray<Symbol>.Empty,
                    ImmutableArray<BoundExpression>.Empty,
                    new PointerTypeSymbol(BindType(typeSyntax, diagnostics)));
            }

            ArrayTypeSyntax arrayTypeSyntax = (ArrayTypeSyntax)typeSyntax;
            var elementTypeSyntax = arrayTypeSyntax.ElementType;
            var arrayType = (ArrayTypeSymbol)BindArrayType(arrayTypeSyntax, diagnostics, permitDimensions: true, basesBeingResolved: null, disallowRestrictedTypes: false).Type;
            var elementType = arrayType.ElementTypeWithAnnotations;

            TypeSymbol type = GetStackAllocType(node, elementType, diagnostics, out bool hasErrors);
            if (!elementType.Type.IsErrorType())
            {
                hasErrors = hasErrors || CheckManagedAddr(Compilation, elementType.Type, elementTypeSyntax.Location, diagnostics);
            }

            SyntaxList<ArrayRankSpecifierSyntax> rankSpecifiers = arrayTypeSyntax.RankSpecifiers;

            if (rankSpecifiers.Count != 1 ||
                rankSpecifiers[0].Sizes.Count != 1)
            {
                // NOTE: Dev10 reported several parse errors here.
                Error(diagnostics, ErrorCode.ERR_BadStackAllocExpr, typeSyntax);

                var builder = ArrayBuilder<BoundExpression>.GetInstance();
                foreach (ArrayRankSpecifierSyntax rankSpecifier in rankSpecifiers)
                {
                    foreach (ExpressionSyntax size in rankSpecifier.Sizes)
                    {
                        if (size.Kind() != SyntaxKind.OmittedArraySizeExpression)
                        {
                            builder.Add(BindExpression(size, BindingDiagnosticBag.Discarded));
                        }
                    }
                }

                return new BoundBadExpression(
                    node,
                    LookupResultKind.Empty,
                    ImmutableArray<Symbol>.Empty,
                    builder.ToImmutableAndFree(),
                    new PointerTypeSymbol(elementType));
            }

            ExpressionSyntax countSyntax = rankSpecifiers[0].Sizes[0];
            BoundExpression count = null;
            if (countSyntax.Kind() != SyntaxKind.OmittedArraySizeExpression)
            {
                count = BindValue(countSyntax, diagnostics, BindValueKind.RValue);
                count = GenerateConversionForAssignment(GetSpecialType(SpecialType.System_Int32, diagnostics, node), count, diagnostics);
                if (IsNegativeConstantForArraySize(count))
                {
                    Error(diagnostics, ErrorCode.ERR_NegativeStackAllocSize, countSyntax);
                    hasErrors = true;
                }
            }
            else if (node.Initializer == null)
            {
                Error(diagnostics, ErrorCode.ERR_MissingArraySize, rankSpecifiers[0]);
                count = BadExpression(countSyntax);
                hasErrors = true;
            }

            return node.Initializer == null
                ? new BoundStackAllocArrayCreation(node, elementType.Type, count, initializerOpt: null, type, hasErrors: hasErrors)
                : BindStackAllocWithInitializer(node, node.Initializer, type, elementType.Type, count, diagnostics, hasErrors);
        }

        private bool ReportBadStackAllocPosition(SyntaxNode node, BindingDiagnosticBag diagnostics)
        {
            Debug.Assert(node is StackAllocArrayCreationExpressionSyntax || node is ImplicitStackAllocArrayCreationExpressionSyntax);
            bool inLegalPosition = true;

            // If we are using a language version that does not restrict the position of a stackalloc expression, skip that test.
            LanguageVersion requiredVersion = MessageID.IDS_FeatureNestedStackalloc.RequiredVersion();
            if (requiredVersion > Compilation.LanguageVersion)
            {
                inLegalPosition = (IsInMethodBody || IsLocalFunctionsScopeBinder) && node.IsLegalCSharp73SpanStackAllocPosition();
                if (!inLegalPosition)
                {
                    MessageID.IDS_FeatureNestedStackalloc.CheckFeatureAvailability(diagnostics, node, node.GetFirstToken().GetLocation());
                }
            }

            // Check if we're syntactically within a catch or finally clause.
            if (this.Flags.IncludesAny(BinderFlags.InCatchBlock | BinderFlags.InCatchFilter | BinderFlags.InFinallyBlock))
            {
                Error(diagnostics, ErrorCode.ERR_StackallocInCatchFinally, node);
            }

            return inLegalPosition;
        }

        private TypeSymbol GetStackAllocType(SyntaxNode node, TypeWithAnnotations elementTypeWithAnnotations, BindingDiagnosticBag diagnostics, out bool hasErrors)
        {
            var inLegalPosition = ReportBadStackAllocPosition(node, diagnostics);
            hasErrors = !inLegalPosition;
            if (inLegalPosition && !isStackallocTargetTyped(node))
            {
                CheckFeatureAvailability(node, MessageID.IDS_FeatureRefStructs, diagnostics);

                var spanType = GetWellKnownType(WellKnownType.System_Span_T, diagnostics, node);
                return ConstructNamedType(
                    type: spanType,
                    typeSyntax: node.Kind() == SyntaxKind.StackAllocArrayCreationExpression
                        ? ((StackAllocArrayCreationExpressionSyntax)node).Type
                        : node,
                    typeArgumentsSyntax: default,
                    typeArguments: ImmutableArray.Create(elementTypeWithAnnotations),
                    basesBeingResolved: null,
                    diagnostics: diagnostics);
            }

            // We treat the stackalloc as target-typed, so we give it a null type for now.
            return null;

            // Is this a context in which a stackalloc expression could be converted to the corresponding pointer
            // type? The only context that permits it is the initialization of a local variable declaration (when
            // the declaration appears as a statement or as the first part of a for loop).
            static bool isStackallocTargetTyped(SyntaxNode node)
            {
                Debug.Assert(node != null);

                SyntaxNode equalsValueClause = node.Parent;

                if (!equalsValueClause.IsKind(SyntaxKind.EqualsValueClause))
                {
                    return false;
                }

                SyntaxNode variableDeclarator = equalsValueClause.Parent;

                if (!variableDeclarator.IsKind(SyntaxKind.VariableDeclarator))
                {
                    return false;
                }

                SyntaxNode variableDeclaration = variableDeclarator.Parent;
                if (!variableDeclaration.IsKind(SyntaxKind.VariableDeclaration))
                {
                    return false;
                }

                return
                    variableDeclaration.Parent.IsKind(SyntaxKind.LocalDeclarationStatement) ||
                    variableDeclaration.Parent.IsKind(SyntaxKind.ForStatement);
            }
        }

        private BoundExpression BindStackAllocWithInitializer(
            SyntaxNode node,
            InitializerExpressionSyntax initSyntax,
            TypeSymbol type,
            TypeSymbol elementType,
            BoundExpression sizeOpt,
            BindingDiagnosticBag diagnostics,
            bool hasErrors,
            ImmutableArray<BoundExpression> boundInitExprOpt = default)
        {
            Debug.Assert(node.IsKind(SyntaxKind.ImplicitStackAllocArrayCreationExpression) || node.IsKind(SyntaxKind.StackAllocArrayCreationExpression));

            if (boundInitExprOpt.IsDefault)
            {
                boundInitExprOpt = BindArrayInitializerExpressions(initSyntax, diagnostics, dimension: 1, rank: 1);
            }

            boundInitExprOpt = boundInitExprOpt.SelectAsArray((expr, t) => GenerateConversionForAssignment(t.elementType, expr, t.diagnostics), (elementType, diagnostics));

            if (sizeOpt != null)
            {
                if (!sizeOpt.HasAnyErrors)
                {
                    int? constantSizeOpt = GetIntegerConstantForArraySize(sizeOpt);
                    if (constantSizeOpt == null)
                    {
                        Error(diagnostics, ErrorCode.ERR_ConstantExpected, sizeOpt.Syntax);
                        hasErrors = true;
                    }
                    else if (boundInitExprOpt.Length != constantSizeOpt)
                    {
                        Error(diagnostics, ErrorCode.ERR_ArrayInitializerIncorrectLength, node, constantSizeOpt.Value);
                        hasErrors = true;
                    }
                }
            }
            else
            {
                sizeOpt = new BoundLiteral(
                        node,
                        ConstantValue.Create(boundInitExprOpt.Length),
                        GetSpecialType(SpecialType.System_Int32, diagnostics, node))
                { WasCompilerGenerated = true };
            }

            bool isInferred = node.IsKind(SyntaxKind.ImplicitStackAllocArrayCreationExpression);
            return new BoundStackAllocArrayCreation(node, elementType, sizeOpt, new BoundArrayInitialization(initSyntax, isInferred, boundInitExprOpt), type, hasErrors);
        }

        private static int? GetIntegerConstantForArraySize(BoundExpression expression)
        {
            // If the bound could have been converted to int, then it was.  If it could not have been
            // converted to int, and it was a constant, then it was out of range.

            Debug.Assert(expression != null);
            if (expression.HasAnyErrors)
            {
                return null;
            }

            var constantValue = expression.ConstantValue;

            if (constantValue == null || constantValue.IsBad || expression.Type.SpecialType != SpecialType.System_Int32)
            {
                return null;
            }

            return constantValue.Int32Value;
        }

        private static bool IsNegativeConstantForArraySize(BoundExpression expression)
        {
            Debug.Assert(expression != null);

            if (expression.HasAnyErrors)
            {
                return false;
            }

            var constantValue = expression.ConstantValue;
            if (constantValue == null || constantValue.IsBad)
            {
                return false;
            }

            var type = expression.Type.SpecialType;
            if (type == SpecialType.System_Int32)
            {
                return constantValue.Int32Value < 0;
            }

            if (type == SpecialType.System_Int64)
            {
                return constantValue.Int64Value < 0;
            }

            // By the time we get here we definitely have int, long, uint or ulong.  Obviously the
            // latter two are never negative.
            Debug.Assert(type == SpecialType.System_UInt32 || type == SpecialType.System_UInt64);

            return false;
        }

        /// <summary>
        /// Bind the (implicit or explicit) constructor initializer of a constructor symbol (in source).
        /// </summary>
        /// <param name="initializerArgumentListOpt">
        /// Null for implicit, 
        /// <see cref="ConstructorInitializerSyntax.ArgumentList"/>, or 
        /// <see cref="PrimaryConstructorBaseTypeSyntax.ArgumentList"/> for explicit.</param>
        /// <param name="constructor">Constructor containing the initializer.</param>
        /// <param name="diagnostics">Accumulates errors (e.g. unable to find constructor to invoke).</param>
        /// <returns>A bound expression for the constructor initializer call.</returns>
        /// <remarks>
        /// This method should be kept consistent with Compiler.BindConstructorInitializer (e.g. same error codes).
        /// </remarks>
        internal BoundExpression BindConstructorInitializer(
            ArgumentListSyntax initializerArgumentListOpt,
            MethodSymbol constructor,
            BindingDiagnosticBag diagnostics)
        {
            Binder argumentListBinder = null;

            if (initializerArgumentListOpt != null)
            {
                argumentListBinder = this.GetBinder(initializerArgumentListOpt);
            }

            var result = (argumentListBinder ?? this).BindConstructorInitializerCore(initializerArgumentListOpt, constructor, diagnostics);

            if (argumentListBinder != null)
            {
                // This code is reachable only for speculative SemanticModel.
                Debug.Assert(argumentListBinder.IsSemanticModelBinder);
                result = argumentListBinder.WrapWithVariablesIfAny(initializerArgumentListOpt, result);
            }

            return result;
        }

        private BoundExpression BindConstructorInitializerCore(
            ArgumentListSyntax initializerArgumentListOpt,
            MethodSymbol constructor,
            BindingDiagnosticBag diagnostics)
        {
            // Either our base type is not object, or we have an initializer syntax, or both. We're going to
            // need to do overload resolution on the set of constructors of the base type, either on
            // the provided initializer syntax, or on an implicit ": base()" syntax.

            // SPEC ERROR: The specification states that if you have the situation 
            // SPEC ERROR: class B { ... } class D1 : B {} then the default constructor
            // SPEC ERROR: generated for D1 must call an accessible *parameterless* constructor
            // SPEC ERROR: in B. However, it also states that if you have 
            // SPEC ERROR: class B { ... } class D2 : B { D2() {} }  or
            // SPEC ERROR: class B { ... } class D3 : B { D3() : base() {} }  then
            // SPEC ERROR: the compiler performs *overload resolution* to determine
            // SPEC ERROR: which accessible constructor of B is called. Since B might have
            // SPEC ERROR: a ctor with all optional parameters, overload resolution might
            // SPEC ERROR: succeed even if there is no parameterless constructor. This
            // SPEC ERROR: is unintentionally inconsistent, and the native compiler does not
            // SPEC ERROR: implement this behavior. Rather, we should say in the spec that
            // SPEC ERROR: if there is no ctor in D1, then a ctor is created for you exactly
            // SPEC ERROR: as though you'd said "D1() : base() {}". 
            // SPEC ERROR: This is what we now do in Roslyn.

            Debug.Assert((object)constructor != null);
            Debug.Assert(constructor.MethodKind == MethodKind.Constructor ||
                constructor.MethodKind == MethodKind.StaticConstructor); // error scenario: constructor initializer on static constructor
            Debug.Assert(diagnostics != null);

            NamedTypeSymbol containingType = constructor.ContainingType;

            // Structs and enums do not have implicit constructor initializers.
            if ((containingType.TypeKind == TypeKind.Enum || containingType.TypeKind == TypeKind.Struct) && initializerArgumentListOpt == null)
            {
                return null;
            }

            AnalyzedArguments analyzedArguments = AnalyzedArguments.GetInstance();
            try
            {
                TypeSymbol constructorReturnType = constructor.ReturnType;
                Debug.Assert(constructorReturnType.IsVoidType()); //true of all constructors
                NamedTypeSymbol baseType = containingType.BaseTypeNoUseSiteDiagnostics;

                // Get the bound arguments and the argument names.
                // : this(__arglist()) is legal
                if (initializerArgumentListOpt != null)
                {
                    this.BindArgumentsAndNames(initializerArgumentListOpt, diagnostics, analyzedArguments, allowArglist: true);
                }

                NamedTypeSymbol initializerType = containingType;

                bool isBaseConstructorInitializer = initializerArgumentListOpt == null ||
                                                    initializerArgumentListOpt.Parent.Kind() != SyntaxKind.ThisConstructorInitializer;

                if (isBaseConstructorInitializer)
                {
                    initializerType = initializerType.BaseTypeNoUseSiteDiagnostics;

                    // Soft assert: we think this is the case, and we're asserting to catch scenarios that violate our expectations
                    Debug.Assert((object)initializerType != null ||
                    containingType.SpecialType == SpecialType.System_Object ||
                        containingType.IsInterface);

                    if ((object)initializerType == null || containingType.SpecialType == SpecialType.System_Object) //e.g. when defining System.Object in source
                    {
                        // If the constructor initializer is implicit and there is no base type, we're done.
                        // Otherwise, if the constructor initializer is explicit, we're in an error state.
                        if (initializerArgumentListOpt == null)
                        {
                            return null;
                        }
                        else
                        {
                            diagnostics.Add(ErrorCode.ERR_ObjectCallingBaseConstructor, constructor.Locations[0], containingType);
                            return new BoundBadExpression(
                                syntax: initializerArgumentListOpt.Parent,
                                resultKind: LookupResultKind.Empty,
                                symbols: ImmutableArray<Symbol>.Empty,
                                childBoundNodes: BuildArgumentsForErrorRecovery(analyzedArguments),
                                type: constructorReturnType);
                        }
                    }
                    else if (initializerArgumentListOpt != null && containingType.TypeKind == TypeKind.Struct)
                    {
                        diagnostics.Add(ErrorCode.ERR_StructWithBaseConstructorCall, constructor.Locations[0], containingType);
                        return new BoundBadExpression(
                            syntax: initializerArgumentListOpt.Parent,
                            resultKind: LookupResultKind.Empty,
                            symbols: ImmutableArray<Symbol>.Empty, //CONSIDER: we could look for a matching constructor on System.ValueType
                            childBoundNodes: BuildArgumentsForErrorRecovery(analyzedArguments),
                            type: constructorReturnType);
                    }
                }
                else
                {
                    Debug.Assert(initializerArgumentListOpt.Parent.Kind() == SyntaxKind.ThisConstructorInitializer);
                }

                CSharpSyntaxNode nonNullSyntax;
                Location errorLocation;
                bool enableCallerInfo;

                switch (initializerArgumentListOpt?.Parent)
                {
                    case ConstructorInitializerSyntax initializerSyntax:
                        nonNullSyntax = initializerSyntax;
                        errorLocation = initializerSyntax.ThisOrBaseKeyword.GetLocation();
                        enableCallerInfo = true;
                        break;

                    case PrimaryConstructorBaseTypeSyntax baseWithArguments:
                        nonNullSyntax = baseWithArguments;
                        errorLocation = initializerArgumentListOpt.GetLocation();
                        enableCallerInfo = true;
                        break;

                    default:
                        // Note: use syntax node of constructor with initializer, not constructor invoked by initializer (i.e. methodResolutionResult).
                        nonNullSyntax = constructor.GetNonNullSyntaxNode();
                        errorLocation = constructor.Locations[0];
                        enableCallerInfo = false;
                        break;
                }

                if (initializerArgumentListOpt != null && analyzedArguments.HasDynamicArgument)
                {
                    diagnostics.Add(ErrorCode.ERR_NoDynamicPhantomOnBaseCtor, errorLocation);

                    return new BoundBadExpression(
                            syntax: initializerArgumentListOpt.Parent,
                            resultKind: LookupResultKind.Empty,
                            symbols: ImmutableArray<Symbol>.Empty, //CONSIDER: we could look for a matching constructor on System.ValueType
                            childBoundNodes: BuildArgumentsForErrorRecovery(analyzedArguments),
                            type: constructorReturnType);
                }

                BoundExpression receiver = ThisReference(nonNullSyntax, initializerType, wasCompilerGenerated: true);

                MemberResolutionResult<MethodSymbol> memberResolutionResult;
                ImmutableArray<MethodSymbol> candidateConstructors;
                bool found = TryPerformConstructorOverloadResolution(
                                    initializerType,
                                    analyzedArguments,
                                    WellKnownMemberNames.InstanceConstructorName,
                                    errorLocation,
                                    false, // Don't suppress result diagnostics
                                    diagnostics,
                                    out memberResolutionResult,
                                    out candidateConstructors,
                                    allowProtectedConstructorsOfBaseType: true,
                                    suppressUnsupportedRequiredMembersError: true);
                MethodSymbol resultMember = memberResolutionResult.Member;

                validateRecordCopyConstructor(constructor, baseType, resultMember, errorLocation, diagnostics);

                if (found)
                {
                    bool hasErrors = false;

                    if (resultMember == constructor)
                    {
                        Debug.Assert(initializerType.IsErrorType() ||
                            (initializerArgumentListOpt != null && initializerArgumentListOpt.Parent.Kind() == SyntaxKind.ThisConstructorInitializer));
                        diagnostics.Add(ErrorCode.ERR_RecursiveConstructorCall,
                                        errorLocation,
                                        constructor);

                        hasErrors = true; // prevent recursive constructor from being emitted
                    }
                    else if (resultMember.HasUnsafeParameter())
                    {
                        // What if some of the arguments are implicit?  Dev10 reports unsafe errors
                        // if the implied argument would have an unsafe type.  We need to check
                        // the parameters explicitly, since there won't be bound nodes for the implied
                        // arguments until lowering.

                        // Don't worry about double reporting (i.e. for both the argument and the parameter)
                        // because only one unsafe diagnostic is allowed per scope - the others are suppressed.
                        hasErrors = ReportUnsafeIfNotAllowed(errorLocation, diagnostics);
                    }

                    ReportDiagnosticsIfObsolete(diagnostics, resultMember, nonNullSyntax, hasBaseReceiver: isBaseConstructorInitializer);

                    var expanded = memberResolutionResult.Result.Kind == MemberResolutionKind.ApplicableInExpandedForm;
                    var argsToParamsOpt = memberResolutionResult.Result.ArgsToParamsOpt;
                    BindDefaultArguments(nonNullSyntax, resultMember.Parameters, analyzedArguments.Arguments, analyzedArguments.RefKinds, ref argsToParamsOpt, out var defaultArguments, expanded, enableCallerInfo, diagnostics);

                    var arguments = analyzedArguments.Arguments.ToImmutable();
                    var refKinds = analyzedArguments.RefKinds.ToImmutableOrNull();
                    if (!hasErrors)
                    {
                        hasErrors = !CheckInvocationArgMixing(
                            nonNullSyntax,
                            resultMember,
                            receiver,
                            resultMember.Parameters,
                            arguments,
                            argsToParamsOpt,
                            this.LocalScopeDepth,
                            diagnostics);
                    }

                    if (resultMember.HasSetsRequiredMembers && !constructor.HasSetsRequiredMembers)
                    {
                        hasErrors = true;
                        // This constructor must add 'SetsRequiredMembers' because it chains to a constructor that has that attribute.
                        diagnostics.Add(ErrorCode.ERR_ChainingToSetsRequiredMembersRequiresSetsRequiredMembers, errorLocation);
                    }

                    return new BoundCall(
                        nonNullSyntax,
                        receiver,
                        resultMember,
                        arguments,
                        analyzedArguments.GetNames(),
                        refKinds,
                        isDelegateCall: false,
                        expanded,
                        invokedAsExtensionMethod: false,
                        argsToParamsOpt: argsToParamsOpt,
                        defaultArguments: defaultArguments,
                        resultKind: LookupResultKind.Viable,
                        type: constructorReturnType,
                        hasErrors: hasErrors)
                    { WasCompilerGenerated = initializerArgumentListOpt == null };
                }
                else
                {
                    var result = CreateBadCall(
                        node: nonNullSyntax,
                        name: WellKnownMemberNames.InstanceConstructorName,
                        receiver: receiver,
                        methods: candidateConstructors,
                        resultKind: LookupResultKind.OverloadResolutionFailure,
                        typeArgumentsWithAnnotations: ImmutableArray<TypeWithAnnotations>.Empty,
                        analyzedArguments: analyzedArguments,
                        invokedAsExtensionMethod: false,
                        isDelegate: false);
                    result.WasCompilerGenerated = initializerArgumentListOpt == null;
                    return result;
                }
            }
            finally
            {
                analyzedArguments.Free();
            }

            static void validateRecordCopyConstructor(MethodSymbol constructor, NamedTypeSymbol baseType, MethodSymbol resultMember, Location errorLocation, BindingDiagnosticBag diagnostics)
            {
                if (IsUserDefinedRecordCopyConstructor(constructor))
                {
                    if (baseType.SpecialType == SpecialType.System_Object)
                    {
                        if (resultMember is null || resultMember.ContainingType.SpecialType != SpecialType.System_Object)
                        {
                            // Record deriving from object must use `base()`, not `this()`
                            diagnostics.Add(ErrorCode.ERR_CopyConstructorMustInvokeBaseCopyConstructor, errorLocation);
                        }

                        return;
                    }

                    // Unless the base type is 'object', the constructor should invoke a base type copy constructor
                    if (resultMember is null || !SynthesizedRecordCopyCtor.HasCopyConstructorSignature(resultMember))
                    {
                        diagnostics.Add(ErrorCode.ERR_CopyConstructorMustInvokeBaseCopyConstructor, errorLocation);
                    }
                }
            }
        }

        internal static bool IsUserDefinedRecordCopyConstructor(MethodSymbol constructor)
        {
            return constructor.ContainingType is SourceNamedTypeSymbol sourceType &&
                sourceType.IsRecord &&
                constructor is not SynthesizedRecordConstructor &&
                SynthesizedRecordCopyCtor.HasCopyConstructorSignature(constructor);
        }

        private BoundExpression BindImplicitObjectCreationExpression(ImplicitObjectCreationExpressionSyntax node, BindingDiagnosticBag diagnostics)
        {
            var arguments = AnalyzedArguments.GetInstance();
            BindArgumentsAndNames(node.ArgumentList, diagnostics, arguments, allowArglist: true);
            var result = new BoundUnconvertedObjectCreationExpression(
                node,
                arguments.Arguments.ToImmutable(),
                arguments.Names.ToImmutableOrNull(),
                arguments.RefKinds.ToImmutableOrNull(),
                node.Initializer,
                binder: this);
            arguments.Free();
            return result;
        }

        protected BoundExpression BindObjectCreationExpression(ObjectCreationExpressionSyntax node, BindingDiagnosticBag diagnostics)
        {
            BoundExpression result = bindObjectCreationExpression(node, diagnostics);

            // Assert that the shape of the BoundBadExpression is sound and is not going to confuse NullableWalker for target-typed 'new'.
            Debug.Assert(result is not BoundBadExpression { ChildBoundNodes: var children } || !children.Any((child, node) => child.Syntax == node, node));

            return result;

            BoundExpression bindObjectCreationExpression(ObjectCreationExpressionSyntax node, BindingDiagnosticBag diagnostics)
            {
                var typeWithAnnotations = BindType(node.Type, diagnostics);
                var type = typeWithAnnotations.Type;
                var originalType = type;

                if (typeWithAnnotations.NullableAnnotation.IsAnnotated() && !type.IsNullableType())
                {
                    diagnostics.Add(ErrorCode.ERR_AnnotationDisallowedInObjectCreation, node.Location);
                }

                switch (type.TypeKind)
                {
                    case TypeKind.Struct:
                    case TypeKind.Class:
                    case TypeKind.Enum:
                    case TypeKind.Error:
                        return BindClassCreationExpression(node, (NamedTypeSymbol)type, GetName(node.Type), diagnostics, originalType);

                    case TypeKind.Delegate:
                        return BindDelegateCreationExpression(node, (NamedTypeSymbol)type, diagnostics);

                    case TypeKind.Interface:
                        return BindInterfaceCreationExpression(node, (NamedTypeSymbol)type, diagnostics);

                    case TypeKind.TypeParameter:
                        return BindTypeParameterCreationExpression(node, (TypeParameterSymbol)type, diagnostics);

                    case TypeKind.Submission:
                        // script class is synthesized and should not be used as a type of a new expression:
                        throw ExceptionUtilities.UnexpectedValue(type.TypeKind);

                    case TypeKind.Pointer:
                    case TypeKind.FunctionPointer:
                        type = new ExtendedErrorTypeSymbol(type, LookupResultKind.NotCreatable,
                            diagnostics.Add(ErrorCode.ERR_UnsafeTypeInObjectCreation, node.Location, type));
                        goto case TypeKind.Class;

                    case TypeKind.Dynamic:
                    // we didn't find any type called "dynamic" so we are using the builtin dynamic type, which has no constructors:
                    case TypeKind.Array:
                        // ex: new ref[]
                        type = new ExtendedErrorTypeSymbol(type, LookupResultKind.NotCreatable,
                            diagnostics.Add(ErrorCode.ERR_InvalidObjectCreation, node.Type.Location));
                        goto case TypeKind.Class;

                    default:
                        throw ExceptionUtilities.UnexpectedValue(type.TypeKind);
                }
            }
        }

        private BoundExpression BindDelegateCreationExpression(ObjectCreationExpressionSyntax node, NamedTypeSymbol type, BindingDiagnosticBag diagnostics)
        {
            AnalyzedArguments analyzedArguments = AnalyzedArguments.GetInstance();
            BindArgumentsAndNames(node.ArgumentList, diagnostics, analyzedArguments, isDelegateCreation: true);
            var result = BindDelegateCreationExpression(node, type, analyzedArguments, node.Initializer, wasTargetTyped: false, diagnostics);
            analyzedArguments.Free();
            return result;
        }

        private BoundExpression BindDelegateCreationExpression(SyntaxNode node, NamedTypeSymbol type, AnalyzedArguments analyzedArguments, InitializerExpressionSyntax initializerOpt, bool wasTargetTyped, BindingDiagnosticBag diagnostics)
        {
            bool hasErrors = false;
            if (analyzedArguments.HasErrors)
            {
                // Let's skip this part of further error checking without marking hasErrors = true here,
                // as the argument could be an unbound lambda, and the error could come from inside.
                // We'll check analyzedArguments.HasErrors again after we find if this is not the case.
            }
            else if (analyzedArguments.Arguments.Count == 0)
            {
                diagnostics.Add(ErrorCode.ERR_BadCtorArgCount, node.Location, type, 0);
                hasErrors = true;
            }
            else if (analyzedArguments.Names.Count != 0 || analyzedArguments.RefKinds.Count != 0 || analyzedArguments.Arguments.Count != 1)
            {
                // Use a smaller span that excludes the parens.
                var argSyntax = analyzedArguments.Arguments[0].Syntax;
                var start = argSyntax.SpanStart;
                var end = analyzedArguments.Arguments[analyzedArguments.Arguments.Count - 1].Syntax.Span.End;
                var errorSpan = new TextSpan(start, end - start);

                var loc = new SourceLocation(argSyntax.SyntaxTree, errorSpan);

                diagnostics.Add(ErrorCode.ERR_MethodNameExpected, loc);
                hasErrors = true;
            }

            if (initializerOpt != null)
            {
                Error(diagnostics, ErrorCode.ERR_ObjectOrCollectionInitializerWithDelegateCreation, node);
                hasErrors = true;
            }

            BoundExpression argument = analyzedArguments.Arguments.Count >= 1 ? BindToNaturalType(analyzedArguments.Arguments[0], diagnostics) : null;

            if (hasErrors)
            {
                // skip the rest of this binding
            }

            // There are four cases for a delegate creation expression (7.6.10.5):
            // 1. An anonymous function is treated as a conversion from the anonymous function to the delegate type.
            else if (argument is UnboundLambda unboundLambda)
            {
                // analyzedArguments.HasErrors could be true,
                // but here the argument is an unbound lambda, the error comes from inside
                // eg: new Action<int>(x => x.)
                // We should try to bind it anyway in order for intellisense to work.

                CompoundUseSiteInfo<AssemblySymbol> useSiteInfo = GetNewCompoundUseSiteInfo(diagnostics);
                var conversion = this.Conversions.ClassifyConversionFromExpression(unboundLambda, type, isChecked: CheckOverflowAtRuntime, ref useSiteInfo);
                diagnostics.Add(node, useSiteInfo);
                // Attempting to make the conversion caches the diagnostics and the bound state inside
                // the unbound lambda. Fetch the result from the cache.
                Debug.Assert(!type.IsGenericOrNonGenericExpressionType(out _));
                BoundLambda boundLambda = unboundLambda.Bind(type, isExpressionTree: false);

                if (!conversion.IsImplicit || !conversion.IsValid)
                {
                    GenerateImplicitConversionError(diagnostics, unboundLambda.Syntax, conversion, unboundLambda, type);
                }
                else
                {
                    // We're not going to produce an error, but it is possible that the conversion from
                    // the lambda to the delegate type produced a warning, which we have not reported.
                    // Instead, we've cached it in the bound lambda. Report it now.
                    diagnostics.AddRange(boundLambda.Diagnostics);
                }

                hasErrors = !conversion.IsImplicit;
                if (!hasErrors)
                {
                    CheckValidScopedMethodConversion(unboundLambda.Syntax, boundLambda.Symbol, type, invokedAsExtensionMethod: false, diagnostics);
                }

                // Just stuff the bound lambda into the delegate creation expression. When we lower the lambda to
                // its method form we will rewrite this expression to refer to the method.

                return new BoundDelegateCreationExpression(node, boundLambda, methodOpt: null, isExtensionMethod: false, wasTargetTyped, type: type, hasErrors: hasErrors);
            }

            else if (analyzedArguments.HasErrors)
            {
                // There is no hope, skip.
            }

            // 2. A method group
            else if (argument.Kind == BoundKind.MethodGroup)
            {
                Conversion conversion;
                BoundMethodGroup methodGroup = (BoundMethodGroup)argument;
                hasErrors = MethodGroupConversionDoesNotExistOrHasErrors(methodGroup, type, node.Location, diagnostics, out conversion);
                methodGroup = FixMethodGroupWithTypeOrValue(methodGroup, conversion, diagnostics);
                return new BoundDelegateCreationExpression(node, methodGroup, conversion.Method, conversion.IsExtensionMethod, wasTargetTyped, type, hasErrors);
            }

            else if ((object)argument.Type == null)
            {
                diagnostics.Add(ErrorCode.ERR_MethodNameExpected, argument.Syntax.Location);
            }

            // 3. A value of the compile-time type dynamic (which is dynamically case 4), or
            else if (argument.HasDynamicType())
            {
                return new BoundDelegateCreationExpression(node, argument, methodOpt: null, isExtensionMethod: false, wasTargetTyped, type: type);
            }

            // 4. A delegate type.
            else if (argument.Type.TypeKind == TypeKind.Delegate)
            {
                var sourceDelegate = (NamedTypeSymbol)argument.Type;
                MethodGroup methodGroup = MethodGroup.GetInstance();
                try
                {
                    if (ReportDelegateInvokeUseSiteDiagnostic(diagnostics, argument.Type, node: node))
                    {
                        // We want failed "new" expression to use the constructors as their symbols.
                        return new BoundBadExpression(node, LookupResultKind.NotInvocable, StaticCast<Symbol>.From(type.InstanceConstructors), ImmutableArray.Create(argument), type);
                    }

                    methodGroup.PopulateWithSingleMethod(argument, sourceDelegate.DelegateInvokeMethod);
                    CompoundUseSiteInfo<AssemblySymbol> useSiteInfo = GetNewCompoundUseSiteInfo(diagnostics);
                    Conversion conv = Conversions.MethodGroupConversion(argument.Syntax, methodGroup, type, ref useSiteInfo);
                    diagnostics.Add(node, useSiteInfo);
                    if (!conv.Exists)
                    {
                        var boundMethodGroup = new BoundMethodGroup(
                            argument.Syntax, default, WellKnownMemberNames.DelegateInvokeName, ImmutableArray.Create(sourceDelegate.DelegateInvokeMethod),
                            sourceDelegate.DelegateInvokeMethod, null, BoundMethodGroupFlags.None, functionType: null, argument, LookupResultKind.Viable);
                        if (!Conversions.ReportDelegateOrFunctionPointerMethodGroupDiagnostics(this, boundMethodGroup, type, diagnostics))
                        {
                            // If we could not produce a more specialized diagnostic, we report
                            // No overload for '{0}' matches delegate '{1}'
                            diagnostics.Add(ErrorCode.ERR_MethDelegateMismatch, node.Location,
                                sourceDelegate.DelegateInvokeMethod,
                                type);
                        }
                    }
                    else
                    {
                        Debug.Assert(!conv.IsExtensionMethod);
                        Debug.Assert(conv.IsValid); // i.e. if it exists, then it is valid.

                        if (!this.MethodGroupConversionHasErrors(argument.Syntax, conv, argument, conv.IsExtensionMethod, isAddressOf: false, type, diagnostics))
                        {
                            // we do not place the "Invoke" method in the node, indicating that it did not appear in source.
                            return new BoundDelegateCreationExpression(node, argument, methodOpt: null, isExtensionMethod: false, wasTargetTyped, type: type);
                        }
                    }
                }
                finally
                {
                    methodGroup.Free();
                }
            }

            // Not a valid delegate creation expression
            else
            {
                diagnostics.Add(ErrorCode.ERR_MethodNameExpected, argument.Syntax.Location);
            }

            // Note that we want failed "new" expression to use the constructors as their symbols.
            var childNodes = BuildArgumentsForErrorRecovery(analyzedArguments);
            return new BoundBadExpression(node, LookupResultKind.OverloadResolutionFailure, StaticCast<Symbol>.From(type.InstanceConstructors), childNodes, type);
        }

        private BoundExpression BindClassCreationExpression(ObjectCreationExpressionSyntax node, NamedTypeSymbol type, string typeName, BindingDiagnosticBag diagnostics, TypeSymbol initializerType = null)
        {
            // Get the bound arguments and the argument names.
            AnalyzedArguments analyzedArguments = AnalyzedArguments.GetInstance();
            try
            {
                // new C(__arglist()) is legal
                BindArgumentsAndNames(node.ArgumentList, diagnostics, analyzedArguments, allowArglist: true);

                // No point in performing overload resolution if the type is static or a tuple literal.  
                // Just return a bad expression containing the arguments.
                if (type.IsStatic)
                {
                    diagnostics.Add(ErrorCode.ERR_InstantiatingStaticClass, node.Location, type);
                    return MakeBadExpressionForObjectCreation(node, type, analyzedArguments, diagnostics);
                }
                else if (node.Type.Kind() == SyntaxKind.TupleType)
                {
                    diagnostics.Add(ErrorCode.ERR_NewWithTupleTypeSyntax, node.Type.GetLocation());
                    return MakeBadExpressionForObjectCreation(node, type, analyzedArguments, diagnostics);
                }

                return BindClassCreationExpression(node, typeName, node.Type, type, analyzedArguments, diagnostics, node.Initializer, initializerType);
            }
            finally
            {
                analyzedArguments.Free();
            }
        }

#nullable enable
        /// <summary>
        /// Helper method to create a synthesized constructor invocation.
        /// </summary>
        private BoundExpression MakeConstructorInvocation(
            NamedTypeSymbol type,
            ArrayBuilder<BoundExpression> arguments,
            ArrayBuilder<RefKind> refKinds,
            SyntaxNode node,
            BindingDiagnosticBag diagnostics)
        {
            Debug.Assert(type.TypeKind is TypeKind.Class or TypeKind.Struct);
            var analyzedArguments = AnalyzedArguments.GetInstance();

            try
            {
                analyzedArguments.Arguments.AddRange(arguments);
                analyzedArguments.RefKinds.AddRange(refKinds);

                if (type.IsStatic)
                {
                    diagnostics.Add(ErrorCode.ERR_InstantiatingStaticClass, node.Location, type);
                    return MakeBadExpressionForObjectCreation(node, type, analyzedArguments, initializerOpt: null, typeSyntax: null, diagnostics, wasCompilerGenerated: true);
                }

                var creation = BindClassCreationExpression(node, type.Name, node, type, analyzedArguments, diagnostics);
                creation.WasCompilerGenerated = true;
                return creation;
            }
            finally
            {
                analyzedArguments.Free();
            }
        }

        internal BoundExpression BindObjectCreationForErrorRecovery(BoundUnconvertedObjectCreationExpression node, BindingDiagnosticBag diagnostics)
        {
            var arguments = AnalyzedArguments.GetInstance(node.Arguments, node.ArgumentRefKindsOpt, node.ArgumentNamesOpt);
            var result = MakeBadExpressionForObjectCreation(node.Syntax, CreateErrorType(), arguments, node.InitializerOpt, typeSyntax: node.Syntax, diagnostics);
            arguments.Free();
            return result;
        }

        private BoundExpression MakeBadExpressionForObjectCreation(ObjectCreationExpressionSyntax node, TypeSymbol type, AnalyzedArguments analyzedArguments, BindingDiagnosticBag diagnostics, bool wasCompilerGenerated = false)
        {
            return MakeBadExpressionForObjectCreation(node, type, analyzedArguments, node.Initializer, node.Type, diagnostics, wasCompilerGenerated);
        }

        /// <param name="typeSyntax">Shouldn't be null if <paramref name="initializerOpt"/> is not null.</param>
        private BoundExpression MakeBadExpressionForObjectCreation(SyntaxNode node, TypeSymbol type, AnalyzedArguments analyzedArguments, InitializerExpressionSyntax? initializerOpt, SyntaxNode? typeSyntax, BindingDiagnosticBag diagnostics, bool wasCompilerGenerated = false)
        {
            var children = ArrayBuilder<BoundExpression>.GetInstance();
            children.AddRange(BuildArgumentsForErrorRecovery(analyzedArguments));
            if (initializerOpt != null)
            {
                Debug.Assert(typeSyntax is not null);
                var boundInitializer = BindInitializerExpression(syntax: initializerOpt,
                                                                 type: type,
                                                                 typeSyntax: typeSyntax,
                                                                 isForNewInstance: true,
                                                                 diagnostics: diagnostics);
                children.Add(boundInitializer);
            }

            return new BoundBadExpression(node, LookupResultKind.NotCreatable, ImmutableArray.Create<Symbol?>(type), children.ToImmutableAndFree(), type) { WasCompilerGenerated = wasCompilerGenerated };
        }
#nullable disable

        private BoundObjectInitializerExpressionBase BindInitializerExpression(
            InitializerExpressionSyntax syntax,
            TypeSymbol type,
            SyntaxNode typeSyntax,
            bool isForNewInstance,
            BindingDiagnosticBag diagnostics)
        {
            Debug.Assert(syntax != null);
            Debug.Assert((object)type != null);

            var implicitReceiver = new BoundObjectOrCollectionValuePlaceholder(typeSyntax, isForNewInstance, type) { WasCompilerGenerated = true };

            switch (syntax.Kind())
            {
                case SyntaxKind.ObjectInitializerExpression:
                    // Uses a special binder to produce customized diagnostics for the object initializer
                    return BindObjectInitializerExpression(
                        syntax, type, diagnostics, implicitReceiver, useObjectInitDiagnostics: true);

                case SyntaxKind.WithInitializerExpression:
                    return BindObjectInitializerExpression(
                        syntax, type, diagnostics, implicitReceiver, useObjectInitDiagnostics: false);

                case SyntaxKind.CollectionInitializerExpression:
                    return BindCollectionInitializerExpression(syntax, type, diagnostics, implicitReceiver);

                default:
                    throw ExceptionUtilities.Unreachable;
            }
        }

        private BoundExpression BindInitializerExpressionOrValue(
            ExpressionSyntax syntax,
            TypeSymbol type,
            SyntaxNode typeSyntax,
            BindingDiagnosticBag diagnostics)
        {
            Debug.Assert(syntax != null);
            Debug.Assert((object)type != null);

            switch (syntax.Kind())
            {
                case SyntaxKind.ObjectInitializerExpression:
                case SyntaxKind.CollectionInitializerExpression:
                    Debug.Assert(syntax.Parent.Parent.Kind() != SyntaxKind.WithInitializerExpression);
                    return BindInitializerExpression((InitializerExpressionSyntax)syntax, type, typeSyntax, isForNewInstance: false, diagnostics);
                default:
                    return BindValue(syntax, diagnostics, BindValueKind.RValue);
            }
        }

        private BoundObjectInitializerExpression BindObjectInitializerExpression(
            InitializerExpressionSyntax initializerSyntax,
            TypeSymbol initializerType,
            BindingDiagnosticBag diagnostics,
            BoundObjectOrCollectionValuePlaceholder implicitReceiver,
            bool useObjectInitDiagnostics)
        {
            // SPEC:    7.6.10.2 Object initializers
            //
            // SPEC:    An object initializer consists of a sequence of member initializers, enclosed by { and } tokens and separated by commas.
            // SPEC:    Each member initializer must name an accessible field or property of the object being initialized, followed by an equals sign and
            // SPEC:    an expression or an object initializer or collection initializer.

            Debug.Assert(initializerSyntax.Kind() == SyntaxKind.ObjectInitializerExpression ||
                         initializerSyntax.Kind() == SyntaxKind.WithInitializerExpression);
            Debug.Assert((object)initializerType != null);

            // We use a location specific binder for binding object initializer field/property access to generate object initializer specific diagnostics:
            //  1) CS1914 (ERR_StaticMemberInObjectInitializer)
            //  2) CS1917 (ERR_ReadonlyValueTypeInObjectInitializer)
            //  3) CS1918 (ERR_ValueTypePropertyInObjectInitializer)
            // Note that this is only used for the LHS of the assignment - these diagnostics do not apply on the RHS.
            // For this reason, we will actually need two binders: this and this.WithAdditionalFlags.
            var objectInitializerMemberBinder = useObjectInitDiagnostics
                ? this.WithAdditionalFlags(BinderFlags.ObjectInitializerMember)
                : this;

            var initializers = ArrayBuilder<BoundExpression>.GetInstance(initializerSyntax.Expressions.Count);

            // Member name map to report duplicate assignments to a field/property.
            var memberNameMap = PooledHashSet<string>.GetInstance();
            foreach (var memberInitializer in initializerSyntax.Expressions)
            {
                BoundExpression boundMemberInitializer = BindInitializerMemberAssignment(
                    memberInitializer, initializerType, objectInitializerMemberBinder, diagnostics, implicitReceiver);

                initializers.Add(boundMemberInitializer);

                ReportDuplicateObjectMemberInitializers(boundMemberInitializer, memberNameMap, diagnostics);
            }

            return new BoundObjectInitializerExpression(
                initializerSyntax,
                implicitReceiver,
                initializers.ToImmutableAndFree(),
                initializerType);
        }

        private BoundExpression BindInitializerMemberAssignment(
            ExpressionSyntax memberInitializer,
            TypeSymbol initializerType,
            Binder objectInitializerMemberBinder,
            BindingDiagnosticBag diagnostics,
            BoundObjectOrCollectionValuePlaceholder implicitReceiver)
        {
            // SPEC:    A member initializer that specifies an expression after the equals sign is processed in the same way as an assignment (spec 7.17.1) to the field or property.

            if (memberInitializer.Kind() == SyntaxKind.SimpleAssignmentExpression)
            {
                var initializer = (AssignmentExpressionSyntax)memberInitializer;

                // Bind member initializer identifier, i.e. left part of assignment
                BoundExpression boundLeft = null;
                var leftSyntax = initializer.Left;

                if (initializerType.IsDynamic() && leftSyntax.Kind() == SyntaxKind.IdentifierName)
                {
                    {
                        // D = { ..., <identifier> = <expr>, ... }, where D : dynamic
                        var memberName = ((IdentifierNameSyntax)leftSyntax).Identifier.Text;
                        boundLeft = new BoundDynamicObjectInitializerMember(leftSyntax, memberName, implicitReceiver.Type, initializerType, hasErrors: false);
                    }
                }
                else
                {
                    // We use a location specific binder for binding object initializer field/property access to generate object initializer specific diagnostics:
                    //  1) CS1914 (ERR_StaticMemberInObjectInitializer)
                    //  2) CS1917 (ERR_ReadonlyValueTypeInObjectInitializer)
                    //  3) CS1918 (ERR_ValueTypePropertyInObjectInitializer)
                    // See comments in BindObjectInitializerExpression for more details.

                    Debug.Assert(objectInitializerMemberBinder != null);

                    boundLeft = objectInitializerMemberBinder.BindObjectInitializerMember(initializer, implicitReceiver, diagnostics);
                }

                if (boundLeft != null)
                {
                    Debug.Assert((object)boundLeft.Type != null);

                    // Bind member initializer value, i.e. right part of assignment
                    BoundExpression boundRight = BindInitializerExpressionOrValue(
                        syntax: initializer.Right,
                        type: boundLeft.Type,
                        typeSyntax: boundLeft.Syntax,
                        diagnostics: diagnostics);

                    // Bind member initializer assignment expression
                    return BindAssignment(initializer, boundLeft, boundRight, isRef: false, diagnostics);
                }
            }

            var boundExpression = BindValue(memberInitializer, diagnostics, BindValueKind.RValue);
            Error(diagnostics, ErrorCode.ERR_InvalidInitializerElementInitializer, memberInitializer);
            return ToBadExpression(boundExpression, LookupResultKind.NotAValue);
        }

        // returns BadBoundExpression or BoundObjectInitializerMember
        private BoundExpression BindObjectInitializerMember(
            AssignmentExpressionSyntax namedAssignment,
            BoundObjectOrCollectionValuePlaceholder implicitReceiver,
            BindingDiagnosticBag diagnostics)
        {
            BoundExpression boundMember;
            LookupResultKind resultKind;
            bool hasErrors;

            if (namedAssignment.Left.Kind() == SyntaxKind.IdentifierName)
            {
                var memberName = (IdentifierNameSyntax)namedAssignment.Left;

                // SPEC:    Each member initializer must name an accessible field or property of the object being initialized, followed by an equals sign and
                // SPEC:    an expression or an object initializer or collection initializer.
                // SPEC:    A member initializer that specifies an expression after the equals sign is processed in the same way as an assignment (7.17.1) to the field or property.

                // SPEC VIOLATION:  Native compiler also allows initialization of field-like events in object initializers, so we allow it as well.

                boundMember = BindInstanceMemberAccess(
                    node: memberName,
                    right: memberName,
                    boundLeft: implicitReceiver,
                    rightName: memberName.Identifier.ValueText,
                    rightArity: 0,
                    typeArgumentsSyntax: default(SeparatedSyntaxList<TypeSyntax>),
                    typeArgumentsWithAnnotations: default(ImmutableArray<TypeWithAnnotations>),
                    invoked: false,
                    indexed: false,
                    diagnostics: diagnostics);

                resultKind = boundMember.ResultKind;
                hasErrors = boundMember.HasAnyErrors || implicitReceiver.HasAnyErrors;

                if (boundMember.Kind == BoundKind.PropertyGroup)
                {
                    boundMember = BindIndexedPropertyAccess((BoundPropertyGroup)boundMember, mustHaveAllOptionalParameters: true, diagnostics: diagnostics);
                    if (boundMember.HasAnyErrors)
                    {
                        hasErrors = true;
                    }
                }
            }
            else if (namedAssignment.Left.Kind() == SyntaxKind.ImplicitElementAccess)
            {
                var implicitIndexing = (ImplicitElementAccessSyntax)namedAssignment.Left;
                boundMember = BindElementAccess(implicitIndexing, implicitReceiver, implicitIndexing.ArgumentList, diagnostics);

                resultKind = boundMember.ResultKind;
                hasErrors = boundMember.HasAnyErrors || implicitReceiver.HasAnyErrors;
            }
            else
            {
                return null;
            }

            // SPEC:    A member initializer that specifies an object initializer after the equals sign is a nested object initializer,
            // SPEC:    i.e. an initialization of an embedded object. Instead of assigning a new value to the field or property,
            // SPEC:    the assignments in the nested object initializer are treated as assignments to members of the field or property.
            // SPEC:    Nested object initializers cannot be applied to properties with a value type, or to read-only fields with a value type.

            // NOTE:    The dev11 behavior does not match the spec that was current at the time (quoted above).  However, in the roslyn
            // NOTE:    timeframe, the spec will be updated to apply the same restriction to nested collection initializers.  Therefore,
            // NOTE:    roslyn will implement the dev11 behavior and it will be spec-compliant.

            // NOTE:    In the roslyn timeframe, an additional restriction will (likely) be added to the spec - it is not sufficient for the
            // NOTE:    type of the member to not be a value type - it must actually be a reference type (i.e. unconstrained type parameters
            // NOTE:    should be prohibited).  To avoid breaking existing code, roslyn will not implement this new spec clause.
            // TODO:    If/when we have a way to version warnings, we should add a warning for this.

            BoundKind boundMemberKind = boundMember.Kind;
            SyntaxKind rhsKind = namedAssignment.Right.Kind();
            bool isRhsNestedInitializer = rhsKind == SyntaxKind.ObjectInitializerExpression || rhsKind == SyntaxKind.CollectionInitializerExpression;
            BindValueKind valueKind = isRhsNestedInitializer ? BindValueKind.RValue : BindValueKind.Assignable;

            ImmutableArray<BoundExpression> arguments = ImmutableArray<BoundExpression>.Empty;
            ImmutableArray<string> argumentNamesOpt = default(ImmutableArray<string>);
            ImmutableArray<int> argsToParamsOpt = default(ImmutableArray<int>);
            ImmutableArray<RefKind> argumentRefKindsOpt = default(ImmutableArray<RefKind>);
            BitVector defaultArguments = default(BitVector);
            bool expanded = false;

            switch (boundMemberKind)
            {
                case BoundKind.FieldAccess:
                    {
                        var fieldSymbol = ((BoundFieldAccess)boundMember).FieldSymbol;
                        if (isRhsNestedInitializer && fieldSymbol.IsReadOnly && fieldSymbol.Type.IsValueType)
                        {
                            if (!hasErrors)
                            {
                                // TODO: distinct error code for collection initializers?  (Dev11 doesn't have one.)
                                Error(diagnostics, ErrorCode.ERR_ReadonlyValueTypeInObjectInitializer, namedAssignment.Left, fieldSymbol, fieldSymbol.Type);
                                hasErrors = true;
                            }

                            resultKind = LookupResultKind.NotAValue;
                        }
                        break;
                    }

                case BoundKind.EventAccess:
                    break;

                case BoundKind.PropertyAccess:
                    hasErrors |= isRhsNestedInitializer && !CheckNestedObjectInitializerPropertySymbol(((BoundPropertyAccess)boundMember).PropertySymbol, namedAssignment.Left, diagnostics, hasErrors, ref resultKind);
                    break;

                case BoundKind.IndexerAccess:
                    {
                        var indexer = BindIndexerDefaultArguments((BoundIndexerAccess)boundMember, valueKind, diagnostics);
                        boundMember = indexer;
                        hasErrors |= isRhsNestedInitializer && !CheckNestedObjectInitializerPropertySymbol(indexer.Indexer, namedAssignment.Left, diagnostics, hasErrors, ref resultKind);
                        arguments = indexer.Arguments;
                        argumentNamesOpt = indexer.ArgumentNamesOpt;
                        argsToParamsOpt = indexer.ArgsToParamsOpt;
                        argumentRefKindsOpt = indexer.ArgumentRefKindsOpt;
                        defaultArguments = indexer.DefaultArguments;
                        expanded = indexer.Expanded;

                        // If any of the arguments is an interpolated string handler that takes the receiver as an argument for creation,
                        // we disallow this. During lowering, indexer arguments are evaluated before the receiver for this scenario, and
                        // we therefore can't get the receiver at the point it will be needed for the constructor. We could technically
                        // support it for top-level member indexer initializers (ie, initializers directly on the `new Type` instance),
                        // but for user and language simplicity we blanket forbid this.
                        foreach (var argument in arguments)
                        {
                            if (argument is BoundConversion { Conversion.IsInterpolatedStringHandler: true, Operand: var operand })
                            {
                                var handlerPlaceholders = operand.GetInterpolatedStringHandlerData().ArgumentPlaceholders;
                                if (handlerPlaceholders.Any(static placeholder => placeholder.ArgumentIndex == BoundInterpolatedStringArgumentPlaceholder.InstanceParameter))
                                {
                                    diagnostics.Add(ErrorCode.ERR_InterpolatedStringsReferencingInstanceCannotBeInObjectInitializers, argument.Syntax.Location);
                                    hasErrors = true;
                                }
                            }
                        }

                        break;
                    }

                case BoundKind.DynamicIndexerAccess:
                    {
                        var indexer = (BoundDynamicIndexerAccess)boundMember;
                        arguments = indexer.Arguments;
                        argumentNamesOpt = indexer.ArgumentNamesOpt;
                        argumentRefKindsOpt = indexer.ArgumentRefKindsOpt;
                    }

                    break;

                case BoundKind.ArrayAccess:
                case BoundKind.PointerElementAccess:
                    return boundMember;

                default:
                    return BadObjectInitializerMemberAccess(boundMember, implicitReceiver, namedAssignment.Left, diagnostics, valueKind, hasErrors);
            }

            if (!hasErrors)
            {
                // CheckValueKind to generate possible diagnostics for invalid initializers non-viable member lookup result:
                //      1) CS0154 (ERR_PropertyLacksGet)
                //      2) CS0200 (ERR_AssgReadonlyProp)
                if (!CheckValueKind(boundMember.Syntax, boundMember, valueKind, checkingReceiver: false, diagnostics: diagnostics))
                {
                    hasErrors = true;
                    resultKind = isRhsNestedInitializer ? LookupResultKind.NotAValue : LookupResultKind.NotAVariable;
                }
            }

            return new BoundObjectInitializerMember(
                namedAssignment.Left,
                boundMember.ExpressionSymbol,
                arguments,
                argumentNamesOpt,
                argumentRefKindsOpt,
                expanded,
                argsToParamsOpt,
                defaultArguments,
                resultKind,
                implicitReceiver.Type,
                type: boundMember.Type,
                hasErrors: hasErrors);
        }

        private static bool CheckNestedObjectInitializerPropertySymbol(
            PropertySymbol propertySymbol,
            ExpressionSyntax memberNameSyntax,
            BindingDiagnosticBag diagnostics,
            bool suppressErrors,
            ref LookupResultKind resultKind)
        {
            bool hasErrors = false;
            if (propertySymbol.Type.IsValueType)
            {
                if (!suppressErrors)
                {
                    // TODO: distinct error code for collection initializers?  (Dev11 doesn't have one.)
                    Error(diagnostics, ErrorCode.ERR_ValueTypePropertyInObjectInitializer, memberNameSyntax, propertySymbol, propertySymbol.Type);
                    hasErrors = true;
                }

                resultKind = LookupResultKind.NotAValue;
            }

            return !hasErrors;
        }

        private BoundExpression BadObjectInitializerMemberAccess(
            BoundExpression boundMember,
            BoundObjectOrCollectionValuePlaceholder implicitReceiver,
            ExpressionSyntax memberNameSyntax,
            BindingDiagnosticBag diagnostics,
            BindValueKind valueKind,
            bool suppressErrors)
        {
            if (!suppressErrors)
            {
                string member;
                var identName = memberNameSyntax as IdentifierNameSyntax;
                if (identName != null)
                {
                    member = identName.Identifier.ValueText;
                }
                else
                {
                    member = memberNameSyntax.ToString();
                }

                switch (boundMember.ResultKind)
                {
                    case LookupResultKind.Empty:
                        Error(diagnostics, ErrorCode.ERR_NoSuchMember, memberNameSyntax, implicitReceiver.Type, member);
                        break;

                    case LookupResultKind.Inaccessible:
                        boundMember = CheckValue(boundMember, valueKind, diagnostics);
                        Debug.Assert(boundMember.HasAnyErrors);
                        break;

                    default:
                        Error(diagnostics, ErrorCode.ERR_MemberCannotBeInitialized, memberNameSyntax, member);
                        break;
                }
            }

            return ToBadExpression(boundMember, (valueKind == BindValueKind.RValue) ? LookupResultKind.NotAValue : LookupResultKind.NotAVariable);
        }

        private static void ReportDuplicateObjectMemberInitializers(BoundExpression boundMemberInitializer, HashSet<string> memberNameMap, BindingDiagnosticBag diagnostics)
        {
            Debug.Assert(memberNameMap != null);

            // SPEC:    It is an error for an object initializer to include more than one member initializer for the same field or property.

            if (!boundMemberInitializer.HasAnyErrors)
            {
                // SPEC:    A member initializer that specifies an expression after the equals sign is processed in the same way as an assignment (7.17.1) to the field or property.

                var memberInitializerSyntax = boundMemberInitializer.Syntax;

                Debug.Assert(memberInitializerSyntax.Kind() == SyntaxKind.SimpleAssignmentExpression);
                var namedAssignment = (AssignmentExpressionSyntax)memberInitializerSyntax;

                var memberNameSyntax = namedAssignment.Left as IdentifierNameSyntax;
                if (memberNameSyntax != null)
                {
                    var memberName = memberNameSyntax.Identifier.ValueText;

                    if (!memberNameMap.Add(memberName))
                    {
                        Error(diagnostics, ErrorCode.ERR_MemberAlreadyInitialized, memberNameSyntax, memberName);
                    }
                }
            }
        }

#nullable enable
        private static void CheckRequiredMembersInObjectInitializer(
            MethodSymbol constructor,
            ImmutableArray<BoundExpression> initializers,
            SyntaxNode creationSyntax,
            BindingDiagnosticBag diagnostics)
        {
            if (!constructor.ShouldCheckRequiredMembers())
            {
                return;
            }

            if (constructor.ContainingType.HasRequiredMembersError)
            {
                // An error will be reported on the constructor if from source, or a use-site diagnostic will be reported on the use if from metadata.
                return;
            }

            var requiredMembers = constructor.ContainingType.AllRequiredMembers;

            if (requiredMembers.Count == 0)
            {
                return;
            }

            var requiredMembersBuilder = requiredMembers.ToBuilder();

            if (initializers.IsDefaultOrEmpty)
            {
                reportMembers();
                return;
            }

            foreach (var initializer in initializers)
            {
                if (initializer is not BoundAssignmentOperator assignmentOperator)
                {
                    continue;
                }

                var memberSymbol = assignmentOperator.Left switch
                {
                    // Regular initializers
                    BoundObjectInitializerMember member => member.MemberSymbol,
                    // Attribute initializers
                    BoundPropertyAccess propertyAccess => propertyAccess.PropertySymbol,
                    BoundFieldAccess fieldAccess => fieldAccess.FieldSymbol,
                    // Error cases
                    _ => null
                };

                if (memberSymbol is null)
                {
                    continue;
                }

                if (!requiredMembersBuilder.TryGetValue(memberSymbol.Name, out var requiredMember))
                {
                    continue;
                }

                if (!memberSymbol.Equals(requiredMember, TypeCompareKind.ConsiderEverything))
                {
                    continue;
                }

                requiredMembersBuilder.Remove(memberSymbol.Name);

                if (assignmentOperator.Right is BoundObjectInitializerExpressionBase initializerExpression)
                {
                    // Required member '{0}' must be assigned a value, it cannot use a nested member or collection initializer.
                    diagnostics.Add(ErrorCode.ERR_RequiredMembersMustBeAssignedValue, initializerExpression.Syntax.Location, requiredMember);
                }
            }

            reportMembers();

            void reportMembers()
            {
                Location location = creationSyntax switch
                {
                    ObjectCreationExpressionSyntax { Type: { } type } => type.Location,
                    BaseObjectCreationExpressionSyntax { NewKeyword: { } newKeyword } => newKeyword.GetLocation(),
                    AttributeSyntax { Name: { } name } => name.Location,
                    _ => creationSyntax.Location
                };

                foreach (var (_, member) in requiredMembersBuilder)
                {
                    // Required member '{0}' must be set in the object initializer or attribute constructor.
                    diagnostics.Add(ErrorCode.ERR_RequiredMemberMustBeSet, location, member);
                }
            }
        }
#nullable disable

        private BoundCollectionInitializerExpression BindCollectionInitializerExpression(
            InitializerExpressionSyntax initializerSyntax,
            TypeSymbol initializerType,
            BindingDiagnosticBag diagnostics,
            BoundObjectOrCollectionValuePlaceholder implicitReceiver)
        {
            // SPEC:    7.6.10.3 Collection initializers
            //
            // SPEC:    A collection initializer consists of a sequence of element initializers, enclosed by { and } tokens and separated by commas.
            // SPEC:    The following is an example of an object creation expression that includes a collection initializer:
            // SPEC:        List<int> digits = new List<int> { 0, 1, 2, 3, 4, 5, 6, 7, 8, 9 };
            // SPEC:    The collection object to which a collection initializer is applied must be of a type that implements System.Collections.IEnumerable or
            // SPEC:    a compile-time error occurs. For each specified element in order, the collection initializer invokes an Add method on the target object
            // SPEC:    with the expression list of the element initializer as argument list, applying normal overload resolution for each invocation.
            // SPEC:    Thus, the collection object must contain an applicable Add method for each element initializer.

            Debug.Assert(initializerSyntax.Kind() == SyntaxKind.CollectionInitializerExpression);
            Debug.Assert(initializerSyntax.Expressions.Any());
            Debug.Assert((object)initializerType != null);

            var initializerBuilder = ArrayBuilder<BoundExpression>.GetInstance();

            // SPEC:    The collection object to which a collection initializer is applied must be of a type that implements System.Collections.IEnumerable or
            // SPEC:    a compile-time error occurs.

            bool hasEnumerableInitializerType = CollectionInitializerTypeImplementsIEnumerable(initializerType, initializerSyntax, diagnostics);
            if (!hasEnumerableInitializerType && !initializerSyntax.HasErrors && !initializerType.IsErrorType())
            {
                Error(diagnostics, ErrorCode.ERR_CollectionInitRequiresIEnumerable, initializerSyntax, initializerType);
            }

            // We use a location specific binder for binding collection initializer Add method to generate specific overload resolution diagnostics:
            //  1) CS1921 (ERR_InitializerAddHasWrongSignature)
            //  2) CS1950 (ERR_BadArgTypesForCollectionAdd)
            //  3) CS1954 (ERR_InitializerAddHasParamModifiers)
            var collectionInitializerAddMethodBinder = this.WithAdditionalFlags(BinderFlags.CollectionInitializerAddMethod);

            foreach (var elementInitializer in initializerSyntax.Expressions)
            {
                // NOTE:    collectionInitializerAddMethodBinder is used only for binding the Add method invocation expression, but not the entire initializer.
                // NOTE:    Hence it is being passed as a parameter to BindCollectionInitializerElement().
                // NOTE:    Ideally we would want to avoid this and bind the entire initializer with the collectionInitializerAddMethodBinder.
                // NOTE:    However, this approach has few issues. These issues also occur when binding object initializer member assignment.
                // NOTE:    See comments for objectInitializerMemberBinder in BindObjectInitializerExpression method for details about the pitfalls of alternate approaches.

                BoundExpression boundElementInitializer = BindCollectionInitializerElement(elementInitializer, initializerType,
                    hasEnumerableInitializerType, collectionInitializerAddMethodBinder, diagnostics, implicitReceiver);

                initializerBuilder.Add(boundElementInitializer);
            }

            return new BoundCollectionInitializerExpression(initializerSyntax, implicitReceiver, initializerBuilder.ToImmutableAndFree(), initializerType);
        }

        private bool CollectionInitializerTypeImplementsIEnumerable(TypeSymbol initializerType, CSharpSyntaxNode node, BindingDiagnosticBag diagnostics)
        {
            // SPEC:    The collection object to which a collection initializer is applied must be of a type that implements System.Collections.IEnumerable or
            // SPEC:    a compile-time error occurs.

            if (initializerType.IsDynamic())
            {
                // We cannot determine at compile time if initializerType implements System.Collections.IEnumerable, we must assume that it does.
                return true;
            }
            else if (!initializerType.IsErrorType())
            {
                TypeSymbol collectionsIEnumerableType = this.GetSpecialType(SpecialType.System_Collections_IEnumerable, diagnostics, node);

                // NOTE:    Ideally, to check if the initializer type implements System.Collections.IEnumerable we can walk through
                // NOTE:    its implemented interfaces. However the native compiler checks to see if there is conversion from initializer
                // NOTE:    type to the predefined System.Collections.IEnumerable type, so we do the same.

                CompoundUseSiteInfo<AssemblySymbol> useSiteInfo = GetNewCompoundUseSiteInfo(diagnostics);
                var result = Conversions.ClassifyImplicitConversionFromType(initializerType, collectionsIEnumerableType, ref useSiteInfo).IsValid;
                diagnostics.Add(node, useSiteInfo);
                return result;
            }
            else
            {
                return false;
            }
        }

        private BoundExpression BindCollectionInitializerElement(
            ExpressionSyntax elementInitializer,
            TypeSymbol initializerType,
            bool hasEnumerableInitializerType,
            Binder collectionInitializerAddMethodBinder,
            BindingDiagnosticBag diagnostics,
            BoundObjectOrCollectionValuePlaceholder implicitReceiver)
        {
            // SPEC:    Each element initializer specifies an element to be added to the collection object being initialized, and consists of
            // SPEC:    a list of expressions enclosed by { and } tokens and separated by commas.
            // SPEC:    A single-expression element initializer can be written without braces, but cannot then be an assignment expression,
            // SPEC:    to avoid ambiguity with member initializers. The non-assignment-expression production is defined in 7.18.

            if (elementInitializer.Kind() == SyntaxKind.ComplexElementInitializerExpression)
            {
                return BindComplexElementInitializerExpression(
                    (InitializerExpressionSyntax)elementInitializer,
                    diagnostics,
                    hasEnumerableInitializerType,
                    collectionInitializerAddMethodBinder,
                    implicitReceiver);
            }
            else
            {
                // Must be a non-assignment expression.
                if (SyntaxFacts.IsAssignmentExpression(elementInitializer.Kind()))
                {
                    Error(diagnostics, ErrorCode.ERR_InvalidInitializerElementInitializer, elementInitializer);
                }

                var boundElementInitializer = BindInitializerExpressionOrValue(elementInitializer, initializerType, implicitReceiver.Syntax, diagnostics);

                BoundExpression result = BindCollectionInitializerElementAddMethod(
                    elementInitializer,
                    ImmutableArray.Create(boundElementInitializer),
                    hasEnumerableInitializerType,
                    collectionInitializerAddMethodBinder,
                    diagnostics,
                    implicitReceiver);

                result.WasCompilerGenerated = true;
                return result;
            }
        }

        private BoundExpression BindComplexElementInitializerExpression(
            InitializerExpressionSyntax elementInitializer,
            BindingDiagnosticBag diagnostics,
            bool hasEnumerableInitializerType,
            Binder collectionInitializerAddMethodBinder = null,
            BoundObjectOrCollectionValuePlaceholder implicitReceiver = null)
        {
            var elementInitializerExpressions = elementInitializer.Expressions;

            if (elementInitializerExpressions.Any())
            {
                var exprBuilder = ArrayBuilder<BoundExpression>.GetInstance();
                foreach (var childElementInitializer in elementInitializerExpressions)
                {
                    exprBuilder.Add(BindValue(childElementInitializer, diagnostics, BindValueKind.RValue));
                }

                return BindCollectionInitializerElementAddMethod(
                    elementInitializer,
                    exprBuilder.ToImmutableAndFree(),
                    hasEnumerableInitializerType,
                    collectionInitializerAddMethodBinder,
                    diagnostics,
                    implicitReceiver);
            }
            else
            {
                Error(diagnostics, ErrorCode.ERR_EmptyElementInitializer, elementInitializer);
                return BadExpression(elementInitializer, LookupResultKind.NotInvocable);
            }
        }

        private BoundExpression BindUnexpectedComplexElementInitializer(InitializerExpressionSyntax node, BindingDiagnosticBag diagnostics)
        {
            Debug.Assert(node.Kind() == SyntaxKind.ComplexElementInitializerExpression);

            return BindComplexElementInitializerExpression(node, diagnostics, hasEnumerableInitializerType: false);
        }

        private BoundExpression BindCollectionInitializerElementAddMethod(
            ExpressionSyntax elementInitializer,
            ImmutableArray<BoundExpression> boundElementInitializerExpressions,
            bool hasEnumerableInitializerType,
            Binder collectionInitializerAddMethodBinder,
            BindingDiagnosticBag diagnostics,
            BoundObjectOrCollectionValuePlaceholder implicitReceiver)
        {
            // SPEC:    For each specified element in order, the collection initializer invokes an Add method on the target object
            // SPEC:    with the expression list of the element initializer as argument list, applying normal overload resolution for each invocation.
            // SPEC:    Thus, the collection object must contain an applicable Add method for each element initializer.

            // We use a location specific binder for binding collection initializer Add method to generate specific overload resolution diagnostics.
            //  1) CS1921 (ERR_InitializerAddHasWrongSignature)
            //  2) CS1950 (ERR_BadArgTypesForCollectionAdd)
            //  3) CS1954 (ERR_InitializerAddHasParamModifiers)
            // See comments in BindCollectionInitializerExpression for more details.

            Debug.Assert(!boundElementInitializerExpressions.IsEmpty);

            if (!hasEnumerableInitializerType)
            {
                return BadExpression(elementInitializer, LookupResultKind.NotInvocable, ImmutableArray<Symbol>.Empty, boundElementInitializerExpressions);
            }

            Debug.Assert(collectionInitializerAddMethodBinder != null);
            Debug.Assert(collectionInitializerAddMethodBinder.Flags.Includes(BinderFlags.CollectionInitializerAddMethod));
            Debug.Assert(implicitReceiver != null);
            Debug.Assert((object)implicitReceiver.Type != null);

            if (implicitReceiver.Type.IsDynamic())
            {
                var hasErrors = ReportBadDynamicArguments(elementInitializer, boundElementInitializerExpressions, refKinds: default, diagnostics, queryClause: null);

                return new BoundDynamicCollectionElementInitializer(
                    elementInitializer,
                    applicableMethods: ImmutableArray<MethodSymbol>.Empty,
                    implicitReceiver,
                    arguments: boundElementInitializerExpressions.SelectAsArray(e => BindToNaturalType(e, diagnostics)),
                    type: GetSpecialType(SpecialType.System_Void, diagnostics, elementInitializer),
                    hasErrors: hasErrors);
            }

            // Receiver is early bound, find method Add and invoke it (may still be a dynamic invocation):

            var addMethodInvocation = collectionInitializerAddMethodBinder.MakeInvocationExpression(
                elementInitializer,
                implicitReceiver,
                methodName: WellKnownMemberNames.CollectionInitializerAddMethodName,
                args: boundElementInitializerExpressions,
                diagnostics: diagnostics);

            if (addMethodInvocation.Kind == BoundKind.DynamicInvocation)
            {
                var dynamicInvocation = (BoundDynamicInvocation)addMethodInvocation;
                return new BoundDynamicCollectionElementInitializer(
                    elementInitializer,
                    dynamicInvocation.ApplicableMethods,
                    implicitReceiver,
                    dynamicInvocation.Arguments,
                    dynamicInvocation.Type,
                    hasErrors: dynamicInvocation.HasAnyErrors);
            }
            else if (addMethodInvocation.Kind == BoundKind.Call)
            {
                var boundCall = (BoundCall)addMethodInvocation;

                // Either overload resolution succeeded for this call or it did not. If it
                // did not succeed then we've stashed the original method symbols from the
                // method group, and we should use those as the symbols displayed for the
                // call. If it did succeed then we did not stash any symbols.
                if (boundCall.HasErrors && !boundCall.OriginalMethodsOpt.IsDefault)
                {
                    return boundCall;
                }

                return new BoundCollectionElementInitializer(
                    elementInitializer,
                    boundCall.Method,
                    boundCall.Arguments,
                    boundCall.ReceiverOpt,
                    boundCall.Expanded,
                    boundCall.ArgsToParamsOpt,
                    boundCall.DefaultArguments,
                    boundCall.InvokedAsExtensionMethod,
                    boundCall.ResultKind,
                    boundCall.Type,
                    boundCall.HasAnyErrors)
                { WasCompilerGenerated = true };
            }
            else
            {
                Debug.Assert(addMethodInvocation.Kind == BoundKind.BadExpression);
                return addMethodInvocation;
            }
        }

        internal ImmutableArray<MethodSymbol> FilterInaccessibleConstructors(ImmutableArray<MethodSymbol> constructors, bool allowProtectedConstructorsOfBaseType, ref CompoundUseSiteInfo<AssemblySymbol> useSiteInfo)
        {
            ArrayBuilder<MethodSymbol> builder = null;

            for (int i = 0; i < constructors.Length; i++)
            {
                MethodSymbol constructor = constructors[i];

                if (!IsConstructorAccessible(constructor, ref useSiteInfo, allowProtectedConstructorsOfBaseType))
                {
                    if (builder == null)
                    {
                        builder = ArrayBuilder<MethodSymbol>.GetInstance();
                        builder.AddRange(constructors, i);
                    }
                }
                else
                {
                    builder?.Add(constructor);
                }
            }

            return builder == null ? constructors : builder.ToImmutableAndFree();
        }

        private bool IsConstructorAccessible(MethodSymbol constructor, ref CompoundUseSiteInfo<AssemblySymbol> useSiteInfo, bool allowProtectedConstructorsOfBaseType = false)
        {
            Debug.Assert((object)constructor != null);
            Debug.Assert(constructor.MethodKind == MethodKind.Constructor || constructor.MethodKind == MethodKind.StaticConstructor);

            NamedTypeSymbol containingType = this.ContainingType;
            if ((object)containingType != null)
            {
                // SPEC VIOLATION: The specification implies that when considering 
                // SPEC VIOLATION: instance methods or instance constructors, we first 
                // SPEC VIOLATION: do overload resolution on the accessible members, and 
                // SPEC VIOLATION: then if the best method chosen is protected and accessed 
                // SPEC VIOLATION: through the wrong type, then an error occurs. The native 
                // SPEC VIOLATION: compiler however does it in the opposite order. First it
                // SPEC VIOLATION: filters out the protected methods that cannot be called
                // SPEC VIOLATION: through the given type, and then it does overload resolution
                // SPEC VIOLATION: on the rest.
                // 
                // That said, it is somewhat odd that the same rule applies to constructors
                // as instance methods. A protected constructor is never going to be called
                // via an instance of a *more derived but different class* the way a 
                // virtual method might be. Nevertheless, that's what we do.
                //
                // A constructor is accessed through an instance of the type being constructed:
                return allowProtectedConstructorsOfBaseType ?
                    this.IsAccessible(constructor, ref useSiteInfo, null) :
                    this.IsSymbolAccessibleConditional(constructor, containingType, ref useSiteInfo, constructor.ContainingType);
            }
            else
            {
                Debug.Assert((object)this.Compilation.Assembly != null);
                return IsSymbolAccessibleConditional(constructor, this.Compilation.Assembly, ref useSiteInfo);
            }
        }

        protected BoundExpression BindClassCreationExpression(
            SyntaxNode node,
            string typeName,
            SyntaxNode typeNode,
            NamedTypeSymbol type,
            AnalyzedArguments analyzedArguments,
            BindingDiagnosticBag diagnostics,
            InitializerExpressionSyntax initializerSyntaxOpt = null,
            TypeSymbol initializerTypeOpt = null,
            bool wasTargetTyped = false)
        {

            BoundExpression result = null;
            bool hasErrors = type.IsErrorType();
            if (type.IsAbstract)
            {
                // Report error for new of abstract type.
                diagnostics.Add(ErrorCode.ERR_NoNewAbstract, node.Location, type);
                hasErrors = true;
            }

            CompoundUseSiteInfo<AssemblySymbol> useSiteInfo = GetNewCompoundUseSiteInfo(diagnostics);
            BoundObjectInitializerExpressionBase boundInitializerOpt = null;

            // If we have a dynamic argument then do overload resolution to see if there are one or more
            // applicable candidates. If there are, then this is a dynamic object creation; we'll work out
            // which ctor to call at runtime. If we have a dynamic argument but no applicable candidates
            // then we do the analysis again for error reporting purposes.

            if (analyzedArguments.HasDynamicArgument)
            {
                OverloadResolutionResult<MethodSymbol> overloadResolutionResult = OverloadResolutionResult<MethodSymbol>.GetInstance();
                this.OverloadResolution.ObjectCreationOverloadResolution(GetAccessibleConstructorsForOverloadResolution(type, ref useSiteInfo), analyzedArguments, overloadResolutionResult, ref useSiteInfo);
                diagnostics.Add(node, useSiteInfo);
                useSiteInfo = new CompoundUseSiteInfo<AssemblySymbol>(useSiteInfo);

                if (overloadResolutionResult.HasAnyApplicableMember)
                {
                    var argArray = BuildArgumentsForDynamicInvocation(analyzedArguments, diagnostics);
                    var refKindsArray = analyzedArguments.RefKinds.ToImmutableOrNull();

                    hasErrors &= ReportBadDynamicArguments(node, argArray, refKindsArray, diagnostics, queryClause: null);

                    boundInitializerOpt = makeBoundInitializerOpt();
                    result = new BoundDynamicObjectCreationExpression(
                        node,
                        typeName,
                        argArray,
                        analyzedArguments.GetNames(),
                        refKindsArray,
                        boundInitializerOpt,
                        overloadResolutionResult.GetAllApplicableMembers(),
                        wasTargetTyped,
                        type,
                        hasErrors);
                }

                overloadResolutionResult.Free();
                if (result != null)
                {
                    return result;
                }
            }


            if (TryPerformConstructorOverloadResolution(
                    type,
                    analyzedArguments,
                    typeName,
                    typeNode.Location,
                    hasErrors, //don't cascade in these cases
                    diagnostics,
                    out MemberResolutionResult<MethodSymbol> memberResolutionResult,
                    out ImmutableArray<MethodSymbol> candidateConstructors,
                    allowProtectedConstructorsOfBaseType: false,
                    suppressUnsupportedRequiredMembersError: false) &&
                !type.IsAbstract)
            {
                var method = memberResolutionResult.Member;

                bool hasError = false;

                // What if some of the arguments are implicit?  Dev10 reports unsafe errors
                // if the implied argument would have an unsafe type.  We need to check
                // the parameters explicitly, since there won't be bound nodes for the implied
                // arguments until lowering.
                if (method.HasUnsafeParameter())
                {
                    // Don't worry about double reporting (i.e. for both the argument and the parameter)
                    // because only one unsafe diagnostic is allowed per scope - the others are suppressed.
                    hasError = ReportUnsafeIfNotAllowed(node, diagnostics) || hasError;
                }

                ReportDiagnosticsIfObsolete(diagnostics, method, node, hasBaseReceiver: false);
                // NOTE: Use-site diagnostics were reported during overload resolution.

                ConstantValue constantValueOpt = (initializerSyntaxOpt == null && method.IsDefaultValueTypeConstructor()) ?
                    FoldParameterlessValueTypeConstructor(type) :
                    null;

                var expanded = memberResolutionResult.Result.Kind == MemberResolutionKind.ApplicableInExpandedForm;
                var argToParams = memberResolutionResult.Result.ArgsToParamsOpt;
                BindDefaultArguments(node, method.Parameters, analyzedArguments.Arguments, analyzedArguments.RefKinds, ref argToParams, out var defaultArguments, expanded, enableCallerInfo: true, diagnostics);

                var arguments = analyzedArguments.Arguments.ToImmutable();
                var refKinds = analyzedArguments.RefKinds.ToImmutableOrNull();

                if (!hasError)
                {
                    hasError = !CheckInvocationArgMixing(
                        node,
                        method,
                        null,
                        method.Parameters,
                        arguments,
                        argToParams,
                        this.LocalScopeDepth,
                        diagnostics);
                }

                boundInitializerOpt = makeBoundInitializerOpt();
                var creation = new BoundObjectCreationExpression(
                    node,
                    method,
                    candidateConstructors,
                    arguments,
                    analyzedArguments.GetNames(),
                    refKinds,
                    expanded,
                    argToParams,
                    defaultArguments,
                    constantValueOpt,
                    boundInitializerOpt,
                    wasTargetTyped,
                    type,
                    hasError);

                CheckRequiredMembersInObjectInitializer(creation.Constructor, creation.InitializerExpressionOpt?.Initializers ?? default, creation.Syntax, diagnostics);

                return creation;
            }

            LookupResultKind resultKind;

            if (type.IsAbstract)
            {
                resultKind = LookupResultKind.NotCreatable;
            }
            else if (memberResolutionResult.IsValid && !IsConstructorAccessible(memberResolutionResult.Member, ref useSiteInfo))
            {
                resultKind = LookupResultKind.Inaccessible;
            }
            else
            {
                resultKind = LookupResultKind.OverloadResolutionFailure;
            }

            diagnostics.Add(node, useSiteInfo);

            ArrayBuilder<Symbol> symbols = ArrayBuilder<Symbol>.GetInstance();
            symbols.AddRange(candidateConstructors);

            // NOTE: The use site diagnostics of the candidate constructors have already been reported (in PerformConstructorOverloadResolution).

            var childNodes = ArrayBuilder<BoundExpression>.GetInstance();
            childNodes.AddRange(BuildArgumentsForErrorRecovery(analyzedArguments, candidateConstructors));
            if (initializerSyntaxOpt != null)
            {
                childNodes.Add(boundInitializerOpt ?? makeBoundInitializerOpt());
            }

            return new BoundBadExpression(node, resultKind, symbols.ToImmutableAndFree(), childNodes.ToImmutableAndFree(), type);

            BoundObjectInitializerExpressionBase makeBoundInitializerOpt()
            {
                if (initializerSyntaxOpt != null)
                {
                    return BindInitializerExpression(syntax: initializerSyntaxOpt,
                                                     type: initializerTypeOpt ?? type,
                                                     typeSyntax: typeNode,
                                                     isForNewInstance: true,
                                                     diagnostics: diagnostics);
                }
                return null;
            }
        }

        private BoundExpression BindInterfaceCreationExpression(ObjectCreationExpressionSyntax node, NamedTypeSymbol type, BindingDiagnosticBag diagnostics)
        {
            AnalyzedArguments analyzedArguments = AnalyzedArguments.GetInstance();
            BindArgumentsAndNames(node.ArgumentList, diagnostics, analyzedArguments);
            var result = BindInterfaceCreationExpression(node, type, diagnostics, node.Type, analyzedArguments, node.Initializer, wasTargetTyped: false);
            analyzedArguments.Free();
            return result;
        }

        private BoundExpression BindInterfaceCreationExpression(SyntaxNode node, NamedTypeSymbol type, BindingDiagnosticBag diagnostics, SyntaxNode typeNode, AnalyzedArguments analyzedArguments, InitializerExpressionSyntax initializerOpt, bool wasTargetTyped)
        {
            Debug.Assert((object)type != null);

            // COM interfaces which have ComImportAttribute and CoClassAttribute can be instantiated with "new". 
            // CoClassAttribute contains the type information of the original CoClass for the interface.
            // We replace the interface creation with CoClass object creation for this case.

            // NOTE: We don't attempt binding interface creation to CoClass creation if we are within an attribute argument.
            // NOTE: This is done to prevent a cycle in an error scenario where we have a "new InterfaceType" expression in an attribute argument.
            // NOTE: Accessing IsComImport/ComImportCoClass properties on given type symbol would attempt ForceCompeteAttributes, which would again try binding all attributes on the symbol.
            // NOTE: causing infinite recursion. We avoid this cycle by checking if we are within in context of an Attribute argument.
            if (!this.InAttributeArgument && type.IsComImport)
            {
                NamedTypeSymbol coClassType = type.ComImportCoClass;
                if ((object)coClassType != null)
                {
                    return BindComImportCoClassCreationExpression(node, type, coClassType, diagnostics, typeNode, analyzedArguments, initializerOpt, wasTargetTyped);
                }
            }

            // interfaces can't be instantiated in C#
            diagnostics.Add(ErrorCode.ERR_NoNewAbstract, node.Location, type);
            return MakeBadExpressionForObjectCreation(node, type, analyzedArguments, initializerOpt, typeNode, diagnostics);
        }

        private BoundExpression BindComImportCoClassCreationExpression(SyntaxNode node, NamedTypeSymbol interfaceType, NamedTypeSymbol coClassType, BindingDiagnosticBag diagnostics, SyntaxNode typeNode, AnalyzedArguments analyzedArguments, InitializerExpressionSyntax initializerOpt, bool wasTargetTyped)
        {
            Debug.Assert((object)interfaceType != null);
            Debug.Assert(interfaceType.IsInterfaceType());
            Debug.Assert((object)coClassType != null);
            Debug.Assert(TypeSymbol.Equals(interfaceType.ComImportCoClass, coClassType, TypeCompareKind.ConsiderEverything2));
            Debug.Assert(coClassType.TypeKind == TypeKind.Class || coClassType.TypeKind == TypeKind.Error);

            if (coClassType.IsErrorType())
            {
                Error(diagnostics, ErrorCode.ERR_MissingCoClass, node, coClassType, interfaceType);
            }
            else if (coClassType.IsUnboundGenericType)
            {
                // BREAKING CHANGE:     Dev10 allows the following code to compile, even though the output assembly is not verifiable and generates a runtime exception:
                //
                //          [ComImport, Guid("00020810-0000-0000-C000-000000000046")]
                //          [CoClass(typeof(GenericClass<>))]
                //          public interface InterfaceType {}
                //          public class GenericClass<T>: InterfaceType {}
                // 
                //          public class Program
                //          {
                //              public static void Main() { var i = new InterfaceType(); }
                //          }
                //
                //  We disallow CoClass creation if coClassType is an unbound generic type and report a compile time error.

                Error(diagnostics, ErrorCode.ERR_BadCoClassSig, node, coClassType, interfaceType);
            }
            else
            {
                // NoPIA support
                if (interfaceType.ContainingAssembly.IsLinked)
                {
                    return BindNoPiaObjectCreationExpression(node, interfaceType, coClassType, diagnostics, typeNode, analyzedArguments, initializerOpt, wasTargetTyped);
                }

                var classCreation = BindClassCreationExpression(
                    node,
                    coClassType.Name,
                    typeNode,
                    coClassType,
                    analyzedArguments,
                    diagnostics,
                    initializerOpt,
                    interfaceType,
                    wasTargetTyped);
                CompoundUseSiteInfo<AssemblySymbol> useSiteInfo = GetNewCompoundUseSiteInfo(diagnostics);
                Conversion conversion = this.Conversions.ClassifyConversionFromExpression(classCreation, interfaceType, isChecked: CheckOverflowAtRuntime, ref useSiteInfo, forCast: true);
                diagnostics.Add(node, useSiteInfo);
                if (!conversion.IsValid)
                {
                    SymbolDistinguisher distinguisher = new SymbolDistinguisher(this.Compilation, coClassType, interfaceType);
                    Error(diagnostics, ErrorCode.ERR_NoExplicitConv, node, distinguisher.First, distinguisher.Second);
                }

                // Bind the conversion, but drop the conversion node.
                CreateConversion(classCreation, conversion, interfaceType, diagnostics);

                // Override result type to be the interface type.
                switch (classCreation.Kind)
                {
                    case BoundKind.ObjectCreationExpression:
                        var creation = (BoundObjectCreationExpression)classCreation;
                        return creation.Update(creation.Constructor, creation.ConstructorsGroup, creation.Arguments, creation.ArgumentNamesOpt,
                                               creation.ArgumentRefKindsOpt, creation.Expanded, creation.ArgsToParamsOpt, creation.DefaultArguments, creation.ConstantValueOpt,
                                               creation.InitializerExpressionOpt, interfaceType);

                    case BoundKind.BadExpression:
                        var bad = (BoundBadExpression)classCreation;
                        return bad.Update(bad.ResultKind, bad.Symbols, bad.ChildBoundNodes, interfaceType);

                    default:
                        throw ExceptionUtilities.UnexpectedValue(classCreation.Kind);
                }
            }

            return MakeBadExpressionForObjectCreation(node, interfaceType, analyzedArguments, initializerOpt, typeNode, diagnostics);
        }

        private BoundExpression BindNoPiaObjectCreationExpression(
            SyntaxNode node,
            NamedTypeSymbol interfaceType,
            NamedTypeSymbol coClassType,
            BindingDiagnosticBag diagnostics,
            SyntaxNode typeNode,
            AnalyzedArguments analyzedArguments,
            InitializerExpressionSyntax initializerOpt,
            bool wasTargetTyped)
        {
            string guidString;
            if (!coClassType.GetGuidString(out guidString))
            {
                // At this point, VB reports ERRID_NoPIAAttributeMissing2 if guid isn't there.
                // C# doesn't complain and instead uses zero guid.
                guidString = System.Guid.Empty.ToString("D");
            }

            var boundInitializerOpt = initializerOpt == null ? null :
                BindInitializerExpression(syntax: initializerOpt,
                    type: interfaceType,
                    typeSyntax: typeNode,
                    isForNewInstance: true,
                    diagnostics: diagnostics);

            if (analyzedArguments.Arguments.Count > 0)
            {
                diagnostics.Add(ErrorCode.ERR_BadCtorArgCount, typeNode.Location, interfaceType, analyzedArguments.Arguments.Count);

                var children = BuildArgumentsForErrorRecovery(analyzedArguments);

                if (boundInitializerOpt is not null)
                {
                    children = children.Add(boundInitializerOpt);
                }

                return new BoundBadExpression(node, LookupResultKind.OverloadResolutionFailure, ImmutableArray<Symbol>.Empty, children, interfaceType);
            }

            return new BoundNoPiaObjectCreationExpression(node, guidString, boundInitializerOpt, wasTargetTyped, interfaceType);
        }

        private BoundExpression BindTypeParameterCreationExpression(ObjectCreationExpressionSyntax node, TypeParameterSymbol typeParameter, BindingDiagnosticBag diagnostics)
        {
            AnalyzedArguments analyzedArguments = AnalyzedArguments.GetInstance();
            BindArgumentsAndNames(node.ArgumentList, diagnostics, analyzedArguments);
            var result = BindTypeParameterCreationExpression(node, typeParameter, analyzedArguments, node.Initializer, node.Type, wasTargetTyped: false, diagnostics);
            analyzedArguments.Free();
            return result;
        }

        private BoundExpression BindTypeParameterCreationExpression(
            SyntaxNode node, TypeParameterSymbol typeParameter, AnalyzedArguments analyzedArguments, InitializerExpressionSyntax initializerOpt,
            SyntaxNode typeSyntax, bool wasTargetTyped, BindingDiagnosticBag diagnostics)
        {
            if (!typeParameter.HasConstructorConstraint && !typeParameter.IsValueType)
            {
                diagnostics.Add(ErrorCode.ERR_NoNewTyvar, node.Location, typeParameter);
            }
            else if (analyzedArguments.Arguments.Count > 0)
            {
                diagnostics.Add(ErrorCode.ERR_NewTyvarWithArgs, node.Location, typeParameter);
            }
            else
            {
                var boundInitializerOpt = initializerOpt == null ?
                     null :
                     BindInitializerExpression(
                        syntax: initializerOpt,
                        type: typeParameter,
                        typeSyntax: typeSyntax,
                        isForNewInstance: true,
                        diagnostics: diagnostics);
                return new BoundNewT(node, boundInitializerOpt, wasTargetTyped, typeParameter);
            }

            return MakeBadExpressionForObjectCreation(node, typeParameter, analyzedArguments, initializerOpt, typeSyntax, diagnostics);
        }

        /// <summary>
        /// Given the type containing constructors, gets the list of candidate instance constructors and uses overload resolution to determine which one should be called.
        /// </summary>
        /// <param name="typeContainingConstructors">The containing type of the constructors.</param>
        /// <param name="analyzedArguments">The already bound arguments to the constructor.</param>
        /// <param name="errorName">The name to use in diagnostics if overload resolution fails.</param>
        /// <param name="errorLocation">The location at which to report overload resolution result diagnostics.</param>
        /// <param name="suppressResultDiagnostics">True to suppress overload resolution result diagnostics (but not argument diagnostics).</param>
        /// <param name="diagnostics">Where diagnostics will be reported.</param>
        /// <param name="memberResolutionResult">If this method returns true, then it will contain a valid MethodResolutionResult.
        /// Otherwise, it may contain a MethodResolutionResult for an inaccessible constructor (in which case, it will incorrectly indicate success) or nothing at all.</param>
        /// <param name="candidateConstructors">Candidate instance constructors of type <paramref name="typeContainingConstructors"/> used for overload resolution.</param>
        /// <param name="allowProtectedConstructorsOfBaseType">It is always legal to access a protected base class constructor
        /// via a constructor initializer, but not from an object creation expression.</param>
        /// <returns>True if overload resolution successfully chose an accessible constructor.</returns>
        /// <remarks>
        /// The two-pass algorithm (accessible constructors, then all constructors) is the reason for the unusual signature
        /// of this method (i.e. not populating a pre-existing <see cref="OverloadResolutionResult{MethodSymbol}"/>).
        /// Presently, rationalizing this behavior is not worthwhile.
        /// </remarks>
        internal bool TryPerformConstructorOverloadResolution(
            NamedTypeSymbol typeContainingConstructors,
            AnalyzedArguments analyzedArguments,
            string errorName,
            Location errorLocation,
            bool suppressResultDiagnostics,
            BindingDiagnosticBag diagnostics,
            out MemberResolutionResult<MethodSymbol> memberResolutionResult,
            out ImmutableArray<MethodSymbol> candidateConstructors,
            bool allowProtectedConstructorsOfBaseType,
            bool suppressUnsupportedRequiredMembersError) // Last to make named arguments more convenient.
        {
            // Get accessible constructors for performing overload resolution.
            ImmutableArray<MethodSymbol> allInstanceConstructors;
            CompoundUseSiteInfo<AssemblySymbol> useSiteInfo = GetNewCompoundUseSiteInfo(diagnostics);
            candidateConstructors = GetAccessibleConstructorsForOverloadResolution(typeContainingConstructors, allowProtectedConstructorsOfBaseType, out allInstanceConstructors, ref useSiteInfo);

            OverloadResolutionResult<MethodSymbol> result = OverloadResolutionResult<MethodSymbol>.GetInstance();

            // Indicates whether overload resolution successfully chose an accessible constructor.
            bool succeededConsideringAccessibility = false;

            // Indicates whether overload resolution resulted in a single best match, even though it might be inaccessible.
            bool succeededIgnoringAccessibility = false;

            if (candidateConstructors.Any())
            {
                // We have at least one accessible candidate constructor, perform overload resolution with accessible candidateConstructors.
                this.OverloadResolution.ObjectCreationOverloadResolution(candidateConstructors, analyzedArguments, result, ref useSiteInfo);

                if (result.Succeeded)
                {
                    succeededConsideringAccessibility = true;
                    succeededIgnoringAccessibility = true;
                }
            }

            if (!succeededConsideringAccessibility && allInstanceConstructors.Length > candidateConstructors.Length)
            {
                // Overload resolution failed on the accessible candidateConstructors, but we have at least one inaccessible constructor.
                // We might have a best match constructor which is inaccessible.
                // Try overload resolution with all instance constructors to generate correct diagnostics and semantic info for this case.
                OverloadResolutionResult<MethodSymbol> inaccessibleResult = OverloadResolutionResult<MethodSymbol>.GetInstance();
                this.OverloadResolution.ObjectCreationOverloadResolution(allInstanceConstructors, analyzedArguments, inaccessibleResult, ref useSiteInfo);

                if (inaccessibleResult.Succeeded)
                {
                    succeededIgnoringAccessibility = true;
                    candidateConstructors = allInstanceConstructors;
                    result.Free();
                    result = inaccessibleResult;
                }
                else
                {
                    inaccessibleResult.Free();
                }
            }

            ReportConstructorUseSiteDiagnostics(errorLocation, diagnostics, suppressUnsupportedRequiredMembersError, useSiteInfo);

            if (succeededIgnoringAccessibility)
            {
                this.CoerceArguments<MethodSymbol>(result.ValidResult, analyzedArguments.Arguments, diagnostics, receiver: null);
            }

            // Fill in the out parameter with the result, if there was one; it might be inaccessible.
            memberResolutionResult = succeededIgnoringAccessibility ?
                result.ValidResult :
                default(MemberResolutionResult<MethodSymbol>); // Invalid results are not interesting - we have enough info in candidateConstructors.

            // If something failed and we are reporting errors, then report the right errors.
            // * If the failure was due to inaccessibility, just report that.
            // * If the failure was not due to inaccessibility then only report an error
            //   on the constructor if there were no errors on the arguments.
            if (!succeededConsideringAccessibility && !suppressResultDiagnostics)
            {
                if (succeededIgnoringAccessibility)
                {
                    // It is not legal to directly call a protected constructor on a base class unless
                    // the "this" of the call is known to be of the current type. That is, it is
                    // perfectly legal to say ": base()" to call a protected base class ctor, but
                    // it is not legal to say "new MyBase()" if the ctor is protected. 
                    //
                    // The native compiler produces the error CS1540:
                    //
                    //   Cannot access protected member 'MyBase.MyBase' via a qualifier of type 'MyBase'; 
                    //   the qualifier must be of type 'Derived' (or derived from it)
                    //
                    // Though technically correct, this is a very confusing error message for this scenario;
                    // one does not typically think of the constructor as being a method that is 
                    // called with an implicit "this" of a particular receiver type, even though of course
                    // that is exactly what it is.
                    //
                    // The better error message here is to simply say that the best possible ctor cannot
                    // be accessed because it is not accessible.
                    //
                    // CONSIDER: We might consider making up a new error message for this situation.

                    // 
                    // CS0122: 'MyBase.MyBase' is inaccessible due to its protection level
                    diagnostics.Add(ErrorCode.ERR_BadAccess, errorLocation, result.ValidResult.Member);
                }
                else
                {
                    result.ReportDiagnostics(
                        binder: this, location: errorLocation, nodeOpt: null, diagnostics,
                        name: errorName, receiver: null, invokedExpression: null, analyzedArguments,
                        memberGroup: candidateConstructors, typeContainingConstructors, delegateTypeBeingInvoked: null);
                }
            }

            result.Free();
            return succeededConsideringAccessibility;
        }

        internal static bool ReportConstructorUseSiteDiagnostics(Location errorLocation, BindingDiagnosticBag diagnostics, bool suppressUnsupportedRequiredMembersError, CompoundUseSiteInfo<AssemblySymbol> useSiteInfo)
        {
            if (suppressUnsupportedRequiredMembersError && useSiteInfo.AccumulatesDiagnostics && useSiteInfo.Diagnostics is { Count: not 0 })
            {
                diagnostics.AddDependencies(useSiteInfo);
                foreach (var diagnostic in useSiteInfo.Diagnostics)
                {
                    // We don't want to report this error here because we'll report ERR_RequiredMembersBaseTypeInvalid. That error is suppressable by the
                    // user using the `SetsRequiredMembers` attribute on the constructor, so reporting this error would prevent that from working.
                    if ((ErrorCode)diagnostic.Code == ErrorCode.ERR_RequiredMembersInvalid)
                    {
                        continue;
                    }

                    diagnostics.ReportUseSiteDiagnostic(diagnostic, errorLocation);
                }

                return true;
            }
            else
            {
                return diagnostics.Add(errorLocation, useSiteInfo);
            }
        }

        private ImmutableArray<MethodSymbol> GetAccessibleConstructorsForOverloadResolution(NamedTypeSymbol type, ref CompoundUseSiteInfo<AssemblySymbol> useSiteInfo)
        {
            ImmutableArray<MethodSymbol> allInstanceConstructors;
            return GetAccessibleConstructorsForOverloadResolution(type, false, out allInstanceConstructors, ref useSiteInfo);
        }

        private ImmutableArray<MethodSymbol> GetAccessibleConstructorsForOverloadResolution(NamedTypeSymbol type, bool allowProtectedConstructorsOfBaseType, out ImmutableArray<MethodSymbol> allInstanceConstructors, ref CompoundUseSiteInfo<AssemblySymbol> useSiteInfo)
        {
            if (type.IsErrorType())
            {
                // For Caas, we want to supply the constructors even in error cases
                // We may end up supplying the constructors of an unconstructed symbol,
                // but that's better than nothing.
                type = type.GetNonErrorGuess() as NamedTypeSymbol ?? type;
            }

            allInstanceConstructors = type.InstanceConstructors;
            return FilterInaccessibleConstructors(allInstanceConstructors, allowProtectedConstructorsOfBaseType, ref useSiteInfo);
        }

        private static ConstantValue FoldParameterlessValueTypeConstructor(NamedTypeSymbol type)
        {
            // DELIBERATE SPEC VIOLATION:
            //
            // Object creation expressions like "new int()" are not considered constant expressions
            // by the specification but they are by the native compiler; we maintain compatibility
            // with this bug.
            // 
            // Additionally, it also treats "new X()", where X is an enum type, as a
            // constant expression with default value 0, we maintain compatibility with it.

            var specialType = type.SpecialType;

            if (type.TypeKind == TypeKind.Enum)
            {
                specialType = type.EnumUnderlyingType.SpecialType;
            }

            switch (specialType)
            {
                case SpecialType.System_SByte:
                case SpecialType.System_Int16:
                case SpecialType.System_Int32:
                case SpecialType.System_Int64:
                case SpecialType.System_Byte:
                case SpecialType.System_UInt16:
                case SpecialType.System_UInt32:
                case SpecialType.System_UInt64:
                case SpecialType.System_Single:
                case SpecialType.System_Double:
                case SpecialType.System_Decimal:
                case SpecialType.System_Boolean:
                case SpecialType.System_Char:
                    return ConstantValue.Default(specialType);
            }

            return null;
        }

        private BoundLiteral BindLiteralConstant(LiteralExpressionSyntax node, BindingDiagnosticBag diagnostics)
        {
            // bug.Assert(node.Kind == SyntaxKind.LiteralExpression);

            var value = node.Token.Value;

            ConstantValue cv;
            TypeSymbol type = null;

            if (value == null)
            {
                cv = ConstantValue.Null;
            }
            else
            {
                Debug.Assert(!value.GetType().GetTypeInfo().IsEnum);

                var specialType = SpecialTypeExtensions.FromRuntimeTypeOfLiteralValue(value);

                // C# literals can't be of type byte, sbyte, short, ushort:
                Debug.Assert(
                    specialType != SpecialType.None &&
                    specialType != SpecialType.System_Byte &&
                    specialType != SpecialType.System_SByte &&
                    specialType != SpecialType.System_Int16 &&
                    specialType != SpecialType.System_UInt16);

                cv = ConstantValue.Create(value, specialType);
                type = GetSpecialType(specialType, diagnostics, node);
            }

            if (node.Token.Kind() is SyntaxKind.SingleLineRawStringLiteralToken or SyntaxKind.MultiLineRawStringLiteralToken)
            {
                MessageID.IDS_FeatureRawStringLiterals.CheckFeatureAvailability(diagnostics, node, node.Location);
            }

            return new BoundLiteral(node, cv, type);
        }

        private BoundUTF8String BindUTF8StringLiteral(LiteralExpressionSyntax node, BindingDiagnosticBag diagnostics)
        {
            Debug.Assert(node.Kind() == SyntaxKind.UTF8StringLiteralExpression);
            Debug.Assert(node.Token.Kind() is SyntaxKind.UTF8StringLiteralToken or SyntaxKind.UTF8SingleLineRawStringLiteralToken or SyntaxKind.UTF8MultiLineRawStringLiteralToken);

            if (node.Token.Kind() is SyntaxKind.UTF8SingleLineRawStringLiteralToken or SyntaxKind.UTF8MultiLineRawStringLiteralToken)
            {
                CheckFeatureAvailability(node, MessageID.IDS_FeatureRawStringLiterals, diagnostics);
            }

            CheckFeatureAvailability(node, MessageID.IDS_FeatureUTF8StringLiterals, diagnostics);

            var value = (string)node.Token.Value;
            var type = GetWellKnownType(WellKnownType.System_ReadOnlySpan_T, diagnostics, node).Construct(GetSpecialType(SpecialType.System_Byte, diagnostics, node));

            return new BoundUTF8String(node, value, type);
        }

        private BoundExpression BindCheckedExpression(CheckedExpressionSyntax node, BindingDiagnosticBag diagnostics)
        {
            var binder = this.GetBinder(node);
            return binder.BindParenthesizedExpression(node.Expression, diagnostics);
        }

        /// <summary>
        /// Binds a member access expression
        /// </summary>
        private BoundExpression BindMemberAccess(
            MemberAccessExpressionSyntax node,
            bool invoked,
            bool indexed,
            BindingDiagnosticBag diagnostics)
        {
            Debug.Assert(node != null);

            BoundExpression boundLeft;

            ExpressionSyntax exprSyntax = node.Expression;
            if (node.Kind() == SyntaxKind.SimpleMemberAccessExpression)
            {
                // NOTE: CheckValue will be called explicitly in BindMemberAccessWithBoundLeft.
                boundLeft = BindLeftOfPotentialColorColorMemberAccess(exprSyntax, diagnostics);
            }
            else
            {
                Debug.Assert(node.Kind() == SyntaxKind.PointerMemberAccessExpression);
                boundLeft = BindRValueWithoutTargetType(exprSyntax, diagnostics); // Not Color Color issues with ->

                // CONSIDER: another approach would be to construct a BoundPointerMemberAccess (assuming such a type existed),
                // but that would be much more cumbersome because we'd be unable to build upon the BindMemberAccess infrastructure,
                // which expects a receiver.

                // Dereference before binding member;
                TypeSymbol pointedAtType;
                bool hasErrors;
                BindPointerIndirectionExpressionInternal(node, boundLeft, diagnostics, out pointedAtType, out hasErrors);

                // If there is no pointed-at type, fall back on the actual type (i.e. assume the user meant "." instead of "->").
                if (ReferenceEquals(pointedAtType, null))
                {
                    boundLeft = ToBadExpression(boundLeft);
                }
                else
                {
                    boundLeft = new BoundPointerIndirectionOperator(exprSyntax, boundLeft, refersToLocation: false, pointedAtType, hasErrors)
                    {
                        WasCompilerGenerated = true, // don't interfere with the type info for exprSyntax.
                    };
                }
            }

            return BindMemberAccessWithBoundLeft(node, boundLeft, node.Name, node.OperatorToken, invoked, indexed, diagnostics);
        }

        /// <summary>
        /// Attempt to bind the LHS of a member access expression.  If this is a Color Color case (spec 7.6.4.1),
        /// then return a BoundExpression if we can easily disambiguate or a BoundTypeOrValueExpression if we
        /// cannot.  If this is not a Color Color case, then return null.
        /// </summary>
        private BoundExpression BindLeftOfPotentialColorColorMemberAccess(ExpressionSyntax left, BindingDiagnosticBag diagnostics)
        {
            if (left is IdentifierNameSyntax identifier)
            {
                return BindLeftIdentifierOfPotentialColorColorMemberAccess(identifier, diagnostics);
            }

            // NOTE: it is up to the caller to call CheckValue on the result.
            return BindExpression(left, diagnostics);
        }

        // Avoid inlining to minimize stack size in caller.
        [MethodImpl(MethodImplOptions.NoInlining)]
        private BoundExpression BindLeftIdentifierOfPotentialColorColorMemberAccess(IdentifierNameSyntax left, BindingDiagnosticBag diagnostics)
        {
            // SPEC: 7.6.4.1 Identical simple names and type names
            // SPEC: In a member access of the form E.I, if E is a single identifier, and if the meaning of E as
            // SPEC: a simple-name (spec 7.6.2) is a constant, field, property, local variable, or parameter with the
            // SPEC: same type as the meaning of E as a type-name (spec 3.8), then both possible meanings of E are 
            // SPEC: permitted. The two possible meanings of E.I are never ambiguous, since I must necessarily be
            // SPEC: a member of the type E in both cases. In other words, the rule simply permits access to the 
            // SPEC: static members and nested types of E where a compile-time error would otherwise have occurred. 

            var valueDiagnostics = BindingDiagnosticBag.Create(diagnostics);
            var boundValue = BindIdentifier(left, invoked: false, indexed: false, diagnostics: valueDiagnostics);

            Symbol leftSymbol;
            if (boundValue.Kind == BoundKind.Conversion)
            {
                // BindFieldAccess may insert a conversion if binding occurs
                // within an enum member initializer.
                leftSymbol = ((BoundConversion)boundValue).Operand.ExpressionSymbol;
            }
            else
            {
                leftSymbol = boundValue.ExpressionSymbol;
            }

            if ((object)leftSymbol != null)
            {
                switch (leftSymbol.Kind)
                {
                    case SymbolKind.Field:
                    case SymbolKind.Local:
                    case SymbolKind.Parameter:
                    case SymbolKind.Property:
                    case SymbolKind.RangeVariable:
                        var leftType = boundValue.Type;
                        Debug.Assert((object)leftType != null);

                        var leftName = left.Identifier.ValueText;
                        if (leftType.Name == leftName || IsUsingAliasInScope(leftName))
                        {
                            var typeDiagnostics = BindingDiagnosticBag.Create(diagnostics);
                            var boundType = BindNamespaceOrType(left, typeDiagnostics);
                            if (TypeSymbol.Equals(boundType.Type, leftType, TypeCompareKind.AllIgnoreOptions))
                            {
                                // NOTE: ReplaceTypeOrValueReceiver will call CheckValue explicitly.
                                boundValue = BindToNaturalType(boundValue, valueDiagnostics);
                                return new BoundTypeOrValueExpression(left,
                                    new BoundTypeOrValueData(leftSymbol, boundValue, valueDiagnostics, boundType, typeDiagnostics), leftType);
                            }
                        }
                        break;

                        // case SymbolKind.Event: //SPEC: 7.6.4.1 (a.k.a. Color Color) doesn't cover events
                }
            }

            // Not a Color Color case; return the bound member.
            // NOTE: it is up to the caller to call CheckValue on the result.
            diagnostics.AddRange(valueDiagnostics);
            return boundValue;
        }

        // returns true if name matches a using alias in scope
        // NOTE: when true is returned, the corresponding using is also marked as "used" 
        private bool IsUsingAliasInScope(string name)
        {
            var isSemanticModel = this.IsSemanticModelBinder;
            for (var chain = this.ImportChain; chain != null; chain = chain.ParentOpt)
            {
                if (IsUsingAlias(chain.Imports.UsingAliases, name, isSemanticModel))
                {
                    return true;
                }
            }

            return false;
        }

        private BoundExpression BindDynamicMemberAccess(
            ExpressionSyntax node,
            BoundExpression boundLeft,
            SimpleNameSyntax right,
            bool invoked,
            bool indexed,
            BindingDiagnosticBag diagnostics)
        {
            // We have an expression of the form "dynExpr.Name" or "dynExpr.Name<X>"

            SeparatedSyntaxList<TypeSyntax> typeArgumentsSyntax = right.Kind() == SyntaxKind.GenericName ?
                ((GenericNameSyntax)right).TypeArgumentList.Arguments :
                default(SeparatedSyntaxList<TypeSyntax>);
            bool rightHasTypeArguments = typeArgumentsSyntax.Count > 0;
            ImmutableArray<TypeWithAnnotations> typeArgumentsWithAnnotations = rightHasTypeArguments ?
                BindTypeArguments(typeArgumentsSyntax, diagnostics) :
                default(ImmutableArray<TypeWithAnnotations>);

            bool hasErrors = false;

            if (!invoked && rightHasTypeArguments)
            {
                // error CS0307: The property 'P' cannot be used with type arguments
                Error(diagnostics, ErrorCode.ERR_TypeArgsNotAllowed, right, right.Identifier.Text, SymbolKind.Property.Localize());
                hasErrors = true;
            }

            if (rightHasTypeArguments)
            {
                for (int i = 0; i < typeArgumentsWithAnnotations.Length; ++i)
                {
                    var typeArgument = typeArgumentsWithAnnotations[i];
                    if (typeArgument.Type.IsPointerOrFunctionPointer() || typeArgument.Type.IsRestrictedType())
                    {
                        // "The type '{0}' may not be used as a type argument"
                        Error(diagnostics, ErrorCode.ERR_BadTypeArgument, typeArgumentsSyntax[i], typeArgument.Type);
                        hasErrors = true;
                    }
                }
            }

            return new BoundDynamicMemberAccess(
                syntax: node,
                receiver: boundLeft,
                typeArgumentsOpt: typeArgumentsWithAnnotations,
                name: right.Identifier.ValueText,
                invoked: invoked,
                indexed: indexed,
                type: Compilation.DynamicType,
                hasErrors: hasErrors);
        }

        /// <summary>
        /// Bind the RHS of a member access expression, given the bound LHS.
        /// It is assumed that CheckValue has not been called on the LHS.
        /// </summary>
        /// <remarks>
        /// If new checks are added to this method, they will also need to be added to <see cref="MakeQueryInvocation(CSharpSyntaxNode, BoundExpression, string, TypeSyntax, TypeWithAnnotations, BindingDiagnosticBag)"/>.
        /// </remarks>
        private BoundExpression BindMemberAccessWithBoundLeft(
            ExpressionSyntax node,
            BoundExpression boundLeft,
            SimpleNameSyntax right,
            SyntaxToken operatorToken,
            bool invoked,
            bool indexed,
            BindingDiagnosticBag diagnostics)
        {
            Debug.Assert(node != null);
            Debug.Assert(boundLeft != null);

            boundLeft = MakeMemberAccessValue(boundLeft, diagnostics);

            TypeSymbol leftType = boundLeft.Type;

            if ((object)leftType != null && leftType.IsDynamic())
            {
                // There are some sources of a `dynamic` typed value that can be known before runtime
                // to be invalid. For example, accessing a set-only property whose type is dynamic:
                //   dynamic Goo { set; }
                // If Goo itself is a dynamic thing (e.g. in `x.Goo.Bar`, `x` is dynamic, and we're
                // currently checking Bar), then CheckValue will do nothing.
                boundLeft = CheckValue(boundLeft, BindValueKind.RValue, diagnostics);
                return BindDynamicMemberAccess(node, boundLeft, right, invoked, indexed, diagnostics);
            }

            // No member accesses on void
            if ((object)leftType != null && leftType.IsVoidType())
            {
                diagnostics.Add(ErrorCode.ERR_BadUnaryOp, operatorToken.GetLocation(), SyntaxFacts.GetText(operatorToken.Kind()), leftType);
                return BadExpression(node, boundLeft);
            }

            // No member accesses on default
            if (boundLeft.IsLiteralDefault())
            {
                DiagnosticInfo diagnosticInfo = new CSDiagnosticInfo(ErrorCode.ERR_BadOpOnNullOrDefaultOrNew, SyntaxFacts.GetText(operatorToken.Kind()), boundLeft.Display);
                diagnostics.Add(new CSDiagnostic(diagnosticInfo, operatorToken.GetLocation()));
                return BadExpression(node, boundLeft);
            }

            if (boundLeft.Kind == BoundKind.UnboundLambda)
            {
                Debug.Assert((object)leftType == null);

                var msgId = ((UnboundLambda)boundLeft).MessageID;
                diagnostics.Add(ErrorCode.ERR_BadUnaryOp, node.Location, SyntaxFacts.GetText(operatorToken.Kind()), msgId.Localize());
                return BadExpression(node, boundLeft);
            }

            boundLeft = BindToNaturalType(boundLeft, diagnostics);
            leftType = boundLeft.Type;
            var lookupResult = LookupResult.GetInstance();
            try
            {
                LookupOptions options = LookupOptions.AllMethodsOnArityZero;
                if (invoked)
                {
                    options |= LookupOptions.MustBeInvocableIfMember;
                }

                var typeArgumentsSyntax = right.Kind() == SyntaxKind.GenericName ? ((GenericNameSyntax)right).TypeArgumentList.Arguments : default(SeparatedSyntaxList<TypeSyntax>);
                var typeArguments = typeArgumentsSyntax.Count > 0 ? BindTypeArguments(typeArgumentsSyntax, diagnostics) : default(ImmutableArray<TypeWithAnnotations>);

                // A member-access consists of a primary-expression, a predefined-type, or a 
                // qualified-alias-member, followed by a "." token, followed by an identifier, 
                // optionally followed by a type-argument-list.

                // A member-access is either of the form E.I or of the form E.I<A1, ..., AK>, where
                // E is a primary-expression, I is a single identifier and <A1, ..., AK> is an
                // optional type-argument-list. When no type-argument-list is specified, consider K
                // to be zero. 

                // UNDONE: A member-access with a primary-expression of type dynamic is dynamically bound. 
                // UNDONE: In this case the compiler classifies the member access as a property access of 
                // UNDONE: type dynamic. The rules below to determine the meaning of the member-access are 
                // UNDONE: then applied at run-time, using the run-time type instead of the compile-time 
                // UNDONE: type of the primary-expression. If this run-time classification leads to a method 
                // UNDONE: group, then the member access must be the primary-expression of an invocation-expression.

                // The member-access is evaluated and classified as follows:

                var rightName = right.Identifier.ValueText;
                var rightArity = right.Arity;
                BoundExpression result;

                switch (boundLeft.Kind)
                {
                    case BoundKind.NamespaceExpression:
                        {
                            result = tryBindMemberAccessWithBoundNamespaceLeft(((BoundNamespaceExpression)boundLeft).NamespaceSymbol, node, boundLeft, right, diagnostics, lookupResult, options, typeArgumentsSyntax, typeArguments, rightName, rightArity);
                            if (result is object)
                            {
                                return result;
                            }

                            break;
                        }
                    case BoundKind.TypeExpression:
                        {
                            result = tryBindMemberAccessWithBoundTypeLeft(node, boundLeft, right, invoked, indexed, diagnostics, leftType, lookupResult, options, typeArgumentsSyntax, typeArguments, rightName, rightArity);
                            if (result is object)
                            {
                                return result;
                            }

                            break;
                        }
                    case BoundKind.TypeOrValueExpression:
                        {
                            // CheckValue call will occur in ReplaceTypeOrValueReceiver.
                            // NOTE: This means that we won't get CheckValue diagnostics in error scenarios,
                            // but they would be cascading anyway.
                            return BindInstanceMemberAccess(node, right, boundLeft, rightName, rightArity, typeArgumentsSyntax, typeArguments, invoked, indexed, diagnostics);
                        }
                    default:
                        {
                            // Can't dot into the null literal
                            if (boundLeft.Kind == BoundKind.Literal && ((BoundLiteral)boundLeft).ConstantValueOpt == ConstantValue.Null)
                            {
                                if (!boundLeft.HasAnyErrors)
                                {
                                    Error(diagnostics, ErrorCode.ERR_BadUnaryOp, node, operatorToken.Text, boundLeft.Display);
                                }

                                return BadExpression(node, boundLeft);
                            }
                            else if ((object)leftType != null)
                            {
                                // NB: We don't know if we really only need RValue access, or if we are actually
                                // passing the receiver implicitly by ref (e.g. in a struct instance method invocation).
                                // These checks occur later.
                                boundLeft = CheckValue(boundLeft, BindValueKind.RValue, diagnostics);
                                boundLeft = BindToNaturalType(boundLeft, diagnostics);
                                return BindInstanceMemberAccess(node, right, boundLeft, rightName, rightArity, typeArgumentsSyntax, typeArguments, invoked, indexed, diagnostics);
                            }
                            break;
                        }
                }

                this.BindMemberAccessReportError(node, right, rightName, boundLeft, lookupResult.Error, diagnostics);
                return BindMemberAccessBadResult(node, rightName, boundLeft, lookupResult.Error, lookupResult.Symbols.ToImmutable(), lookupResult.Kind);
            }
            finally
            {
                lookupResult.Free();
            }

            [MethodImpl(MethodImplOptions.NoInlining)]
            BoundExpression tryBindMemberAccessWithBoundNamespaceLeft(
                NamespaceSymbol ns,
                ExpressionSyntax node,
                BoundExpression boundLeft,
                SimpleNameSyntax right,
                BindingDiagnosticBag diagnostics,
                LookupResult lookupResult,
                LookupOptions options,
                SeparatedSyntaxList<TypeSyntax> typeArgumentsSyntax,
                ImmutableArray<TypeWithAnnotations> typeArguments,
                string rightName,
                int rightArity)
            {
                // If K is zero and E is a namespace and E contains a nested namespace with name I, 
                // then the result is that namespace.

                CompoundUseSiteInfo<AssemblySymbol> useSiteInfo = GetNewCompoundUseSiteInfo(diagnostics);
                this.LookupMembersWithFallback(lookupResult, ns, rightName, rightArity, ref useSiteInfo, options: options);
                diagnostics.Add(right, useSiteInfo);

                ArrayBuilder<Symbol> symbols = lookupResult.Symbols;

                if (lookupResult.IsMultiViable)
                {
                    bool wasError;
                    Symbol sym = ResultSymbol(lookupResult, rightName, rightArity, node, diagnostics, false, out wasError, ns, options);
                    if (wasError)
                    {
                        return new BoundBadExpression(node, LookupResultKind.Ambiguous, lookupResult.Symbols.AsImmutable(), ImmutableArray.Create(boundLeft), CreateErrorType(rightName), hasErrors: true);
                    }
                    else if (sym.Kind == SymbolKind.Namespace)
                    {
                        return new BoundNamespaceExpression(node, (NamespaceSymbol)sym);
                    }
                    else
                    {
                        Debug.Assert(sym.Kind == SymbolKind.NamedType);
                        var type = (NamedTypeSymbol)sym;

                        if (!typeArguments.IsDefault)
                        {
                            type = ConstructNamedTypeUnlessTypeArgumentOmitted(right, type, typeArgumentsSyntax, typeArguments, diagnostics);
                        }

                        ReportDiagnosticsIfObsolete(diagnostics, type, node, hasBaseReceiver: false);

                        return new BoundTypeExpression(node, null, type);
                    }
                }
                else if (lookupResult.Kind == LookupResultKind.WrongArity)
                {
                    Debug.Assert(symbols.Count > 0);
                    Debug.Assert(symbols[0].Kind == SymbolKind.NamedType);

                    Error(diagnostics, lookupResult.Error, right);

                    return new BoundTypeExpression(node, null,
                                new ExtendedErrorTypeSymbol(GetContainingNamespaceOrType(symbols[0]), symbols.ToImmutable(), lookupResult.Kind, lookupResult.Error, rightArity));
                }
                else if (lookupResult.Kind == LookupResultKind.Empty)
                {
                    Debug.Assert(lookupResult.IsClear, "If there's a legitimate reason for having candidates without a reason, then we should produce something intelligent in such cases.");
                    Debug.Assert(lookupResult.Error == null);
                    NotFound(node, rightName, rightArity, rightName, diagnostics, aliasOpt: null, qualifierOpt: ns, options: options);

                    return new BoundBadExpression(node, lookupResult.Kind, symbols.AsImmutable(), ImmutableArray.Create(boundLeft), CreateErrorType(rightName), hasErrors: true);
                }

                return null;
            }

            [MethodImpl(MethodImplOptions.NoInlining)]
            BoundExpression tryBindMemberAccessWithBoundTypeLeft(
                ExpressionSyntax node,
                BoundExpression boundLeft,
                SimpleNameSyntax right,
                bool invoked,
                bool indexed,
                BindingDiagnosticBag diagnostics,
                TypeSymbol leftType,
                LookupResult lookupResult,
                LookupOptions options,
                SeparatedSyntaxList<TypeSyntax> typeArgumentsSyntax,
                ImmutableArray<TypeWithAnnotations> typeArguments,
                string rightName,
                int rightArity)
            {
                Debug.Assert((object)leftType != null);
                if (leftType.TypeKind == TypeKind.TypeParameter)
                {
                    CompoundUseSiteInfo<AssemblySymbol> useSiteInfo = GetNewCompoundUseSiteInfo(diagnostics);
                    this.LookupMembersWithFallback(lookupResult, leftType, rightName, rightArity, ref useSiteInfo, basesBeingResolved: null, options: options | LookupOptions.MustNotBeInstance | LookupOptions.MustBeAbstractOrVirtual);
                    diagnostics.Add(right, useSiteInfo);
                    if (lookupResult.IsMultiViable)
                    {
                        CheckFeatureAvailability(boundLeft.Syntax, MessageID.IDS_FeatureStaticAbstractMembersInInterfaces, diagnostics);
                        return BindMemberOfType(node, right, rightName, rightArity, indexed, boundLeft, typeArgumentsSyntax, typeArguments, lookupResult, BoundMethodGroupFlags.None, diagnostics: diagnostics);
                    }
                    else if (lookupResult.IsClear)
                    {
                        Error(diagnostics, ErrorCode.ERR_LookupInTypeVariable, boundLeft.Syntax, leftType);
                        return BadExpression(node, LookupResultKind.NotAValue, boundLeft);
                    }
                }
                else if (this.EnclosingNameofArgument == node)
                {
                    // Support selecting an extension method from a type name in nameof(.)
                    return BindInstanceMemberAccess(node, right, boundLeft, rightName, rightArity, typeArgumentsSyntax, typeArguments, invoked, indexed, diagnostics);
                }
                else
                {
                    CompoundUseSiteInfo<AssemblySymbol> useSiteInfo = GetNewCompoundUseSiteInfo(diagnostics);
                    this.LookupMembersWithFallback(lookupResult, leftType, rightName, rightArity, ref useSiteInfo, basesBeingResolved: null, options: options);
                    diagnostics.Add(right, useSiteInfo);
                    if (lookupResult.IsMultiViable)
                    {
                        return BindMemberOfType(node, right, rightName, rightArity, indexed, boundLeft, typeArgumentsSyntax, typeArguments, lookupResult, BoundMethodGroupFlags.None, diagnostics: diagnostics);
                    }
                }

                return null;
            }
        }

        private void WarnOnAccessOfOffDefault(SyntaxNode node, BoundExpression boundLeft, BindingDiagnosticBag diagnostics)
        {
            if ((boundLeft is BoundDefaultLiteral || boundLeft is BoundDefaultExpression) && boundLeft.ConstantValue == ConstantValue.Null &&
                Compilation.LanguageVersion < MessageID.IDS_FeatureNullableReferenceTypes.RequiredVersion())
            {
                Error(diagnostics, ErrorCode.WRN_DotOnDefault, node, boundLeft.Type);
            }
        }

        /// <summary>
        /// Create a value from the expression that can be used as a left-hand-side
        /// of a member access. This method special-cases method and property
        /// groups only. All other expressions are returned as is.
        /// </summary>
        private BoundExpression MakeMemberAccessValue(BoundExpression expr, BindingDiagnosticBag diagnostics)
        {
            switch (expr.Kind)
            {
                case BoundKind.MethodGroup:
                    {
                        var methodGroup = (BoundMethodGroup)expr;
                        CompoundUseSiteInfo<AssemblySymbol> useSiteInfo = GetNewCompoundUseSiteInfo(diagnostics);
                        var resolution = this.ResolveMethodGroup(methodGroup, analyzedArguments: null, isMethodGroupConversion: false, useSiteInfo: ref useSiteInfo);
                        diagnostics.Add(expr.Syntax, useSiteInfo);
                        if (!expr.HasAnyErrors)
                        {
                            diagnostics.AddRange(resolution.Diagnostics);

                            if (resolution.MethodGroup != null && !resolution.HasAnyErrors)
                            {
                                Debug.Assert(!resolution.IsEmpty);
                                var method = resolution.MethodGroup.Methods[0];
                                Error(diagnostics, ErrorCode.ERR_BadSKunknown, methodGroup.NameSyntax, method, MessageID.IDS_SK_METHOD.Localize());
                            }
                        }
                        expr = this.BindMemberAccessBadResult(methodGroup);
                        resolution.Free();
                        return expr;
                    }

                case BoundKind.PropertyGroup:
                    return BindIndexedPropertyAccess((BoundPropertyGroup)expr, mustHaveAllOptionalParameters: false, diagnostics: diagnostics);

                default:
                    return BindToNaturalType(expr, diagnostics);
            }
        }

        private BoundExpression BindInstanceMemberAccess(
            SyntaxNode node,
            SyntaxNode right,
            BoundExpression boundLeft,
            string rightName,
            int rightArity,
            SeparatedSyntaxList<TypeSyntax> typeArgumentsSyntax,
            ImmutableArray<TypeWithAnnotations> typeArgumentsWithAnnotations,
            bool invoked,
            bool indexed,
            BindingDiagnosticBag diagnostics,
            bool searchExtensionMethodsIfNecessary = true)
        {
            Debug.Assert(rightArity == (typeArgumentsWithAnnotations.IsDefault ? 0 : typeArgumentsWithAnnotations.Length));
            var leftType = boundLeft.Type;
            LookupOptions options = LookupOptions.AllMethodsOnArityZero;
            if (invoked)
            {
                options |= LookupOptions.MustBeInvocableIfMember;
            }

            var lookupResult = LookupResult.GetInstance();
            try
            {
                // If E is a property access, indexer access, variable, or value, the type of
                // which is T, and a member lookup of I in T with K type arguments produces a
                // match, then E.I is evaluated and classified as follows:

                // UNDONE: Classify E as prop access, indexer access, variable or value

                bool leftIsBaseReference = boundLeft.Kind == BoundKind.BaseReference;
                if (leftIsBaseReference)
                {
                    options |= LookupOptions.UseBaseReferenceAccessibility;
                }

                CompoundUseSiteInfo<AssemblySymbol> useSiteInfo = GetNewCompoundUseSiteInfo(diagnostics);
                this.LookupMembersWithFallback(lookupResult, leftType, rightName, rightArity, ref useSiteInfo, basesBeingResolved: null, options: options);
                diagnostics.Add(right, useSiteInfo);

                // SPEC: Otherwise, an attempt is made to process E.I as an extension method invocation.
                // SPEC: If this fails, E.I is an invalid member reference, and a binding-time error occurs.
                searchExtensionMethodsIfNecessary = searchExtensionMethodsIfNecessary && !leftIsBaseReference;

                BoundMethodGroupFlags flags = 0;
                if (searchExtensionMethodsIfNecessary)
                {
                    flags |= BoundMethodGroupFlags.SearchExtensionMethods;
                }

                if (lookupResult.IsMultiViable)
                {
                    return BindMemberOfType(node, right, rightName, rightArity, indexed, boundLeft, typeArgumentsSyntax, typeArgumentsWithAnnotations, lookupResult, flags, diagnostics);
                }

                if (searchExtensionMethodsIfNecessary)
                {
                    var boundMethodGroup = new BoundMethodGroup(
                        node,
                        typeArgumentsWithAnnotations,
                        boundLeft,
                        rightName,
                        lookupResult.Symbols.All(s => s.Kind == SymbolKind.Method) ? lookupResult.Symbols.SelectAsArray(s_toMethodSymbolFunc) : ImmutableArray<MethodSymbol>.Empty,
                        lookupResult,
                        flags,
                        this);

                    if (!boundMethodGroup.HasErrors && typeArgumentsSyntax.Any(SyntaxKind.OmittedTypeArgument))
                    {
                        Error(diagnostics, ErrorCode.ERR_OmittedTypeArgument, node);
                    }

                    return boundMethodGroup;
                }

                this.BindMemberAccessReportError(node, right, rightName, boundLeft, lookupResult.Error, diagnostics);
                return BindMemberAccessBadResult(node, rightName, boundLeft, lookupResult.Error, lookupResult.Symbols.ToImmutable(), lookupResult.Kind);
            }
            finally
            {
                lookupResult.Free();
            }
        }

        private void BindMemberAccessReportError(BoundMethodGroup node, BindingDiagnosticBag diagnostics)
        {
            var nameSyntax = node.NameSyntax;
            var syntax = node.MemberAccessExpressionSyntax ?? nameSyntax;
            this.BindMemberAccessReportError(syntax, nameSyntax, node.Name, node.ReceiverOpt, node.LookupError, diagnostics);
        }

        /// <summary>
        /// Report the error from member access lookup. Or, if there
        /// was no explicit error from lookup, report "no such member".
        /// </summary>
        private void BindMemberAccessReportError(
            SyntaxNode node,
            SyntaxNode name,
            string plainName,
            BoundExpression boundLeft,
            DiagnosticInfo lookupError,
            BindingDiagnosticBag diagnostics)
        {
            if (boundLeft.HasAnyErrors && boundLeft.Kind != BoundKind.TypeOrValueExpression)
            {
                return;
            }

            if (lookupError != null)
            {
                // CONSIDER: there are some cases where Dev10 uses the span of "node",
                // rather than "right".
                diagnostics.Add(new CSDiagnostic(lookupError, name.Location));
            }
            else if (node.IsQuery())
            {
                ReportQueryLookupFailed(node, boundLeft, plainName, ImmutableArray<Symbol>.Empty, diagnostics);
            }
            else
            {

                if ((object)boundLeft.Type == null)
                {
                    Error(diagnostics, ErrorCode.ERR_NoSuchMember, name, boundLeft.Display, plainName);
                }
                else if (boundLeft.Kind == BoundKind.TypeExpression ||
                    boundLeft.Kind == BoundKind.BaseReference ||
                    node.Kind() == SyntaxKind.AwaitExpression && plainName == WellKnownMemberNames.GetResult)
                {
                    Error(diagnostics, ErrorCode.ERR_NoSuchMember, name, boundLeft.Type, plainName);
                }
                else if (WouldUsingSystemFindExtension(boundLeft.Type, plainName))
                {
                    Error(diagnostics, ErrorCode.ERR_NoSuchMemberOrExtensionNeedUsing, name, boundLeft.Type, plainName, "System");
                }
                else
                {
                    Error(diagnostics, ErrorCode.ERR_NoSuchMemberOrExtension, name, boundLeft.Type, plainName);
                }
            }
        }

        private bool WouldUsingSystemFindExtension(TypeSymbol receiver, string methodName)
        {
            // we have a special case to make the diagnostic for await expressions more clear for Windows:
            // if the receiver type is a windows RT async interface and the method name is GetAwaiter,
            // then we would suggest a using directive for "System".
            // TODO: we should check if such a using directive would actually help, or if there is already one in scope.
            return methodName == WellKnownMemberNames.GetAwaiter && ImplementsWinRTAsyncInterface(receiver);
        }

        /// <summary>
        /// Return true if the given type is or implements a WinRTAsyncInterface.
        /// </summary>
        private bool ImplementsWinRTAsyncInterface(TypeSymbol type)
        {
            return IsWinRTAsyncInterface(type) || type.AllInterfacesNoUseSiteDiagnostics.Any(static (i, self) => self.IsWinRTAsyncInterface(i), this);
        }

        private bool IsWinRTAsyncInterface(TypeSymbol type)
        {
            if (!type.IsInterfaceType())
            {
                return false;
            }

            var namedType = ((NamedTypeSymbol)type).ConstructedFrom;
            return
                TypeSymbol.Equals(namedType, Compilation.GetWellKnownType(WellKnownType.Windows_Foundation_IAsyncAction), TypeCompareKind.ConsiderEverything2) ||
                TypeSymbol.Equals(namedType, Compilation.GetWellKnownType(WellKnownType.Windows_Foundation_IAsyncActionWithProgress_T), TypeCompareKind.ConsiderEverything2) ||
                TypeSymbol.Equals(namedType, Compilation.GetWellKnownType(WellKnownType.Windows_Foundation_IAsyncOperation_T), TypeCompareKind.ConsiderEverything2) ||
                TypeSymbol.Equals(namedType, Compilation.GetWellKnownType(WellKnownType.Windows_Foundation_IAsyncOperationWithProgress_T2), TypeCompareKind.ConsiderEverything2);
        }

        private BoundExpression BindMemberAccessBadResult(BoundMethodGroup node)
        {
            var nameSyntax = node.NameSyntax;
            var syntax = node.MemberAccessExpressionSyntax ?? nameSyntax;
            return this.BindMemberAccessBadResult(syntax, node.Name, node.ReceiverOpt, node.LookupError, StaticCast<Symbol>.From(node.Methods), node.ResultKind);
        }

        /// <summary>
        /// Return a BoundExpression representing the invalid member.
        /// </summary>
        private BoundExpression BindMemberAccessBadResult(
            SyntaxNode node,
            string nameString,
            BoundExpression boundLeft,
            DiagnosticInfo lookupError,
            ImmutableArray<Symbol> symbols,
            LookupResultKind lookupKind)
        {
            if (symbols.Length > 0 && symbols[0].Kind == SymbolKind.Method)
            {
                var builder = ArrayBuilder<MethodSymbol>.GetInstance();
                foreach (var s in symbols)
                {
                    var m = s as MethodSymbol;
                    if ((object)m != null) builder.Add(m);
                }
                var methods = builder.ToImmutableAndFree();

                // Expose the invalid methods as a BoundMethodGroup.
                // Since we do not want to perform further method
                // lookup, searchExtensionMethods is set to false.
                // Don't bother calling ConstructBoundMethodGroupAndReportOmittedTypeArguments -
                // we've reported other errors.
                return new BoundMethodGroup(
                    node,
                    default(ImmutableArray<TypeWithAnnotations>),
                    nameString,
                    methods,
                    methods.Length == 1 ? methods[0] : null,
                    lookupError,
                    flags: BoundMethodGroupFlags.None,
                    functionType: null,
                    receiverOpt: boundLeft,
                    resultKind: lookupKind,
                    hasErrors: true);
            }

            var symbolOpt = symbols.Length == 1 ? symbols[0] : null;
            return new BoundBadExpression(
                node,
                lookupKind,
                (object)symbolOpt == null ? ImmutableArray<Symbol>.Empty : ImmutableArray.Create(symbolOpt),
                boundLeft == null ? ImmutableArray<BoundExpression>.Empty : ImmutableArray.Create(BindToTypeForErrorRecovery(boundLeft)),
                GetNonMethodMemberType(symbolOpt));
        }

        private TypeSymbol GetNonMethodMemberType(Symbol symbolOpt)
        {
            TypeSymbol resultType = null;
            if ((object)symbolOpt != null)
            {
                switch (symbolOpt.Kind)
                {
                    case SymbolKind.Field:
                        resultType = ((FieldSymbol)symbolOpt).GetFieldType(this.FieldsBeingBound).Type;
                        break;
                    case SymbolKind.Property:
                        resultType = ((PropertySymbol)symbolOpt).Type;
                        break;
                    case SymbolKind.Event:
                        resultType = ((EventSymbol)symbolOpt).Type;
                        break;
                }
            }
            return resultType ?? CreateErrorType();
        }

        /// <summary>
        /// Combine the receiver and arguments of an extension method
        /// invocation into a single argument list to allow overload resolution
        /// to treat the invocation as a static method invocation with no receiver.
        /// </summary>
        private static void CombineExtensionMethodArguments(BoundExpression receiver, AnalyzedArguments originalArguments, AnalyzedArguments extensionMethodArguments)
        {
            Debug.Assert(receiver != null);
            Debug.Assert(extensionMethodArguments.Arguments.Count == 0);
            Debug.Assert(extensionMethodArguments.Names.Count == 0);
            Debug.Assert(extensionMethodArguments.RefKinds.Count == 0);

            extensionMethodArguments.IsExtensionMethodInvocation = true;
            extensionMethodArguments.Arguments.Add(receiver);
            extensionMethodArguments.Arguments.AddRange(originalArguments.Arguments);

            if (originalArguments.Names.Count > 0)
            {
                extensionMethodArguments.Names.Add(null);
                extensionMethodArguments.Names.AddRange(originalArguments.Names);
            }

            if (originalArguments.RefKinds.Count > 0)
            {
                extensionMethodArguments.RefKinds.Add(RefKind.None);
                extensionMethodArguments.RefKinds.AddRange(originalArguments.RefKinds);
            }
        }

        /// <summary>
        /// Binds a static or instance member access.
        /// </summary>
        private BoundExpression BindMemberOfType(
            SyntaxNode node,
            SyntaxNode right,
            string plainName,
            int arity,
            bool indexed,
            BoundExpression left,
            SeparatedSyntaxList<TypeSyntax> typeArgumentsSyntax,
            ImmutableArray<TypeWithAnnotations> typeArgumentsWithAnnotations,
            LookupResult lookupResult,
            BoundMethodGroupFlags methodGroupFlags,
            BindingDiagnosticBag diagnostics)
        {
            Debug.Assert(node != null);
            Debug.Assert(left != null);
            Debug.Assert(lookupResult.IsMultiViable);
            Debug.Assert(lookupResult.Symbols.Any());

            var members = ArrayBuilder<Symbol>.GetInstance();
            BoundExpression result;
            bool wasError;
            Symbol symbol = GetSymbolOrMethodOrPropertyGroup(lookupResult, right, plainName, arity, members, diagnostics, out wasError,
                                                             qualifierOpt: left is BoundTypeExpression typeExpr ? typeExpr.Type : null);

            if ((object)symbol == null)
            {
                Debug.Assert(members.Count > 0);

                // If I identifies one or more methods, then the result is a method group with
                // no associated instance expression. If a type argument list was specified, it
                // is used in calling a generic method.

                // (Note that for static methods, we are stashing away the type expression in
                // the receiver of the method group, even though the spec notes that there is
                // no associated instance expression.)

                result = ConstructBoundMemberGroupAndReportOmittedTypeArguments(
                    node,
                    typeArgumentsSyntax,
                    typeArgumentsWithAnnotations,
                    left,
                    plainName,
                    members,
                    lookupResult,
                    methodGroupFlags,
                    wasError,
                    diagnostics);
            }
            else
            {
                // methods are special because of extension methods.
                Debug.Assert(symbol.Kind != SymbolKind.Method);
                left = ReplaceTypeOrValueReceiver(left, symbol.IsStatic || symbol.Kind == SymbolKind.NamedType, diagnostics);

                // Events are handled later as we don't know yet if we are binding to the event or it's backing field.
                // Properties are handled in BindPropertyAccess
                if (symbol.Kind is not (SymbolKind.Event or SymbolKind.Property))
                {
                    ReportDiagnosticsIfObsolete(diagnostics, symbol, node, hasBaseReceiver: left.Kind == BoundKind.BaseReference);
                }

                switch (symbol.Kind)
                {
                    case SymbolKind.NamedType:
                    case SymbolKind.ErrorType:
                        if (IsInstanceReceiver(left) == true && !wasError)
                        {
                            // CS0572: 'B': cannot reference a type through an expression; try 'A.B' instead
                            Error(diagnostics, ErrorCode.ERR_BadTypeReference, right, plainName, symbol);
                            wasError = true;
                        }

                        // If I identifies a type, then the result is that type constructed with
                        // the given type arguments.
                        var type = (NamedTypeSymbol)symbol;
                        if (!typeArgumentsWithAnnotations.IsDefault)
                        {
                            type = ConstructNamedTypeUnlessTypeArgumentOmitted(right, type, typeArgumentsSyntax, typeArgumentsWithAnnotations, diagnostics);
                        }

                        result = new BoundTypeExpression(
                            syntax: node,
                            aliasOpt: null,
                            boundContainingTypeOpt: left as BoundTypeExpression,
                            boundDimensionsOpt: ImmutableArray<BoundExpression>.Empty,
                            typeWithAnnotations: TypeWithAnnotations.Create(type));
                        break;

                    case SymbolKind.Property:
                        // If I identifies a static property, then the result is a property
                        // access with no associated instance expression.
                        result = BindPropertyAccess(node, left, (PropertySymbol)symbol, diagnostics, lookupResult.Kind, hasErrors: wasError);
                        break;

                    case SymbolKind.Event:
                        // If I identifies a static event, then the result is an event
                        // access with no associated instance expression.
                        result = BindEventAccess(node, left, (EventSymbol)symbol, diagnostics, lookupResult.Kind, hasErrors: wasError);
                        break;

                    case SymbolKind.Field:
                        // If I identifies a static field:
                        // UNDONE: If the field is readonly and the reference occurs outside the static constructor of 
                        // UNDONE: the class or struct in which the field is declared, then the result is a value, namely
                        // UNDONE: the value of the static field I in E.
                        // UNDONE: Otherwise, the result is a variable, namely the static field I in E.
                        // UNDONE: Need a way to mark an expression node as "I am a variable, not a value".
                        result = BindFieldAccess(node, left, (FieldSymbol)symbol, diagnostics, lookupResult.Kind, indexed, hasErrors: wasError);
                        break;

                    default:
                        throw ExceptionUtilities.UnexpectedValue(symbol.Kind);
                }
            }

            members.Free();
            return result;
        }

        protected MethodGroupResolution BindExtensionMethod(
            SyntaxNode expression,
            string methodName,
            AnalyzedArguments analyzedArguments,
            BoundExpression left,
            ImmutableArray<TypeWithAnnotations> typeArgumentsWithAnnotations,
            bool isMethodGroupConversion,
            RefKind returnRefKind,
            TypeSymbol returnType,
            bool withDependencies)
        {
            var firstResult = new MethodGroupResolution();
            AnalyzedArguments actualArguments = null;

            foreach (var scope in new ExtensionMethodScopes(this))
            {
                var methodGroup = MethodGroup.GetInstance();
                var diagnostics = BindingDiagnosticBag.GetInstance(withDiagnostics: true, withDependencies);

                this.PopulateExtensionMethodsFromSingleBinder(scope, methodGroup, expression, left, methodName, typeArgumentsWithAnnotations, diagnostics);

                // analyzedArguments will be null if the caller is resolving for error recovery to the first method group
                // that can accept that receiver, regardless of arguments, when the signature cannot be inferred.
                // (In the error case of nameof(o.M) or the error case of o.M = null; for instance.)
                if (analyzedArguments == null)
                {
                    if (expression == EnclosingNameofArgument)
                    {
                        for (int i = methodGroup.Methods.Count - 1; i >= 0; i--)
                        {
                            if ((object)methodGroup.Methods[i].ReduceExtensionMethod(left.Type, this.Compilation) == null)
                                methodGroup.Methods.RemoveAt(i);
                        }
                    }

                    if (methodGroup.Methods.Count != 0)
                    {
                        return new MethodGroupResolution(methodGroup, diagnostics.ToReadOnlyAndFree());
                    }
                }

                if (methodGroup.Methods.Count == 0)
                {
                    methodGroup.Free();
                    diagnostics.Free();
                    continue;
                }

                if (actualArguments == null)
                {
                    // Create a set of arguments for overload resolution of the
                    // extension methods that includes the "this" parameter.
                    actualArguments = AnalyzedArguments.GetInstance();
                    CombineExtensionMethodArguments(left, analyzedArguments, actualArguments);
                }

                var overloadResolutionResult = OverloadResolutionResult<MethodSymbol>.GetInstance();
                bool allowRefOmittedArguments = methodGroup.Receiver.IsExpressionOfComImportType();
                CompoundUseSiteInfo<AssemblySymbol> useSiteInfo = GetNewCompoundUseSiteInfo(diagnostics);
                OverloadResolution.MethodInvocationOverloadResolution(
                    methods: methodGroup.Methods,
                    typeArguments: methodGroup.TypeArguments,
                    receiver: methodGroup.Receiver,
                    arguments: actualArguments,
                    result: overloadResolutionResult,
                    useSiteInfo: ref useSiteInfo,
                    isMethodGroupConversion: isMethodGroupConversion,
                    allowRefOmittedArguments: allowRefOmittedArguments,
                    returnRefKind: returnRefKind,
                    returnType: returnType);
                diagnostics.Add(expression, useSiteInfo);
                var sealedDiagnostics = diagnostics.ToReadOnlyAndFree();

                // Note: the MethodGroupResolution instance is responsible for freeing its copy of actual arguments
                var result = new MethodGroupResolution(methodGroup, null, overloadResolutionResult, AnalyzedArguments.GetInstance(actualArguments), methodGroup.ResultKind, sealedDiagnostics);

                // If the search in the current scope resulted in any applicable method (regardless of whether a best
                // applicable method could be determined) then our search is complete. Otherwise, store aside the
                // first non-applicable result and continue searching for an applicable result.
                if (result.HasAnyApplicableMethod)
                {
                    if (!firstResult.IsEmpty)
                    {
                        firstResult.MethodGroup.Free();
                        firstResult.OverloadResolutionResult.Free();
                    }
                    return result;
                }
                else if (firstResult.IsEmpty)
                {
                    firstResult = result;
                }
                else
                {
                    // Neither the first result, nor applicable. No need to save result.
                    overloadResolutionResult.Free();
                    methodGroup.Free();
                }
            }

            Debug.Assert((actualArguments == null) || !firstResult.IsEmpty);
            actualArguments?.Free();
            return firstResult;
        }

        private void PopulateExtensionMethodsFromSingleBinder(
            ExtensionMethodScope scope,
            MethodGroup methodGroup,
            SyntaxNode node,
            BoundExpression left,
            string rightName,
            ImmutableArray<TypeWithAnnotations> typeArgumentsWithAnnotations,
            BindingDiagnosticBag diagnostics)
        {
            int arity;
            LookupOptions options;
            if (typeArgumentsWithAnnotations.IsDefault)
            {
                arity = 0;
                options = LookupOptions.AllMethodsOnArityZero;
            }
            else
            {
                arity = typeArgumentsWithAnnotations.Length;
                options = LookupOptions.Default;
            }

            var lookupResult = LookupResult.GetInstance();
            CompoundUseSiteInfo<AssemblySymbol> useSiteInfo = GetNewCompoundUseSiteInfo(diagnostics);
            this.LookupExtensionMethodsInSingleBinder(scope, lookupResult, rightName, arity, options, ref useSiteInfo);
            diagnostics.Add(node, useSiteInfo);

            if (lookupResult.IsMultiViable)
            {
                Debug.Assert(lookupResult.Symbols.Any());
                var members = ArrayBuilder<Symbol>.GetInstance();
                bool wasError;
                Symbol symbol = GetSymbolOrMethodOrPropertyGroup(lookupResult, node, rightName, arity, members, diagnostics, out wasError, qualifierOpt: null);
                Debug.Assert((object)symbol == null);
                Debug.Assert(members.Count > 0);
                methodGroup.PopulateWithExtensionMethods(left, members, typeArgumentsWithAnnotations, lookupResult.Kind);
                members.Free();
            }

            lookupResult.Free();
        }

        protected BoundExpression BindFieldAccess(
            SyntaxNode node,
            BoundExpression receiver,
            FieldSymbol fieldSymbol,
            BindingDiagnosticBag diagnostics,
            LookupResultKind resultKind,
            bool indexed,
            bool hasErrors)
        {
            bool hasError = false;
            NamedTypeSymbol type = fieldSymbol.ContainingType;
            var isEnumField = (fieldSymbol.IsStatic && type.IsEnumType());

            if (isEnumField && !type.IsValidEnumType())
            {
                Error(diagnostics, ErrorCode.ERR_BindToBogus, node, fieldSymbol);
                hasError = true;
            }

            if (!hasError)
            {
                hasError = this.CheckInstanceOrStatic(node, receiver, fieldSymbol, ref resultKind, diagnostics);
            }

            if (!hasError && fieldSymbol.IsFixedSizeBuffer && !IsInsideNameof)
            {
                // SPEC: In a member access of the form E.I, if E is of a struct type and a member lookup of I in
                // that struct type identifies a fixed size member, then E.I is evaluated and classified as follows:
                // * If the expression E.I does not occur in an unsafe context, a compile-time error occurs.
                // * If E is classified as a value, a compile-time error occurs.
                // * Otherwise, if E is a moveable variable and the expression E.I is not a fixed_pointer_initializer,
                //   a compile-time error occurs.
                // * Otherwise, E references a fixed variable and the result of the expression is a pointer to the
                //   first element of the fixed size buffer member I in E. The result is of type S*, where S is
                //   the element type of I, and is classified as a value.

                TypeSymbol receiverType = receiver.Type;

                // Reflect errors that have been reported elsewhere...
                hasError = (object)receiverType == null || !receiverType.IsValueType;

                if (!hasError)
                {
                    var isFixedStatementExpression = SyntaxFacts.IsFixedStatementExpression(node);

                    if (IsMoveableVariable(receiver, out Symbol accessedLocalOrParameterOpt) != isFixedStatementExpression)
                    {
                        if (indexed)
                        {
                            // SPEC C# 7.3: If the fixed size buffer access is the receiver of an element_access_expression,
                            // E may be either fixed or moveable
                            CheckFeatureAvailability(node, MessageID.IDS_FeatureIndexingMovableFixedBuffers, diagnostics);
                        }
                        else
                        {
                            Error(diagnostics, isFixedStatementExpression ? ErrorCode.ERR_FixedNotNeeded : ErrorCode.ERR_FixedBufferNotFixed, node);
                            hasErrors = hasError = true;
                        }
                    }
                }

                if (!hasError)
                {
                    hasError = !CheckValueKind(node, receiver, BindValueKind.FixedReceiver, checkingReceiver: false, diagnostics: diagnostics);
                }
            }

            ConstantValue constantValueOpt = null;

            if (fieldSymbol.IsConst && !IsInsideNameof)
            {
                constantValueOpt = fieldSymbol.GetConstantValue(this.ConstantFieldsInProgress, this.IsEarlyAttributeBinder);
                if (constantValueOpt == ConstantValue.Unset)
                {
                    // Evaluating constant expression before dependencies
                    // have been evaluated. Treat this as a Bad value.
                    constantValueOpt = ConstantValue.Bad;
                }
            }

            if (!fieldSymbol.IsStatic)
            {
                WarnOnAccessOfOffDefault(node, receiver, diagnostics);
            }

            if (!IsBadBaseAccess(node, receiver, fieldSymbol, diagnostics))
            {
                CheckReceiverAndRuntimeSupportForSymbolAccess(node, receiver, fieldSymbol, diagnostics);
            }

            // If this is a ref field from another compilation, check for support for ref fields.
            // No need to check for a reference to a field declared in this compilation since
            // we check at the declaration site. (Check RefKind after checking compilation to
            // avoid cycles for source symbols.)
            if ((object)Compilation.SourceModule != fieldSymbol.OriginalDefinition.ContainingModule &&
                fieldSymbol.RefKind != RefKind.None)
            {
                CheckFeatureAvailability(node, MessageID.IDS_FeatureRefFields, diagnostics);
            }

            TypeSymbol fieldType = fieldSymbol.GetFieldType(this.FieldsBeingBound).Type;
            BoundExpression expr = new BoundFieldAccess(node, receiver, fieldSymbol, constantValueOpt, resultKind, fieldType, hasErrors: (hasErrors || hasError));

            // Spec 14.3: "Within an enum member initializer, values of other enum members are
            // always treated as having the type of their underlying type"
            if (this.InEnumMemberInitializer())
            {
                NamedTypeSymbol enumType = null;
                if (isEnumField)
                {
                    // This is an obvious consequence of the spec.
                    // It is for cases like:
                    // enum E {
                    //     A,
                    //     B = A + 1, //A is implicitly converted to int (underlying type)
                    // }
                    enumType = type;
                }
                else if (constantValueOpt != null && fieldType.IsEnumType())
                {
                    // This seems like a borderline SPEC VIOLATION that we're preserving for back compat.
                    // It is for cases like:
                    // const E e = E.A;
                    // enum E {
                    //     A,
                    //     B = e + 1, //e is implicitly converted to int (underlying type)
                    // }
                    enumType = (NamedTypeSymbol)fieldType;
                }

                if ((object)enumType != null)
                {
                    NamedTypeSymbol underlyingType = enumType.EnumUnderlyingType;
                    Debug.Assert((object)underlyingType != null);
                    expr = new BoundConversion(
                        node,
                        expr,
                        Conversion.ImplicitNumeric,
                        @checked: true,
                        explicitCastInCode: false,
                        conversionGroupOpt: null,
                        constantValueOpt: expr.ConstantValue,
                        type: underlyingType);
                }
            }

            return expr;
        }

        private bool InEnumMemberInitializer()
        {
            var containingType = this.ContainingType;
            return this.InFieldInitializer && (object)containingType != null && containingType.IsEnumType();
        }

#nullable enable
        private BoundExpression BindPropertyAccess(
            SyntaxNode node,
            BoundExpression? receiver,
            PropertySymbol propertySymbol,
            BindingDiagnosticBag diagnostics,
            LookupResultKind lookupResult,
            bool hasErrors)
        {
            ReportDiagnosticsIfObsolete(diagnostics, propertySymbol, node, hasBaseReceiver: receiver?.Kind == BoundKind.BaseReference);

            bool hasError = this.CheckInstanceOrStatic(node, receiver, propertySymbol, ref lookupResult, diagnostics);

            if (!propertySymbol.IsStatic)
            {
                WarnOnAccessOfOffDefault(node, receiver, diagnostics);
            }

            return new BoundPropertyAccess(node, receiver, propertySymbol, lookupResult, propertySymbol.Type, hasErrors: (hasErrors || hasError));
        }
#nullable disable

        private void CheckReceiverAndRuntimeSupportForSymbolAccess(SyntaxNode node, BoundExpression receiverOpt, Symbol symbol, BindingDiagnosticBag diagnostics)
        {
            if (symbol.ContainingType?.IsInterface == true)
            {
                if (symbol.IsStatic && (symbol.IsAbstract || symbol.IsVirtual))
                {
                    Debug.Assert(symbol is not TypeSymbol);

                    if (receiverOpt is BoundQueryClause { Value: var value })
                    {
                        receiverOpt = value;
                    }

                    if (receiverOpt is not BoundTypeExpression { Type: { TypeKind: TypeKind.TypeParameter } })
                    {
                        Error(diagnostics, ErrorCode.ERR_BadAbstractStaticMemberAccess, node);
                        return;
                    }

                    if (!Compilation.Assembly.RuntimeSupportsStaticAbstractMembersInInterfaces && Compilation.SourceModule != symbol.ContainingModule)
                    {
                        Error(diagnostics, ErrorCode.ERR_RuntimeDoesNotSupportStaticAbstractMembersInInterfaces, node);
                        return;
                    }
                }

                if (!Compilation.Assembly.RuntimeSupportsDefaultInterfaceImplementation && Compilation.SourceModule != symbol.ContainingModule)
                {
                    if (!symbol.IsStatic && !(symbol is TypeSymbol) &&
                        !symbol.IsImplementableInterfaceMember())
                    {
                        Error(diagnostics, ErrorCode.ERR_RuntimeDoesNotSupportDefaultInterfaceImplementation, node);
                    }
                    else
                    {
                        switch (symbol.DeclaredAccessibility)
                        {
                            case Accessibility.Protected:
                            case Accessibility.ProtectedOrInternal:
                            case Accessibility.ProtectedAndInternal:

                                Error(diagnostics, ErrorCode.ERR_RuntimeDoesNotSupportProtectedAccessForInterfaceMember, node);
                                break;
                        }
                    }
                }
            }
        }

        private BoundExpression BindEventAccess(
            SyntaxNode node,
            BoundExpression receiver,
            EventSymbol eventSymbol,
            BindingDiagnosticBag diagnostics,
            LookupResultKind lookupResult,
            bool hasErrors)
        {
            CompoundUseSiteInfo<AssemblySymbol> useSiteInfo = GetNewCompoundUseSiteInfo(diagnostics);
            bool isUsableAsField = eventSymbol.HasAssociatedField && this.IsAccessible(eventSymbol.AssociatedField, ref useSiteInfo, (receiver != null) ? receiver.Type : null);
            diagnostics.Add(node, useSiteInfo);

            bool hasError = this.CheckInstanceOrStatic(node, receiver, eventSymbol, ref lookupResult, diagnostics);

            if (!eventSymbol.IsStatic)
            {
                WarnOnAccessOfOffDefault(node, receiver, diagnostics);
            }

            return new BoundEventAccess(node, receiver, eventSymbol, isUsableAsField, lookupResult, eventSymbol.Type, hasErrors: (hasErrors || hasError));
        }

        // Say if the receive is an instance or a type, or could be either (returns null).
        private static bool? IsInstanceReceiver(BoundExpression receiver)
        {
            if (receiver == null)
            {
                return false;
            }
            else
            {
                switch (receiver.Kind)
                {
                    case BoundKind.PreviousSubmissionReference:
                        // Could be either instance or static reference.
                        return null;
                    case BoundKind.TypeExpression:
                        return false;
                    case BoundKind.QueryClause:
                        return IsInstanceReceiver(((BoundQueryClause)receiver).Value);
                    default:
                        return true;
                }
            }
        }

        private bool CheckInstanceOrStatic(
            SyntaxNode node,
            BoundExpression receiver,
            Symbol symbol,
            ref LookupResultKind resultKind,
            BindingDiagnosticBag diagnostics)
        {
            bool? instanceReceiver = IsInstanceReceiver(receiver);

            if (!symbol.RequiresInstanceReceiver())
            {
                if (instanceReceiver == true)
                {
                    ErrorCode errorCode = this.Flags.Includes(BinderFlags.ObjectInitializerMember) ?
                        ErrorCode.ERR_StaticMemberInObjectInitializer :
                        ErrorCode.ERR_ObjectProhibited;
                    Error(diagnostics, errorCode, node, symbol);
                    resultKind = LookupResultKind.StaticInstanceMismatch;
                    return true;
                }
            }
            else
            {
                if (instanceReceiver == false && !IsInsideNameof)
                {
                    Error(diagnostics, ErrorCode.ERR_ObjectRequired, node, symbol);
                    resultKind = LookupResultKind.StaticInstanceMismatch;
                    return true;
                }
            }
            return false;
        }

        /// <summary>
        /// Given a viable LookupResult, report any ambiguity errors and return either a single
        /// non-method symbol or a method or property group. If the result set represents a
        /// collection of methods or a collection of properties where at least one of the properties
        /// is an indexed property, then 'methodOrPropertyGroup' is populated with the method or
        /// property group and the method returns null. Otherwise, the method returns a single
        /// symbol and 'methodOrPropertyGroup' is empty. (Since the result set is viable, there
        /// must be at least one symbol.) If the result set is ambiguous - either containing multiple
        /// members of different member types, or multiple properties but no indexed properties -
        /// then a diagnostic is reported for the ambiguity and a single symbol is returned.
        /// </summary>
        private Symbol GetSymbolOrMethodOrPropertyGroup(LookupResult result, SyntaxNode node, string plainName, int arity, ArrayBuilder<Symbol> methodOrPropertyGroup, BindingDiagnosticBag diagnostics, out bool wasError, NamespaceOrTypeSymbol qualifierOpt)
        {
            Debug.Assert(!methodOrPropertyGroup.Any());

            node = GetNameSyntax(node) ?? node;
            wasError = false;

            Debug.Assert(result.Kind != LookupResultKind.Empty);
            Debug.Assert(!result.Symbols.Any(s => s.IsIndexer()));

            Symbol other = null; // different member type from 'methodOrPropertyGroup'

            // Populate 'methodOrPropertyGroup' with a set of methods if any,
            // or a set of properties if properties but no methods. If there are
            // other member types, 'other' will be set to one of those members.
            foreach (var symbol in result.Symbols)
            {
                var kind = symbol.Kind;
                if (methodOrPropertyGroup.Count > 0)
                {
                    var existingKind = methodOrPropertyGroup[0].Kind;
                    if (existingKind != kind)
                    {
                        // Mix of different member kinds. Prefer methods over
                        // properties and properties over other members.
                        if ((existingKind == SymbolKind.Method) ||
                            ((existingKind == SymbolKind.Property) && (kind != SymbolKind.Method)))
                        {
                            other = symbol;
                            continue;
                        }

                        other = methodOrPropertyGroup[0];
                        methodOrPropertyGroup.Clear();
                    }
                }

                if ((kind == SymbolKind.Method) || (kind == SymbolKind.Property))
                {
                    // SPEC VIOLATION: The spec states "Members that include an override modifier are excluded from the set"
                    // SPEC VIOLATION: However, we are not going to do that here; we will keep the overriding member
                    // SPEC VIOLATION: in the method group. The reason is because for features like "go to definition"
                    // SPEC VIOLATION: we wish to go to the overriding member, not to the member of the base class.
                    // SPEC VIOLATION: Or, for code generation of a call to Int32.ToString() we want to generate
                    // SPEC VIOLATION: code that directly calls the Int32.ToString method with an int on the stack,
                    // SPEC VIOLATION: rather than making a virtual call to ToString on a boxed int.
                    methodOrPropertyGroup.Add(symbol);
                }
                else
                {
                    other = symbol;
                }
            }

            Debug.Assert(methodOrPropertyGroup.Any() || ((object)other != null));

            if ((methodOrPropertyGroup.Count > 0) &&
                IsMethodOrPropertyGroup(methodOrPropertyGroup))
            {
                // Ambiguities between methods and non-methods are reported here,
                // but all other ambiguities, including those between properties and
                // non-methods, are reported in ResultSymbol.
                if ((methodOrPropertyGroup[0].Kind == SymbolKind.Method) || ((object)other == null))
                {
                    // Result will be treated as a method or property group. Any additional
                    // checks, such as use-site errors, must be handled by the caller when
                    // converting to method invocation or property access.

                    if (result.Error != null)
                    {
                        Error(diagnostics, result.Error, node);
                        wasError = (result.Error.Severity == DiagnosticSeverity.Error);
                    }

                    return null;
                }
            }

            methodOrPropertyGroup.Clear();
            return ResultSymbol(result, plainName, arity, node, diagnostics, false, out wasError, qualifierOpt);
        }

        private static bool IsMethodOrPropertyGroup(ArrayBuilder<Symbol> members)
        {
            Debug.Assert(members.Count > 0);

            var member = members[0];

            // Members should be a consistent type.
            Debug.Assert(members.All(m => m.Kind == member.Kind));

            switch (member.Kind)
            {
                case SymbolKind.Method:
                    return true;

                case SymbolKind.Property:
                    Debug.Assert(members.All(m => !m.IsIndexer()));

                    // Do not treat a set of non-indexed properties as a property group, to
                    // avoid the overhead of a BoundPropertyGroup node and overload
                    // resolution for the common property access case. If there are multiple
                    // non-indexed properties (two properties P that differ by custom attributes
                    // for instance), the expectation is that the caller will report an ambiguity
                    // and choose one for error recovery.
                    foreach (PropertySymbol property in members)
                    {
                        if (property.IsIndexedProperty)
                        {
                            return true;
                        }
                    }
                    return false;

                default:
                    throw ExceptionUtilities.UnexpectedValue(member.Kind);
            }
        }

        private BoundExpression BindElementAccess(ElementAccessExpressionSyntax node, BindingDiagnosticBag diagnostics)
        {
            BoundExpression receiver = BindExpression(node.Expression, diagnostics: diagnostics, invoked: false, indexed: true);
            return BindElementAccess(node, receiver, node.ArgumentList, diagnostics);
        }

        private BoundExpression BindElementAccess(ExpressionSyntax node, BoundExpression receiver, BracketedArgumentListSyntax argumentList, BindingDiagnosticBag diagnostics)
        {
            AnalyzedArguments analyzedArguments = AnalyzedArguments.GetInstance();
            try
            {
                BindArgumentsAndNames(argumentList, diagnostics, analyzedArguments);

                if (receiver.Kind == BoundKind.PropertyGroup)
                {
                    var propertyGroup = (BoundPropertyGroup)receiver;
                    Debug.Assert(propertyGroup.ReceiverOpt is not null);
                    return BindIndexedPropertyAccess(node, propertyGroup.ReceiverOpt, propertyGroup.Properties, analyzedArguments, diagnostics);
                }

                receiver = CheckValue(receiver, BindValueKind.RValue, diagnostics);
                receiver = BindToNaturalType(receiver, diagnostics);

                return BindElementOrIndexerAccess(node, receiver, analyzedArguments, diagnostics);
            }
            finally
            {
                analyzedArguments.Free();
            }
        }

        private BoundExpression BindElementOrIndexerAccess(ExpressionSyntax node, BoundExpression expr, AnalyzedArguments analyzedArguments, BindingDiagnosticBag diagnostics)
        {
            if ((object)expr.Type == null)
            {
                return BadIndexerExpression(node, expr, analyzedArguments, null, diagnostics);
            }

            WarnOnAccessOfOffDefault(node, expr, diagnostics);

            // Did we have any errors?
            if (analyzedArguments.HasErrors || expr.HasAnyErrors)
            {
                // At this point we definitely have reported an error, but we still might be 
                // able to get more semantic analysis of the indexing operation. We do not
                // want to report cascading errors.

                BoundExpression result = BindElementAccessCore(node, expr, analyzedArguments, BindingDiagnosticBag.Discarded);
                return result;
            }

            return BindElementAccessCore(node, expr, analyzedArguments, diagnostics);
        }

        private BoundExpression BadIndexerExpression(SyntaxNode node, BoundExpression expr, AnalyzedArguments analyzedArguments, DiagnosticInfo errorOpt, BindingDiagnosticBag diagnostics)
        {
            if (!expr.HasAnyErrors)
            {
                diagnostics.Add(errorOpt ?? new CSDiagnosticInfo(ErrorCode.ERR_BadIndexLHS, expr.Display), node.Location);
            }

            var childBoundNodes = BuildArgumentsForErrorRecovery(analyzedArguments).Add(expr);
            return new BoundBadExpression(node, LookupResultKind.Empty, ImmutableArray<Symbol>.Empty, childBoundNodes, CreateErrorType(), hasErrors: true);
        }

        private BoundExpression BindElementAccessCore(
             SyntaxNode node,
             BoundExpression expr,
             AnalyzedArguments arguments,
             BindingDiagnosticBag diagnostics)
        {
            Debug.Assert(node != null);
            Debug.Assert(expr != null);
            Debug.Assert((object)expr.Type != null);
            Debug.Assert(arguments != null);

            var exprType = expr.Type;
            switch (exprType.TypeKind)
            {
                case TypeKind.Array:
                    return BindArrayAccess(node, expr, arguments, diagnostics);

                case TypeKind.Dynamic:
                    return BindDynamicIndexer(node, expr, arguments, ImmutableArray<PropertySymbol>.Empty, diagnostics);

                case TypeKind.Pointer:
                    return BindPointerElementAccess(node, expr, arguments, diagnostics);

                case TypeKind.Class:
                case TypeKind.Struct:
                case TypeKind.Interface:
                case TypeKind.TypeParameter:
                    return BindIndexerAccess(node, expr, arguments, diagnostics);

                case TypeKind.Submission: // script class is synthesized and should not be used as a type of an indexer expression:
                default:
                    return BadIndexerExpression(node, expr, arguments, null, diagnostics);
            }
        }

        private BoundExpression BindArrayAccess(SyntaxNode node, BoundExpression expr, AnalyzedArguments arguments, BindingDiagnosticBag diagnostics)
        {
            Debug.Assert(node != null);
            Debug.Assert(expr != null);
            Debug.Assert(arguments != null);

            // For an array access, the primary-no-array-creation-expression of the element-access
            // must be a value of an array-type. Furthermore, the argument-list of an array access
            // is not allowed to contain named arguments.The number of expressions in the
            // argument-list must be the same as the rank of the array-type, and each expression
            // must be of type int, uint, long, ulong, or must be implicitly convertible to one or
            // more of these types.

            if (arguments.Names.Count > 0)
            {
                Error(diagnostics, ErrorCode.ERR_NamedArgumentForArray, node);
            }

            ReportRefOrOutArgument(arguments, diagnostics);
            var arrayType = (ArrayTypeSymbol)expr.Type;

            // Note that the spec says to determine which of {int, uint, long, ulong} *each* index
            // expression is convertible to. That is not what C# 1 through 4 did; the
            // implementations instead determined which of those four types *all* of the index
            // expressions converted to. 

            int rank = arrayType.Rank;

            if (arguments.Arguments.Count != rank)
            {
                Error(diagnostics, ErrorCode.ERR_BadIndexCount, node, rank);
                return new BoundArrayAccess(node, expr, BuildArgumentsForErrorRecovery(arguments), arrayType.ElementType, hasErrors: true);
            }

            // Convert all the arguments to the array index type.
            BoundExpression[] convertedArguments = new BoundExpression[arguments.Arguments.Count];
            WellKnownType indexOrRangeWellknownType = WellKnownType.Unknown;
            for (int i = 0; i < arguments.Arguments.Count; ++i)
            {
                BoundExpression argument = arguments.Arguments[i];

                BoundExpression index = ConvertToArrayIndex(argument, diagnostics, allowIndexAndRange: rank == 1, out indexOrRangeWellknownType);
                convertedArguments[i] = index;

                // NOTE: Dev10 only warns if rank == 1
                // Question: Why do we limit this warning to one-dimensional arrays?
                // Answer: Because multidimensional arrays can have nonzero lower bounds in the CLR.
                if (rank == 1 && !index.HasAnyErrors)
                {
                    ConstantValue constant = index.ConstantValue;
                    if (constant != null && constant.IsNegativeNumeric)
                    {
                        Error(diagnostics, ErrorCode.WRN_NegativeArrayIndex, index.Syntax);
                    }
                }
            }

            TypeSymbol resultType = indexOrRangeWellknownType == WellKnownType.System_Range
                ? arrayType
                : arrayType.ElementType;

            if (indexOrRangeWellknownType == WellKnownType.System_Index)
            {
                Debug.Assert(convertedArguments.Length == 1);

                var int32 = GetSpecialType(SpecialType.System_Int32, diagnostics, node);
                var receiverPlaceholder = new BoundImplicitIndexerReceiverPlaceholder(expr.Syntax, GetValEscape(expr, LocalScopeDepth), isEquivalentToThisReference: expr.IsEquivalentToThisReference, expr.Type) { WasCompilerGenerated = true };
                var argumentPlaceholders = ImmutableArray.Create(new BoundImplicitIndexerValuePlaceholder(convertedArguments[0].Syntax, int32) { WasCompilerGenerated = true });

                return new BoundImplicitIndexerAccess(
                    node,
                    receiver: expr,
                    argument: convertedArguments[0],
                    lengthOrCountAccess: new BoundArrayLength(node, receiverPlaceholder, int32) { WasCompilerGenerated = true },
                    receiverPlaceholder,
                    indexerOrSliceAccess: new BoundArrayAccess(node, receiverPlaceholder, ImmutableArray<BoundExpression>.CastUp(argumentPlaceholders), resultType) { WasCompilerGenerated = true },
                    argumentPlaceholders,
                    resultType);
            }

            return new BoundArrayAccess(node, expr, convertedArguments.AsImmutableOrNull(), resultType);
        }

        private BoundExpression ConvertToArrayIndex(BoundExpression index, BindingDiagnosticBag diagnostics, bool allowIndexAndRange, out WellKnownType indexOrRangeWellknownType)
        {
            Debug.Assert(index != null);

            indexOrRangeWellknownType = WellKnownType.Unknown;

            if (index.Kind == BoundKind.OutVariablePendingInference)
            {
                return ((OutVariablePendingInference)index).FailInference(this, diagnostics);
            }
            else if (index.Kind == BoundKind.DiscardExpression && !index.HasExpressionType())
            {
                return ((BoundDiscardExpression)index).FailInference(this, diagnostics);
            }

            var node = index.Syntax;
            var result =
                TryImplicitConversionToArrayIndex(index, SpecialType.System_Int32, node, diagnostics) ??
                TryImplicitConversionToArrayIndex(index, SpecialType.System_UInt32, node, diagnostics) ??
                TryImplicitConversionToArrayIndex(index, SpecialType.System_Int64, node, diagnostics) ??
                TryImplicitConversionToArrayIndex(index, SpecialType.System_UInt64, node, diagnostics);

            if (result is null && allowIndexAndRange)
            {
                result = TryImplicitConversionToArrayIndex(index, WellKnownType.System_Index, node, diagnostics);

                if (result is null)
                {
                    result = TryImplicitConversionToArrayIndex(index, WellKnownType.System_Range, node, diagnostics);
                    if (result is object)
                    {
                        indexOrRangeWellknownType = WellKnownType.System_Range;
                        // This member is needed for lowering and should produce an error if not present
                        _ = GetWellKnownTypeMember(
                            WellKnownMember.System_Runtime_CompilerServices_RuntimeHelpers__GetSubArray_T,
                            diagnostics,
                            syntax: node);
                    }
                }
                else
                {
                    indexOrRangeWellknownType = WellKnownType.System_Index;

                    // This member is needed for lowering and should produce an error if not present
                    _ = GetWellKnownTypeMember(
                        WellKnownMember.System_Index__GetOffset,
                        diagnostics,
                        syntax: node);
                }
            }

            if (result is null)
            {
                // Give the error that would be given upon conversion to int32.
                NamedTypeSymbol int32 = GetSpecialType(SpecialType.System_Int32, diagnostics, node);
                CompoundUseSiteInfo<AssemblySymbol> useSiteInfo = GetNewCompoundUseSiteInfo(diagnostics);
                Conversion failedConversion = this.Conversions.ClassifyConversionFromExpression(index, int32, isChecked: CheckOverflowAtRuntime, ref useSiteInfo);
                diagnostics.Add(node, useSiteInfo);
                GenerateImplicitConversionError(diagnostics, node, failedConversion, index, int32);

                // Suppress any additional diagnostics
                return CreateConversion(node, index, failedConversion, isCast: false, conversionGroupOpt: null, destination: int32, diagnostics: BindingDiagnosticBag.Discarded);
            }

            return result;
        }

        private BoundExpression TryImplicitConversionToArrayIndex(BoundExpression expr, WellKnownType wellKnownType, SyntaxNode node, BindingDiagnosticBag diagnostics)
        {
            CompoundUseSiteInfo<AssemblySymbol> useSiteInfo = GetNewCompoundUseSiteInfo(diagnostics);
            TypeSymbol type = GetWellKnownType(wellKnownType, ref useSiteInfo);

            if (type.IsErrorType())
            {
                return null;
            }

            var attemptDiagnostics = BindingDiagnosticBag.GetInstance(diagnostics);
            var result = TryImplicitConversionToArrayIndex(expr, type, node, attemptDiagnostics);
            if (result is object)
            {
                diagnostics.Add(node, useSiteInfo);
                diagnostics.AddRange(attemptDiagnostics);
            }
            attemptDiagnostics.Free();
            return result;
        }

        private BoundExpression TryImplicitConversionToArrayIndex(BoundExpression expr, SpecialType specialType, SyntaxNode node, BindingDiagnosticBag diagnostics)
        {
            var attemptDiagnostics = BindingDiagnosticBag.GetInstance(diagnostics);

            TypeSymbol type = GetSpecialType(specialType, attemptDiagnostics, node);

            var result = TryImplicitConversionToArrayIndex(expr, type, node, attemptDiagnostics);

            if (result is object)
            {
                diagnostics.AddRange(attemptDiagnostics);
            }

            attemptDiagnostics.Free();
            return result;
        }

        private BoundExpression TryImplicitConversionToArrayIndex(BoundExpression expr, TypeSymbol targetType, SyntaxNode node, BindingDiagnosticBag diagnostics)
        {
            Debug.Assert(expr != null);
            Debug.Assert((object)targetType != null);

            CompoundUseSiteInfo<AssemblySymbol> useSiteInfo = GetNewCompoundUseSiteInfo(diagnostics);
            Conversion conversion = this.Conversions.ClassifyImplicitConversionFromExpression(expr, targetType, ref useSiteInfo);
            diagnostics.Add(node, useSiteInfo);
            if (!conversion.Exists)
            {
                return null;
            }

            if (conversion.IsDynamic)
            {
                conversion = conversion.SetArrayIndexConversionForDynamic();
            }

            BoundExpression result = CreateConversion(expr.Syntax, expr, conversion, isCast: false, conversionGroupOpt: null, destination: targetType, diagnostics); // UNDONE: was cast?
            Debug.Assert(result != null); // If this ever fails (it shouldn't), then put a null-check around the diagnostics update.

            return result;
        }

        private BoundExpression BindPointerElementAccess(SyntaxNode node, BoundExpression expr, AnalyzedArguments analyzedArguments, BindingDiagnosticBag diagnostics)
        {
            Debug.Assert(node != null);
            Debug.Assert(expr != null);
            Debug.Assert(analyzedArguments != null);

            bool hasErrors = false;

            if (analyzedArguments.Names.Count > 0)
            {
                // CONSIDER: the error text for this error code mentions "arrays".  It might be nice if we had
                // a separate error code for pointer element access.
                Error(diagnostics, ErrorCode.ERR_NamedArgumentForArray, node);
                hasErrors = true;
            }

            hasErrors = hasErrors || ReportRefOrOutArgument(analyzedArguments, diagnostics);

            Debug.Assert(expr.Type.IsPointerType());
            PointerTypeSymbol pointerType = (PointerTypeSymbol)expr.Type;
            TypeSymbol pointedAtType = pointerType.PointedAtType;

            ArrayBuilder<BoundExpression> arguments = analyzedArguments.Arguments;
            if (arguments.Count != 1)
            {
                if (!hasErrors)
                {
                    Error(diagnostics, ErrorCode.ERR_PtrIndexSingle, node);
                }
                return new BoundPointerElementAccess(node, expr, BadExpression(node, BuildArgumentsForErrorRecovery(analyzedArguments)).MakeCompilerGenerated(),
                    CheckOverflowAtRuntime, refersToLocation: false, pointedAtType, hasErrors: true);
            }

            if (pointedAtType.IsVoidType())
            {
                Error(diagnostics, ErrorCode.ERR_VoidError, expr.Syntax);
                hasErrors = true;
            }

            BoundExpression index = arguments[0];

            index = ConvertToArrayIndex(index, diagnostics, allowIndexAndRange: false, indexOrRangeWellknownType: out _);
            return new BoundPointerElementAccess(node, expr, index, CheckOverflowAtRuntime, refersToLocation: false, pointedAtType, hasErrors);
        }

        private static bool ReportRefOrOutArgument(AnalyzedArguments analyzedArguments, BindingDiagnosticBag diagnostics)
        {
            int numArguments = analyzedArguments.Arguments.Count;
            for (int i = 0; i < numArguments; i++)
            {
                RefKind refKind = analyzedArguments.RefKind(i);
                if (refKind != RefKind.None)
                {
                    Error(diagnostics, ErrorCode.ERR_BadArgExtraRef, analyzedArguments.Argument(i).Syntax, i + 1, refKind.ToArgumentDisplayString());
                    return true;
                }
            }

            return false;
        }

        private BoundExpression BindIndexerAccess(SyntaxNode node, BoundExpression expr, AnalyzedArguments analyzedArguments, BindingDiagnosticBag diagnostics)
        {
            Debug.Assert(node != null);
            Debug.Assert(expr != null);
            Debug.Assert((object)expr.Type != null);
            Debug.Assert(analyzedArguments != null);

            LookupResult lookupResult = LookupResult.GetInstance();
            LookupOptions lookupOptions = expr.Kind == BoundKind.BaseReference ? LookupOptions.UseBaseReferenceAccessibility : LookupOptions.Default;
            CompoundUseSiteInfo<AssemblySymbol> useSiteInfo = GetNewCompoundUseSiteInfo(diagnostics);
            this.LookupMembersWithFallback(lookupResult, expr.Type, WellKnownMemberNames.Indexer, arity: 0, useSiteInfo: ref useSiteInfo, options: lookupOptions);
            diagnostics.Add(node, useSiteInfo);

            // Store, rather than return, so that we can release resources.
            BoundExpression indexerAccessExpression;

            if (!lookupResult.IsMultiViable)
            {
                if (TryBindIndexOrRangeImplicitIndexer(
                    node,
                    expr,
                    analyzedArguments,
                    diagnostics,
                    out var implicitIndexerAccess))
                {
                    indexerAccessExpression = implicitIndexerAccess;
                }
                else
                {
                    indexerAccessExpression = BadIndexerExpression(node, expr, analyzedArguments, lookupResult.Error, diagnostics);
                }
            }
            else
            {
                ArrayBuilder<PropertySymbol> indexerGroup = ArrayBuilder<PropertySymbol>.GetInstance();
                foreach (Symbol symbol in lookupResult.Symbols)
                {
                    Debug.Assert(symbol.IsIndexer());
                    indexerGroup.Add((PropertySymbol)symbol);
                }

                indexerAccessExpression = BindIndexerOrIndexedPropertyAccess(node, expr, indexerGroup, analyzedArguments, diagnostics);
                indexerGroup.Free();
            }

            lookupResult.Free();
            return indexerAccessExpression;
        }

        private static readonly Func<PropertySymbol, bool> s_isIndexedPropertyWithNonOptionalArguments = property =>
            {
                if (property.IsIndexer || !property.IsIndexedProperty)
                {
                    return false;
                }

                Debug.Assert(property.ParameterCount > 0);
                var parameter = property.Parameters[0];
                return !parameter.IsOptional && !parameter.IsParams;
            };

        private static readonly SymbolDisplayFormat s_propertyGroupFormat =
            new SymbolDisplayFormat(
                globalNamespaceStyle: SymbolDisplayGlobalNamespaceStyle.Omitted,
                memberOptions:
                    SymbolDisplayMemberOptions.IncludeContainingType,
                miscellaneousOptions:
                    SymbolDisplayMiscellaneousOptions.EscapeKeywordIdentifiers |
                    SymbolDisplayMiscellaneousOptions.UseSpecialTypes);

        private BoundExpression BindIndexedPropertyAccess(BoundPropertyGroup propertyGroup, bool mustHaveAllOptionalParameters, BindingDiagnosticBag diagnostics)
        {
            var syntax = propertyGroup.Syntax;
            var receiver = propertyGroup.ReceiverOpt;
            Debug.Assert(receiver is not null);
            var properties = propertyGroup.Properties;

            if (properties.All(s_isIndexedPropertyWithNonOptionalArguments))
            {
                Error(diagnostics,
                    mustHaveAllOptionalParameters ? ErrorCode.ERR_IndexedPropertyMustHaveAllOptionalParams : ErrorCode.ERR_IndexedPropertyRequiresParams,
                    syntax,
                    properties[0].ToDisplayString(s_propertyGroupFormat));
                return BoundIndexerAccess.ErrorAccess(
                    syntax,
                    receiver,
                    CreateErrorPropertySymbol(properties),
                    ImmutableArray<BoundExpression>.Empty,
                    default(ImmutableArray<string>),
                    default(ImmutableArray<RefKind>),
                    properties);
            }

            var arguments = AnalyzedArguments.GetInstance();
            var result = BindIndexedPropertyAccess(syntax, receiver, properties, arguments, diagnostics);
            arguments.Free();
            return result;
        }

#nullable enable
        private BoundExpression BindIndexedPropertyAccess(SyntaxNode syntax, BoundExpression receiver, ImmutableArray<PropertySymbol> propertyGroup, AnalyzedArguments arguments, BindingDiagnosticBag diagnostics)
        {
            Debug.Assert(receiver is not null);
            // TODO: We're creating an extra copy of the properties array in BindIndexerOrIndexedProperty
            // converting the ArrayBuilder to ImmutableArray. Avoid the extra copy.
            var properties = ArrayBuilder<PropertySymbol>.GetInstance();
            properties.AddRange(propertyGroup);
            var result = BindIndexerOrIndexedPropertyAccess(syntax, receiver, properties, arguments, diagnostics);
            properties.Free();
            return result;
        }
#nullable disable

        private BoundExpression BindDynamicIndexer(
             SyntaxNode syntax,
             BoundExpression receiver,
             AnalyzedArguments arguments,
             ImmutableArray<PropertySymbol> applicableProperties,
             BindingDiagnosticBag diagnostics)
        {
            bool hasErrors = false;

            BoundKind receiverKind = receiver.Kind;
            if (receiverKind == BoundKind.BaseReference)
            {
                Error(diagnostics, ErrorCode.ERR_NoDynamicPhantomOnBaseIndexer, syntax);
                hasErrors = true;
            }
            else if (receiverKind == BoundKind.TypeOrValueExpression)
            {
                var typeOrValue = (BoundTypeOrValueExpression)receiver;

                // Unfortunately, the runtime binder doesn't have APIs that would allow us to pass both "type or value".
                // Ideally the runtime binder would choose between type and value based on the result of the overload resolution.
                // We need to pick one or the other here. Dev11 compiler passes the type only if the value can't be accessed.
                bool inStaticContext;
                bool useType = IsInstance(typeOrValue.Data.ValueSymbol) && !HasThis(isExplicit: false, inStaticContext: out inStaticContext);

                receiver = ReplaceTypeOrValueReceiver(typeOrValue, useType, diagnostics);
            }

            var argArray = BuildArgumentsForDynamicInvocation(arguments, diagnostics);
            var refKindsArray = arguments.RefKinds.ToImmutableOrNull();

            hasErrors &= ReportBadDynamicArguments(syntax, argArray, refKindsArray, diagnostics, queryClause: null);

            return new BoundDynamicIndexerAccess(
                syntax,
                receiver,
                argArray,
                arguments.GetNames(),
                refKindsArray,
                applicableProperties,
                AssemblySymbol.DynamicType,
                hasErrors);
        }

        private BoundExpression BindIndexerOrIndexedPropertyAccess(
            SyntaxNode syntax,
            BoundExpression receiver,
            ArrayBuilder<PropertySymbol> propertyGroup,
            AnalyzedArguments analyzedArguments,
            BindingDiagnosticBag diagnostics)
        {
            Debug.Assert(receiver is not null);
            OverloadResolutionResult<PropertySymbol> overloadResolutionResult = OverloadResolutionResult<PropertySymbol>.GetInstance();
            bool allowRefOmittedArguments = receiver.IsExpressionOfComImportType();
            CompoundUseSiteInfo<AssemblySymbol> useSiteInfo = GetNewCompoundUseSiteInfo(diagnostics);
            this.OverloadResolution.PropertyOverloadResolution(propertyGroup, receiver, analyzedArguments, overloadResolutionResult, allowRefOmittedArguments, ref useSiteInfo);
            diagnostics.Add(syntax, useSiteInfo);
            BoundExpression propertyAccess;

            if (analyzedArguments.HasDynamicArgument && overloadResolutionResult.HasAnyApplicableMember)
            {
                // Note that the runtime binder may consider candidates that haven't passed compile-time final validation 
                // and an ambiguity error may be reported. Also additional checks are performed in runtime final validation 
                // that are not performed at compile-time.
                // Only if the set of final applicable candidates is empty we know for sure the call will fail at runtime.
                var finalApplicableCandidates = GetCandidatesPassingFinalValidation(syntax, overloadResolutionResult, receiver, default(ImmutableArray<TypeWithAnnotations>), diagnostics);
                overloadResolutionResult.Free();
                return BindDynamicIndexer(syntax, receiver, analyzedArguments, finalApplicableCandidates, diagnostics);
            }

            ImmutableArray<string> argumentNames = analyzedArguments.GetNames();
            ImmutableArray<RefKind> argumentRefKinds = analyzedArguments.RefKinds.ToImmutableOrNull();
            if (!overloadResolutionResult.Succeeded)
            {
                // If the arguments had an error reported about them then suppress further error
                // reporting for overload resolution. 

                ImmutableArray<PropertySymbol> candidates = propertyGroup.ToImmutable();

                if (TryBindIndexOrRangeImplicitIndexer(
                        syntax,
                        receiver,
                        analyzedArguments,
                        diagnostics,
                        out var implicitIndexerAccess))
                {
                    return implicitIndexerAccess;
                }
                else
                {
                    // Dev10 uses the "this" keyword as the method name for indexers.
                    var candidate = candidates[0];
                    var name = candidate.IsIndexer ? SyntaxFacts.GetText(SyntaxKind.ThisKeyword) : candidate.Name;

                    overloadResolutionResult.ReportDiagnostics(
                        binder: this,
                        location: syntax.Location,
                        nodeOpt: syntax,
                        diagnostics: diagnostics,
                        name: name,
                        receiver: null,
                        invokedExpression: null,
                        arguments: analyzedArguments,
                        memberGroup: candidates,
                        typeContainingConstructor: null,
                        delegateTypeBeingInvoked: null);
                }

                ImmutableArray<BoundExpression> arguments = BuildArgumentsForErrorRecovery(analyzedArguments, candidates);

                // A bad BoundIndexerAccess containing an ErrorPropertySymbol will produce better flow analysis results than
                // a BoundBadExpression containing the candidate indexers.
                PropertySymbol property = (candidates.Length == 1) ? candidates[0] : CreateErrorPropertySymbol(candidates);

                propertyAccess = BoundIndexerAccess.ErrorAccess(
                    syntax,
                    receiver,
                    property,
                    arguments,
                    argumentNames,
                    argumentRefKinds,
                    candidates);
            }
            else
            {
                MemberResolutionResult<PropertySymbol> resolutionResult = overloadResolutionResult.ValidResult;
                PropertySymbol property = resolutionResult.Member;

                var isExpanded = resolutionResult.Result.Kind == MemberResolutionKind.ApplicableInExpandedForm;
                var argsToParams = resolutionResult.Result.ArgsToParamsOpt;

                ReportDiagnosticsIfObsolete(diagnostics, property, syntax, hasBaseReceiver: receiver != null && receiver.Kind == BoundKind.BaseReference);

                // Make sure that the result of overload resolution is valid.
                var gotError = MemberGroupFinalValidationAccessibilityChecks(receiver, property, syntax, diagnostics, invokedAsExtensionMethod: false);

                receiver = ReplaceTypeOrValueReceiver(receiver, property.IsStatic, diagnostics);

                this.CoerceArguments<PropertySymbol>(resolutionResult, analyzedArguments.Arguments, diagnostics, receiver);

                if (!gotError && receiver != null && receiver.Kind == BoundKind.ThisReference && receiver.WasCompilerGenerated)
                {
                    gotError = IsRefOrOutThisParameterCaptured(syntax, diagnostics);
                }

                var arguments = analyzedArguments.Arguments.ToImmutable();

                if (!gotError)
                {
                    gotError = !CheckInvocationArgMixing(
                        syntax,
                        property,
                        receiver,
                        property.Parameters,
                        arguments,
                        argsToParams,
                        this.LocalScopeDepth,
                        diagnostics);
                }

                // Note that we do not bind default arguments here, because at this point we do not know whether
                // the indexer is being used in a 'get', or 'set', or 'get+set' (compound assignment) context.
                propertyAccess = new BoundIndexerAccess(
                    syntax,
                    receiver,
                    property,
                    arguments,
                    argumentNames,
                    argumentRefKinds,
                    isExpanded,
                    argsToParams,
                    defaultArguments: default,
                    property.Type,
                    gotError);
            }

            overloadResolutionResult.Free();
            return propertyAccess;
        }

#nullable enable
        private bool TryBindIndexOrRangeImplicitIndexer(
            SyntaxNode syntax,
            BoundExpression receiver,
            AnalyzedArguments arguments,
            BindingDiagnosticBag diagnostics,
            [NotNullWhen(true)] out BoundImplicitIndexerAccess? implicitIndexerAccess)
        {
            Debug.Assert(receiver is not null);
            implicitIndexerAccess = null;

            // Verify a few things up-front, namely that we have a single argument
            // to this indexer that has an Index or Range type and that there is
            // a real receiver with a known type

            if (arguments.Arguments.Count != 1)
            {
                return false;
            }

            var argument = arguments.Arguments[0];

            var argType = argument.Type;
            ThreeState argIsIndexNotRange =
                TypeSymbol.Equals(argType, Compilation.GetWellKnownType(WellKnownType.System_Index), TypeCompareKind.ConsiderEverything) ? ThreeState.True :
                TypeSymbol.Equals(argType, Compilation.GetWellKnownType(WellKnownType.System_Range), TypeCompareKind.ConsiderEverything) ? ThreeState.False :
                ThreeState.Unknown;

            Debug.Assert(receiver.Type is not null);
            if (!argIsIndexNotRange.HasValue())
            {
                return false;
            }

            bool argIsIndex = argIsIndexNotRange.Value();
            var receiverValEscape = GetValEscape(receiver, LocalScopeDepth);
            var receiverPlaceholder = new BoundImplicitIndexerReceiverPlaceholder(receiver.Syntax, receiverValEscape, isEquivalentToThisReference: receiver.IsEquivalentToThisReference, receiver.Type) { WasCompilerGenerated = true };
            if (!TryBindIndexOrRangeImplicitIndexerParts(syntax, receiverPlaceholder, argIsIndex: argIsIndex,
                    out var lengthOrCountAccess, out var indexerOrSliceAccess, out var argumentPlaceholders, diagnostics))
            {
                return false;
            }

            Debug.Assert(lengthOrCountAccess is BoundPropertyAccess);
            Debug.Assert(indexerOrSliceAccess is BoundIndexerAccess or BoundCall);
            Debug.Assert(indexerOrSliceAccess.Type is not null);

            implicitIndexerAccess = new BoundImplicitIndexerAccess(
                syntax,
                receiver: receiver,
                argument: BindToNaturalType(argument, diagnostics),
                lengthOrCountAccess: lengthOrCountAccess,
                receiverPlaceholder,
                indexerOrSliceAccess: indexerOrSliceAccess,
                argumentPlaceholders,
                indexerOrSliceAccess.Type);

            if (!argIsIndex)
            {
                checkWellKnown(WellKnownMember.System_Range__get_Start);
                checkWellKnown(WellKnownMember.System_Range__get_End);
            }
            checkWellKnown(WellKnownMember.System_Index__GetOffset);

            _ = MessageID.IDS_FeatureIndexOperator.CheckFeatureAvailability(diagnostics, syntax);
            if (arguments.Names.Count > 0)
            {
                diagnostics.Add(
                    argIsIndex
                        ? ErrorCode.ERR_ImplicitIndexIndexerWithName
                        : ErrorCode.ERR_ImplicitRangeIndexerWithName,
                    arguments.Names[0].GetValueOrDefault().Location);
            }
            return true;

            void checkWellKnown(WellKnownMember member)
            {
                // Check required well-known member. They may not be needed
                // during lowering, but it's simpler to always require them to prevent
                // the user from getting surprising errors when optimizations fail
                _ = GetWellKnownTypeMember(member, diagnostics, syntax: syntax);
            }
        }

        /// <summary>
        /// Finds pattern-based implicit indexer and Length/Count property.
        /// </summary>
        private bool TryBindIndexOrRangeImplicitIndexerParts(
            SyntaxNode syntax,
            BoundImplicitIndexerReceiverPlaceholder receiverPlaceholder,
            bool argIsIndex,
            [NotNullWhen(true)] out BoundExpression? lengthOrCountAccess,
            [NotNullWhen(true)] out BoundExpression? indexerOrSliceAccess,
            out ImmutableArray<BoundImplicitIndexerValuePlaceholder> argumentPlaceholders,
            BindingDiagnosticBag diagnostics)
        {
            // SPEC:

            // An indexer invocation with a single argument of System.Index or System.Range will
            // succeed if the receiver type conforms to an appropriate pattern, namely

            // 1. The receiver type's original definition has an accessible property getter that returns
            //    an int and has the name Length or Count
            // 2. For Index: Has an accessible indexer with a single int parameter
            //    For Range: Has an accessible Slice method that takes two int parameters

            if (TryBindLengthOrCount(syntax, receiverPlaceholder, out lengthOrCountAccess, diagnostics) &&
                tryBindUnderlyingIndexerOrSliceAccess(syntax, receiverPlaceholder, argIsIndex, out indexerOrSliceAccess, out argumentPlaceholders, diagnostics))
            {
                return true;
            }

            lengthOrCountAccess = null;
            indexerOrSliceAccess = null;
            argumentPlaceholders = default;
            return false;

            // Binds pattern-based implicit indexer:
            // - for Index indexer, this will find `this[int]`.
            // - for Range indexer, this will find `Slice(int, int)` or `string.Substring(int, int)`.
            bool tryBindUnderlyingIndexerOrSliceAccess(
                SyntaxNode syntax,
                BoundImplicitIndexerReceiverPlaceholder receiver,
                bool argIsIndex,
                [NotNullWhen(true)] out BoundExpression? indexerOrSliceAccess,
                out ImmutableArray<BoundImplicitIndexerValuePlaceholder> argumentPlaceholders,
                BindingDiagnosticBag diagnostics)
            {
                Debug.Assert(receiver.Type is not null);
                var useSiteInfo = GetNewCompoundUseSiteInfo(diagnostics);
                var lookupResult = LookupResult.GetInstance();

                if (argIsIndex)
                {
                    // Look for `T this[int i]` indexer

                    LookupMembersInType(
                        lookupResult,
                        receiver.Type,
                        WellKnownMemberNames.Indexer,
                        arity: 0,
                        basesBeingResolved: null,
                        LookupOptions.Default,
                        originalBinder: this,
                        diagnose: false,
                        ref useSiteInfo);
                    diagnostics.Add(syntax, useSiteInfo);

                    if (lookupResult.IsMultiViable)
                    {
                        foreach (var candidate in lookupResult.Symbols)
                        {
                            if (!candidate.IsStatic &&
                                candidate is PropertySymbol property &&
                                IsAccessible(property, syntax, diagnostics) &&
                                property.OriginalDefinition is { ParameterCount: 1 } original &&
                                original.Parameters[0] is { Type.SpecialType: SpecialType.System_Int32, RefKind: RefKind.None })
                            {
                                var intPlaceholder = new BoundImplicitIndexerValuePlaceholder(syntax, Compilation.GetSpecialType(SpecialType.System_Int32)) { WasCompilerGenerated = true };
                                argumentPlaceholders = ImmutableArray.Create(intPlaceholder);

                                var analyzedArguments = AnalyzedArguments.GetInstance();
                                analyzedArguments.Arguments.Add(intPlaceholder);
                                var properties = ArrayBuilder<PropertySymbol>.GetInstance();
                                properties.AddRange(property);
                                indexerOrSliceAccess = BindIndexerOrIndexedPropertyAccess(syntax, receiver, properties, analyzedArguments, diagnostics).MakeCompilerGenerated();
                                properties.Free();
                                analyzedArguments.Free();
                                lookupResult.Free();
                                return true;
                            }
                        }
                    }
                }
                else if (receiver.Type.SpecialType == SpecialType.System_String)
                {
                    Debug.Assert(!argIsIndex);
                    // Look for Substring
                    var substring = (MethodSymbol)GetSpecialTypeMember(SpecialMember.System_String__Substring, diagnostics, syntax);
                    if (substring is object)
                    {
                        makeCall(syntax, receiver, substring, out indexerOrSliceAccess, out argumentPlaceholders);
                        lookupResult.Free();
                        return true;
                    }
                }
                else
                {
                    Debug.Assert(!argIsIndex);
                    // Look for `T Slice(int, int)` indexer

                    LookupMembersInType(
                        lookupResult,
                        receiver.Type,
                        WellKnownMemberNames.SliceMethodName,
                        arity: 0,
                        basesBeingResolved: null,
                        LookupOptions.Default,
                        originalBinder: this,
                        diagnose: false,
                        ref useSiteInfo);
                    diagnostics.Add(syntax, useSiteInfo);

                    if (lookupResult.IsMultiViable)
                    {
                        foreach (var candidate in lookupResult.Symbols)
                        {
                            if (!candidate.IsStatic &&
                                IsAccessible(candidate, syntax, diagnostics) &&
                                candidate is MethodSymbol method &&
                                method.OriginalDefinition is var original &&
                                !original.ReturnsVoid &&
                                original.ParameterCount == 2 &&
                                original.Parameters[0] is { Type.SpecialType: SpecialType.System_Int32, RefKind: RefKind.None } &&
                                original.Parameters[1] is { Type.SpecialType: SpecialType.System_Int32, RefKind: RefKind.None })
                            {
                                makeCall(syntax, receiver, method, out indexerOrSliceAccess, out argumentPlaceholders);
                                lookupResult.Free();
                                return true;
                            }
                        }
                    }
                }

                indexerOrSliceAccess = null;
                argumentPlaceholders = default;
                lookupResult.Free();
                return false;
            }

            void makeCall(SyntaxNode syntax, BoundExpression receiver, MethodSymbol method,
                out BoundExpression indexerOrSliceAccess, out ImmutableArray<BoundImplicitIndexerValuePlaceholder> argumentPlaceholders)
            {
                var startArgumentPlaceholder = new BoundImplicitIndexerValuePlaceholder(syntax, Compilation.GetSpecialType(SpecialType.System_Int32)) { WasCompilerGenerated = true };
                var lengthArgumentPlaceholder = new BoundImplicitIndexerValuePlaceholder(syntax, Compilation.GetSpecialType(SpecialType.System_Int32)) { WasCompilerGenerated = true };
                argumentPlaceholders = ImmutableArray.Create(startArgumentPlaceholder, lengthArgumentPlaceholder);

                var analyzedArguments = AnalyzedArguments.GetInstance();
                analyzedArguments.Arguments.Add(startArgumentPlaceholder);
                analyzedArguments.Arguments.Add(lengthArgumentPlaceholder);

                var boundMethodGroup = new BoundMethodGroup(
                    syntax, typeArgumentsOpt: default, method.Name, ImmutableArray.Create(method),
                    method, lookupError: null, BoundMethodGroupFlags.None, functionType: null, receiver, LookupResultKind.Viable)
                { WasCompilerGenerated = true };

                indexerOrSliceAccess = BindMethodGroupInvocation(syntax, syntax, method.Name, boundMethodGroup, analyzedArguments,
                    diagnostics, queryClause: null, allowUnexpandedForm: false, anyApplicableCandidates: out bool _).MakeCompilerGenerated();

                analyzedArguments.Free();
            }
        }

        private bool TryBindLengthOrCount(
            SyntaxNode syntax,
            BoundValuePlaceholderBase receiverPlaceholder,
            out BoundExpression lengthOrCountAccess,
            BindingDiagnosticBag diagnostics)
        {
            var lookupResult = LookupResult.GetInstance();

            Debug.Assert(receiverPlaceholder.Type is not null);
            if (TryLookupLengthOrCount(syntax, receiverPlaceholder.Type, lookupResult, out var lengthOrCountProperty, diagnostics))
            {
                diagnostics.ReportUseSite(lengthOrCountProperty, syntax);
                lengthOrCountAccess = BindPropertyAccess(syntax, receiverPlaceholder, lengthOrCountProperty, diagnostics, lookupResult.Kind, hasErrors: false).MakeCompilerGenerated();
                lengthOrCountAccess = CheckValue(lengthOrCountAccess, BindValueKind.RValue, diagnostics);

                lookupResult.Free();
                return true;
            }

            lengthOrCountAccess = BadExpression(syntax);
            lookupResult.Free();

            return false;
        }

        private bool TryLookupLengthOrCount(
            SyntaxNode syntax,
            TypeSymbol receiverType,
            LookupResult lookupResult,
            [NotNullWhen(true)] out PropertySymbol? lengthOrCountProperty,
            BindingDiagnosticBag diagnostics)
        {
            Debug.Assert(lookupResult.IsClear);
            if (tryLookupLengthOrCount(syntax, WellKnownMemberNames.LengthPropertyName, out lengthOrCountProperty, diagnostics) ||
                tryLookupLengthOrCount(syntax, WellKnownMemberNames.CountPropertyName, out lengthOrCountProperty, diagnostics))
            {
                return true;
            }

            return false;

            bool tryLookupLengthOrCount(SyntaxNode syntax, string propertyName, [NotNullWhen(true)] out PropertySymbol? valid, BindingDiagnosticBag diagnostics)
            {
                var useSiteInfo = GetNewCompoundUseSiteInfo(diagnostics);
                LookupMembersInType(
                    lookupResult,
                    receiverType,
                    propertyName,
                    arity: 0,
                    basesBeingResolved: null,
                    LookupOptions.Default,
                    originalBinder: this,
                    diagnose: false,
                    useSiteInfo: ref useSiteInfo);
                diagnostics.Add(syntax, useSiteInfo);

                if (lookupResult.IsSingleViable &&
                    lookupResult.Symbols[0] is PropertySymbol property &&
                    property.GetOwnOrInheritedGetMethod()?.OriginalDefinition is MethodSymbol getMethod &&
                    getMethod.ReturnType.SpecialType == SpecialType.System_Int32 &&
                    getMethod.RefKind == RefKind.None &&
                    !getMethod.IsStatic &&
                    IsAccessible(getMethod, syntax, diagnostics))
                {
                    lookupResult.Clear();
                    valid = property;
                    return true;
                }

                lookupResult.Clear();
                valid = null;
                return false;
            }
        }
#nullable disable

        private ErrorPropertySymbol CreateErrorPropertySymbol(ImmutableArray<PropertySymbol> propertyGroup)
        {
            TypeSymbol propertyType = GetCommonTypeOrReturnType(propertyGroup) ?? CreateErrorType();
            var candidate = propertyGroup[0];
            return new ErrorPropertySymbol(candidate.ContainingType, propertyType, candidate.Name, candidate.IsIndexer, candidate.IsIndexedProperty);
        }

        /// <summary>
        /// Perform lookup and overload resolution on methods defined directly on the class and any
        /// extension methods in scope. Lookup will occur for extension methods in all nested scopes
        /// as necessary until an appropriate method is found. If analyzedArguments is null, the first
        /// method group is returned, without overload resolution being performed. That method group
        /// will either be the methods defined on the receiver class directly (no extension methods)
        /// or the first set of extension methods.
        /// </summary>
        /// <param name="node">The node associated with the method group</param>
        /// <param name="analyzedArguments">The arguments of the invocation (or the delegate type, if a method group conversion)</param>
        /// <param name="isMethodGroupConversion">True if it is a method group conversion</param>
        /// <param name="useSiteInfo"></param>
        /// <param name="inferWithDynamic"></param>
        /// <param name="returnRefKind">If a method group conversion, the desired ref kind of the delegate</param>
        /// <param name="returnType">If a method group conversion, the desired return type of the delegate.
        /// May be null during inference if the return type of the delegate needs to be computed.</param>
        internal MethodGroupResolution ResolveMethodGroup(
            BoundMethodGroup node,
            AnalyzedArguments analyzedArguments,
            bool isMethodGroupConversion,
            ref CompoundUseSiteInfo<AssemblySymbol> useSiteInfo,
            bool inferWithDynamic = false,
            RefKind returnRefKind = default,
            TypeSymbol returnType = null,
            bool isFunctionPointerResolution = false,
            in CallingConventionInfo callingConventionInfo = default)
        {
            return ResolveMethodGroup(
                node, node.Syntax, node.Name, analyzedArguments, isMethodGroupConversion, ref useSiteInfo,
                inferWithDynamic: inferWithDynamic, returnRefKind: returnRefKind, returnType: returnType,
                isFunctionPointerResolution: isFunctionPointerResolution, callingConventionInfo: callingConventionInfo);
        }

        internal MethodGroupResolution ResolveMethodGroup(
            BoundMethodGroup node,
            SyntaxNode expression,
            string methodName,
            AnalyzedArguments analyzedArguments,
            bool isMethodGroupConversion,
            ref CompoundUseSiteInfo<AssemblySymbol> useSiteInfo,
            bool inferWithDynamic = false,
            bool allowUnexpandedForm = true,
            RefKind returnRefKind = default,
            TypeSymbol returnType = null,
            bool isFunctionPointerResolution = false,
            in CallingConventionInfo callingConventionInfo = default)
        {
            var methodResolution = ResolveMethodGroupInternal(
                node, expression, methodName, analyzedArguments, isMethodGroupConversion, ref useSiteInfo,
                inferWithDynamic: inferWithDynamic, allowUnexpandedForm: allowUnexpandedForm,
                returnRefKind: returnRefKind, returnType: returnType,
                isFunctionPointerResolution: isFunctionPointerResolution, callingConvention: callingConventionInfo);
            if (methodResolution.IsEmpty && !methodResolution.HasAnyErrors)
            {
                Debug.Assert(node.LookupError == null);

                var diagnostics = BindingDiagnosticBag.GetInstance(withDiagnostics: true, useSiteInfo.AccumulatesDependencies);
                diagnostics.AddRange(methodResolution.Diagnostics); // Could still have use site warnings.
                BindMemberAccessReportError(node, diagnostics);

                // Note: no need to free `methodResolution`, we're transferring the pooled objects it owned
                return new MethodGroupResolution(methodResolution.MethodGroup, methodResolution.OtherSymbol, methodResolution.OverloadResolutionResult, methodResolution.AnalyzedArguments, methodResolution.ResultKind, diagnostics.ToReadOnlyAndFree());
            }
            return methodResolution;
        }

        internal MethodGroupResolution ResolveMethodGroupForFunctionPointer(
            BoundMethodGroup methodGroup,
            AnalyzedArguments analyzedArguments,
            TypeSymbol returnType,
            RefKind returnRefKind,
            in CallingConventionInfo callingConventionInfo,
            ref CompoundUseSiteInfo<AssemblySymbol> useSiteInfo)
        {
            return ResolveDefaultMethodGroup(
                methodGroup,
                analyzedArguments,
                isMethodGroupConversion: true,
                ref useSiteInfo,
                inferWithDynamic: false,
                allowUnexpandedForm: true,
                returnRefKind,
                returnType,
                isFunctionPointerResolution: true,
                callingConventionInfo);
        }

        private MethodGroupResolution ResolveMethodGroupInternal(
            BoundMethodGroup methodGroup,
            SyntaxNode expression,
            string methodName,
            AnalyzedArguments analyzedArguments,
            bool isMethodGroupConversion,
            ref CompoundUseSiteInfo<AssemblySymbol> useSiteInfo,
            bool inferWithDynamic = false,
            bool allowUnexpandedForm = true,
            RefKind returnRefKind = default,
            TypeSymbol returnType = null,
            bool isFunctionPointerResolution = false,
            in CallingConventionInfo callingConvention = default)
        {
            var methodResolution = ResolveDefaultMethodGroup(
                methodGroup, analyzedArguments, isMethodGroupConversion, ref useSiteInfo,
                inferWithDynamic, allowUnexpandedForm,
                returnRefKind, returnType, isFunctionPointerResolution, callingConvention);

            // If the method group's receiver is dynamic then there is no point in looking for extension methods; 
            // it's going to be a dynamic invocation.
            if (!methodGroup.SearchExtensionMethods || methodResolution.HasAnyApplicableMethod || methodGroup.MethodGroupReceiverIsDynamic())
            {
                return methodResolution;
            }

            var extensionMethodResolution = BindExtensionMethod(
                expression, methodName, analyzedArguments, methodGroup.ReceiverOpt, methodGroup.TypeArgumentsOpt, isMethodGroupConversion,
                returnRefKind: returnRefKind, returnType: returnType, withDependencies: useSiteInfo.AccumulatesDependencies);
            bool preferExtensionMethodResolution = false;

            if (extensionMethodResolution.HasAnyApplicableMethod)
            {
                preferExtensionMethodResolution = true;
            }
            else if (extensionMethodResolution.IsEmpty)
            {
                preferExtensionMethodResolution = false;
            }
            else if (methodResolution.IsEmpty)
            {
                preferExtensionMethodResolution = true;
            }
            else
            {
                // At this point, both method group resolutions are non-empty but neither contains any applicable method.
                // Choose the MethodGroupResolution with the better (i.e. less worse) result kind.

                Debug.Assert(!methodResolution.HasAnyApplicableMethod);
                Debug.Assert(!extensionMethodResolution.HasAnyApplicableMethod);
                Debug.Assert(!methodResolution.IsEmpty);
                Debug.Assert(!extensionMethodResolution.IsEmpty);

                LookupResultKind methodResultKind = methodResolution.ResultKind;
                LookupResultKind extensionMethodResultKind = extensionMethodResolution.ResultKind;
                if (methodResultKind != extensionMethodResultKind &&
                    methodResultKind == extensionMethodResultKind.WorseResultKind(methodResultKind))
                {
                    preferExtensionMethodResolution = true;
                }
            }

            if (preferExtensionMethodResolution)
            {
                methodResolution.Free();
                Debug.Assert(!extensionMethodResolution.IsEmpty);
                return extensionMethodResolution;  //NOTE: the first argument of this MethodGroupResolution could be a BoundTypeOrValueExpression
            }

            extensionMethodResolution.Free();

            return methodResolution;
        }

        private MethodGroupResolution ResolveDefaultMethodGroup(
            BoundMethodGroup node,
            AnalyzedArguments analyzedArguments,
            bool isMethodGroupConversion,
            ref CompoundUseSiteInfo<AssemblySymbol> useSiteInfo,
            bool inferWithDynamic = false,
            bool allowUnexpandedForm = true,
            RefKind returnRefKind = default,
            TypeSymbol returnType = null,
            bool isFunctionPointerResolution = false,
            in CallingConventionInfo callingConvention = default)
        {
            var methods = node.Methods;
            if (methods.Length == 0)
            {
                var method = node.LookupSymbolOpt as MethodSymbol;
                if ((object)method != null)
                {
                    methods = ImmutableArray.Create(method);
                }
            }

            var sealedDiagnostics = ImmutableBindingDiagnostic<AssemblySymbol>.Empty;
            if (node.LookupError != null)
            {
                var diagnostics = BindingDiagnosticBag.GetInstance(withDiagnostics: true, withDependencies: false);
                Error(diagnostics, node.LookupError, node.NameSyntax);
                sealedDiagnostics = diagnostics.ToReadOnlyAndFree();
            }

            if (methods.Length == 0)
            {
                return new MethodGroupResolution(node.LookupSymbolOpt, node.ResultKind, sealedDiagnostics);
            }

            var methodGroup = MethodGroup.GetInstance();
            // NOTE: node.ReceiverOpt could be a BoundTypeOrValueExpression - users need to check.
            methodGroup.PopulateWithNonExtensionMethods(node.ReceiverOpt, methods, node.TypeArgumentsOpt, node.ResultKind, node.LookupError);

            if (node.LookupError != null)
            {
                return new MethodGroupResolution(methodGroup, sealedDiagnostics);
            }

            // Arguments will be null if the caller is resolving to the first available
            // method group, regardless of arguments, when the signature cannot
            // be inferred. (In the error case of o.M = null; for instance.)
            if (analyzedArguments == null)
            {
                return new MethodGroupResolution(methodGroup, sealedDiagnostics);
            }
            else
            {
                var result = OverloadResolutionResult<MethodSymbol>.GetInstance();
                bool allowRefOmittedArguments = methodGroup.Receiver.IsExpressionOfComImportType();
                OverloadResolution.MethodInvocationOverloadResolution(
                    methodGroup.Methods,
                    methodGroup.TypeArguments,
                    methodGroup.Receiver,
                    analyzedArguments,
                    result,
                    ref useSiteInfo,
                    isMethodGroupConversion,
                    allowRefOmittedArguments,
                    inferWithDynamic,
                    allowUnexpandedForm,
                    returnRefKind,
                    returnType,
                    isFunctionPointerResolution,
                    callingConvention);

                // Note: the MethodGroupResolution instance is responsible for freeing its copy of analyzed arguments
                return new MethodGroupResolution(methodGroup, null, result, AnalyzedArguments.GetInstance(analyzedArguments), methodGroup.ResultKind, sealedDiagnostics);
            }
        }

#nullable enable
        internal NamedTypeSymbol? GetMethodGroupDelegateType(BoundMethodGroup node)
        {
            var method = GetUniqueSignatureFromMethodGroup(node);
            if (method is null)
            {
                return null;
            }

            var parameters = method.Parameters;
            var parameterScopes = parameters.Any(p => p.Scope != DeclarationScope.Unscoped) ?
                parameters.SelectAsArray(p => p.Scope) :
                default;
            return GetMethodGroupOrLambdaDelegateType(node.Syntax, method.RefKind, method.ReturnTypeWithAnnotations, method.ParameterRefKinds, parameterScopes, method.ParameterTypesWithAnnotations);
        }

        /// <summary>
        /// Returns one of the methods from the method group if all methods in the method group
        /// have the same signature, ignoring parameter names and custom modifiers. The particular
        /// method returned is not important since the caller is interested in the signature only.
        /// </summary>
        private MethodSymbol? GetUniqueSignatureFromMethodGroup(BoundMethodGroup node)
        {
            MethodSymbol? method = null;
            foreach (var m in node.Methods)
            {
                switch (node.ReceiverOpt)
                {
                    case BoundTypeExpression:
                        if (!m.IsStatic) continue;
                        break;
                    case BoundThisReference { WasCompilerGenerated: true }:
                        break;
                    default:
                        if (m.IsStatic) continue;
                        break;
                }
                if (!isCandidateUnique(ref method, m))
                {
                    return null;
                }
            }
            if (node.SearchExtensionMethods)
            {
                var receiver = node.ReceiverOpt!;
                foreach (var scope in new ExtensionMethodScopes(this))
                {
                    var methodGroup = MethodGroup.GetInstance();
                    PopulateExtensionMethodsFromSingleBinder(scope, methodGroup, node.Syntax, receiver, node.Name, node.TypeArgumentsOpt, BindingDiagnosticBag.Discarded);
                    foreach (var m in methodGroup.Methods)
                    {
                        if (m.ReduceExtensionMethod(receiver.Type, Compilation) is { } reduced &&
                            !isCandidateUnique(ref method, reduced))
                        {
                            methodGroup.Free();
                            return null;
                        }
                    }
                    methodGroup.Free();
                }
            }
            if (method is null)
            {
                return null;
            }
            int n = node.TypeArgumentsOpt.IsDefaultOrEmpty ? 0 : node.TypeArgumentsOpt.Length;
            if (method.Arity != n)
            {
                return null;
            }
            else if (n > 0)
            {
                method = method.ConstructedFrom.Construct(node.TypeArgumentsOpt);
            }
            return method;

            static bool isCandidateUnique(ref MethodSymbol? method, MethodSymbol candidate)
            {
                if (method is null)
                {
                    method = candidate;
                    return true;
                }
                if (MemberSignatureComparer.MethodGroupSignatureComparer.Equals(method, candidate))
                {
                    return true;
                }
                method = null;
                return false;
            }
        }

        // This method was adapted from LoweredDynamicOperationFactory.GetDelegateType().
        internal NamedTypeSymbol? GetMethodGroupOrLambdaDelegateType(
            SyntaxNode syntax,
            RefKind returnRefKind,
            TypeWithAnnotations returnType,
            ImmutableArray<RefKind> parameterRefKinds,
            ImmutableArray<DeclarationScope> parameterScopes,
            ImmutableArray<TypeWithAnnotations> parameterTypes)
        {
            Debug.Assert(ContainingMemberOrLambda is { });
            Debug.Assert(parameterRefKinds.IsDefault || parameterRefKinds.Length == parameterTypes.Length);
            Debug.Assert(returnType.Type is { }); // Expecting System.Void rather than null return type.

            bool returnsVoid = returnType.Type.IsVoidType();
            var typeArguments = returnsVoid ? parameterTypes : parameterTypes.Add(returnType);

            if (returnsVoid && returnRefKind != RefKind.None)
            {
                // Invalid return type.
                return null;
            }

            if (!typeArguments.All(t => t.HasType))
            {
                // Invalid parameter or return type.
                return null;
            }

<<<<<<< HEAD
=======
            bool hasByRefParameters = !parameterRefKinds.IsDefault && parameterRefKinds.Any(static refKind => refKind != RefKind.None);

>>>>>>> 74641d7d
            // Use System.Action<...> or System.Func<...> if possible.
            if (returnRefKind == RefKind.None &&
                (parameterRefKinds.IsDefault || parameterRefKinds.All(refKind => refKind == RefKind.None)) &&
                (parameterScopes.IsDefault || parameterScopes.All(scope => scope == DeclarationScope.Unscoped)))
            {
                var wkDelegateType = returnsVoid ?
                    WellKnownTypes.GetWellKnownActionDelegate(invokeArgumentCount: parameterTypes.Length) :
                    WellKnownTypes.GetWellKnownFunctionDelegate(invokeArgumentCount: parameterTypes.Length);

                if (wkDelegateType != WellKnownType.Unknown)
                {
                    // The caller of GetMethodGroupOrLambdaDelegateType() is responsible for
                    // checking and reporting use-site diagnostics for the returned delegate type.
                    var delegateType = Compilation.GetWellKnownType(wkDelegateType);
                    if (typeArguments.Length == 0)
                    {
                        return delegateType;
                    }
                    if (checkConstraints(Compilation, Conversions, delegateType, typeArguments))
                    {
                        return delegateType.Construct(typeArguments);
                    }
                }
            }

            // Synthesize a delegate type for other cases.
            var fieldsBuilder = ArrayBuilder<AnonymousTypeField>.GetInstance(parameterTypes.Length + 1);
            var location = syntax.Location;
            for (int i = 0; i < parameterTypes.Length; i++)
            {
                fieldsBuilder.Add(
                    new AnonymousTypeField(
                        name: "",
                        location,
                        parameterTypes[i],
                        parameterRefKinds.IsDefault ? RefKind.None : parameterRefKinds[i],
                        parameterScopes.IsDefault ? DeclarationScope.Unscoped : parameterScopes[i]));
            }
            fieldsBuilder.Add(new AnonymousTypeField(name: "", location, returnType, returnRefKind, DeclarationScope.Unscoped));

            var typeDescr = new AnonymousTypeDescriptor(fieldsBuilder.ToImmutableAndFree(), location);
            return Compilation.AnonymousTypeManager.ConstructAnonymousDelegateSymbol(typeDescr);

            static bool checkConstraints(CSharpCompilation compilation, ConversionsBase conversions, NamedTypeSymbol delegateType, ImmutableArray<TypeWithAnnotations> typeArguments)
            {
                var diagnosticsBuilder = ArrayBuilder<TypeParameterDiagnosticInfo>.GetInstance();
                var typeParameters = delegateType.TypeParameters;
                var substitution = new TypeMap(typeParameters, typeArguments);
                ArrayBuilder<TypeParameterDiagnosticInfo>? useSiteDiagnosticsBuilder = null;
                var result = delegateType.CheckConstraints(
                    new ConstraintsHelper.CheckConstraintsArgs(compilation, conversions, includeNullability: false, NoLocation.Singleton, diagnostics: null, template: CompoundUseSiteInfo<AssemblySymbol>.Discarded),
                    substitution,
                    typeParameters,
                    typeArguments,
                    diagnosticsBuilder,
                    nullabilityDiagnosticsBuilderOpt: null,
                    ref useSiteDiagnosticsBuilder);
                diagnosticsBuilder.Free();
                return result;
            }
        }
#nullable disable

        internal static bool ReportDelegateInvokeUseSiteDiagnostic(BindingDiagnosticBag diagnostics, TypeSymbol possibleDelegateType,
            Location location = null, SyntaxNode node = null)
        {
            Debug.Assert((location == null) ^ (node == null));

            if (!possibleDelegateType.IsDelegateType())
            {
                return false;
            }

            MethodSymbol invoke = possibleDelegateType.DelegateInvokeMethod();
            if ((object)invoke == null)
            {
                diagnostics.Add(new CSDiagnosticInfo(ErrorCode.ERR_InvalidDelegateType, possibleDelegateType), location ?? node.Location);
                return true;
            }

            UseSiteInfo<AssemblySymbol> info = invoke.GetUseSiteInfo();
            diagnostics.AddDependencies(info);

            DiagnosticInfo diagnosticInfo = info.DiagnosticInfo;
            if (diagnosticInfo == null)
            {
                return false;
            }

            if (location == null)
            {
                location = node.Location;
            }

            if (diagnosticInfo.Code == (int)ErrorCode.ERR_InvalidDelegateType)
            {
                diagnostics.Add(new CSDiagnostic(new CSDiagnosticInfo(ErrorCode.ERR_InvalidDelegateType, possibleDelegateType), location));
                return true;
            }

            return Symbol.ReportUseSiteDiagnostic(diagnosticInfo, diagnostics, location);
        }

        private BoundConditionalAccess BindConditionalAccessExpression(ConditionalAccessExpressionSyntax node, BindingDiagnosticBag diagnostics)
        {
            BoundExpression receiver = BindConditionalAccessReceiver(node, diagnostics);

            var conditionalAccessBinder = new BinderWithConditionalReceiver(this, receiver);
            var access = conditionalAccessBinder.BindValue(node.WhenNotNull, diagnostics, BindValueKind.RValue);

            if (receiver.HasAnyErrors || access.HasAnyErrors)
            {
                return new BoundConditionalAccess(node, receiver, access, CreateErrorType(), hasErrors: true);
            }

            var receiverType = receiver.Type;
            Debug.Assert((object)receiverType != null);

            // access cannot be a method group
            if (access.Kind == BoundKind.MethodGroup)
            {
                return GenerateBadConditionalAccessNodeError(node, receiver, access, diagnostics);
            }

            var accessType = access.Type;

            // access cannot have no type
            if ((object)accessType == null)
            {
                return GenerateBadConditionalAccessNodeError(node, receiver, access, diagnostics);
            }

            // The resulting type must be either a reference type T or Nullable<T>
            // Therefore we must reject cases resulting in types that are not reference types and cannot be lifted into nullable.
            // - access cannot have unconstrained generic type
            // - access cannot be a pointer
            // - access cannot be a restricted type
            if ((!accessType.IsReferenceType && !accessType.IsValueType) || accessType.IsPointerOrFunctionPointer() || accessType.IsRestrictedType())
            {
                // Result type of the access is void when result value cannot be made nullable.
                // For improved diagnostics we detect the cases where the value will be used and produce a
                // more specific (though not technically correct) diagnostic here:
                // "Error CS0023: Operator '?' cannot be applied to operand of type 'T'"
                bool resultIsUsed = true;
                CSharpSyntaxNode parent = node.Parent;

                if (parent != null)
                {
                    switch (parent.Kind())
                    {
                        case SyntaxKind.ExpressionStatement:
                            resultIsUsed = ((ExpressionStatementSyntax)parent).Expression != node;
                            break;

                        case SyntaxKind.SimpleLambdaExpression:
                            resultIsUsed = (((SimpleLambdaExpressionSyntax)parent).Body != node) || MethodOrLambdaRequiresValue(ContainingMemberOrLambda, Compilation);
                            break;

                        case SyntaxKind.ParenthesizedLambdaExpression:
                            resultIsUsed = (((ParenthesizedLambdaExpressionSyntax)parent).Body != node) || MethodOrLambdaRequiresValue(ContainingMemberOrLambda, Compilation);
                            break;

                        case SyntaxKind.ArrowExpressionClause:
                            resultIsUsed = (((ArrowExpressionClauseSyntax)parent).Expression != node) || MethodOrLambdaRequiresValue(ContainingMemberOrLambda, Compilation);
                            break;

                        case SyntaxKind.ForStatement:
                            // Incrementors and Initializers doesn't have to produce a value
                            var loop = (ForStatementSyntax)parent;
                            resultIsUsed = !loop.Incrementors.Contains(node) && !loop.Initializers.Contains(node);
                            break;
                    }
                }

                if (resultIsUsed)
                {
                    return GenerateBadConditionalAccessNodeError(node, receiver, access, diagnostics);
                }

                accessType = GetSpecialType(SpecialType.System_Void, diagnostics, node);
            }

            // if access has value type, the type of the conditional access is nullable of that
            // https://github.com/dotnet/roslyn/issues/35075: The test `accessType.IsValueType && !accessType.IsNullableType()`
            // should probably be `accessType.IsNonNullableValueType()`
            if (accessType.IsValueType && !accessType.IsNullableType() && !accessType.IsVoidType())
            {
                accessType = GetSpecialType(SpecialType.System_Nullable_T, diagnostics, node).Construct(accessType);
            }

            return new BoundConditionalAccess(node, receiver, access, accessType);
        }

        internal static bool MethodOrLambdaRequiresValue(Symbol symbol, CSharpCompilation compilation)
        {
            return symbol is MethodSymbol method &&
                !method.ReturnsVoid &&
                !method.IsAsyncEffectivelyReturningTask(compilation);
        }

        private BoundConditionalAccess GenerateBadConditionalAccessNodeError(ConditionalAccessExpressionSyntax node, BoundExpression receiver, BoundExpression access, BindingDiagnosticBag diagnostics)
        {
            DiagnosticInfo diagnosticInfo = new CSDiagnosticInfo(ErrorCode.ERR_CannotBeMadeNullable, access.Display);
            diagnostics.Add(new CSDiagnostic(diagnosticInfo, access.Syntax.Location));
            receiver = BadExpression(receiver.Syntax, receiver);

            return new BoundConditionalAccess(node, receiver, access, CreateErrorType(), hasErrors: true);
        }

        private BoundExpression BindMemberBindingExpression(MemberBindingExpressionSyntax node, bool invoked, bool indexed, BindingDiagnosticBag diagnostics)
        {
            BoundExpression receiver = GetReceiverForConditionalBinding(node, diagnostics);

            var memberAccess = BindMemberAccessWithBoundLeft(node, receiver, node.Name, node.OperatorToken, invoked, indexed, diagnostics);
            return memberAccess;
        }

        private BoundExpression BindElementBindingExpression(ElementBindingExpressionSyntax node, BindingDiagnosticBag diagnostics)
        {
            BoundExpression receiver = GetReceiverForConditionalBinding(node, diagnostics);

            var memberAccess = BindElementAccess(node, receiver, node.ArgumentList, diagnostics);
            return memberAccess;
        }

        private static CSharpSyntaxNode GetConditionalReceiverSyntax(ConditionalAccessExpressionSyntax node)
        {
            Debug.Assert(node != null);
            Debug.Assert(node.Expression != null);

            var receiver = node.Expression;
            while (receiver.IsKind(SyntaxKind.ParenthesizedExpression))
            {
                receiver = ((ParenthesizedExpressionSyntax)receiver).Expression;
                Debug.Assert(receiver != null);
            }

            return receiver;
        }

        private BoundExpression GetReceiverForConditionalBinding(ExpressionSyntax binding, BindingDiagnosticBag diagnostics)
        {
            var conditionalAccessNode = SyntaxFactory.FindConditionalAccessNodeForBinding(binding);
            Debug.Assert(conditionalAccessNode != null);

            BoundExpression receiver = this.ConditionalReceiverExpression;
            if (receiver?.Syntax != GetConditionalReceiverSyntax(conditionalAccessNode))
            {
                // this can happen when semantic model binds parts of a Call or a broken access expression. 
                // We may not have receiver available in such cases.
                // Not a problem - we only need receiver to get its type and we can bind it here.
                receiver = BindConditionalAccessReceiver(conditionalAccessNode, diagnostics);
            }

            // create surrogate receiver
            var receiverType = receiver.Type;
            if (receiverType?.IsNullableType() == true)
            {
                receiverType = receiverType.GetNullableUnderlyingType();
            }

            receiver = new BoundConditionalReceiver(receiver.Syntax, 0, receiverType ?? CreateErrorType(), hasErrors: receiver.HasErrors) { WasCompilerGenerated = true };
            return receiver;
        }

        private BoundExpression BindConditionalAccessReceiver(ConditionalAccessExpressionSyntax node, BindingDiagnosticBag diagnostics)
        {
            var receiverSyntax = node.Expression;
            var receiver = BindRValueWithoutTargetType(receiverSyntax, diagnostics);
            receiver = MakeMemberAccessValue(receiver, diagnostics);

            if (receiver.HasAnyErrors)
            {
                return receiver;
            }

            var operatorToken = node.OperatorToken;

            if (receiver.Kind == BoundKind.UnboundLambda)
            {
                var msgId = ((UnboundLambda)receiver).MessageID;
                DiagnosticInfo diagnosticInfo = new CSDiagnosticInfo(ErrorCode.ERR_BadUnaryOp, SyntaxFacts.GetText(operatorToken.Kind()), msgId.Localize());
                diagnostics.Add(new CSDiagnostic(diagnosticInfo, node.Location));
                return BadExpression(receiverSyntax, receiver);
            }

            var receiverType = receiver.Type;

            // Can't dot into the null literal or anything that has no type
            if ((object)receiverType == null)
            {
                Error(diagnostics, ErrorCode.ERR_BadUnaryOp, operatorToken.GetLocation(), operatorToken.Text, receiver.Display);
                return BadExpression(receiverSyntax, receiver);
            }

            // No member accesses on void
            if (receiverType.IsVoidType())
            {
                Error(diagnostics, ErrorCode.ERR_BadUnaryOp, operatorToken.GetLocation(), operatorToken.Text, receiverType);
                return BadExpression(receiverSyntax, receiver);
            }

            if (receiverType.IsValueType && !receiverType.IsNullableType())
            {
                // must be nullable or reference type
                Error(diagnostics, ErrorCode.ERR_BadUnaryOp, operatorToken.GetLocation(), operatorToken.Text, receiverType);
                return BadExpression(receiverSyntax, receiver);
            }

            return receiver;
        }
    }
}<|MERGE_RESOLUTION|>--- conflicted
+++ resolved
@@ -8946,11 +8946,6 @@
                 return null;
             }
 
-<<<<<<< HEAD
-=======
-            bool hasByRefParameters = !parameterRefKinds.IsDefault && parameterRefKinds.Any(static refKind => refKind != RefKind.None);
-
->>>>>>> 74641d7d
             // Use System.Action<...> or System.Func<...> if possible.
             if (returnRefKind == RefKind.None &&
                 (parameterRefKinds.IsDefault || parameterRefKinds.All(refKind => refKind == RefKind.None)) &&
