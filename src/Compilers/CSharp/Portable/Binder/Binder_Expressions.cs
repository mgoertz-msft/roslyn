--- conflicted
+++ resolved
@@ -8997,12 +8997,8 @@
         internal NamedTypeSymbol? GetMethodGroupOrLambdaDelegateType(
             SyntaxNode syntax,
             MethodSymbol methodSymbol,
-<<<<<<< HEAD
             ImmutableArray<ScopedKind>? parameterScopesOverride = null,
-=======
-            ImmutableArray<DeclarationScope>? parameterScopesOverride = null,
             ImmutableArray<bool>? parameterHasUnscopedRefAttributesOverride = null,
->>>>>>> e5390ea7
             RefKind? returnRefKindOverride = null,
             TypeWithAnnotations? returnTypeOverride = null)
         {
@@ -9012,15 +9008,9 @@
             var returnType = returnTypeOverride ?? methodSymbol.ReturnTypeWithAnnotations;
             var returnRefKind = returnRefKindOverride ?? methodSymbol.RefKind;
             var parameterScopes = parameterScopesOverride ??
-<<<<<<< HEAD
-                (parameters.Any(p => p.EffectiveScope != ScopedKind.None) ?
-                parameters.SelectAsArray(p => p.EffectiveScope) :
-                default);
-=======
-                (parameters.Any(p => p.EffectiveScope != DeclarationScope.Unscoped) ? parameters.SelectAsArray(p => p.EffectiveScope) : default);
+                (parameters.Any(p => p.EffectiveScope != ScopedKind.None) ? parameters.SelectAsArray(p => p.EffectiveScope) : default);
             var parameterHasUnscopedRefAttributes = parameterHasUnscopedRefAttributesOverride ??
                 (parameters.Any(p => p.HasUnscopedRefAttribute) ? parameters.SelectAsArray(p => p.HasUnscopedRefAttribute) : default);
->>>>>>> e5390ea7
             var parameterDefaultValues = parameters.Any(p => p.HasExplicitDefaultValue) ?
                 parameters.SelectAsArray(p => p.ExplicitDefaultConstantValue) :
                 default;
@@ -9052,12 +9042,8 @@
                 returnRefKind == RefKind.None &&
                 parameterDefaultValues.IsDefault &&
                 (parameterRefKinds.IsDefault || parameterRefKinds.All(refKind => refKind == RefKind.None)) &&
-<<<<<<< HEAD
-                (parameterScopes.IsDefault || parameterScopes.All(scope => scope == ScopedKind.None)))
-=======
-                (parameterScopes.IsDefault || parameterScopes.All(scope => scope == DeclarationScope.Unscoped)) &&
+                (parameterScopes.IsDefault || parameterScopes.All(scope => scope == ScopedKind.None)) &&
                 (parameterHasUnscopedRefAttributes.IsDefault || parameterHasUnscopedRefAttributes.All(p => !p)))
->>>>>>> e5390ea7
             {
                 var wkDelegateType = returnsVoid ?
                     WellKnownTypes.GetWellKnownActionDelegate(invokeArgumentCount: parameterTypes.Length) :
