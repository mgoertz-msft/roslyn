--- conflicted
+++ resolved
@@ -210,12 +210,6 @@
 
         internal bool IsFeatureEnabled(MessageID feature)
         {
-<<<<<<< HEAD
-            // in "demo" mode enable all language features.
-            if (PreprocessorSymbols.Contains("__DEMO__"))
-            {
-                return true;
-=======
             switch (feature)
             {
                 case MessageID.IDS_FeatureBinaryLiteral:
@@ -239,7 +233,6 @@
                     break;
                 default:
                     break;
->>>>>>> f6d2d85d
             }
 
             string featureFlag = feature.RequiredFeature();
