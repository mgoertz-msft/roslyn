﻿// Licensed to the .NET Foundation under one or more agreements.
// The .NET Foundation licenses this file to you under the MIT license.
// See the LICENSE file in the project root for more information.

#nullable disable

using System.Collections.Immutable;
using System.Diagnostics;
using System.Linq;
using System.Reflection;
using System.Reflection.Metadata;
using Microsoft.CodeAnalysis;
using Microsoft.CodeAnalysis.CSharp.Symbols;
using Roslyn.Utilities;

namespace Microsoft.CodeAnalysis.CSharp
{
    internal partial class SymbolDisplayVisitor
    {
        private const string IL_KEYWORD_MODOPT = "modopt";
        private const string IL_KEYWORD_MODREQ = "modreq";

        private void VisitFieldType(IFieldSymbol symbol)
        {
            symbol.Type.Accept(this.NotFirstVisitor);
        }

        public override void VisitField(IFieldSymbol symbol)
        {
            AddAccessibilityIfNeeded(symbol);
            AddMemberModifiersIfNeeded(symbol);
            AddFieldModifiersIfNeeded(symbol);

            if (format.MemberOptions.IncludesOption(SymbolDisplayMemberOptions.IncludeType) &&
                this.isFirstSymbolVisited &&
                !IsEnumMember(symbol))
            {
                switch (symbol.RefKind)
                {
                    case RefKind.Ref:
                        AddRefIfRequired();
                        break;
                    case RefKind.RefReadOnly:
                        AddRefReadonlyIfRequired();
                        break;
                }

                AddCustomModifiersIfRequired(symbol.RefCustomModifiers);

                VisitFieldType(symbol);
                AddSpace();

                AddCustomModifiersIfNeeded(symbol.CustomModifiers);
            }

            if (format.MemberOptions.IncludesOption(SymbolDisplayMemberOptions.IncludeContainingType) &&
                IncludeNamedType(symbol.ContainingType))
            {
                symbol.ContainingType.Accept(this.NotFirstVisitor);
                AddPunctuation(SyntaxKind.DotToken);
            }

            if (symbol.ContainingType.TypeKind == TypeKind.Enum)
            {
                builder.Add(CreatePart(SymbolDisplayPartKind.EnumMemberName, symbol, symbol.Name));
            }
            else if (symbol.IsConst)
            {
                builder.Add(CreatePart(SymbolDisplayPartKind.ConstantName, symbol, symbol.Name));
            }
            else
            {
                builder.Add(CreatePart(SymbolDisplayPartKind.FieldName, symbol, symbol.Name));
            }

            if (this.isFirstSymbolVisited &&
                format.MemberOptions.IncludesOption(SymbolDisplayMemberOptions.IncludeConstantValue) &&
                symbol.IsConst &&
                symbol.HasConstantValue &&
                CanAddConstant(symbol.Type, symbol.ConstantValue))
            {
                AddSpace();
                AddPunctuation(SyntaxKind.EqualsToken);
                AddSpace();

                AddConstantValue(symbol.Type, symbol.ConstantValue, preferNumericValueOrExpandedFlagsForEnum: IsEnumMember(symbol));
            }
        }

        private static bool ShouldPropertyDisplayReadOnly(IPropertySymbol property)
        {
            if (property.ContainingType?.IsReadOnly == true)
            {
                return false;
            }

            // If at least one accessor is present and all present accessors are readonly, the property should be marked readonly.

            var getMethod = property.GetMethod;
            if (getMethod is object && !ShouldMethodDisplayReadOnly(getMethod, property))
            {
                return false;
            }

            var setMethod = property.SetMethod;
            if (setMethod is object && !ShouldMethodDisplayReadOnly(setMethod, property))
            {
                return false;
            }

            return getMethod is object || setMethod is object;
        }

        private static bool ShouldMethodDisplayReadOnly(IMethodSymbol method, IPropertySymbol propertyOpt = null)
        {
            if (method.ContainingType?.IsReadOnly == true)
            {
                return false;
            }

            if ((method as Symbols.PublicModel.MethodSymbol)?.UnderlyingMethodSymbol is SourcePropertyAccessorSymbol sourceAccessor &&
                (propertyOpt as Symbols.PublicModel.PropertySymbol)?.UnderlyingSymbol is SourcePropertySymbolBase sourceProperty)
            {
                // only display if the accessor is explicitly readonly
                return sourceAccessor.LocalDeclaredReadOnly || sourceProperty.HasReadOnlyModifier;
            }
            else if (method is Symbols.PublicModel.MethodSymbol m)
            {
                return m.UnderlyingMethodSymbol.IsDeclaredReadOnly;
            }

            return false;
        }

        public override void VisitProperty(IPropertySymbol symbol)
        {
            AddAccessibilityIfNeeded(symbol);
            AddMemberModifiersIfNeeded(symbol);

            if (ShouldPropertyDisplayReadOnly(symbol))
            {
                AddReadOnlyIfNeeded();
            }

            if (format.MemberOptions.IncludesOption(SymbolDisplayMemberOptions.IncludeType))
            {
                if (symbol.ReturnsByRef)
                {
                    AddRefIfNeeded();
                }
                else if (symbol.ReturnsByRefReadonly)
                {
                    AddRefReadonlyIfNeeded();
                }

                AddCustomModifiersIfNeeded(symbol.RefCustomModifiers);

                symbol.Type.Accept(this.NotFirstVisitor);
                AddSpace();

                AddCustomModifiersIfNeeded(symbol.TypeCustomModifiers);
            }

            if (format.MemberOptions.IncludesOption(SymbolDisplayMemberOptions.IncludeContainingType) &&
                IncludeNamedType(symbol.ContainingType))
            {
                symbol.ContainingType.Accept(this.NotFirstVisitor);
                AddPunctuation(SyntaxKind.DotToken);
            }

            AddPropertyNameAndParameters(symbol);

            if (format.PropertyStyle == SymbolDisplayPropertyStyle.ShowReadWriteDescriptor)
            {
                AddSpace();
                AddPunctuation(SyntaxKind.OpenBraceToken);

                AddAccessor(symbol, symbol.GetMethod, SyntaxKind.GetKeyword);
                var keywordForSetAccessor = IsInitOnly(symbol.SetMethod) ? SyntaxKind.InitKeyword : SyntaxKind.SetKeyword;
                AddAccessor(symbol, symbol.SetMethod, keywordForSetAccessor);

                AddSpace();
                AddPunctuation(SyntaxKind.CloseBraceToken);
            }
        }

        private static bool IsInitOnly(IMethodSymbol symbol)
        {
            return symbol?.IsInitOnly == true;
        }

        private void AddPropertyNameAndParameters(IPropertySymbol symbol)
        {
            bool getMemberNameWithoutInterfaceName = symbol.Name.LastIndexOf('.') > 0;

            if (getMemberNameWithoutInterfaceName)
            {
                AddExplicitInterfaceIfNeeded(symbol.ExplicitInterfaceImplementations);
            }

            if (symbol.IsIndexer)
            {
                AddKeyword(SyntaxKind.ThisKeyword);
            }
            else if (getMemberNameWithoutInterfaceName)
            {
                this.builder.Add(CreatePart(SymbolDisplayPartKind.PropertyName, symbol,
                    ExplicitInterfaceHelpers.GetMemberNameWithoutInterfaceName(symbol.Name)));
            }
            else
            {
                this.builder.Add(CreatePart(SymbolDisplayPartKind.PropertyName, symbol, symbol.Name));
            }

            if (this.format.MemberOptions.IncludesOption(SymbolDisplayMemberOptions.IncludeParameters) && symbol.Parameters.Any())
            {
                AddPunctuation(SyntaxKind.OpenBracketToken);
                AddParametersIfNeeded(hasThisParameter: false, isVarargs: false, parameters: symbol.Parameters);
                AddPunctuation(SyntaxKind.CloseBracketToken);
            }
        }

        public override void VisitEvent(IEventSymbol symbol)
        {
            AddAccessibilityIfNeeded(symbol);
            AddMemberModifiersIfNeeded(symbol);

            var accessor = symbol.AddMethod ?? symbol.RemoveMethod;
            if (accessor is object && ShouldMethodDisplayReadOnly(accessor))
            {
                AddReadOnlyIfNeeded();
            }

            if (format.KindOptions.IncludesOption(SymbolDisplayKindOptions.IncludeMemberKeyword))
            {
                AddKeyword(SyntaxKind.EventKeyword);
                AddSpace();
            }

            if (format.MemberOptions.IncludesOption(SymbolDisplayMemberOptions.IncludeType))
            {
                symbol.Type.Accept(this.NotFirstVisitor);
                AddSpace();
            }

            if (format.MemberOptions.IncludesOption(SymbolDisplayMemberOptions.IncludeContainingType) &&
                IncludeNamedType(symbol.ContainingType))
            {
                symbol.ContainingType.Accept(this.NotFirstVisitor);
                AddPunctuation(SyntaxKind.DotToken);
            }

            AddEventName(symbol);
        }

        private void AddEventName(IEventSymbol symbol)
        {
            if (symbol.Name.LastIndexOf('.') > 0)
            {
                AddExplicitInterfaceIfNeeded(symbol.ExplicitInterfaceImplementations);

                this.builder.Add(CreatePart(SymbolDisplayPartKind.EventName, symbol,
                    ExplicitInterfaceHelpers.GetMemberNameWithoutInterfaceName(symbol.Name)));
            }
            else
            {
                this.builder.Add(CreatePart(SymbolDisplayPartKind.EventName, symbol, symbol.Name));
            }
        }

        public override void VisitMethod(IMethodSymbol symbol)
        {
            if (symbol.MethodKind == MethodKind.AnonymousFunction)
            {
                // TODO(cyrusn): Why is this a literal?  Why don't we give the appropriate signature
                // of the method as asked?
                builder.Add(CreatePart(SymbolDisplayPartKind.NumericLiteral, symbol, "lambda expression"));
                return;
            }
            else if ((symbol as Symbols.PublicModel.MethodSymbol)?.UnderlyingMethodSymbol is SynthesizedGlobalMethodSymbol) // It would be nice to handle VB symbols too, but it's not worth the effort.
            {
                // Represents a compiler generated synthesized method symbol with a null containing
                // type.

                // TODO(cyrusn); Why is this a literal?
                builder.Add(CreatePart(SymbolDisplayPartKind.NumericLiteral, symbol, symbol.Name));
                return;
            }
            else if (symbol.MethodKind == MethodKind.FunctionPointerSignature)
            {
                visitFunctionPointerSignature(symbol);
                return;
            }

            if (symbol.IsExtensionMethod && format.ExtensionMethodStyle != SymbolDisplayExtensionMethodStyle.Default)
            {
                if (symbol.MethodKind == MethodKind.ReducedExtension && format.ExtensionMethodStyle == SymbolDisplayExtensionMethodStyle.StaticMethod)
                {
                    symbol = symbol.GetConstructedReducedFrom();
                }
                else if (symbol.MethodKind != MethodKind.ReducedExtension && format.ExtensionMethodStyle == SymbolDisplayExtensionMethodStyle.InstanceMethod)
                {
                    // If we cannot reduce this to an instance form then display in the static form
                    symbol = symbol.ReduceExtensionMethod(symbol.Parameters.First().Type) ?? symbol;
                }
            }

            // Method members always have a type unless (1) this is a lambda method symbol, which we
            // have dealt with already, or (2) this is an error method symbol. If we have an error method
            // symbol then we do not know its accessibility, modifiers, etc, all of which require knowing
            // the containing type, so we'll skip them.

            if ((object)symbol.ContainingType != null || (symbol.ContainingSymbol is ITypeSymbol))
            {
                AddAccessibilityIfNeeded(symbol);
                AddMemberModifiersIfNeeded(symbol);

                if (ShouldMethodDisplayReadOnly(symbol))
                {
                    AddReadOnlyIfNeeded();
                }

                if (format.MemberOptions.IncludesOption(SymbolDisplayMemberOptions.IncludeType))
                {
                    switch (symbol.MethodKind)
                    {
                        case MethodKind.Constructor:
                        case MethodKind.StaticConstructor:
                            break;
                        case MethodKind.Destructor:
                        case MethodKind.Conversion:
                            // If we're using the metadata format, then include the return type.
                            // Otherwise we eschew it since it is redundant in a conversion
                            // signature.
                            if (format.CompilerInternalOptions.IncludesOption(SymbolDisplayCompilerInternalOptions.UseMetadataMethodNames))
                            {
                                goto default;
                            }

                            break;
                        default:
                            // The display code is called by the debugger; if a developer is debugging Roslyn and attempts
                            // to visualize a symbol *during its construction*, the parameters and return type might
                            // still be null.

                            if (symbol.ReturnsByRef)
                            {
                                AddRefIfNeeded();
                            }
                            else if (symbol.ReturnsByRefReadonly)
                            {
                                AddRefReadonlyIfNeeded();
                            }

                            AddCustomModifiersIfNeeded(symbol.RefCustomModifiers);

                            if (symbol.ReturnsVoid)
                            {
                                AddKeyword(SyntaxKind.VoidKeyword);
                            }
                            else if (symbol.ReturnType != null)
                            {
                                AddReturnType(symbol);
                            }

                            AddSpace();
                            AddCustomModifiersIfNeeded(symbol.ReturnTypeCustomModifiers);
                            break;
                    }
                }

                if (format.MemberOptions.IncludesOption(SymbolDisplayMemberOptions.IncludeContainingType))
                {
                    ITypeSymbol containingType;
                    bool includeType;

                    if (symbol.MethodKind == MethodKind.LocalFunction)
                    {
                        includeType = false;
                        containingType = null;
                    }
                    else if (symbol.MethodKind == MethodKind.ReducedExtension)
                    {
                        containingType = symbol.ReceiverType;
                        includeType = true;
                        Debug.Assert(containingType != null);
                    }
                    else
                    {
                        containingType = symbol.ContainingType;

                        if ((object)containingType != null)
                        {
                            includeType = IncludeNamedType(symbol.ContainingType);
                        }
                        else
                        {
                            containingType = (ITypeSymbol)symbol.ContainingSymbol;
                            includeType = true;
                        }
                    }

                    if (includeType)
                    {
                        containingType.Accept(this.NotFirstVisitor);
                        AddPunctuation(SyntaxKind.DotToken);
                    }
                }
            }

            bool isAccessor = false;
            switch (symbol.MethodKind)
            {
                case MethodKind.Ordinary:
                case MethodKind.DelegateInvoke:
                case MethodKind.LocalFunction:
                    {
                        //containing type will be the delegate type, name will be Invoke
                        builder.Add(CreatePart(SymbolDisplayPartKind.MethodName, symbol, symbol.Name));
                        break;
                    }
                case MethodKind.ReducedExtension:
                    {
                        // Note: Extension methods invoked off of their static class will be tagged as methods.
                        //       This behavior matches the semantic classification done in NameSyntaxClassifier.
                        builder.Add(CreatePart(SymbolDisplayPartKind.ExtensionMethodName, symbol, symbol.Name));
                        break;
                    }
                case MethodKind.PropertyGet:
                case MethodKind.PropertySet:
                    {
                        isAccessor = true;
                        var associatedProperty = (IPropertySymbol)symbol.AssociatedSymbol;
                        if (associatedProperty == null)
                        {
                            goto case MethodKind.Ordinary;
                        }
                        AddPropertyNameAndParameters(associatedProperty);
                        AddPunctuation(SyntaxKind.DotToken);
                        AddKeyword(symbol.MethodKind == MethodKind.PropertyGet ? SyntaxKind.GetKeyword :
                            IsInitOnly(symbol) ? SyntaxKind.InitKeyword : SyntaxKind.SetKeyword);
                        break;
                    }
                case MethodKind.EventAdd:
                case MethodKind.EventRemove:
                    {
                        isAccessor = true;
                        var associatedEvent = (IEventSymbol)symbol.AssociatedSymbol;
                        if (associatedEvent == null)
                        {
                            goto case MethodKind.Ordinary;
                        }
                        AddEventName(associatedEvent);
                        AddPunctuation(SyntaxKind.DotToken);
                        AddKeyword(symbol.MethodKind == MethodKind.EventAdd ? SyntaxKind.AddKeyword : SyntaxKind.RemoveKeyword);
                        break;
                    }
                case MethodKind.Constructor:
                case MethodKind.StaticConstructor:
                    {
                        // Note: we are using the metadata name also in the case that
                        // symbol.containingType is null (which should never be the case here) or is an
                        //       anonymous type (which 'does not have a name').
                        var name = format.CompilerInternalOptions.IncludesOption(SymbolDisplayCompilerInternalOptions.UseMetadataMethodNames) || symbol.ContainingType == null || symbol.ContainingType.IsAnonymousType
                            ? symbol.Name
                            : symbol.ContainingType.Name;

                        var partKind = GetPartKindForConstructorOrDestructor(symbol);

                        builder.Add(CreatePart(partKind, symbol, name));
                        break;
                    }
                case MethodKind.Destructor:
                    {
                        var partKind = GetPartKindForConstructorOrDestructor(symbol);

                        // Note: we are using the metadata name also in the case that symbol.containingType is null, which should never be the case here.
                        if (format.CompilerInternalOptions.IncludesOption(SymbolDisplayCompilerInternalOptions.UseMetadataMethodNames) || symbol.ContainingType == null)
                        {
                            builder.Add(CreatePart(partKind, symbol, symbol.Name));
                        }
                        else
                        {
                            AddPunctuation(SyntaxKind.TildeToken);
                            builder.Add(CreatePart(partKind, symbol, symbol.ContainingType.Name));
                        }
                        break;
                    }
                case MethodKind.ExplicitInterfaceImplementation:
                    {
                        AddExplicitInterfaceIfNeeded(symbol.ExplicitInterfaceImplementations);

                        if (!format.CompilerInternalOptions.IncludesOption(SymbolDisplayCompilerInternalOptions.UseMetadataMethodNames) &&
                            symbol.GetSymbol()?.OriginalDefinition is SourceUserDefinedOperatorSymbolBase sourceUserDefinedOperatorSymbolBase)
                        {
                            var operatorName = symbol.MetadataName;
                            var lastDotPosition = operatorName.LastIndexOf('.');

                            if (lastDotPosition >= 0)
                            {
                                operatorName = operatorName.Substring(lastDotPosition + 1);
                            }

                            if (sourceUserDefinedOperatorSymbolBase is SourceUserDefinedConversionSymbol)
                            {
                                addUserDefinedConversionName(symbol, operatorName);
                            }
                            else
                            {
                                addUserDefinedOperatorName(symbol, operatorName);
                            }
                            break;
                        }

                        builder.Add(CreatePart(SymbolDisplayPartKind.MethodName, symbol,
                            ExplicitInterfaceHelpers.GetMemberNameWithoutInterfaceName(symbol.Name)));
                        break;
                    }
                case MethodKind.UserDefinedOperator:
                case MethodKind.BuiltinOperator:
                    {
                        if (format.CompilerInternalOptions.IncludesOption(SymbolDisplayCompilerInternalOptions.UseMetadataMethodNames))
                        {
                            builder.Add(CreatePart(SymbolDisplayPartKind.MethodName, symbol, symbol.MetadataName));
                        }
                        else
                        {
                            addUserDefinedOperatorName(symbol, symbol.MetadataName);
                        }
                        break;
                    }
                case MethodKind.Conversion:
                    {
                        if (format.CompilerInternalOptions.IncludesOption(SymbolDisplayCompilerInternalOptions.UseMetadataMethodNames))
                        {
                            builder.Add(CreatePart(SymbolDisplayPartKind.MethodName, symbol, symbol.MetadataName));
                        }
                        else
                        {
                            addUserDefinedConversionName(symbol, symbol.MetadataName);
                        }
                        break;
                    }
                default:
                    throw ExceptionUtilities.UnexpectedValue(symbol.MethodKind);
            }

            if (!isAccessor)
            {
                AddTypeArguments(symbol, default(ImmutableArray<ImmutableArray<CustomModifier>>));
                AddParameters(symbol);
                AddTypeParameterConstraints(symbol);
            }

            void visitFunctionPointerSignature(IMethodSymbol symbol)
            {
                AddKeyword(SyntaxKind.DelegateKeyword);
                AddPunctuation(SyntaxKind.AsteriskToken);

                if (symbol.CallingConvention != SignatureCallingConvention.Default)
                {
                    AddSpace();
                    AddKeyword(SyntaxKind.UnmanagedKeyword);

                    var conventionTypes = symbol.UnmanagedCallingConventionTypes;

                    if (symbol.CallingConvention != SignatureCallingConvention.Unmanaged || !conventionTypes.IsEmpty)
                    {
                        AddPunctuation(SyntaxKind.OpenBracketToken);

                        switch (symbol.CallingConvention)
                        {
                            case SignatureCallingConvention.CDecl:
                                builder.Add(CreatePart(SymbolDisplayPartKind.ClassName, symbol, "Cdecl"));
                                break;
                            case SignatureCallingConvention.StdCall:
                                builder.Add(CreatePart(SymbolDisplayPartKind.ClassName, symbol, "Stdcall"));
                                break;
                            case SignatureCallingConvention.ThisCall:
                                builder.Add(CreatePart(SymbolDisplayPartKind.ClassName, symbol, "Thiscall"));
                                break;
                            case SignatureCallingConvention.FastCall:
                                builder.Add(CreatePart(SymbolDisplayPartKind.ClassName, symbol, "Fastcall"));
                                break;

                            case SignatureCallingConvention.Unmanaged:
                                Debug.Assert(!conventionTypes.IsDefaultOrEmpty);
                                bool isFirst = true;
                                foreach (var conventionType in conventionTypes)
                                {
                                    if (!isFirst)
                                    {
                                        AddPunctuation(SyntaxKind.CommaToken);
                                        AddSpace();
                                    }

                                    isFirst = false;
                                    Debug.Assert(conventionType.Name.StartsWith("CallConv"));
                                    const int CallConvLength = 8;
                                    builder.Add(CreatePart(SymbolDisplayPartKind.ClassName, conventionType, conventionType.Name[CallConvLength..]));
                                }

                                break;
                        }

                        AddPunctuation(SyntaxKind.CloseBracketToken);
                    }
                }

                AddPunctuation(SyntaxKind.LessThanToken);

                foreach (var param in symbol.Parameters)
                {
                    // https://github.com/dotnet/roslyn/issues/61647: Use public API.
                    Debug.Assert((param as Symbols.PublicModel.ParameterSymbol)?.GetSymbol<ParameterSymbol>().Scope is null or DeclarationScope.Unscoped);

                    AddParameterRefKind(param.RefKind);

                    AddCustomModifiersIfNeeded(param.RefCustomModifiers);

                    param.Type.Accept(this.NotFirstVisitor);

                    AddCustomModifiersIfNeeded(param.CustomModifiers, leadingSpace: true, trailingSpace: false);

                    AddPunctuation(SyntaxKind.CommaToken);
                    AddSpace();
                }

                if (symbol.ReturnsByRef)
                {
                    AddRef();
                }
                else if (symbol.ReturnsByRefReadonly)
                {
                    AddRefReadonly();
                }

                AddCustomModifiersIfNeeded(symbol.RefCustomModifiers);

                symbol.ReturnType.Accept(this.NotFirstVisitor);

                AddCustomModifiersIfNeeded(symbol.ReturnTypeCustomModifiers, leadingSpace: true, trailingSpace: false);

                AddPunctuation(SyntaxKind.GreaterThanToken);
            }

            void addUserDefinedOperatorName(IMethodSymbol symbol, string operatorName)
            {
                AddKeyword(SyntaxKind.OperatorKeyword);
                AddSpace();

                if (operatorName == WellKnownMemberNames.TrueOperatorName)
                {
                    AddKeyword(SyntaxKind.TrueKeyword);
                }
                else if (operatorName == WellKnownMemberNames.FalseOperatorName)
                {
                    AddKeyword(SyntaxKind.FalseKeyword);
                }
                else
                {
                    if (SyntaxFacts.IsCheckedOperator(operatorName))
                    {
                        AddKeyword(SyntaxKind.CheckedKeyword);
                        AddSpace();
                    }

                    builder.Add(CreatePart(SymbolDisplayPartKind.MethodName, symbol,
                        SyntaxFacts.GetText(SyntaxFacts.GetOperatorKind(operatorName))));
                }
            }

            void addUserDefinedConversionName(IMethodSymbol symbol, string operatorName)
            {
                // "System.IntPtr.explicit operator System.IntPtr(int)"

                bool isChecked = false;

                if (operatorName == WellKnownMemberNames.ExplicitConversionName)
                {
                    AddKeyword(SyntaxKind.ExplicitKeyword);
                }
                else if (operatorName == WellKnownMemberNames.CheckedExplicitConversionName)
                {
                    isChecked = true;
                    AddKeyword(SyntaxKind.ExplicitKeyword);
                }
                else if (operatorName == WellKnownMemberNames.ImplicitConversionName)
                {
                    AddKeyword(SyntaxKind.ImplicitKeyword);
                }
                else
                {
                    builder.Add(CreatePart(SymbolDisplayPartKind.MethodName, symbol,
                        SyntaxFacts.GetText(SyntaxFacts.GetOperatorKind(operatorName))));
                }

                AddSpace();
                AddKeyword(SyntaxKind.OperatorKeyword);
                AddSpace();

                if (isChecked)
                {
                    AddKeyword(SyntaxKind.CheckedKeyword);
                    AddSpace();
                }

                AddReturnType(symbol);
            }
        }

        private static SymbolDisplayPartKind GetPartKindForConstructorOrDestructor(IMethodSymbol symbol)
        {
            // In the case that symbol.containingType is null (which should never be the case here) we will fallback to the MethodName symbol part
            if (symbol.ContainingType is null)
            {
                return SymbolDisplayPartKind.MethodName;
            }

            return GetPartKind(symbol.ContainingType);
        }

        private void AddReturnType(IMethodSymbol symbol)
        {
            symbol.ReturnType.Accept(this.NotFirstVisitor);
        }

        private void AddTypeParameterConstraints(IMethodSymbol symbol)
        {
            if (format.GenericsOptions.IncludesOption(SymbolDisplayGenericsOptions.IncludeTypeConstraints))
            {
                AddTypeParameterConstraints(symbol.TypeArguments);
            }
        }

        private void AddParameters(IMethodSymbol symbol)
        {
            if (format.MemberOptions.IncludesOption(SymbolDisplayMemberOptions.IncludeParameters))
            {
                AddPunctuation(SyntaxKind.OpenParenToken);
                AddParametersIfNeeded(
                    hasThisParameter: symbol.IsExtensionMethod && symbol.MethodKind != MethodKind.ReducedExtension,
                    isVarargs: symbol.IsVararg,
                    parameters: symbol.Parameters);
                AddPunctuation(SyntaxKind.CloseParenToken);
            }
        }

        public override void VisitParameter(IParameterSymbol symbol)
        {
            // Note the asymmetry between VisitParameter and VisitTypeParameter: VisitParameter
            // decorates the parameter, whereas VisitTypeParameter leaves that to the corresponding
            // type or method. This is because type parameters are frequently used in other contexts
            // (e.g. field types, param types, etc), which just want the name whereas parameters are
            // used on their own or in the context of methods.

            var includeType = format.ParameterOptions.IncludesOption(SymbolDisplayParameterOptions.IncludeType);
            var includeName = format.ParameterOptions.IncludesOption(SymbolDisplayParameterOptions.IncludeName) &&
                symbol.Name.Length != 0;
            var includeBrackets = format.ParameterOptions.IncludesOption(SymbolDisplayParameterOptions.IncludeOptionalBrackets);
            var includeDefaultValue = format.ParameterOptions.IncludesOption(SymbolDisplayParameterOptions.IncludeDefaultValue) &&
                format.ParameterOptions.IncludesOption(SymbolDisplayParameterOptions.IncludeName) &&
                symbol.HasExplicitDefaultValue &&
                CanAddConstant(symbol.Type, symbol.ExplicitDefaultValue);

            if (includeBrackets && symbol.IsOptional)
            {
                AddPunctuation(SyntaxKind.OpenBracketToken);
            }

            if (includeType)
            {
<<<<<<< HEAD
                AddParameterRefKindIfRequired(symbol);
                AddCustomModifiersIfRequired(symbol.RefCustomModifiers, leadingSpace: false, trailingSpace: true);
=======
                AddParameterRefKindIfNeeded(symbol.RefKind);
                AddCustomModifiersIfNeeded(symbol.RefCustomModifiers, leadingSpace: false, trailingSpace: true);
>>>>>>> 74641d7d

                // https://github.com/dotnet/roslyn/issues/61647: Use public API.
                if ((symbol as Symbols.PublicModel.ParameterSymbol)?.GetSymbol<ParameterSymbol>().Scope == DeclarationScope.ValueScoped &&
                    format.CompilerInternalOptions.IncludesOption(SymbolDisplayCompilerInternalOptions.IncludeScoped))
                {
                    AddKeyword(SyntaxKind.ScopedKeyword);
                    AddSpace();
                }

                if (symbol.IsParams && format.ParameterOptions.IncludesOption(SymbolDisplayParameterOptions.IncludeParamsRefOut))
                {
                    AddKeyword(SyntaxKind.ParamsKeyword);
                    AddSpace();
                }

                symbol.Type.Accept(this.NotFirstVisitor);
                AddCustomModifiersIfNeeded(symbol.CustomModifiers, leadingSpace: true, trailingSpace: false);
            }

            if (includeName)
            {
                if (includeType)
                {
                    AddSpace();
                }
                var kind = symbol.IsThis ? SymbolDisplayPartKind.Keyword : SymbolDisplayPartKind.ParameterName;
                builder.Add(CreatePart(kind, symbol, symbol.Name));
            }

            if (includeDefaultValue)
            {
                if (includeName || includeType)
                {
                    AddSpace();
                }
                AddPunctuation(SyntaxKind.EqualsToken);
                AddSpace();

                AddConstantValue(symbol.Type, symbol.ExplicitDefaultValue);
            }

            if (includeBrackets && symbol.IsOptional)
            {
                AddPunctuation(SyntaxKind.CloseBracketToken);
            }
        }

        private static bool CanAddConstant(ITypeSymbol type, object value)
        {
            if (type.TypeKind == TypeKind.Enum)
            {
                return true;
            }

            if (value == null)
            {
                return true;
            }

            return value.GetType().GetTypeInfo().IsPrimitive || value is string || value is decimal;
        }

        private void AddFieldModifiersIfNeeded(IFieldSymbol symbol)
        {
            if (format.MemberOptions.IncludesOption(SymbolDisplayMemberOptions.IncludeModifiers) &&
                !IsEnumMember(symbol))
            {
                if (symbol.IsConst)
                {
                    AddKeyword(SyntaxKind.ConstKeyword);
                    AddSpace();
                }

                if (symbol.IsReadOnly)
                {
                    AddKeyword(SyntaxKind.ReadOnlyKeyword);
                    AddSpace();
                }

                if (symbol.IsVolatile)
                {
                    AddKeyword(SyntaxKind.VolatileKeyword);
                    AddSpace();
                }

                //TODO: event
            }
        }

        private void AddMemberModifiersIfNeeded(ISymbol symbol)
        {
            INamedTypeSymbol containingType = symbol.ContainingType;

            // all members (that end up here) must have a containing type or a containing symbol should be a TypeSymbol.
            Debug.Assert(containingType != null || (symbol.ContainingSymbol is ITypeSymbol));

            if (format.MemberOptions.IncludesOption(SymbolDisplayMemberOptions.IncludeModifiers) &&
                (containingType == null ||
                 (containingType.TypeKind != TypeKind.Interface && !IsEnumMember(symbol) && !IsLocalFunction(symbol))))
            {
                var isConst = symbol is IFieldSymbol { IsConst: true };
                var isRequired = symbol is IFieldSymbol { IsRequired: true } or IPropertySymbol { IsRequired: true };
                if (symbol.IsStatic && !isConst)
                {
                    AddKeyword(SyntaxKind.StaticKeyword);
                    AddSpace();
                }

                if (symbol.IsOverride)
                {
                    AddKeyword(SyntaxKind.OverrideKeyword);
                    AddSpace();
                }

                if (symbol.IsAbstract)
                {
                    AddKeyword(SyntaxKind.AbstractKeyword);
                    AddSpace();
                }

                if (symbol.IsSealed)
                {
                    AddKeyword(SyntaxKind.SealedKeyword);
                    AddSpace();
                }

                if (symbol.IsExtern)
                {
                    AddKeyword(SyntaxKind.ExternKeyword);
                    AddSpace();
                }

                if (symbol.IsVirtual)
                {
                    AddKeyword(SyntaxKind.VirtualKeyword);
                    AddSpace();
                }

                if (isRequired)
                {
                    AddKeyword(SyntaxKind.RequiredKeyword);
                    AddSpace();
                }
            }
        }

        private void AddParametersIfNeeded(bool hasThisParameter, bool isVarargs, ImmutableArray<IParameterSymbol> parameters)
        {
            if (format.ParameterOptions == SymbolDisplayParameterOptions.None)
            {
                return;
            }

            var first = true;

            // The display code is called by the debugger; if a developer is debugging Roslyn and attempts
            // to visualize a symbol *during its construction*, the parameters and return type might
            // still be null.

            if (!parameters.IsDefault)
            {
                foreach (var param in parameters)
                {
                    if (!first)
                    {
                        AddPunctuation(SyntaxKind.CommaToken);
                        AddSpace();
                    }
                    else if (hasThisParameter)
                    {
                        if (format.ParameterOptions.IncludesOption(SymbolDisplayParameterOptions.IncludeExtensionThis))
                        {
                            AddKeyword(SyntaxKind.ThisKeyword);
                            AddSpace();
                        }
                    }

                    first = false;
                    param.Accept(this.NotFirstVisitor);
                }
            }

            if (isVarargs)
            {
                if (!first)
                {
                    AddPunctuation(SyntaxKind.CommaToken);
                    AddSpace();
                }

                AddKeyword(SyntaxKind.ArgListKeyword);
            }
        }

        private void AddAccessor(IPropertySymbol property, IMethodSymbol method, SyntaxKind keyword)
        {
            if (method != null)
            {
                AddSpace();
                if (method.DeclaredAccessibility != property.DeclaredAccessibility)
                {
                    AddAccessibility(method);
                }

                if (!ShouldPropertyDisplayReadOnly(property) && ShouldMethodDisplayReadOnly(method, property))
                {
                    AddReadOnlyIfNeeded();
                }

                AddKeyword(keyword);
                AddPunctuation(SyntaxKind.SemicolonToken);
            }
        }

        private void AddExplicitInterfaceIfNeeded<T>(ImmutableArray<T> implementedMembers) where T : ISymbol
        {
            if (format.MemberOptions.IncludesOption(SymbolDisplayMemberOptions.IncludeExplicitInterface) && !implementedMembers.IsEmpty)
            {
                var implementedMember = implementedMembers[0];
                Debug.Assert(implementedMember.ContainingType != null);

                INamedTypeSymbol containingType = implementedMember.ContainingType;
                if (containingType != null)
                {
                    containingType.Accept(this.NotFirstVisitor);
                    AddPunctuation(SyntaxKind.DotToken);
                }
            }
        }

        private void AddCustomModifiersIfNeeded(ImmutableArray<CustomModifier> customModifiers, bool leadingSpace = false, bool trailingSpace = true)
        {
            if (this.format.CompilerInternalOptions.IncludesOption(SymbolDisplayCompilerInternalOptions.IncludeCustomModifiers) && !customModifiers.IsEmpty)
            {
                bool first = true;
                foreach (CustomModifier customModifier in customModifiers)
                {
                    if (!first || leadingSpace)
                    {
                        AddSpace();
                    }
                    first = false;

                    this.builder.Add(CreatePart(InternalSymbolDisplayPartKind.Other, null, customModifier.IsOptional ? IL_KEYWORD_MODOPT : IL_KEYWORD_MODREQ));
                    AddPunctuation(SyntaxKind.OpenParenToken);
                    customModifier.Modifier.Accept(this.NotFirstVisitor);
                    AddPunctuation(SyntaxKind.CloseParenToken);
                }
                if (trailingSpace)
                {
                    AddSpace();
                }
            }
        }

        private void AddRefIfNeeded()
        {
            if (format.MemberOptions.IncludesOption(SymbolDisplayMemberOptions.IncludeRef))
            {
                AddRef();
            }
        }

        private void AddRef()
        {
            AddKeyword(SyntaxKind.RefKeyword);
            AddSpace();
        }

        private void AddRefReadonlyIfNeeded()
        {
            if (format.MemberOptions.IncludesOption(SymbolDisplayMemberOptions.IncludeRef))
            {
                AddRefReadonly();
            }
        }

        private void AddRefReadonly()
        {
            AddKeyword(SyntaxKind.RefKeyword);
            AddSpace();
            AddKeyword(SyntaxKind.ReadOnlyKeyword);
            AddSpace();
        }

        private void AddReadOnlyIfNeeded()
        {
            // 'readonly' in this context is effectively a 'ref' modifier
            // because it affects whether the 'this' parameter is 'ref' or 'in'.
            if (format.MemberOptions.IncludesOption(SymbolDisplayMemberOptions.IncludeRef))
            {
                AddKeyword(SyntaxKind.ReadOnlyKeyword);
                AddSpace();
            }
        }

<<<<<<< HEAD
        private void AddParameterRefKindIfRequired(IParameterSymbol symbol)
=======
        private void AddParameterRefKindIfNeeded(RefKind refKind)
>>>>>>> 74641d7d
        {
            if (format.ParameterOptions.IncludesOption(SymbolDisplayParameterOptions.IncludeParamsRefOut))
            {
                // https://github.com/dotnet/roslyn/issues/61647: Use public API.
                if ((symbol as Symbols.PublicModel.ParameterSymbol)?.GetSymbol<ParameterSymbol>().Scope == DeclarationScope.RefScoped &&
                    format.CompilerInternalOptions.IncludesOption(SymbolDisplayCompilerInternalOptions.IncludeScoped))
                {
                    AddKeyword(SyntaxKind.ScopedKeyword);
                    AddSpace();
                }

                AddParameterRefKind(symbol.RefKind);
            }
        }

        private void AddParameterRefKind(RefKind refKind)
        {
            switch (refKind)
            {
                case RefKind.Out:
                    AddKeyword(SyntaxKind.OutKeyword);
                    AddSpace();
                    break;
                case RefKind.Ref:
                    AddKeyword(SyntaxKind.RefKeyword);
                    AddSpace();
                    break;
                case RefKind.In:
                    AddKeyword(SyntaxKind.InKeyword);
                    AddSpace();
                    break;
            }
        }
    }
}<|MERGE_RESOLUTION|>--- conflicted
+++ resolved
@@ -38,14 +38,14 @@
                 switch (symbol.RefKind)
                 {
                     case RefKind.Ref:
-                        AddRefIfRequired();
+                        AddRefIfNeeded();
                         break;
                     case RefKind.RefReadOnly:
-                        AddRefReadonlyIfRequired();
+                        AddRefReadonlyIfNeeded();
                         break;
                 }
 
-                AddCustomModifiersIfRequired(symbol.RefCustomModifiers);
+                AddCustomModifiersIfNeeded(symbol.RefCustomModifiers);
 
                 VisitFieldType(symbol);
                 AddSpace();
@@ -770,13 +770,8 @@
 
             if (includeType)
             {
-<<<<<<< HEAD
-                AddParameterRefKindIfRequired(symbol);
-                AddCustomModifiersIfRequired(symbol.RefCustomModifiers, leadingSpace: false, trailingSpace: true);
-=======
-                AddParameterRefKindIfNeeded(symbol.RefKind);
+                AddParameterRefKindIfNeeded(symbol);
                 AddCustomModifiersIfNeeded(symbol.RefCustomModifiers, leadingSpace: false, trailingSpace: true);
->>>>>>> 74641d7d
 
                 // https://github.com/dotnet/roslyn/issues/61647: Use public API.
                 if ((symbol as Symbols.PublicModel.ParameterSymbol)?.GetSymbol<ParameterSymbol>().Scope == DeclarationScope.ValueScoped &&
@@ -1073,11 +1068,7 @@
             }
         }
 
-<<<<<<< HEAD
-        private void AddParameterRefKindIfRequired(IParameterSymbol symbol)
-=======
-        private void AddParameterRefKindIfNeeded(RefKind refKind)
->>>>>>> 74641d7d
+        private void AddParameterRefKindIfNeeded(IParameterSymbol symbol)
         {
             if (format.ParameterOptions.IncludesOption(SymbolDisplayParameterOptions.IncludeParamsRefOut))
             {
