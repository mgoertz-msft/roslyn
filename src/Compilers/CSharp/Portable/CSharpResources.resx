--- conflicted
+++ resolved
@@ -5688,7 +5688,9 @@
   <data name="ERR_ExpressionTreeCantContainNullCoalescingAssignment" xml:space="preserve">
     <value>An expression tree may not contain a null coalescing assignment</value>
   </data>
-<<<<<<< HEAD
+  <data name="ERR_BadNullableContextOption" xml:space="preserve">
+    <value>Invalid option '{0}' for /nullable; must be 'disable', 'enable' or 'safeonly'</value>
+  </data>
   <data name="ERR_SwitchGoverningExpressionRequiresParens" xml:space="preserve">
     <value>Parentheses are required around the switch governing expression.</value>
   </data>
@@ -5724,9 +5726,5 @@
   </data>
   <data name="ERR_DiscardPatternInSwitchStatement" xml:space="preserve">
     <value>The discard pattern is not permitted as a case label in a switch statement. Use 'case var _:' for a discard pattern, or 'case @_:' for a constant named '_'.</value>
-=======
-  <data name="ERR_BadNullableContextOption" xml:space="preserve">
-    <value>Invalid option '{0}' for /nullable; must be 'disable', 'enable' or 'safeonly'</value>
->>>>>>> e2c6c425
   </data>
 </root>