﻿<?xml version="1.0" encoding="utf-8"?>
<root>
  <!-- 
    Microsoft ResX Schema 
    
    Version 2.0
    
    The primary goals of this format is to allow a simple XML format 
    that is mostly human readable. The generation and parsing of the 
    various data types are done through the TypeConverter classes 
    associated with the data types.
    
    Example:
    
    ... ado.net/XML headers & schema ...
    <resheader name="resmimetype">text/microsoft-resx</resheader>
    <resheader name="version">2.0</resheader>
    <resheader name="reader">System.Resources.ResXResourceReader, System.Windows.Forms, ...</resheader>
    <resheader name="writer">System.Resources.ResXResourceWriter, System.Windows.Forms, ...</resheader>
    <data name="Name1"><value>this is my long string</value><comment>this is a comment</comment></data>
    <data name="Color1" type="System.Drawing.Color, System.Drawing">Blue</data>
    <data name="Bitmap1" mimetype="application/x-microsoft.net.object.binary.base64">
        <value>[base64 mime encoded serialized .NET Framework object]</value>
    </data>
    <data name="Icon1" type="System.Drawing.Icon, System.Drawing" mimetype="application/x-microsoft.net.object.bytearray.base64">
        <value>[base64 mime encoded string representing a byte array form of the .NET Framework object]</value>
        <comment>This is a comment</comment>
    </data>
                
    There are any number of "resheader" rows that contain simple 
    name/value pairs.
    
    Each data row contains a name, and value. The row also contains a 
    type or mimetype. Type corresponds to a .NET class that support 
    text/value conversion through the TypeConverter architecture. 
    Classes that don't support this are serialized and stored with the 
    mimetype set.
    
    The mimetype is used for serialized objects, and tells the 
    ResXResourceReader how to depersist the object. This is currently not 
    extensible. For a given mimetype the value must be set accordingly:
    
    Note - application/x-microsoft.net.object.binary.base64 is the format 
    that the ResXResourceWriter will generate, however the reader can 
    read any of the formats listed below.
    
    mimetype: application/x-microsoft.net.object.binary.base64
    value   : The object must be serialized with 
            : System.Runtime.Serialization.Formatters.Binary.BinaryFormatter
            : and then encoded with base64 encoding.
    
    mimetype: application/x-microsoft.net.object.soap.base64
    value   : The object must be serialized with 
            : System.Runtime.Serialization.Formatters.Soap.SoapFormatter
            : and then encoded with base64 encoding.

    mimetype: application/x-microsoft.net.object.bytearray.base64
    value   : The object must be serialized into a byte array 
            : using a System.ComponentModel.TypeConverter
            : and then encoded with base64 encoding.
    -->
  <xsd:schema id="root" xmlns="" xmlns:xsd="http://www.w3.org/2001/XMLSchema" xmlns:msdata="urn:schemas-microsoft-com:xml-msdata">
    <xsd:import namespace="http://www.w3.org/XML/1998/namespace" />
    <xsd:element name="root" msdata:IsDataSet="true">
      <xsd:complexType>
        <xsd:choice maxOccurs="unbounded">
          <xsd:element name="metadata">
            <xsd:complexType>
              <xsd:sequence>
                <xsd:element name="value" type="xsd:string" minOccurs="0" />
              </xsd:sequence>
              <xsd:attribute name="name" use="required" type="xsd:string" />
              <xsd:attribute name="type" type="xsd:string" />
              <xsd:attribute name="mimetype" type="xsd:string" />
              <xsd:attribute ref="xml:space" />
            </xsd:complexType>
          </xsd:element>
          <xsd:element name="assembly">
            <xsd:complexType>
              <xsd:attribute name="alias" type="xsd:string" />
              <xsd:attribute name="name" type="xsd:string" />
            </xsd:complexType>
          </xsd:element>
          <xsd:element name="data">
            <xsd:complexType>
              <xsd:sequence>
                <xsd:element name="value" type="xsd:string" minOccurs="0" msdata:Ordinal="1" />
                <xsd:element name="comment" type="xsd:string" minOccurs="0" msdata:Ordinal="2" />
              </xsd:sequence>
              <xsd:attribute name="name" type="xsd:string" use="required" msdata:Ordinal="1" />
              <xsd:attribute name="type" type="xsd:string" msdata:Ordinal="3" />
              <xsd:attribute name="mimetype" type="xsd:string" msdata:Ordinal="4" />
              <xsd:attribute ref="xml:space" />
            </xsd:complexType>
          </xsd:element>
          <xsd:element name="resheader">
            <xsd:complexType>
              <xsd:sequence>
                <xsd:element name="value" type="xsd:string" minOccurs="0" msdata:Ordinal="1" />
              </xsd:sequence>
              <xsd:attribute name="name" type="xsd:string" use="required" />
            </xsd:complexType>
          </xsd:element>
        </xsd:choice>
      </xsd:complexType>
    </xsd:element>
  </xsd:schema>
  <resheader name="resmimetype">
    <value>text/microsoft-resx</value>
  </resheader>
  <resheader name="version">
    <value>2.0</value>
  </resheader>
  <resheader name="reader">
    <value>System.Resources.ResXResourceReader, System.Windows.Forms, Version=4.0.0.0, Culture=neutral, PublicKeyToken=b77a5c561934e089</value>
  </resheader>
  <resheader name="writer">
    <value>System.Resources.ResXResourceWriter, System.Windows.Forms, Version=4.0.0.0, Culture=neutral, PublicKeyToken=b77a5c561934e089</value>
  </resheader>
  <data name="IDS_NULL" xml:space="preserve">
    <value>&lt;null&gt;</value>
  </data>
  <data name="IDS_ThrowExpression" xml:space="preserve">
    <value>&lt;throw expression&gt;</value>
  </data>
  <data name="IDS_RELATEDERROR" xml:space="preserve">
    <value>(Location of symbol related to previous error)</value>
  </data>
  <data name="IDS_RELATEDWARNING" xml:space="preserve">
    <value>(Location of symbol related to previous warning)</value>
  </data>
  <data name="IDS_XMLIGNORED" xml:space="preserve">
    <value>&lt;!-- Badly formed XML comment ignored for member "{0}" --&gt;</value>
  </data>
  <data name="IDS_XMLIGNORED2" xml:space="preserve">
    <value> Badly formed XML file "{0}" cannot be included </value>
  </data>
  <data name="IDS_XMLFAILEDINCLUDE" xml:space="preserve">
    <value> Failed to insert some or all of included XML </value>
  </data>
  <data name="IDS_XMLBADINCLUDE" xml:space="preserve">
    <value> Include tag is invalid </value>
  </data>
  <data name="IDS_XMLNOINCLUDE" xml:space="preserve">
    <value> No matching elements were found for the following include tag </value>
  </data>
  <data name="IDS_XMLMISSINGINCLUDEFILE" xml:space="preserve">
    <value>Missing file attribute</value>
  </data>
  <data name="IDS_XMLMISSINGINCLUDEPATH" xml:space="preserve">
    <value>Missing path attribute</value>
  </data>
  <data name="IDS_GlobalNamespace" xml:space="preserve">
    <value>&lt;global namespace&gt;</value>
  </data>
  <data name="IDS_FeatureGenerics" xml:space="preserve">
    <value>generics</value>
  </data>
  <data name="IDS_FeatureAnonDelegates" xml:space="preserve">
    <value>anonymous methods</value>
  </data>
  <data name="IDS_FeatureModuleAttrLoc" xml:space="preserve">
    <value>module as an attribute target specifier</value>
  </data>
  <data name="IDS_FeatureGlobalNamespace" xml:space="preserve">
    <value>namespace alias qualifier</value>
  </data>
  <data name="IDS_FeatureFixedBuffer" xml:space="preserve">
    <value>fixed size buffers</value>
  </data>
  <data name="IDS_FeaturePragma" xml:space="preserve">
    <value>#pragma</value>
  </data>
  <data name="IDS_FeatureStaticClasses" xml:space="preserve">
    <value>static classes</value>
  </data>
  <data name="IDS_FeaturePartialTypes" xml:space="preserve">
    <value>partial types</value>
  </data>
  <data name="IDS_FeatureAsync" xml:space="preserve">
    <value>async function</value>
  </data>
  <data name="IDS_FeatureSwitchOnBool" xml:space="preserve">
    <value>switch on boolean type</value>
  </data>
  <data name="IDS_MethodGroup" xml:space="preserve">
    <value>method group</value>
  </data>
  <data name="IDS_AnonMethod" xml:space="preserve">
    <value>anonymous method</value>
  </data>
  <data name="IDS_Lambda" xml:space="preserve">
    <value>lambda expression</value>
  </data>
  <data name="IDS_Collection" xml:space="preserve">
    <value>collection</value>
  </data>
  <data name="IDS_FeaturePropertyAccessorMods" xml:space="preserve">
    <value>access modifiers on properties</value>
  </data>
  <data name="IDS_FeatureExternAlias" xml:space="preserve">
    <value>extern alias</value>
  </data>
  <data name="IDS_FeatureIterators" xml:space="preserve">
    <value>iterators</value>
  </data>
  <data name="IDS_FeatureDefault" xml:space="preserve">
    <value>default operator</value>
  </data>
  <data name="IDS_FeatureDefaultLiteral" xml:space="preserve">
    <value>default literal</value>
  </data>
  <data name="IDS_FeatureNullable" xml:space="preserve">
    <value>nullable types</value>
  </data>
  <data name="IDS_FeaturePatternMatching" xml:space="preserve">
    <value>pattern matching</value>
  </data>
  <data name="IDS_FeatureExpressionBodiedAccessor" xml:space="preserve">
    <value>expression body property accessor</value>
  </data>
  <data name="IDS_FeatureExpressionBodiedDeOrConstructor" xml:space="preserve">
    <value>expression body constructor and destructor</value>
  </data>
  <data name="IDS_FeatureThrowExpression" xml:space="preserve">
    <value>throw expression</value>
  </data>
  <data name="IDS_FeatureImplicitArray" xml:space="preserve">
    <value>implicitly typed array</value>
  </data>
  <data name="IDS_FeatureImplicitLocal" xml:space="preserve">
    <value>implicitly typed local variable</value>
  </data>
  <data name="IDS_FeatureAnonymousTypes" xml:space="preserve">
    <value>anonymous types</value>
  </data>
  <data name="IDS_FeatureAutoImplementedProperties" xml:space="preserve">
    <value>automatically implemented properties</value>
  </data>
  <data name="IDS_FeatureReadonlyAutoImplementedProperties" xml:space="preserve">
    <value>readonly automatically implemented properties</value>
  </data>
  <data name="IDS_FeatureObjectInitializer" xml:space="preserve">
    <value>object initializer</value>
  </data>
  <data name="IDS_FeatureCollectionInitializer" xml:space="preserve">
    <value>collection initializer</value>
  </data>
  <data name="IDS_FeatureQueryExpression" xml:space="preserve">
    <value>query expression</value>
  </data>
  <data name="IDS_FeatureExtensionMethod" xml:space="preserve">
    <value>extension method</value>
  </data>
  <data name="IDS_FeaturePartialMethod" xml:space="preserve">
    <value>partial method</value>
  </data>
  <data name="IDS_SK_METHOD" xml:space="preserve">
    <value>method</value>
  </data>
  <data name="IDS_SK_TYPE" xml:space="preserve">
    <value>type</value>
  </data>
  <data name="IDS_SK_NAMESPACE" xml:space="preserve">
    <value>namespace</value>
  </data>
  <data name="IDS_SK_FIELD" xml:space="preserve">
    <value>field</value>
  </data>
  <data name="IDS_SK_PROPERTY" xml:space="preserve">
    <value>property</value>
  </data>
  <data name="IDS_SK_UNKNOWN" xml:space="preserve">
    <value>element</value>
  </data>
  <data name="IDS_SK_VARIABLE" xml:space="preserve">
    <value>variable</value>
  </data>
  <data name="IDS_SK_LABEL" xml:space="preserve">
    <value>label</value>
  </data>
  <data name="IDS_SK_EVENT" xml:space="preserve">
    <value>event</value>
  </data>
  <data name="IDS_SK_TYVAR" xml:space="preserve">
    <value>type parameter</value>
  </data>
  <data name="IDS_SK_ALIAS" xml:space="preserve">
    <value>using alias</value>
  </data>
  <data name="IDS_SK_EXTERNALIAS" xml:space="preserve">
    <value>extern alias</value>
  </data>
  <data name="IDS_FOREACHLOCAL" xml:space="preserve">
    <value>foreach iteration variable</value>
  </data>
  <data name="IDS_FIXEDLOCAL" xml:space="preserve">
    <value>fixed variable</value>
  </data>
  <data name="IDS_USINGLOCAL" xml:space="preserve">
    <value>using variable</value>
  </data>
  <data name="IDS_Contravariant" xml:space="preserve">
    <value>contravariant</value>
  </data>
  <data name="IDS_Contravariantly" xml:space="preserve">
    <value>contravariantly</value>
  </data>
  <data name="IDS_Covariant" xml:space="preserve">
    <value>covariant</value>
  </data>
  <data name="IDS_Covariantly" xml:space="preserve">
    <value>covariantly</value>
  </data>
  <data name="IDS_Invariantly" xml:space="preserve">
    <value>invariantly</value>
  </data>
  <data name="IDS_FeatureDynamic" xml:space="preserve">
    <value>dynamic</value>
  </data>
  <data name="IDS_FeatureNamedArgument" xml:space="preserve">
    <value>named argument</value>
  </data>
  <data name="IDS_FeatureOptionalParameter" xml:space="preserve">
    <value>optional parameter</value>
  </data>
  <data name="IDS_FeatureExceptionFilter" xml:space="preserve">
    <value>exception filter</value>
  </data>
  <data name="IDS_FeatureTypeVariance" xml:space="preserve">
    <value>type variance</value>
  </data>
  <data name="XML_InvalidToken" xml:space="preserve">
    <value>The character(s) '{0}' cannot be used at this location.</value>
  </data>
  <data name="XML_IncorrectComment" xml:space="preserve">
    <value>Incorrect syntax was used in a comment.</value>
  </data>
  <data name="XML_InvalidCharEntity" xml:space="preserve">
    <value>An invalid character was found inside an entity reference.</value>
  </data>
  <data name="XML_ExpectedEndOfTag" xml:space="preserve">
    <value>Expected '&gt;' or '/&gt;' to close tag '{0}'.</value>
  </data>
  <data name="XML_ExpectedIdentifier" xml:space="preserve">
    <value>An identifier was expected.</value>
  </data>
  <data name="XML_InvalidUnicodeChar" xml:space="preserve">
    <value>Invalid unicode character.</value>
  </data>
  <data name="XML_InvalidWhitespace" xml:space="preserve">
    <value>Whitespace is not allowed at this location.</value>
  </data>
  <data name="XML_LessThanInAttributeValue" xml:space="preserve">
    <value>The character '&lt;' cannot be used in an attribute value.</value>
  </data>
  <data name="XML_MissingEqualsAttribute" xml:space="preserve">
    <value>Missing equals sign between attribute and attribute value.</value>
  </data>
  <data name="XML_RefUndefinedEntity_1" xml:space="preserve">
    <value>Reference to undefined entity '{0}'.</value>
  </data>
  <data name="XML_StringLiteralNoStartQuote" xml:space="preserve">
    <value>A string literal was expected, but no opening quotation mark was found.</value>
  </data>
  <data name="XML_StringLiteralNoEndQuote" xml:space="preserve">
    <value>Missing closing quotation mark for string literal.</value>
  </data>
  <data name="XML_StringLiteralNonAsciiQuote" xml:space="preserve">
    <value>Non-ASCII quotations marks may not be used around string literals.</value>
  </data>
  <data name="XML_EndTagNotExpected" xml:space="preserve">
    <value>End tag was not expected at this location.</value>
  </data>
  <data name="XML_ElementTypeMatch" xml:space="preserve">
    <value>End tag '{0}' does not match the start tag '{1}'.</value>
  </data>
  <data name="XML_EndTagExpected" xml:space="preserve">
    <value>Expected an end tag for element '{0}'.</value>
  </data>
  <data name="XML_WhitespaceMissing" xml:space="preserve">
    <value>Required white space was missing.</value>
  </data>
  <data name="XML_ExpectedEndOfXml" xml:space="preserve">
    <value>Unexpected character at this location.</value>
  </data>
  <data name="XML_CDataEndTagNotAllowed" xml:space="preserve">
    <value>The literal string ']]&gt;' is not allowed in element content.</value>
  </data>
  <data name="XML_DuplicateAttribute" xml:space="preserve">
    <value>Duplicate '{0}' attribute</value>
  </data>
  <data name="ERR_NoMetadataFile" xml:space="preserve">
    <value>Metadata file '{0}' could not be found</value>
  </data>
  <data name="ERR_MetadataReferencesNotSupported" xml:space="preserve">
    <value>Metadata references are not supported.</value>
  </data>
  <data name="FTL_MetadataCantOpenFile" xml:space="preserve">
    <value>Metadata file '{0}' could not be opened -- {1}</value>
  </data>
  <data name="ERR_NoTypeDef" xml:space="preserve">
    <value>The type '{0}' is defined in an assembly that is not referenced. You must add a reference to assembly '{1}'.</value>
  </data>
  <data name="ERR_NoTypeDefFromModule" xml:space="preserve">
    <value>The type '{0}' is defined in a module that has not been added. You must add the module '{1}'.</value>
  </data>
  <data name="ERR_OutputWriteFailed" xml:space="preserve">
    <value>Could not write to output file '{0}' -- '{1}'</value>
  </data>
  <data name="ERR_MultipleEntryPoints" xml:space="preserve">
    <value>Program has more than one entry point defined. Compile with /main to specify the type that contains the entry point.</value>
  </data>
  <data name="ERR_BadBinaryOps" xml:space="preserve">
    <value>Operator '{0}' cannot be applied to operands of type '{1}' and '{2}'</value>
  </data>
  <data name="ERR_IntDivByZero" xml:space="preserve">
    <value>Division by constant zero</value>
  </data>
  <data name="ERR_BadIndexLHS" xml:space="preserve">
    <value>Cannot apply indexing with [] to an expression of type '{0}'</value>
  </data>
  <data name="ERR_BadIndexCount" xml:space="preserve">
    <value>Wrong number of indices inside []; expected {0}</value>
  </data>
  <data name="ERR_BadUnaryOp" xml:space="preserve">
    <value>Operator '{0}' cannot be applied to operand of type '{1}'</value>
  </data>
  <data name="ERR_ThisInStaticMeth" xml:space="preserve">
    <value>Keyword 'this' is not valid in a static property, static method, or static field initializer</value>
  </data>
  <data name="ERR_ThisInBadContext" xml:space="preserve">
    <value>Keyword 'this' is not available in the current context</value>
  </data>
  <data name="WRN_InvalidMainSig" xml:space="preserve">
    <value>'{0}' has the wrong signature to be an entry point</value>
  </data>
  <data name="WRN_InvalidMainSig_Title" xml:space="preserve">
    <value>Method has the wrong signature to be an entry point</value>
  </data>
  <data name="ERR_NoImplicitConv" xml:space="preserve">
    <value>Cannot implicitly convert type '{0}' to '{1}'</value>
  </data>
  <data name="ERR_NoExplicitConv" xml:space="preserve">
    <value>Cannot convert type '{0}' to '{1}'</value>
  </data>
  <data name="ERR_ConstOutOfRange" xml:space="preserve">
    <value>Constant value '{0}' cannot be converted to a '{1}'</value>
  </data>
  <data name="ERR_AmbigBinaryOps" xml:space="preserve">
    <value>Operator '{0}' is ambiguous on operands of type '{1}' and '{2}'</value>
  </data>
  <data name="ERR_AmbigUnaryOp" xml:space="preserve">
    <value>Operator '{0}' is ambiguous on an operand of type '{1}'</value>
  </data>
  <data name="ERR_InAttrOnOutParam" xml:space="preserve">
    <value>An out parameter cannot have the In attribute</value>
  </data>
  <data name="ERR_ValueCantBeNull" xml:space="preserve">
    <value>Cannot convert null to '{0}' because it is a non-nullable value type</value>
  </data>
  <data name="ERR_NoExplicitBuiltinConv" xml:space="preserve">
    <value>Cannot convert type '{0}' to '{1}' via a reference conversion, boxing conversion, unboxing conversion, wrapping conversion, or null type conversion</value>
  </data>
  <data name="FTL_DebugEmitFailure" xml:space="preserve">
    <value>Unexpected error writing debug information -- '{0}'</value>
  </data>
  <data name="ERR_BadVisReturnType" xml:space="preserve">
    <value>Inconsistent accessibility: return type '{1}' is less accessible than method '{0}'</value>
  </data>
  <data name="ERR_BadVisParamType" xml:space="preserve">
    <value>Inconsistent accessibility: parameter type '{1}' is less accessible than method '{0}'</value>
  </data>
  <data name="ERR_BadVisFieldType" xml:space="preserve">
    <value>Inconsistent accessibility: field type '{1}' is less accessible than field '{0}'</value>
  </data>
  <data name="ERR_BadVisPropertyType" xml:space="preserve">
    <value>Inconsistent accessibility: property type '{1}' is less accessible than property '{0}'</value>
  </data>
  <data name="ERR_BadVisIndexerReturn" xml:space="preserve">
    <value>Inconsistent accessibility: indexer return type '{1}' is less accessible than indexer '{0}'</value>
  </data>
  <data name="ERR_BadVisIndexerParam" xml:space="preserve">
    <value>Inconsistent accessibility: parameter type '{1}' is less accessible than indexer '{0}'</value>
  </data>
  <data name="ERR_BadVisOpReturn" xml:space="preserve">
    <value>Inconsistent accessibility: return type '{1}' is less accessible than operator '{0}'</value>
  </data>
  <data name="ERR_BadVisOpParam" xml:space="preserve">
    <value>Inconsistent accessibility: parameter type '{1}' is less accessible than operator '{0}'</value>
  </data>
  <data name="ERR_BadVisDelegateReturn" xml:space="preserve">
    <value>Inconsistent accessibility: return type '{1}' is less accessible than delegate '{0}'</value>
  </data>
  <data name="ERR_BadVisDelegateParam" xml:space="preserve">
    <value>Inconsistent accessibility: parameter type '{1}' is less accessible than delegate '{0}'</value>
  </data>
  <data name="ERR_BadVisBaseClass" xml:space="preserve">
    <value>Inconsistent accessibility: base class '{1}' is less accessible than class '{0}'</value>
  </data>
  <data name="ERR_BadVisBaseInterface" xml:space="preserve">
    <value>Inconsistent accessibility: base interface '{1}' is less accessible than interface '{0}'</value>
  </data>
  <data name="ERR_EventNeedsBothAccessors" xml:space="preserve">
    <value>'{0}': event property must have both add and remove accessors</value>
  </data>
  <data name="ERR_EventNotDelegate" xml:space="preserve">
    <value>'{0}': event must be of a delegate type</value>
  </data>
  <data name="WRN_UnreferencedEvent" xml:space="preserve">
    <value>The event '{0}' is never used</value>
  </data>
  <data name="WRN_UnreferencedEvent_Title" xml:space="preserve">
    <value>Event is never used</value>
  </data>
  <data name="ERR_InterfaceEventInitializer" xml:space="preserve">
    <value>'{0}': event in interface cannot have initializer</value>
  </data>
  <data name="ERR_BadEventUsage" xml:space="preserve">
    <value>The event '{0}' can only appear on the left hand side of += or -= (except when used from within the type '{1}')</value>
  </data>
  <data name="ERR_ExplicitEventFieldImpl" xml:space="preserve">
    <value>An explicit interface implementation of an event must use event accessor syntax</value>
  </data>
  <data name="ERR_CantOverrideNonEvent" xml:space="preserve">
    <value>'{0}': cannot override; '{1}' is not an event</value>
  </data>
  <data name="ERR_AddRemoveMustHaveBody" xml:space="preserve">
    <value>An add or remove accessor must have a body</value>
  </data>
  <data name="ERR_AbstractEventInitializer" xml:space="preserve">
    <value>'{0}': abstract event cannot have initializer</value>
  </data>
  <data name="ERR_ReservedAssemblyName" xml:space="preserve">
    <value>The assembly name '{0}' is reserved and cannot be used as a reference in an interactive session</value>
  </data>
  <data name="ERR_ReservedEnumerator" xml:space="preserve">
    <value>The enumerator name '{0}' is reserved and cannot be used</value>
  </data>
  <data name="ERR_AsMustHaveReferenceType" xml:space="preserve">
    <value>The as operator must be used with a reference type or nullable type ('{0}' is a non-nullable value type)</value>
  </data>
  <data name="WRN_LowercaseEllSuffix" xml:space="preserve">
    <value>The 'l' suffix is easily confused with the digit '1' -- use 'L' for clarity</value>
  </data>
  <data name="WRN_LowercaseEllSuffix_Title" xml:space="preserve">
    <value>The 'l' suffix is easily confused with the digit '1'</value>
  </data>
  <data name="ERR_BadEventUsageNoField" xml:space="preserve">
    <value>The event '{0}' can only appear on the left hand side of += or -=</value>
  </data>
  <data name="ERR_ConstraintOnlyAllowedOnGenericDecl" xml:space="preserve">
    <value>Constraints are not allowed on non-generic declarations</value>
  </data>
  <data name="ERR_TypeParamMustBeIdentifier" xml:space="preserve">
    <value>Type parameter declaration must be an identifier not a type</value>
  </data>
  <data name="ERR_MemberReserved" xml:space="preserve">
    <value>Type '{1}' already reserves a member called '{0}' with the same parameter types</value>
  </data>
  <data name="ERR_DuplicateParamName" xml:space="preserve">
    <value>The parameter name '{0}' is a duplicate</value>
  </data>
  <data name="ERR_DuplicateNameInNS" xml:space="preserve">
    <value>The namespace '{1}' already contains a definition for '{0}'</value>
  </data>
  <data name="ERR_DuplicateNameInClass" xml:space="preserve">
    <value>The type '{0}' already contains a definition for '{1}'</value>
  </data>
  <data name="ERR_NameNotInContext" xml:space="preserve">
    <value>The name '{0}' does not exist in the current context</value>
  </data>
  <data name="ERR_NameNotInContextPossibleMissingReference" xml:space="preserve">
    <value>The name '{0}' does not exist in the current context (are you missing a reference to assembly '{1}'?)</value>
  </data>
  <data name="ERR_AmbigContext" xml:space="preserve">
    <value>'{0}' is an ambiguous reference between '{1}' and '{2}'</value>
  </data>
  <data name="WRN_DuplicateUsing" xml:space="preserve">
    <value>The using directive for '{0}' appeared previously in this namespace</value>
  </data>
  <data name="WRN_DuplicateUsing_Title" xml:space="preserve">
    <value>Using directive appeared previously in this namespace</value>
  </data>
  <data name="ERR_BadMemberFlag" xml:space="preserve">
    <value>The modifier '{0}' is not valid for this item</value>
  </data>
  <data name="ERR_BadMemberProtection" xml:space="preserve">
    <value>More than one protection modifier</value>
  </data>
  <data name="WRN_NewRequired" xml:space="preserve">
    <value>'{0}' hides inherited member '{1}'. Use the new keyword if hiding was intended.</value>
  </data>
  <data name="WRN_NewRequired_Title" xml:space="preserve">
    <value>Member hides inherited member; missing new keyword</value>
  </data>
  <data name="WRN_NewRequired_Description" xml:space="preserve">
    <value>A variable was declared with the same name as a variable in a base class. However, the new keyword was not used. This warning informs you that you should use new; the variable is declared as if new had been used in the declaration.</value>
  </data>
  <data name="WRN_NewNotRequired" xml:space="preserve">
    <value>The member '{0}' does not hide an accessible member. The new keyword is not required.</value>
  </data>
  <data name="WRN_NewNotRequired_Title" xml:space="preserve">
    <value>Member does not hide an inherited member; new keyword is not required</value>
  </data>
  <data name="ERR_CircConstValue" xml:space="preserve">
    <value>The evaluation of the constant value for '{0}' involves a circular definition</value>
  </data>
  <data name="ERR_MemberAlreadyExists" xml:space="preserve">
    <value>Type '{1}' already defines a member called '{0}' with the same parameter types</value>
  </data>
  <data name="ERR_StaticNotVirtual" xml:space="preserve">
    <value>A static member '{0}' cannot be marked as override, virtual, or abstract</value>
  </data>
  <data name="ERR_OverrideNotNew" xml:space="preserve">
    <value>A member '{0}' marked as override cannot be marked as new or virtual</value>
  </data>
  <data name="WRN_NewOrOverrideExpected" xml:space="preserve">
    <value>'{0}' hides inherited member '{1}'. To make the current member override that implementation, add the override keyword. Otherwise add the new keyword.</value>
  </data>
  <data name="WRN_NewOrOverrideExpected_Title" xml:space="preserve">
    <value>Member hides inherited member; missing override keyword</value>
  </data>
  <data name="ERR_OverrideNotExpected" xml:space="preserve">
    <value>'{0}': no suitable method found to override</value>
  </data>
  <data name="ERR_NamespaceUnexpected" xml:space="preserve">
    <value>A namespace cannot directly contain members such as fields or methods</value>
  </data>
  <data name="ERR_NoSuchMember" xml:space="preserve">
    <value>'{0}' does not contain a definition for '{1}'</value>
  </data>
  <data name="ERR_BadSKknown" xml:space="preserve">
    <value>'{0}' is a {1} but is used like a {2}</value>
  </data>
  <data name="ERR_BadSKunknown" xml:space="preserve">
    <value>'{0}' is a {1}, which is not valid in the given context</value>
  </data>
  <data name="ERR_ObjectRequired" xml:space="preserve">
    <value>An object reference is required for the non-static field, method, or property '{0}'</value>
  </data>
  <data name="ERR_AmbigCall" xml:space="preserve">
    <value>The call is ambiguous between the following methods or properties: '{0}' and '{1}'</value>
  </data>
  <data name="ERR_BadAccess" xml:space="preserve">
    <value>'{0}' is inaccessible due to its protection level</value>
  </data>
  <data name="ERR_MethDelegateMismatch" xml:space="preserve">
    <value>No overload for '{0}' matches delegate '{1}'</value>
  </data>
  <data name="ERR_RetObjectRequired" xml:space="preserve">
    <value>An object of a type convertible to '{0}' is required</value>
  </data>
  <data name="ERR_RetNoObjectRequired" xml:space="preserve">
    <value>Since '{0}' returns void, a return keyword must not be followed by an object expression</value>
  </data>
  <data name="ERR_LocalDuplicate" xml:space="preserve">
    <value>A local variable or function named '{0}' is already defined in this scope</value>
  </data>
  <data name="ERR_AssgLvalueExpected" xml:space="preserve">
    <value>The left-hand side of an assignment must be a variable, property or indexer</value>
  </data>
  <data name="ERR_StaticConstParam" xml:space="preserve">
    <value>'{0}': a static constructor must be parameterless</value>
  </data>
  <data name="ERR_NotConstantExpression" xml:space="preserve">
    <value>The expression being assigned to '{0}' must be constant</value>
  </data>
  <data name="ERR_NotNullConstRefField" xml:space="preserve">
    <value>'{0}' is of type '{1}'. A const field of a reference type other than string can only be initialized with null.</value>
  </data>
  <data name="ERR_LocalIllegallyOverrides" xml:space="preserve">
    <value>A local or parameter named '{0}' cannot be declared in this scope because that name is used in an enclosing local scope to define a local or parameter</value>
  </data>
  <data name="ERR_BadUsingNamespace" xml:space="preserve">
    <value>A 'using namespace' directive can only be applied to namespaces; '{0}' is a type not a namespace. Consider a 'using static' directive instead</value>
  </data>
  <data name="ERR_BadUsingType" xml:space="preserve">
    <value>A 'using static' directive can only be applied to types; '{0}' is a namespace not a type. Consider a 'using namespace' directive instead</value>
  </data>
  <data name="ERR_NoAliasHere" xml:space="preserve">
    <value>A 'using static' directive cannot be used to declare an alias</value>
  </data>
  <data name="ERR_NoBreakOrCont" xml:space="preserve">
    <value>No enclosing loop out of which to break or continue</value>
  </data>
  <data name="ERR_DuplicateLabel" xml:space="preserve">
    <value>The label '{0}' is a duplicate</value>
  </data>
  <data name="ERR_NoConstructors" xml:space="preserve">
    <value>The type '{0}' has no constructors defined</value>
  </data>
  <data name="ERR_NoNewAbstract" xml:space="preserve">
    <value>Cannot create an instance of the abstract class or interface '{0}'</value>
  </data>
  <data name="ERR_ConstValueRequired" xml:space="preserve">
    <value>A const field requires a value to be provided</value>
  </data>
  <data name="ERR_CircularBase" xml:space="preserve">
    <value>Circular base class dependency involving '{0}' and '{1}'</value>
  </data>
  <data name="ERR_BadDelegateConstructor" xml:space="preserve">
    <value>The delegate '{0}' does not have a valid constructor</value>
  </data>
  <data name="ERR_MethodNameExpected" xml:space="preserve">
    <value>Method name expected</value>
  </data>
  <data name="ERR_ConstantExpected" xml:space="preserve">
    <value>A constant value is expected</value>
  </data>
  <data name="ERR_V6SwitchGoverningTypeValueExpected" xml:space="preserve">
    <value>A switch expression or case label must be a bool, char, string, integral, enum, or corresponding nullable type in C# 6 and earlier.</value>
  </data>
  <data name="ERR_IntegralTypeValueExpected" xml:space="preserve">
    <value>A value of an integral type expected</value>
  </data>
  <data name="ERR_DuplicateCaseLabel" xml:space="preserve">
    <value>The switch statement contains multiple cases with the label value '{0}'</value>
  </data>
  <data name="ERR_InvalidGotoCase" xml:space="preserve">
    <value>A goto case is only valid inside a switch statement</value>
  </data>
  <data name="ERR_PropertyLacksGet" xml:space="preserve">
    <value>The property or indexer '{0}' cannot be used in this context because it lacks the get accessor</value>
  </data>
  <data name="ERR_BadExceptionType" xml:space="preserve">
    <value>The type caught or thrown must be derived from System.Exception</value>
  </data>
  <data name="ERR_BadEmptyThrow" xml:space="preserve">
    <value>A throw statement with no arguments is not allowed outside of a catch clause</value>
  </data>
  <data name="ERR_BadFinallyLeave" xml:space="preserve">
    <value>Control cannot leave the body of a finally clause</value>
  </data>
  <data name="ERR_LabelShadow" xml:space="preserve">
    <value>The label '{0}' shadows another label by the same name in a contained scope</value>
  </data>
  <data name="ERR_LabelNotFound" xml:space="preserve">
    <value>No such label '{0}' within the scope of the goto statement</value>
  </data>
  <data name="ERR_UnreachableCatch" xml:space="preserve">
    <value>A previous catch clause already catches all exceptions of this or of a super type ('{0}')</value>
  </data>
  <data name="WRN_FilterIsConstant" xml:space="preserve">
    <value>Filter expression is a constant, consider removing the filter</value>
  </data>
  <data name="WRN_FilterIsConstant_Title" xml:space="preserve">
    <value>Filter expression is a constant</value>
  </data>
  <data name="ERR_ReturnExpected" xml:space="preserve">
    <value>'{0}': not all code paths return a value</value>
  </data>
  <data name="WRN_UnreachableCode" xml:space="preserve">
    <value>Unreachable code detected</value>
  </data>
  <data name="WRN_UnreachableCode_Title" xml:space="preserve">
    <value>Unreachable code detected</value>
  </data>
  <data name="ERR_SwitchFallThrough" xml:space="preserve">
    <value>Control cannot fall through from one case label ('{0}') to another</value>
  </data>
  <data name="WRN_UnreferencedLabel" xml:space="preserve">
    <value>This label has not been referenced</value>
  </data>
  <data name="WRN_UnreferencedLabel_Title" xml:space="preserve">
    <value>This label has not been referenced</value>
  </data>
  <data name="ERR_UseDefViolation" xml:space="preserve">
    <value>Use of unassigned local variable '{0}'</value>
  </data>
  <data name="WRN_UnreferencedVar" xml:space="preserve">
    <value>The variable '{0}' is declared but never used</value>
  </data>
  <data name="WRN_UnreferencedVar_Title" xml:space="preserve">
    <value>Variable is declared but never used</value>
  </data>
  <data name="WRN_UnreferencedField" xml:space="preserve">
    <value>The field '{0}' is never used</value>
  </data>
  <data name="WRN_UnreferencedField_Title" xml:space="preserve">
    <value>Field is never used</value>
  </data>
  <data name="ERR_UseDefViolationField" xml:space="preserve">
    <value>Use of possibly unassigned field '{0}'</value>
  </data>
  <data name="ERR_UseDefViolationProperty" xml:space="preserve">
    <value>Use of possibly unassigned auto-implemented property '{0}'</value>
  </data>
  <data name="ERR_UnassignedThis" xml:space="preserve">
    <value>Field '{0}' must be fully assigned before control is returned to the caller</value>
  </data>
  <data name="ERR_AmbigQM" xml:space="preserve">
    <value>Type of conditional expression cannot be determined because '{0}' and '{1}' implicitly convert to one another</value>
  </data>
  <data name="ERR_InvalidQM" xml:space="preserve">
    <value>Type of conditional expression cannot be determined because there is no implicit conversion between '{0}' and '{1}'</value>
  </data>
  <data name="ERR_NoBaseClass" xml:space="preserve">
    <value>A base class is required for a 'base' reference</value>
  </data>
  <data name="ERR_BaseIllegal" xml:space="preserve">
    <value>Use of keyword 'base' is not valid in this context</value>
  </data>
  <data name="ERR_ObjectProhibited" xml:space="preserve">
    <value>Member '{0}' cannot be accessed with an instance reference; qualify it with a type name instead</value>
  </data>
  <data name="ERR_ParamUnassigned" xml:space="preserve">
    <value>The out parameter '{0}' must be assigned to before control leaves the current method</value>
  </data>
  <data name="ERR_InvalidArray" xml:space="preserve">
    <value>Invalid rank specifier: expected ',' or ']'</value>
  </data>
  <data name="ERR_ExternHasBody" xml:space="preserve">
    <value>'{0}' cannot be extern and declare a body</value>
  </data>
  <data name="ERR_ExternHasConstructorInitializer" xml:space="preserve">
    <value>'{0}' cannot be extern and have a constructor initializer</value>
  </data>
  <data name="ERR_AbstractAndExtern" xml:space="preserve">
    <value>'{0}' cannot be both extern and abstract</value>
  </data>
  <data name="ERR_BadAttributeParamType" xml:space="preserve">
    <value>Attribute constructor parameter '{0}' has type '{1}', which is not a valid attribute parameter type</value>
  </data>
  <data name="ERR_BadAttributeArgument" xml:space="preserve">
    <value>An attribute argument must be a constant expression, typeof expression or array creation expression of an attribute parameter type</value>
  </data>
  <data name="ERR_BadAttributeParamDefaultArgument" xml:space="preserve">
    <value>Attribute constructor parameter '{0}' is optional, but no default parameter value was specified.</value>
  </data>
  <data name="WRN_IsAlwaysTrue" xml:space="preserve">
    <value>The given expression is always of the provided ('{0}') type</value>
  </data>
  <data name="WRN_IsAlwaysTrue_Title" xml:space="preserve">
    <value>'is' expression's given expression is always of the provided type</value>
  </data>
  <data name="WRN_IsAlwaysFalse" xml:space="preserve">
    <value>The given expression is never of the provided ('{0}') type</value>
  </data>
  <data name="WRN_IsAlwaysFalse_Title" xml:space="preserve">
    <value>'is' expression's given expression is never of the provided type</value>
  </data>
  <data name="ERR_LockNeedsReference" xml:space="preserve">
    <value>'{0}' is not a reference type as required by the lock statement</value>
  </data>
  <data name="ERR_NullNotValid" xml:space="preserve">
    <value>Use of null is not valid in this context</value>
  </data>
  <data name="ERR_DefaultLiteralNotValid" xml:space="preserve">
    <value>Use of default literal is not valid in this context</value>
  </data>
  <data name="ERR_UseDefViolationThis" xml:space="preserve">
    <value>The 'this' object cannot be used before all of its fields are assigned to</value>
  </data>
  <data name="ERR_ArgsInvalid" xml:space="preserve">
    <value>The __arglist construct is valid only within a variable argument method</value>
  </data>
  <data name="ERR_AssgReadonly" xml:space="preserve">
    <value>A readonly field cannot be assigned to (except in a constructor or a variable initializer)</value>
  </data>
  <data name="ERR_RefReadonly" xml:space="preserve">
    <value>A readonly field cannot be used as a ref or out value (except in a constructor)</value>
  </data>
  <data name="ERR_PtrExpected" xml:space="preserve">
    <value>The * or -&gt; operator must be applied to a pointer</value>
  </data>
  <data name="ERR_PtrIndexSingle" xml:space="preserve">
    <value>A pointer must be indexed by only one value</value>
  </data>
  <data name="WRN_ByRefNonAgileField" xml:space="preserve">
    <value>Using '{0}' as a ref or out value or taking its address may cause a runtime exception because it is a field of a marshal-by-reference class</value>
  </data>
  <data name="WRN_ByRefNonAgileField_Title" xml:space="preserve">
    <value>Using a field of a marshal-by-reference class as a ref or out value or taking its address may cause a runtime exception</value>
  </data>
  <data name="ERR_AssgReadonlyStatic" xml:space="preserve">
    <value>A static readonly field cannot be assigned to (except in a static constructor or a variable initializer)</value>
  </data>
  <data name="ERR_RefReadonlyStatic" xml:space="preserve">
    <value>A static readonly field cannot be used as a ref or out value (except in a static constructor)</value>
  </data>
  <data name="ERR_AssgReadonlyProp" xml:space="preserve">
    <value>Property or indexer '{0}' cannot be assigned to -- it is read only</value>
  </data>
  <data name="ERR_IllegalStatement" xml:space="preserve">
    <value>Only assignment, call, increment, decrement, and new object expressions can be used as a statement</value>
  </data>
  <data name="ERR_BadGetEnumerator" xml:space="preserve">
    <value>foreach requires that the return type '{0}' of '{1}' must have a suitable public MoveNext method and public Current property</value>
  </data>
  <data name="ERR_TooManyLocals" xml:space="preserve">
    <value>Only 65534 locals, including those generated by the compiler, are allowed</value>
  </data>
  <data name="ERR_AbstractBaseCall" xml:space="preserve">
    <value>Cannot call an abstract base member: '{0}'</value>
  </data>
  <data name="ERR_RefProperty" xml:space="preserve">
    <value>A property or indexer may not be passed as an out or ref parameter</value>
  </data>
  <data name="ERR_ManagedAddr" xml:space="preserve">
    <value>Cannot take the address of, get the size of, or declare a pointer to a managed type ('{0}')</value>
  </data>
  <data name="ERR_BadFixedInitType" xml:space="preserve">
    <value>The type of a local declared in a fixed statement must be a pointer type</value>
  </data>
  <data name="ERR_FixedMustInit" xml:space="preserve">
    <value>You must provide an initializer in a fixed or using statement declaration</value>
  </data>
  <data name="ERR_InvalidAddrOp" xml:space="preserve">
    <value>Cannot take the address of the given expression</value>
  </data>
  <data name="ERR_FixedNeeded" xml:space="preserve">
    <value>You can only take the address of an unfixed expression inside of a fixed statement initializer</value>
  </data>
  <data name="ERR_FixedNotNeeded" xml:space="preserve">
    <value>You cannot use the fixed statement to take the address of an already fixed expression</value>
  </data>
  <data name="ERR_UnsafeNeeded" xml:space="preserve">
    <value>Pointers and fixed size buffers may only be used in an unsafe context</value>
  </data>
  <data name="ERR_OpTFRetType" xml:space="preserve">
    <value>The return type of operator True or False must be bool</value>
  </data>
  <data name="ERR_OperatorNeedsMatch" xml:space="preserve">
    <value>The operator '{0}' requires a matching operator '{1}' to also be defined</value>
  </data>
  <data name="ERR_BadBoolOp" xml:space="preserve">
    <value>In order to be applicable as a short circuit operator a user-defined logical operator ('{0}') must have the same return type and parameter types</value>
  </data>
  <data name="ERR_MustHaveOpTF" xml:space="preserve">
    <value>In order for '{0}' to be applicable as a short circuit operator, its declaring type '{1}' must define operator true and operator false</value>
  </data>
  <data name="WRN_UnreferencedVarAssg" xml:space="preserve">
    <value>The variable '{0}' is assigned but its value is never used</value>
  </data>
  <data name="WRN_UnreferencedVarAssg_Title" xml:space="preserve">
    <value>Variable is assigned but its value is never used</value>
  </data>
  <data name="ERR_CheckedOverflow" xml:space="preserve">
    <value>The operation overflows at compile time in checked mode</value>
  </data>
  <data name="ERR_ConstOutOfRangeChecked" xml:space="preserve">
    <value>Constant value '{0}' cannot be converted to a '{1}' (use 'unchecked' syntax to override)</value>
  </data>
  <data name="ERR_BadVarargs" xml:space="preserve">
    <value>A method with vararg cannot be generic, be in a generic type, or have a params parameter</value>
  </data>
  <data name="ERR_ParamsMustBeArray" xml:space="preserve">
    <value>The params parameter must be a single dimensional array</value>
  </data>
  <data name="ERR_IllegalArglist" xml:space="preserve">
    <value>An __arglist expression may only appear inside of a call or new expression</value>
  </data>
  <data name="ERR_IllegalUnsafe" xml:space="preserve">
    <value>Unsafe code may only appear if compiling with /unsafe</value>
  </data>
  <data name="ERR_AmbigMember" xml:space="preserve">
    <value>Ambiguity between '{0}' and '{1}'</value>
  </data>
  <data name="ERR_BadForeachDecl" xml:space="preserve">
    <value>Type and identifier are both required in a foreach statement</value>
  </data>
  <data name="ERR_ParamsLast" xml:space="preserve">
    <value>A params parameter must be the last parameter in a formal parameter list</value>
  </data>
  <data name="ERR_SizeofUnsafe" xml:space="preserve">
    <value>'{0}' does not have a predefined size, therefore sizeof can only be used in an unsafe context (consider using System.Runtime.InteropServices.Marshal.SizeOf)</value>
  </data>
  <data name="ERR_DottedTypeNameNotFoundInNS" xml:space="preserve">
    <value>The type or namespace name '{0}' does not exist in the namespace '{1}' (are you missing an assembly reference?)</value>
  </data>
  <data name="ERR_FieldInitRefNonstatic" xml:space="preserve">
    <value>A field initializer cannot reference the non-static field, method, or property '{0}'</value>
  </data>
  <data name="ERR_SealedNonOverride" xml:space="preserve">
    <value>'{0}' cannot be sealed because it is not an override</value>
  </data>
  <data name="ERR_CantOverrideSealed" xml:space="preserve">
    <value>'{0}': cannot override inherited member '{1}' because it is sealed</value>
  </data>
  <data name="ERR_VoidError" xml:space="preserve">
    <value>The operation in question is undefined on void pointers</value>
  </data>
  <data name="ERR_ConditionalOnOverride" xml:space="preserve">
    <value>The Conditional attribute is not valid on '{0}' because it is an override method</value>
  </data>
  <data name="ERR_PointerInAsOrIs" xml:space="preserve">
    <value>Neither 'is' nor 'as' is valid on pointer types</value>
  </data>
  <data name="ERR_CallingFinalizeDeprecated" xml:space="preserve">
    <value>Destructors and object.Finalize cannot be called directly. Consider calling IDisposable.Dispose if available.</value>
  </data>
  <data name="ERR_SingleTypeNameNotFound" xml:space="preserve">
    <value>The type or namespace name '{0}' could not be found (are you missing a using directive or an assembly reference?)</value>
  </data>
  <data name="ERR_NegativeStackAllocSize" xml:space="preserve">
    <value>Cannot use a negative size with stackalloc</value>
  </data>
  <data name="ERR_NegativeArraySize" xml:space="preserve">
    <value>Cannot create an array with a negative size</value>
  </data>
  <data name="ERR_OverrideFinalizeDeprecated" xml:space="preserve">
    <value>Do not override object.Finalize. Instead, provide a destructor.</value>
  </data>
  <data name="ERR_CallingBaseFinalizeDeprecated" xml:space="preserve">
    <value>Do not directly call your base class Finalize method. It is called automatically from your destructor.</value>
  </data>
  <data name="WRN_NegativeArrayIndex" xml:space="preserve">
    <value>Indexing an array with a negative index (array indices always start at zero)</value>
  </data>
  <data name="WRN_NegativeArrayIndex_Title" xml:space="preserve">
    <value>Indexing an array with a negative index</value>
  </data>
  <data name="WRN_BadRefCompareLeft" xml:space="preserve">
    <value>Possible unintended reference comparison; to get a value comparison, cast the left hand side to type '{0}'</value>
  </data>
  <data name="WRN_BadRefCompareLeft_Title" xml:space="preserve">
    <value>Possible unintended reference comparison; left hand side needs cast</value>
  </data>
  <data name="WRN_BadRefCompareRight" xml:space="preserve">
    <value>Possible unintended reference comparison; to get a value comparison, cast the right hand side to type '{0}'</value>
  </data>
  <data name="WRN_BadRefCompareRight_Title" xml:space="preserve">
    <value>Possible unintended reference comparison; right hand side needs cast</value>
  </data>
  <data name="ERR_BadCastInFixed" xml:space="preserve">
    <value>The right hand side of a fixed statement assignment may not be a cast expression</value>
  </data>
  <data name="ERR_StackallocInCatchFinally" xml:space="preserve">
    <value>stackalloc may not be used in a catch or finally block</value>
  </data>
  <data name="ERR_VarargsLast" xml:space="preserve">
    <value>An __arglist parameter must be the last parameter in a formal parameter list</value>
  </data>
  <data name="ERR_MissingPartial" xml:space="preserve">
    <value>Missing partial modifier on declaration of type '{0}'; another partial declaration of this type exists</value>
  </data>
  <data name="ERR_PartialTypeKindConflict" xml:space="preserve">
    <value>Partial declarations of '{0}' must be all classes, all structs, or all interfaces</value>
  </data>
  <data name="ERR_PartialModifierConflict" xml:space="preserve">
    <value>Partial declarations of '{0}' have conflicting accessibility modifiers</value>
  </data>
  <data name="ERR_PartialMultipleBases" xml:space="preserve">
    <value>Partial declarations of '{0}' must not specify different base classes</value>
  </data>
  <data name="ERR_PartialWrongTypeParams" xml:space="preserve">
    <value>Partial declarations of '{0}' must have the same type parameter names in the same order</value>
  </data>
  <data name="ERR_PartialWrongConstraints" xml:space="preserve">
    <value>Partial declarations of '{0}' have inconsistent constraints for type parameter '{1}'</value>
  </data>
  <data name="ERR_NoImplicitConvCast" xml:space="preserve">
    <value>Cannot implicitly convert type '{0}' to '{1}'. An explicit conversion exists (are you missing a cast?)</value>
  </data>
  <data name="ERR_PartialMisplaced" xml:space="preserve">
    <value>The 'partial' modifier can only appear immediately before 'class', 'struct', 'interface', or 'void'</value>
  </data>
  <data name="ERR_ImportedCircularBase" xml:space="preserve">
    <value>Imported type '{0}' is invalid. It contains a circular base class dependency.</value>
  </data>
  <data name="ERR_UseDefViolationOut" xml:space="preserve">
    <value>Use of unassigned out parameter '{0}'</value>
  </data>
  <data name="ERR_ArraySizeInDeclaration" xml:space="preserve">
    <value>Array size cannot be specified in a variable declaration (try initializing with a 'new' expression)</value>
  </data>
  <data name="ERR_InaccessibleGetter" xml:space="preserve">
    <value>The property or indexer '{0}' cannot be used in this context because the get accessor is inaccessible</value>
  </data>
  <data name="ERR_InaccessibleSetter" xml:space="preserve">
    <value>The property or indexer '{0}' cannot be used in this context because the set accessor is inaccessible</value>
  </data>
  <data name="ERR_InvalidPropertyAccessMod" xml:space="preserve">
    <value>The accessibility modifier of the '{0}' accessor must be more restrictive than the property or indexer '{1}'</value>
  </data>
  <data name="ERR_DuplicatePropertyAccessMods" xml:space="preserve">
    <value>Cannot specify accessibility modifiers for both accessors of the property or indexer '{0}'</value>
  </data>
  <data name="ERR_AccessModMissingAccessor" xml:space="preserve">
    <value>'{0}': accessibility modifiers on accessors may only be used if the property or indexer has both a get and a set accessor</value>
  </data>
  <data name="ERR_UnimplementedInterfaceAccessor" xml:space="preserve">
    <value>'{0}' does not implement interface member '{1}'. '{2}' is not public.</value>
  </data>
  <data name="WRN_PatternIsAmbiguous" xml:space="preserve">
    <value>'{0}' does not implement the '{1}' pattern. '{2}' is ambiguous with '{3}'.</value>
  </data>
  <data name="WRN_PatternIsAmbiguous_Title" xml:space="preserve">
    <value>Type does not implement the collection pattern; members are ambiguous</value>
  </data>
  <data name="WRN_PatternStaticOrInaccessible" xml:space="preserve">
    <value>'{0}' does not implement the '{1}' pattern. '{2}' is either static or not public.</value>
  </data>
  <data name="WRN_PatternStaticOrInaccessible_Title" xml:space="preserve">
    <value>Type does not implement the collection pattern; member is either static or not public</value>
  </data>
  <data name="WRN_PatternBadSignature" xml:space="preserve">
    <value>'{0}' does not implement the '{1}' pattern. '{2}' has the wrong signature.</value>
  </data>
  <data name="WRN_PatternBadSignature_Title" xml:space="preserve">
    <value>Type does not implement the collection pattern; member has the wrong signature</value>
  </data>
  <data name="ERR_FriendRefNotEqualToThis" xml:space="preserve">
    <value>Friend access was granted by '{0}', but the public key of the output assembly does not match that specified by the attribute in the granting assembly.</value>
  </data>
  <data name="ERR_FriendRefSigningMismatch" xml:space="preserve">
    <value>Friend access was granted by '{0}', but the strong name signing state of the output assembly does not match that of the granting assembly.</value>
  </data>
  <data name="WRN_SequentialOnPartialClass" xml:space="preserve">
    <value>There is no defined ordering between fields in multiple declarations of partial struct '{0}'. To specify an ordering, all instance fields must be in the same declaration.</value>
  </data>
  <data name="WRN_SequentialOnPartialClass_Title" xml:space="preserve">
    <value>There is no defined ordering between fields in multiple declarations of partial struct</value>
  </data>
  <data name="ERR_BadConstType" xml:space="preserve">
    <value>The type '{0}' cannot be declared const</value>
  </data>
  <data name="ERR_NoNewTyvar" xml:space="preserve">
    <value>Cannot create an instance of the variable type '{0}' because it does not have the new() constraint</value>
  </data>
  <data name="ERR_BadArity" xml:space="preserve">
    <value>Using the generic {1} '{0}' requires {2} type arguments</value>
  </data>
  <data name="ERR_BadTypeArgument" xml:space="preserve">
    <value>The type '{0}' may not be used as a type argument</value>
  </data>
  <data name="ERR_TypeArgsNotAllowed" xml:space="preserve">
    <value>The {1} '{0}' cannot be used with type arguments</value>
  </data>
  <data name="ERR_HasNoTypeVars" xml:space="preserve">
    <value>The non-generic {1} '{0}' cannot be used with type arguments</value>
  </data>
  <data name="ERR_NewConstraintNotSatisfied" xml:space="preserve">
    <value>'{2}' must be a non-abstract type with a public parameterless constructor in order to use it as parameter '{1}' in the generic type or method '{0}'</value>
  </data>
  <data name="ERR_GenericConstraintNotSatisfiedRefType" xml:space="preserve">
    <value>The type '{3}' cannot be used as type parameter '{2}' in the generic type or method '{0}'. There is no implicit reference conversion from '{3}' to '{1}'.</value>
  </data>
  <data name="ERR_GenericConstraintNotSatisfiedNullableEnum" xml:space="preserve">
    <value>The type '{3}' cannot be used as type parameter '{2}' in the generic type or method '{0}'. The nullable type '{3}' does not satisfy the constraint of '{1}'.</value>
  </data>
  <data name="ERR_GenericConstraintNotSatisfiedNullableInterface" xml:space="preserve">
    <value>The type '{3}' cannot be used as type parameter '{2}' in the generic type or method '{0}'. The nullable type '{3}' does not satisfy the constraint of '{1}'. Nullable types can not satisfy any interface constraints.</value>
  </data>
  <data name="ERR_GenericConstraintNotSatisfiedTyVar" xml:space="preserve">
    <value>The type '{3}' cannot be used as type parameter '{2}' in the generic type or method '{0}'. There is no boxing conversion or type parameter conversion from '{3}' to '{1}'.</value>
  </data>
  <data name="ERR_GenericConstraintNotSatisfiedValType" xml:space="preserve">
    <value>The type '{3}' cannot be used as type parameter '{2}' in the generic type or method '{0}'. There is no boxing conversion from '{3}' to '{1}'.</value>
  </data>
  <data name="ERR_DuplicateGeneratedName" xml:space="preserve">
    <value>The parameter name '{0}' conflicts with an automatically-generated parameter name</value>
  </data>
  <data name="ERR_GlobalSingleTypeNameNotFound" xml:space="preserve">
    <value>The type or namespace name '{0}' could not be found in the global namespace (are you missing an assembly reference?)</value>
  </data>
  <data name="ERR_NewBoundMustBeLast" xml:space="preserve">
    <value>The new() constraint must be the last constraint specified</value>
  </data>
  <data name="WRN_MainCantBeGeneric" xml:space="preserve">
    <value>'{0}': an entry point cannot be generic or in a generic type</value>
  </data>
  <data name="WRN_MainCantBeGeneric_Title" xml:space="preserve">
    <value>An entry point cannot be generic or in a generic type</value>
  </data>
  <data name="ERR_TypeVarCantBeNull" xml:space="preserve">
    <value>Cannot convert null to type parameter '{0}' because it could be a non-nullable value type. Consider using 'default({0})' instead.</value>
  </data>
  <data name="ERR_AttributeCantBeGeneric" xml:space="preserve">
    <value>Cannot apply attribute class '{0}' because it is generic</value>
  </data>
  <data name="ERR_DuplicateBound" xml:space="preserve">
    <value>Duplicate constraint '{0}' for type parameter '{1}'</value>
  </data>
  <data name="ERR_ClassBoundNotFirst" xml:space="preserve">
    <value>The class type constraint '{0}' must come before any other constraints</value>
  </data>
  <data name="ERR_BadRetType" xml:space="preserve">
    <value>'{1} {0}' has the wrong return type</value>
  </data>
  <data name="ERR_DelegateRefMismatch" xml:space="preserve">
    <value>Ref mismatch between '{0}' and delegate '{1}'</value>
  </data>
  <data name="ERR_DuplicateConstraintClause" xml:space="preserve">
    <value>A constraint clause has already been specified for type parameter '{0}'. All of the constraints for a type parameter must be specified in a single where clause.</value>
  </data>
  <data name="ERR_CantInferMethTypeArgs" xml:space="preserve">
    <value>The type arguments for method '{0}' cannot be inferred from the usage. Try specifying the type arguments explicitly.</value>
  </data>
  <data name="ERR_LocalSameNameAsTypeParam" xml:space="preserve">
    <value>'{0}': a parameter, local variable, or local function cannot have the same name as a method type parameter</value>
  </data>
  <data name="ERR_AsWithTypeVar" xml:space="preserve">
    <value>The type parameter '{0}' cannot be used with the 'as' operator because it does not have a class type constraint nor a 'class' constraint</value>
  </data>
  <data name="WRN_UnreferencedFieldAssg" xml:space="preserve">
    <value>The field '{0}' is assigned but its value is never used</value>
  </data>
  <data name="WRN_UnreferencedFieldAssg_Title" xml:space="preserve">
    <value>Field is assigned but its value is never used</value>
  </data>
  <data name="ERR_BadIndexerNameAttr" xml:space="preserve">
    <value>The '{0}' attribute is valid only on an indexer that is not an explicit interface member declaration</value>
  </data>
  <data name="ERR_AttrArgWithTypeVars" xml:space="preserve">
    <value>'{0}': an attribute argument cannot use type parameters</value>
  </data>
  <data name="ERR_NewTyvarWithArgs" xml:space="preserve">
    <value>'{0}': cannot provide arguments when creating an instance of a variable type</value>
  </data>
  <data name="ERR_AbstractSealedStatic" xml:space="preserve">
    <value>'{0}': an abstract class cannot be sealed or static</value>
  </data>
  <data name="WRN_AmbiguousXMLReference" xml:space="preserve">
    <value>Ambiguous reference in cref attribute: '{0}'. Assuming '{1}', but could have also matched other overloads including '{2}'.</value>
  </data>
  <data name="WRN_AmbiguousXMLReference_Title" xml:space="preserve">
    <value>Ambiguous reference in cref attribute</value>
  </data>
  <data name="WRN_VolatileByRef" xml:space="preserve">
    <value>'{0}': a reference to a volatile field will not be treated as volatile</value>
  </data>
  <data name="WRN_VolatileByRef_Title" xml:space="preserve">
    <value>A reference to a volatile field will not be treated as volatile</value>
  </data>
  <data name="WRN_VolatileByRef_Description" xml:space="preserve">
    <value>A volatile field should not normally be used as a ref or out value, since it will not be treated as volatile. There are exceptions to this, such as when calling an interlocked API.</value>
  </data>
  <data name="ERR_ComImportWithImpl" xml:space="preserve">
    <value>Since '{1}' has the ComImport attribute, '{0}' must be extern or abstract</value>
  </data>
  <data name="ERR_ComImportWithBase" xml:space="preserve">
    <value>'{0}': a class with the ComImport attribute cannot specify a base class</value>
  </data>
  <data name="ERR_ImplBadConstraints" xml:space="preserve">
    <value>The constraints for type parameter '{0}' of method '{1}' must match the constraints for type parameter '{2}' of interface method '{3}'. Consider using an explicit interface implementation instead.</value>
  </data>
  <data name="ERR_ImplBadTupleNames" xml:space="preserve">
    <value>The tuple element names in the signature of method '{0}' must match the tuple element names of interface method '{1}' (including on the return type).</value>
  </data>
  <data name="ERR_DottedTypeNameNotFoundInAgg" xml:space="preserve">
    <value>The type name '{0}' does not exist in the type '{1}'</value>
  </data>
  <data name="ERR_MethGrpToNonDel" xml:space="preserve">
    <value>Cannot convert method group '{0}' to non-delegate type '{1}'. Did you intend to invoke the method?</value>
  </data>
  <data name="ERR_BadExternAlias" xml:space="preserve">
    <value>The extern alias '{0}' was not specified in a /reference option</value>
  </data>
  <data name="ERR_ColColWithTypeAlias" xml:space="preserve">
    <value>Cannot use alias '{0}' with '::' since the alias references a type. Use '.' instead.</value>
  </data>
  <data name="ERR_AliasNotFound" xml:space="preserve">
    <value>Alias '{0}' not found</value>
  </data>
  <data name="ERR_SameFullNameAggAgg" xml:space="preserve">
    <value>The type '{1}' exists in both '{0}' and '{2}'</value>
  </data>
  <data name="ERR_SameFullNameNsAgg" xml:space="preserve">
    <value>The namespace '{1}' in '{0}' conflicts with the type '{3}' in '{2}'</value>
  </data>
  <data name="WRN_SameFullNameThisNsAgg" xml:space="preserve">
    <value>The namespace '{1}' in '{0}' conflicts with the imported type '{3}' in '{2}'. Using the namespace defined in '{0}'.</value>
  </data>
  <data name="WRN_SameFullNameThisNsAgg_Title" xml:space="preserve">
    <value>Namespace conflicts with imported type</value>
  </data>
  <data name="WRN_SameFullNameThisAggAgg" xml:space="preserve">
    <value>The type '{1}' in '{0}' conflicts with the imported type '{3}' in '{2}'. Using the type defined in '{0}'.</value>
  </data>
  <data name="WRN_SameFullNameThisAggAgg_Title" xml:space="preserve">
    <value>Type conflicts with imported type</value>
  </data>
  <data name="WRN_SameFullNameThisAggNs" xml:space="preserve">
    <value>The type '{1}' in '{0}' conflicts with the imported namespace '{3}' in '{2}'. Using the type defined in '{0}'.</value>
  </data>
  <data name="WRN_SameFullNameThisAggNs_Title" xml:space="preserve">
    <value>Type conflicts with imported namespace</value>
  </data>
  <data name="ERR_SameFullNameThisAggThisNs" xml:space="preserve">
    <value>The type '{1}' in '{0}' conflicts with the namespace '{3}' in '{2}'</value>
  </data>
  <data name="ERR_ExternAfterElements" xml:space="preserve">
    <value>An extern alias declaration must precede all other elements defined in the namespace</value>
  </data>
  <data name="WRN_GlobalAliasDefn" xml:space="preserve">
    <value>Defining an alias named 'global' is ill-advised since 'global::' always references the global namespace and not an alias</value>
  </data>
  <data name="WRN_GlobalAliasDefn_Title" xml:space="preserve">
    <value>Defining an alias named 'global' is ill-advised</value>
  </data>
  <data name="ERR_SealedStaticClass" xml:space="preserve">
    <value>'{0}': a class cannot be both static and sealed</value>
  </data>
  <data name="ERR_PrivateAbstractAccessor" xml:space="preserve">
    <value>'{0}': abstract properties cannot have private accessors</value>
  </data>
  <data name="ERR_ValueExpected" xml:space="preserve">
    <value>Syntax error; value expected</value>
  </data>
  <data name="ERR_UnboxNotLValue" xml:space="preserve">
    <value>Cannot modify the result of an unboxing conversion</value>
  </data>
  <data name="ERR_AnonMethGrpInForEach" xml:space="preserve">
    <value>Foreach cannot operate on a '{0}'. Did you intend to invoke the '{0}'?</value>
  </data>
  <data name="ERR_BadIncDecRetType" xml:space="preserve">
    <value>The return type for ++ or -- operator must match the parameter type or be derived from the parameter type</value>
  </data>
  <data name="ERR_RefValBoundMustBeFirst" xml:space="preserve">
    <value>The 'class' or 'struct' constraint must come before any other constraints</value>
  </data>
  <data name="ERR_RefValBoundWithClass" xml:space="preserve">
    <value>'{0}': cannot specify both a constraint class and the 'class' or 'struct' constraint</value>
  </data>
  <data name="ERR_NewBoundWithVal" xml:space="preserve">
    <value>The 'new()' constraint cannot be used with the 'struct' constraint</value>
  </data>
  <data name="ERR_RefConstraintNotSatisfied" xml:space="preserve">
    <value>The type '{2}' must be a reference type in order to use it as parameter '{1}' in the generic type or method '{0}'</value>
  </data>
  <data name="ERR_ValConstraintNotSatisfied" xml:space="preserve">
    <value>The type '{2}' must be a non-nullable value type in order to use it as parameter '{1}' in the generic type or method '{0}'</value>
  </data>
  <data name="ERR_CircularConstraint" xml:space="preserve">
    <value>Circular constraint dependency involving '{0}' and '{1}'</value>
  </data>
  <data name="ERR_BaseConstraintConflict" xml:space="preserve">
    <value>Type parameter '{0}' inherits conflicting constraints '{1}' and '{2}'</value>
  </data>
  <data name="ERR_ConWithValCon" xml:space="preserve">
    <value>Type parameter '{1}' has the 'struct' constraint so '{1}' cannot be used as a constraint for '{0}'</value>
  </data>
  <data name="ERR_AmbigUDConv" xml:space="preserve">
    <value>Ambiguous user defined conversions '{0}' and '{1}' when converting from '{2}' to '{3}'</value>
  </data>
  <data name="WRN_AlwaysNull" xml:space="preserve">
    <value>The result of the expression is always 'null' of type '{0}'</value>
  </data>
  <data name="WRN_AlwaysNull_Title" xml:space="preserve">
    <value>The result of the expression is always 'null'</value>
  </data>
  <data name="ERR_AddrOnReadOnlyLocal" xml:space="preserve">
    <value>Cannot take the address of a read-only local variable</value>
  </data>
  <data name="ERR_OverrideWithConstraints" xml:space="preserve">
    <value>Constraints for override and explicit interface implementation methods are inherited from the base method, so they cannot be specified directly</value>
  </data>
  <data name="ERR_AmbigOverride" xml:space="preserve">
    <value>The inherited members '{0}' and '{1}' have the same signature in type '{2}', so they cannot be overridden</value>
  </data>
  <data name="ERR_DecConstError" xml:space="preserve">
    <value>Evaluation of the decimal constant expression failed</value>
  </data>
  <data name="WRN_CmpAlwaysFalse" xml:space="preserve">
    <value>Comparing with null of type '{0}' always produces 'false'</value>
  </data>
  <data name="WRN_CmpAlwaysFalse_Title" xml:space="preserve">
    <value>Comparing with null of struct type always produces 'false'</value>
  </data>
  <data name="WRN_FinalizeMethod" xml:space="preserve">
    <value>Introducing a 'Finalize' method can interfere with destructor invocation. Did you intend to declare a destructor?</value>
  </data>
  <data name="WRN_FinalizeMethod_Title" xml:space="preserve">
    <value>Introducing a 'Finalize' method can interfere with destructor invocation</value>
  </data>
  <data name="WRN_FinalizeMethod_Description" xml:space="preserve">
    <value>This warning occurs when you create a class with a method whose signature is public virtual void Finalize.

If such a class is used as a base class and if the deriving class defines a destructor, the destructor will override the base class Finalize method, not Finalize.</value>
  </data>
  <data name="ERR_ExplicitImplParams" xml:space="preserve">
    <value>'{0}' should not have a params parameter since '{1}' does not</value>
  </data>
  <data name="WRN_GotoCaseShouldConvert" xml:space="preserve">
    <value>The 'goto case' value is not implicitly convertible to type '{0}'</value>
  </data>
  <data name="WRN_GotoCaseShouldConvert_Title" xml:space="preserve">
    <value>The 'goto case' value is not implicitly convertible to the switch type</value>
  </data>
  <data name="ERR_MethodImplementingAccessor" xml:space="preserve">
    <value>Method '{0}' cannot implement interface accessor '{1}' for type '{2}'. Use an explicit interface implementation.</value>
  </data>
  <data name="WRN_NubExprIsConstBool" xml:space="preserve">
    <value>The result of the expression is always '{0}' since a value of type '{1}' is never equal to 'null' of type '{2}'</value>
  </data>
  <data name="WRN_NubExprIsConstBool_Title" xml:space="preserve">
    <value>The result of the expression is always the same since a value of this type is never equal to 'null'</value>
  </data>
  <data name="WRN_NubExprIsConstBool2" xml:space="preserve">
    <value>The result of the expression is always '{0}' since a value of type '{1}' is never equal to 'null' of type '{2}'</value>
  </data>
  <data name="WRN_NubExprIsConstBool2_Title" xml:space="preserve">
    <value>The result of the expression is always the same since a value of this type is never equal to 'null'</value>
  </data>
  <data name="WRN_ExplicitImplCollision" xml:space="preserve">
    <value>Explicit interface implementation '{0}' matches more than one interface member. Which interface member is actually chosen is implementation-dependent. Consider using a non-explicit implementation instead.</value>
  </data>
  <data name="WRN_ExplicitImplCollision_Title" xml:space="preserve">
    <value>Explicit interface implementation matches more than one interface member</value>
  </data>
  <data name="ERR_AbstractHasBody" xml:space="preserve">
    <value>'{0}' cannot declare a body because it is marked abstract</value>
  </data>
  <data name="ERR_ConcreteMissingBody" xml:space="preserve">
    <value>'{0}' must declare a body because it is not marked abstract, extern, or partial</value>
  </data>
  <data name="ERR_AbstractAndSealed" xml:space="preserve">
    <value>'{0}' cannot be both abstract and sealed</value>
  </data>
  <data name="ERR_AbstractNotVirtual" xml:space="preserve">
    <value>The abstract method '{0}' cannot be marked virtual</value>
  </data>
  <data name="ERR_StaticConstant" xml:space="preserve">
    <value>The constant '{0}' cannot be marked static</value>
  </data>
  <data name="ERR_CantOverrideNonFunction" xml:space="preserve">
    <value>'{0}': cannot override because '{1}' is not a function</value>
  </data>
  <data name="ERR_CantOverrideNonVirtual" xml:space="preserve">
    <value>'{0}': cannot override inherited member '{1}' because it is not marked virtual, abstract, or override</value>
  </data>
  <data name="ERR_CantChangeAccessOnOverride" xml:space="preserve">
    <value>'{0}': cannot change access modifiers when overriding '{1}' inherited member '{2}'</value>
  </data>
  <data name="ERR_CantChangeTupleNamesOnOverride" xml:space="preserve">
    <value>'{0}': cannot change tuple element names when overriding inherited member '{1}'</value>
  </data>
  <data name="ERR_CantChangeReturnTypeOnOverride" xml:space="preserve">
    <value>'{0}': return type must be '{2}' to match overridden member '{1}'</value>
  </data>
  <data name="ERR_CantDeriveFromSealedType" xml:space="preserve">
    <value>'{0}': cannot derive from sealed type '{1}'</value>
  </data>
  <data name="ERR_AbstractInConcreteClass" xml:space="preserve">
    <value>'{0}' is abstract but it is contained in non-abstract class '{1}'</value>
  </data>
  <data name="ERR_StaticConstructorWithExplicitConstructorCall" xml:space="preserve">
    <value>'{0}': static constructor cannot have an explicit 'this' or 'base' constructor call</value>
  </data>
  <data name="ERR_StaticConstructorWithAccessModifiers" xml:space="preserve">
    <value>'{0}': access modifiers are not allowed on static constructors</value>
  </data>
  <data name="ERR_RecursiveConstructorCall" xml:space="preserve">
    <value>Constructor '{0}' cannot call itself</value>
  </data>
  <data name="ERR_IndirectRecursiveConstructorCall" xml:space="preserve">
    <value>Constructor '{0}' cannot call itself through another constructor</value>
  </data>
  <data name="ERR_ObjectCallingBaseConstructor" xml:space="preserve">
    <value>'{0}' has no base class and cannot call a base constructor</value>
  </data>
  <data name="ERR_PredefinedTypeNotFound" xml:space="preserve">
    <value>Predefined type '{0}' is not defined or imported</value>
  </data>
  <data name="ERR_PredefinedValueTupleTypeNotFound" xml:space="preserve">
    <value>Predefined type '{0}' is not defined or imported</value>
  </data>
  <data name="ERR_StructWithBaseConstructorCall" xml:space="preserve">
    <value>'{0}': structs cannot call base class constructors</value>
  </data>
  <data name="ERR_StructLayoutCycle" xml:space="preserve">
    <value>Struct member '{0}' of type '{1}' causes a cycle in the struct layout</value>
  </data>
  <data name="ERR_InterfacesCantContainFields" xml:space="preserve">
    <value>Interfaces cannot contain fields</value>
  </data>
  <data name="ERR_InterfacesCantContainConstructors" xml:space="preserve">
    <value>Interfaces cannot contain constructors</value>
  </data>
  <data name="ERR_NonInterfaceInInterfaceList" xml:space="preserve">
    <value>Type '{0}' in interface list is not an interface</value>
  </data>
  <data name="ERR_DuplicateInterfaceInBaseList" xml:space="preserve">
    <value>'{0}' is already listed in interface list</value>
  </data>
  <data name="ERR_DuplicateInterfaceWithTupleNamesInBaseList" xml:space="preserve">
    <value>'{0}' is already listed in the interface list on type '{2}' with different tuple element names, as '{1}'.</value>
  </data>
  <data name="ERR_CycleInInterfaceInheritance" xml:space="preserve">
    <value>Inherited interface '{1}' causes a cycle in the interface hierarchy of '{0}'</value>
  </data>
  <data name="ERR_HidingAbstractMethod" xml:space="preserve">
    <value>'{0}' hides inherited abstract member '{1}'</value>
  </data>
  <data name="ERR_UnimplementedAbstractMethod" xml:space="preserve">
    <value>'{0}' does not implement inherited abstract member '{1}'</value>
  </data>
  <data name="ERR_UnimplementedInterfaceMember" xml:space="preserve">
    <value>'{0}' does not implement interface member '{1}'</value>
  </data>
  <data name="ERR_ObjectCantHaveBases" xml:space="preserve">
    <value>The class System.Object cannot have a base class or implement an interface</value>
  </data>
  <data name="ERR_ExplicitInterfaceImplementationNotInterface" xml:space="preserve">
    <value>'{0}' in explicit interface declaration is not an interface</value>
  </data>
  <data name="ERR_InterfaceMemberNotFound" xml:space="preserve">
    <value>'{0}' in explicit interface declaration is not found among members of the interface that can be implemented</value>
  </data>
  <data name="ERR_ClassDoesntImplementInterface" xml:space="preserve">
    <value>'{0}': containing type does not implement interface '{1}'</value>
  </data>
  <data name="ERR_ExplicitInterfaceImplementationInNonClassOrStruct" xml:space="preserve">
    <value>'{0}': explicit interface declaration can only be declared in a class or struct</value>
  </data>
  <data name="ERR_MemberNameSameAsType" xml:space="preserve">
    <value>'{0}': member names cannot be the same as their enclosing type</value>
  </data>
  <data name="ERR_EnumeratorOverflow" xml:space="preserve">
    <value>'{0}': the enumerator value is too large to fit in its type</value>
  </data>
  <data name="ERR_CantOverrideNonProperty" xml:space="preserve">
    <value>'{0}': cannot override because '{1}' is not a property</value>
  </data>
  <data name="ERR_NoGetToOverride" xml:space="preserve">
    <value>'{0}': cannot override because '{1}' does not have an overridable get accessor</value>
  </data>
  <data name="ERR_NoSetToOverride" xml:space="preserve">
    <value>'{0}': cannot override because '{1}' does not have an overridable set accessor</value>
  </data>
  <data name="ERR_PropertyCantHaveVoidType" xml:space="preserve">
    <value>'{0}': property or indexer cannot have void type</value>
  </data>
  <data name="ERR_PropertyWithNoAccessors" xml:space="preserve">
    <value>'{0}': property or indexer must have at least one accessor</value>
  </data>
  <data name="ERR_NewVirtualInSealed" xml:space="preserve">
    <value>'{0}' is a new virtual member in sealed class '{1}'</value>
  </data>
  <data name="ERR_ExplicitPropertyAddingAccessor" xml:space="preserve">
    <value>'{0}' adds an accessor not found in interface member '{1}'</value>
  </data>
  <data name="ERR_ExplicitPropertyMissingAccessor" xml:space="preserve">
    <value>Explicit interface implementation '{0}' is missing accessor '{1}'</value>
  </data>
  <data name="ERR_ConversionWithInterface" xml:space="preserve">
    <value>'{0}': user-defined conversions to or from an interface are not allowed</value>
  </data>
  <data name="ERR_ConversionWithBase" xml:space="preserve">
    <value>'{0}': user-defined conversions to or from a base class are not allowed</value>
  </data>
  <data name="ERR_ConversionWithDerived" xml:space="preserve">
    <value>'{0}': user-defined conversions to or from a derived class are not allowed</value>
  </data>
  <data name="ERR_IdentityConversion" xml:space="preserve">
    <value>User-defined operator cannot take an object of the enclosing type and convert to an object of the enclosing type</value>
  </data>
  <data name="ERR_ConversionNotInvolvingContainedType" xml:space="preserve">
    <value>User-defined conversion must convert to or from the enclosing type</value>
  </data>
  <data name="ERR_DuplicateConversionInClass" xml:space="preserve">
    <value>Duplicate user-defined conversion in type '{0}'</value>
  </data>
  <data name="ERR_OperatorsMustBeStatic" xml:space="preserve">
    <value>User-defined operator '{0}' must be declared static and public</value>
  </data>
  <data name="ERR_BadIncDecSignature" xml:space="preserve">
    <value>The parameter type for ++ or -- operator must be the containing type</value>
  </data>
  <data name="ERR_BadUnaryOperatorSignature" xml:space="preserve">
    <value>The parameter of a unary operator must be the containing type</value>
  </data>
  <data name="ERR_BadBinaryOperatorSignature" xml:space="preserve">
    <value>One of the parameters of a binary operator must be the containing type</value>
  </data>
  <data name="ERR_BadShiftOperatorSignature" xml:space="preserve">
    <value>The first operand of an overloaded shift operator must have the same type as the containing type, and the type of the second operand must be int</value>
  </data>
  <data name="ERR_InterfacesCantContainOperators" xml:space="preserve">
    <value>Interfaces cannot contain operators</value>
  </data>
  <data name="ERR_StructsCantContainDefaultConstructor" xml:space="preserve">
    <value>Structs cannot contain explicit parameterless constructors</value>
  </data>
  <data name="ERR_EnumsCantContainDefaultConstructor" xml:space="preserve">
    <value>Enums cannot contain explicit parameterless constructors</value>
  </data>
  <data name="ERR_CantOverrideBogusMethod" xml:space="preserve">
    <value>'{0}': cannot override '{1}' because it is not supported by the language</value>
  </data>
  <data name="ERR_BindToBogus" xml:space="preserve">
    <value>'{0}' is not supported by the language</value>
  </data>
  <data name="ERR_CantCallSpecialMethod" xml:space="preserve">
    <value>'{0}': cannot explicitly call operator or accessor</value>
  </data>
  <data name="ERR_BadTypeReference" xml:space="preserve">
    <value>'{0}': cannot reference a type through an expression; try '{1}' instead</value>
  </data>
  <data name="ERR_FieldInitializerInStruct" xml:space="preserve">
    <value>'{0}': cannot have instance property or field initializers in structs</value>
  </data>
  <data name="ERR_BadDestructorName" xml:space="preserve">
    <value>Name of destructor must match name of class</value>
  </data>
  <data name="ERR_OnlyClassesCanContainDestructors" xml:space="preserve">
    <value>Only class types can contain destructors</value>
  </data>
  <data name="ERR_ConflictAliasAndMember" xml:space="preserve">
    <value>Namespace '{1}' contains a definition conflicting with alias '{0}'</value>
  </data>
  <data name="ERR_ConflictingAliasAndDefinition" xml:space="preserve">
    <value>Alias '{0}' conflicts with {1} definition</value>
  </data>
  <data name="ERR_ConditionalOnSpecialMethod" xml:space="preserve">
    <value>The Conditional attribute is not valid on '{0}' because it is a constructor, destructor, operator, or explicit interface implementation</value>
  </data>
  <data name="ERR_ConditionalMustReturnVoid" xml:space="preserve">
    <value>The Conditional attribute is not valid on '{0}' because its return type is not void</value>
  </data>
  <data name="ERR_DuplicateAttribute" xml:space="preserve">
    <value>Duplicate '{0}' attribute</value>
  </data>
  <data name="ERR_DuplicateAttributeInNetModule" xml:space="preserve">
    <value>Duplicate '{0}' attribute in '{1}'</value>
  </data>
  <data name="ERR_ConditionalOnInterfaceMethod" xml:space="preserve">
    <value>The Conditional attribute is not valid on interface members</value>
  </data>
  <data name="ERR_OperatorCantReturnVoid" xml:space="preserve">
    <value>User-defined operators cannot return void</value>
  </data>
  <data name="ERR_BadDynamicConversion" xml:space="preserve">
    <value>'{0}': user-defined conversions to or from the dynamic type are not allowed</value>
  </data>
  <data name="ERR_InvalidAttributeArgument" xml:space="preserve">
    <value>Invalid value for argument to '{0}' attribute</value>
  </data>
  <data name="ERR_ParameterNotValidForType" xml:space="preserve">
    <value>Parameter not valid for the specified unmanaged type.</value>
  </data>
  <data name="ERR_AttributeParameterRequired1" xml:space="preserve">
    <value>Attribute parameter '{0}' must be specified.</value>
  </data>
  <data name="ERR_AttributeParameterRequired2" xml:space="preserve">
    <value>Attribute parameter '{0}' or '{1}' must be specified.</value>
  </data>
  <data name="ERR_MarshalUnmanagedTypeNotValidForFields" xml:space="preserve">
    <value>Unmanaged type '{0}' not valid for fields.</value>
  </data>
  <data name="ERR_MarshalUnmanagedTypeOnlyValidForFields" xml:space="preserve">
    <value>Unmanaged type '{0}' is only valid for fields.</value>
  </data>
  <data name="ERR_AttributeOnBadSymbolType" xml:space="preserve">
    <value>Attribute '{0}' is not valid on this declaration type. It is only valid on '{1}' declarations.</value>
  </data>
  <data name="ERR_FloatOverflow" xml:space="preserve">
    <value>Floating-point constant is outside the range of type '{0}'</value>
  </data>
  <data name="ERR_ComImportWithoutUuidAttribute" xml:space="preserve">
    <value>The Guid attribute must be specified with the ComImport attribute</value>
  </data>
  <data name="ERR_InvalidNamedArgument" xml:space="preserve">
    <value>Invalid value for named attribute argument '{0}'</value>
  </data>
  <data name="ERR_DllImportOnInvalidMethod" xml:space="preserve">
    <value>The DllImport attribute must be specified on a method marked 'static' and 'extern'</value>
  </data>
  <data name="ERR_EncUpdateFailedMissingAttribute" xml:space="preserve">
    <value>Cannot update '{0}'; attribute '{1}' is missing.</value>
  </data>
  <data name="ERR_DllImportOnGenericMethod" xml:space="preserve">
    <value>The DllImport attribute cannot be applied to a method that is generic or contained in a generic type.</value>
  </data>
  <data name="ERR_FieldCantBeRefAny" xml:space="preserve">
    <value>Field or property cannot be of type '{0}'</value>
  </data>
  <data name="ERR_ArrayElementCantBeRefAny" xml:space="preserve">
    <value>Array elements cannot be of type '{0}'</value>
  </data>
  <data name="WRN_DeprecatedSymbol" xml:space="preserve">
    <value>'{0}' is obsolete</value>
  </data>
  <data name="WRN_DeprecatedSymbol_Title" xml:space="preserve">
    <value>Type or member is obsolete</value>
  </data>
  <data name="ERR_NotAnAttributeClass" xml:space="preserve">
    <value>'{0}' is not an attribute class</value>
  </data>
  <data name="ERR_BadNamedAttributeArgument" xml:space="preserve">
    <value>'{0}' is not a valid named attribute argument. Named attribute arguments must be fields which are not readonly, static, or const, or read-write properties which are public and not static.</value>
  </data>
  <data name="WRN_DeprecatedSymbolStr" xml:space="preserve">
    <value>'{0}' is obsolete: '{1}'</value>
  </data>
  <data name="WRN_DeprecatedSymbolStr_Title" xml:space="preserve">
    <value>Type or member is obsolete</value>
  </data>
  <data name="ERR_DeprecatedSymbolStr" xml:space="preserve">
    <value>'{0}' is obsolete: '{1}'</value>
  </data>
  <data name="ERR_IndexerCantHaveVoidType" xml:space="preserve">
    <value>Indexers cannot have void type</value>
  </data>
  <data name="ERR_VirtualPrivate" xml:space="preserve">
    <value>'{0}': virtual or abstract members cannot be private</value>
  </data>
  <data name="ERR_ArrayInitToNonArrayType" xml:space="preserve">
    <value>Can only use array initializer expressions to assign to array types. Try using a new expression instead.</value>
  </data>
  <data name="ERR_ArrayInitInBadPlace" xml:space="preserve">
    <value>Array initializers can only be used in a variable or field initializer. Try using a new expression instead.</value>
  </data>
  <data name="ERR_MissingStructOffset" xml:space="preserve">
    <value>'{0}': instance field types marked with StructLayout(LayoutKind.Explicit) must have a FieldOffset attribute</value>
  </data>
  <data name="WRN_ExternMethodNoImplementation" xml:space="preserve">
    <value>Method, operator, or accessor '{0}' is marked external and has no attributes on it. Consider adding a DllImport attribute to specify the external implementation.</value>
  </data>
  <data name="WRN_ExternMethodNoImplementation_Title" xml:space="preserve">
    <value>Method, operator, or accessor is marked external and has no attributes on it</value>
  </data>
  <data name="WRN_ProtectedInSealed" xml:space="preserve">
    <value>'{0}': new protected member declared in sealed class</value>
  </data>
  <data name="WRN_ProtectedInSealed_Title" xml:space="preserve">
    <value>New protected member declared in sealed class</value>
  </data>
  <data name="ERR_InterfaceImplementedByConditional" xml:space="preserve">
    <value>Conditional member '{0}' cannot implement interface member '{1}' in type '{2}'</value>
  </data>
  <data name="ERR_IllegalRefParam" xml:space="preserve">
    <value>ref and out are not valid in this context</value>
  </data>
  <data name="ERR_BadArgumentToAttribute" xml:space="preserve">
    <value>The argument to the '{0}' attribute must be a valid identifier</value>
  </data>
  <data name="ERR_StructOffsetOnBadStruct" xml:space="preserve">
    <value>The FieldOffset attribute can only be placed on members of types marked with the StructLayout(LayoutKind.Explicit)</value>
  </data>
  <data name="ERR_StructOffsetOnBadField" xml:space="preserve">
    <value>The FieldOffset attribute is not allowed on static or const fields</value>
  </data>
  <data name="ERR_AttributeUsageOnNonAttributeClass" xml:space="preserve">
    <value>Attribute '{0}' is only valid on classes derived from System.Attribute</value>
  </data>
  <data name="WRN_PossibleMistakenNullStatement" xml:space="preserve">
    <value>Possible mistaken empty statement</value>
  </data>
  <data name="WRN_PossibleMistakenNullStatement_Title" xml:space="preserve">
    <value>Possible mistaken empty statement</value>
  </data>
  <data name="ERR_DuplicateNamedAttributeArgument" xml:space="preserve">
    <value>'{0}' duplicate named attribute argument</value>
  </data>
  <data name="ERR_DeriveFromEnumOrValueType" xml:space="preserve">
    <value>'{0}' cannot derive from special class '{1}'</value>
  </data>
  <data name="ERR_DefaultMemberOnIndexedType" xml:space="preserve">
    <value>Cannot specify the DefaultMember attribute on a type containing an indexer</value>
  </data>
  <data name="ERR_BogusType" xml:space="preserve">
    <value>'{0}' is a type not supported by the language</value>
  </data>
  <data name="WRN_UnassignedInternalField" xml:space="preserve">
    <value>Field '{0}' is never assigned to, and will always have its default value {1}</value>
  </data>
  <data name="WRN_UnassignedInternalField_Title" xml:space="preserve">
    <value>Field is never assigned to, and will always have its default value</value>
  </data>
  <data name="ERR_CStyleArray" xml:space="preserve">
    <value>Bad array declarator: To declare a managed array the rank specifier precedes the variable's identifier. To declare a fixed size buffer field, use the fixed keyword before the field type.</value>
  </data>
  <data name="WRN_VacuousIntegralComp" xml:space="preserve">
    <value>Comparison to integral constant is useless; the constant is outside the range of type '{0}'</value>
  </data>
  <data name="WRN_VacuousIntegralComp_Title" xml:space="preserve">
    <value>Comparison to integral constant is useless; the constant is outside the range of the type</value>
  </data>
  <data name="ERR_AbstractAttributeClass" xml:space="preserve">
    <value>Cannot apply attribute class '{0}' because it is abstract</value>
  </data>
  <data name="ERR_BadNamedAttributeArgumentType" xml:space="preserve">
    <value>'{0}' is not a valid named attribute argument because it is not a valid attribute parameter type</value>
  </data>
  <data name="ERR_MissingPredefinedMember" xml:space="preserve">
    <value>Missing compiler required member '{0}.{1}'</value>
  </data>
  <data name="WRN_AttributeLocationOnBadDeclaration" xml:space="preserve">
    <value>'{0}' is not a valid attribute location for this declaration. Valid attribute locations for this declaration are '{1}'. All attributes in this block will be ignored.</value>
  </data>
  <data name="WRN_AttributeLocationOnBadDeclaration_Title" xml:space="preserve">
    <value>Not a valid attribute location for this declaration</value>
  </data>
  <data name="WRN_InvalidAttributeLocation" xml:space="preserve">
    <value>'{0}' is not a recognized attribute location. Valid attribute locations for this declaration are '{1}'. All attributes in this block will be ignored.</value>
  </data>
  <data name="WRN_InvalidAttributeLocation_Title" xml:space="preserve">
    <value>Not a recognized attribute location</value>
  </data>
  <data name="WRN_EqualsWithoutGetHashCode" xml:space="preserve">
    <value>'{0}' overrides Object.Equals(object o) but does not override Object.GetHashCode()</value>
  </data>
  <data name="WRN_EqualsWithoutGetHashCode_Title" xml:space="preserve">
    <value>Type overrides Object.Equals(object o) but does not override Object.GetHashCode()</value>
  </data>
  <data name="WRN_EqualityOpWithoutEquals" xml:space="preserve">
    <value>'{0}' defines operator == or operator != but does not override Object.Equals(object o)</value>
  </data>
  <data name="WRN_EqualityOpWithoutEquals_Title" xml:space="preserve">
    <value>Type defines operator == or operator != but does not override Object.Equals(object o)</value>
  </data>
  <data name="WRN_EqualityOpWithoutGetHashCode" xml:space="preserve">
    <value>'{0}' defines operator == or operator != but does not override Object.GetHashCode()</value>
  </data>
  <data name="WRN_EqualityOpWithoutGetHashCode_Title" xml:space="preserve">
    <value>Type defines operator == or operator != but does not override Object.GetHashCode()</value>
  </data>
  <data name="ERR_OutAttrOnRefParam" xml:space="preserve">
    <value>Cannot specify only Out attribute on a ref parameter. Use both In and Out attributes, or neither.</value>
  </data>
  <data name="ERR_OverloadRefOut" xml:space="preserve">
    <value>'{0}' cannot define overloaded methods that differ only on ref and out</value>
  </data>
  <data name="ERR_LiteralDoubleCast" xml:space="preserve">
    <value>Literal of type double cannot be implicitly converted to type '{1}'; use an '{0}' suffix to create a literal of this type</value>
  </data>
  <data name="WRN_IncorrectBooleanAssg" xml:space="preserve">
    <value>Assignment in conditional expression is always constant; did you mean to use == instead of = ?</value>
  </data>
  <data name="WRN_IncorrectBooleanAssg_Title" xml:space="preserve">
    <value>Assignment in conditional expression is always constant</value>
  </data>
  <data name="ERR_ProtectedInStruct" xml:space="preserve">
    <value>'{0}': new protected member declared in struct</value>
  </data>
  <data name="ERR_InconsistentIndexerNames" xml:space="preserve">
    <value>Two indexers have different names; the IndexerName attribute must be used with the same name on every indexer within a type</value>
  </data>
  <data name="ERR_ComImportWithUserCtor" xml:space="preserve">
    <value>A class with the ComImport attribute cannot have a user-defined constructor</value>
  </data>
  <data name="ERR_FieldCantHaveVoidType" xml:space="preserve">
    <value>Field cannot have void type</value>
  </data>
  <data name="WRN_NonObsoleteOverridingObsolete" xml:space="preserve">
    <value>Member '{0}' overrides obsolete member '{1}'. Add the Obsolete attribute to '{0}'.</value>
  </data>
  <data name="WRN_NonObsoleteOverridingObsolete_Title" xml:space="preserve">
    <value>Member overrides obsolete member</value>
  </data>
  <data name="ERR_SystemVoid" xml:space="preserve">
    <value>System.Void cannot be used from C# -- use typeof(void) to get the void type object</value>
  </data>
  <data name="ERR_ExplicitParamArray" xml:space="preserve">
    <value>Do not use 'System.ParamArrayAttribute'. Use the 'params' keyword instead.</value>
  </data>
  <data name="WRN_BitwiseOrSignExtend" xml:space="preserve">
    <value>Bitwise-or operator used on a sign-extended operand; consider casting to a smaller unsigned type first</value>
  </data>
  <data name="WRN_BitwiseOrSignExtend_Title" xml:space="preserve">
    <value>Bitwise-or operator used on a sign-extended operand</value>
  </data>
  <data name="WRN_BitwiseOrSignExtend_Description" xml:space="preserve">
    <value>The compiler implicitly widened and sign-extended a variable, and then used the resulting value in a bitwise OR operation. This can result in unexpected behavior.</value>
  </data>
  <data name="ERR_VolatileStruct" xml:space="preserve">
    <value>'{0}': a volatile field cannot be of the type '{1}'</value>
  </data>
  <data name="ERR_VolatileAndReadonly" xml:space="preserve">
    <value>'{0}': a field cannot be both volatile and readonly</value>
  </data>
  <data name="ERR_AbstractField" xml:space="preserve">
    <value>The modifier 'abstract' is not valid on fields. Try using a property instead.</value>
  </data>
  <data name="ERR_BogusExplicitImpl" xml:space="preserve">
    <value>'{0}' cannot implement '{1}' because it is not supported by the language</value>
  </data>
  <data name="ERR_ExplicitMethodImplAccessor" xml:space="preserve">
    <value>'{0}' explicit method implementation cannot implement '{1}' because it is an accessor</value>
  </data>
  <data name="WRN_CoClassWithoutComImport" xml:space="preserve">
    <value>'{0}' interface marked with 'CoClassAttribute' not marked with 'ComImportAttribute'</value>
  </data>
  <data name="WRN_CoClassWithoutComImport_Title" xml:space="preserve">
    <value>Interface marked with 'CoClassAttribute' not marked with 'ComImportAttribute'</value>
  </data>
  <data name="ERR_ConditionalWithOutParam" xml:space="preserve">
    <value>Conditional member '{0}' cannot have an out parameter</value>
  </data>
  <data name="ERR_AccessorImplementingMethod" xml:space="preserve">
    <value>Accessor '{0}' cannot implement interface member '{1}' for type '{2}'. Use an explicit interface implementation.</value>
  </data>
  <data name="ERR_AliasQualAsExpression" xml:space="preserve">
    <value>The namespace alias qualifier '::' always resolves to a type or namespace so is illegal here. Consider using '.' instead.</value>
  </data>
  <data name="ERR_DerivingFromATyVar" xml:space="preserve">
    <value>Cannot derive from '{0}' because it is a type parameter</value>
  </data>
  <data name="ERR_DuplicateTypeParameter" xml:space="preserve">
    <value>Duplicate type parameter '{0}'</value>
  </data>
  <data name="WRN_TypeParameterSameAsOuterTypeParameter" xml:space="preserve">
    <value>Type parameter '{0}' has the same name as the type parameter from outer type '{1}'</value>
  </data>
  <data name="WRN_TypeParameterSameAsOuterTypeParameter_Title" xml:space="preserve">
    <value>Type parameter has the same name as the type parameter from outer type</value>
  </data>
  <data name="ERR_TypeVariableSameAsParent" xml:space="preserve">
    <value>Type parameter '{0}' has the same name as the containing type, or method</value>
  </data>
  <data name="ERR_UnifyingInterfaceInstantiations" xml:space="preserve">
    <value>'{0}' cannot implement both '{1}' and '{2}' because they may unify for some type parameter substitutions</value>
  </data>
  <data name="ERR_GenericDerivingFromAttribute" xml:space="preserve">
    <value>A generic type cannot derive from '{0}' because it is an attribute class</value>
  </data>
  <data name="ERR_TyVarNotFoundInConstraint" xml:space="preserve">
    <value>'{1}' does not define type parameter '{0}'</value>
  </data>
  <data name="ERR_BadBoundType" xml:space="preserve">
    <value>'{0}' is not a valid constraint. A type used as a constraint must be an interface, a non-sealed class or a type parameter.</value>
  </data>
  <data name="ERR_SpecialTypeAsBound" xml:space="preserve">
    <value>Constraint cannot be special class '{0}'</value>
  </data>
  <data name="ERR_BadVisBound" xml:space="preserve">
    <value>Inconsistent accessibility: constraint type '{1}' is less accessible than '{0}'</value>
  </data>
  <data name="ERR_LookupInTypeVariable" xml:space="preserve">
    <value>Cannot do member lookup in '{0}' because it is a type parameter</value>
  </data>
  <data name="ERR_BadConstraintType" xml:space="preserve">
    <value>Invalid constraint type. A type used as a constraint must be an interface, a non-sealed class or a type parameter.</value>
  </data>
  <data name="ERR_InstanceMemberInStaticClass" xml:space="preserve">
    <value>'{0}': cannot declare instance members in a static class</value>
  </data>
  <data name="ERR_StaticBaseClass" xml:space="preserve">
    <value>'{1}': cannot derive from static class '{0}'</value>
  </data>
  <data name="ERR_ConstructorInStaticClass" xml:space="preserve">
    <value>Static classes cannot have instance constructors</value>
  </data>
  <data name="ERR_DestructorInStaticClass" xml:space="preserve">
    <value>Static classes cannot contain destructors</value>
  </data>
  <data name="ERR_InstantiatingStaticClass" xml:space="preserve">
    <value>Cannot create an instance of the static class '{0}'</value>
  </data>
  <data name="ERR_StaticDerivedFromNonObject" xml:space="preserve">
    <value>Static class '{0}' cannot derive from type '{1}'. Static classes must derive from object.</value>
  </data>
  <data name="ERR_StaticClassInterfaceImpl" xml:space="preserve">
    <value>'{0}': static classes cannot implement interfaces</value>
  </data>
  <data name="ERR_OperatorInStaticClass" xml:space="preserve">
    <value>'{0}': static classes cannot contain user-defined operators</value>
  </data>
  <data name="ERR_ConvertToStaticClass" xml:space="preserve">
    <value>Cannot convert to static type '{0}'</value>
  </data>
  <data name="ERR_ConstraintIsStaticClass" xml:space="preserve">
    <value>'{0}': static classes cannot be used as constraints</value>
  </data>
  <data name="ERR_GenericArgIsStaticClass" xml:space="preserve">
    <value>'{0}': static types cannot be used as type arguments</value>
  </data>
  <data name="ERR_ArrayOfStaticClass" xml:space="preserve">
    <value>'{0}': array elements cannot be of static type</value>
  </data>
  <data name="ERR_IndexerInStaticClass" xml:space="preserve">
    <value>'{0}': cannot declare indexers in a static class</value>
  </data>
  <data name="ERR_ParameterIsStaticClass" xml:space="preserve">
    <value>'{0}': static types cannot be used as parameters</value>
  </data>
  <data name="ERR_ReturnTypeIsStaticClass" xml:space="preserve">
    <value>'{0}': static types cannot be used as return types</value>
  </data>
  <data name="ERR_VarDeclIsStaticClass" xml:space="preserve">
    <value>Cannot declare a variable of static type '{0}'</value>
  </data>
  <data name="ERR_BadEmptyThrowInFinally" xml:space="preserve">
    <value>A throw statement with no arguments is not allowed in a finally clause that is nested inside the nearest enclosing catch clause</value>
  </data>
  <data name="ERR_InvalidSpecifier" xml:space="preserve">
    <value>'{0}' is not a valid format specifier</value>
  </data>
  <data name="WRN_AssignmentToLockOrDispose" xml:space="preserve">
    <value>Possibly incorrect assignment to local '{0}' which is the argument to a using or lock statement. The Dispose call or unlocking will happen on the original value of the local.</value>
  </data>
  <data name="WRN_AssignmentToLockOrDispose_Title" xml:space="preserve">
    <value>Possibly incorrect assignment to local which is the argument to a using or lock statement</value>
  </data>
  <data name="ERR_ForwardedTypeInThisAssembly" xml:space="preserve">
    <value>Type '{0}' is defined in this assembly, but a type forwarder is specified for it</value>
  </data>
  <data name="ERR_ForwardedTypeIsNested" xml:space="preserve">
    <value>Cannot forward type '{0}' because it is a nested type of '{1}'</value>
  </data>
  <data name="ERR_CycleInTypeForwarder" xml:space="preserve">
    <value>The type forwarder for type '{0}' in assembly '{1}' causes a cycle</value>
  </data>
  <data name="ERR_AssemblyNameOnNonModule" xml:space="preserve">
    <value>The /moduleassemblyname option may only be specified when building a target type of 'module'</value>
  </data>
  <data name="ERR_InvalidAssemblyName" xml:space="preserve">
    <value>Assembly reference '{0}' is invalid and cannot be resolved</value>
  </data>
  <data name="ERR_InvalidFwdType" xml:space="preserve">
    <value>Invalid type specified as an argument for TypeForwardedTo attribute</value>
  </data>
  <data name="ERR_CloseUnimplementedInterfaceMemberStatic" xml:space="preserve">
    <value>'{0}' does not implement interface member '{1}'. '{2}' cannot implement an interface member because it is static.</value>
  </data>
  <data name="ERR_CloseUnimplementedInterfaceMemberNotPublic" xml:space="preserve">
    <value>'{0}' does not implement interface member '{1}'. '{2}' cannot implement an interface member because it is not public.</value>
  </data>
  <data name="ERR_CloseUnimplementedInterfaceMemberWrongReturnType" xml:space="preserve">
    <value>'{0}' does not implement interface member '{1}'. '{2}' cannot implement '{1}' because it does not have the matching return type of '{3}'.</value>
  </data>
  <data name="ERR_DuplicateTypeForwarder" xml:space="preserve">
    <value>'{0}' duplicate TypeForwardedToAttribute</value>
  </data>
  <data name="ERR_ExpectedSelectOrGroup" xml:space="preserve">
    <value>A query body must end with a select clause or a group clause</value>
  </data>
  <data name="ERR_ExpectedContextualKeywordOn" xml:space="preserve">
    <value>Expected contextual keyword 'on'</value>
  </data>
  <data name="ERR_ExpectedContextualKeywordEquals" xml:space="preserve">
    <value>Expected contextual keyword 'equals'</value>
  </data>
  <data name="ERR_ExpectedContextualKeywordBy" xml:space="preserve">
    <value>Expected contextual keyword 'by'</value>
  </data>
  <data name="ERR_InvalidAnonymousTypeMemberDeclarator" xml:space="preserve">
    <value>Invalid anonymous type member declarator. Anonymous type members must be declared with a member assignment, simple name or member access.</value>
  </data>
  <data name="ERR_InvalidInitializerElementInitializer" xml:space="preserve">
    <value>Invalid initializer member declarator</value>
  </data>
  <data name="ERR_InconsistentLambdaParameterUsage" xml:space="preserve">
    <value>Inconsistent lambda parameter usage; parameter types must be all explicit or all implicit</value>
  </data>
  <data name="ERR_PartialMethodInvalidModifier" xml:space="preserve">
    <value>A partial method cannot have access modifiers or the virtual, abstract, override, new, sealed, or extern modifiers</value>
  </data>
  <data name="ERR_PartialMethodOnlyInPartialClass" xml:space="preserve">
    <value>A partial method must be declared within a partial class or partial struct</value>
  </data>
  <data name="ERR_PartialMethodCannotHaveOutParameters" xml:space="preserve">
    <value>A partial method cannot have out parameters</value>
  </data>
  <data name="ERR_PartialMethodOnlyMethods" xml:space="preserve">
    <value>Only methods, classes, structs, or interfaces may be partial</value>
  </data>
  <data name="ERR_PartialMethodNotExplicit" xml:space="preserve">
    <value>A partial method may not explicitly implement an interface method</value>
  </data>
  <data name="ERR_PartialMethodExtensionDifference" xml:space="preserve">
    <value>Both partial method declarations must be extension methods or neither may be an extension method</value>
  </data>
  <data name="ERR_PartialMethodOnlyOneLatent" xml:space="preserve">
    <value>A partial method may not have multiple defining declarations</value>
  </data>
  <data name="ERR_PartialMethodOnlyOneActual" xml:space="preserve">
    <value>A partial method may not have multiple implementing declarations</value>
  </data>
  <data name="ERR_PartialMethodParamsDifference" xml:space="preserve">
    <value>Both partial method declarations must use a params parameter or neither may use a params parameter</value>
  </data>
  <data name="ERR_PartialMethodMustHaveLatent" xml:space="preserve">
    <value>No defining declaration found for implementing declaration of partial method '{0}'</value>
  </data>
  <data name="ERR_PartialMethodInconsistentTupleNames" xml:space="preserve">
    <value>Both partial method declarations, '{0}' and '{1}', must use the same tuple element names.</value>
  </data>
  <data name="ERR_PartialMethodInconsistentConstraints" xml:space="preserve">
    <value>Partial method declarations of '{0}' have inconsistent type parameter constraints</value>
  </data>
  <data name="ERR_PartialMethodToDelegate" xml:space="preserve">
    <value>Cannot create delegate from method '{0}' because it is a partial method without an implementing declaration</value>
  </data>
  <data name="ERR_PartialMethodStaticDifference" xml:space="preserve">
    <value>Both partial method declarations must be static or neither may be static</value>
  </data>
  <data name="ERR_PartialMethodUnsafeDifference" xml:space="preserve">
    <value>Both partial method declarations must be unsafe or neither may be unsafe</value>
  </data>
  <data name="ERR_PartialMethodInExpressionTree" xml:space="preserve">
    <value>Partial methods with only a defining declaration or removed conditional methods cannot be used in expression trees</value>
  </data>
  <data name="ERR_PartialMethodMustReturnVoid" xml:space="preserve">
    <value>Partial methods must have a void return type</value>
  </data>
  <data name="WRN_ObsoleteOverridingNonObsolete" xml:space="preserve">
    <value>Obsolete member '{0}' overrides non-obsolete member '{1}'</value>
  </data>
  <data name="WRN_ObsoleteOverridingNonObsolete_Title" xml:space="preserve">
    <value>Obsolete member overrides non-obsolete member</value>
  </data>
  <data name="WRN_DebugFullNameTooLong" xml:space="preserve">
    <value>The fully qualified name for '{0}' is too long for debug information. Compile without '/debug' option.</value>
  </data>
  <data name="WRN_DebugFullNameTooLong_Title" xml:space="preserve">
    <value>Fully qualified name is too long for debug information</value>
  </data>
  <data name="ERR_ImplicitlyTypedVariableAssignedBadValue" xml:space="preserve">
    <value>Cannot assign {0} to an implicitly-typed variable</value>
  </data>
  <data name="ERR_ImplicitlyTypedVariableWithNoInitializer" xml:space="preserve">
    <value>Implicitly-typed variables must be initialized</value>
  </data>
  <data name="ERR_ImplicitlyTypedVariableMultipleDeclarator" xml:space="preserve">
    <value>Implicitly-typed variables cannot have multiple declarators</value>
  </data>
  <data name="ERR_ImplicitlyTypedVariableAssignedArrayInitializer" xml:space="preserve">
    <value>Cannot initialize an implicitly-typed variable with an array initializer</value>
  </data>
  <data name="ERR_ImplicitlyTypedLocalCannotBeFixed" xml:space="preserve">
    <value>Implicitly-typed local variables cannot be fixed</value>
  </data>
  <data name="ERR_ImplicitlyTypedVariableCannotBeConst" xml:space="preserve">
    <value>Implicitly-typed variables cannot be constant</value>
  </data>
  <data name="WRN_ExternCtorNoImplementation" xml:space="preserve">
    <value>Constructor '{0}' is marked external</value>
  </data>
  <data name="WRN_ExternCtorNoImplementation_Title" xml:space="preserve">
    <value>Constructor is marked external</value>
  </data>
  <data name="ERR_TypeVarNotFound" xml:space="preserve">
    <value>The contextual keyword 'var' may only appear within a local variable declaration or in script code</value>
  </data>
  <data name="ERR_ImplicitlyTypedArrayNoBestType" xml:space="preserve">
    <value>No best type found for implicitly-typed array</value>
  </data>
  <data name="ERR_AnonymousTypePropertyAssignedBadValue" xml:space="preserve">
    <value>Cannot assign '{0}' to anonymous type property</value>
  </data>
  <data name="ERR_ExpressionTreeContainsBaseAccess" xml:space="preserve">
    <value>An expression tree may not contain a base access</value>
  </data>
  <data name="ERR_ExpressionTreeContainsAssignment" xml:space="preserve">
    <value>An expression tree may not contain an assignment operator</value>
  </data>
  <data name="ERR_AnonymousTypeDuplicatePropertyName" xml:space="preserve">
    <value>An anonymous type cannot have multiple properties with the same name</value>
  </data>
  <data name="ERR_StatementLambdaToExpressionTree" xml:space="preserve">
    <value>A lambda expression with a statement body cannot be converted to an expression tree</value>
  </data>
  <data name="ERR_ExpressionTreeMustHaveDelegate" xml:space="preserve">
    <value>Cannot convert lambda to an expression tree whose type argument '{0}' is not a delegate type</value>
  </data>
  <data name="ERR_AnonymousTypeNotAvailable" xml:space="preserve">
    <value>Cannot use anonymous type in a constant expression</value>
  </data>
  <data name="ERR_LambdaInIsAs" xml:space="preserve">
    <value>The first operand of an 'is' or 'as' operator may not be a lambda expression, anonymous method, or method group.</value>
  </data>
  <data name="ERR_ExpressionTreeContainsMultiDimensionalArrayInitializer" xml:space="preserve">
    <value>An expression tree may not contain a multidimensional array initializer</value>
  </data>
  <data name="ERR_MissingArgument" xml:space="preserve">
    <value>Argument missing</value>
  </data>
  <data name="ERR_VariableUsedBeforeDeclaration" xml:space="preserve">
    <value>Cannot use local variable '{0}' before it is declared</value>
  </data>
  <data name="ERR_RecursivelyTypedVariable" xml:space="preserve">
    <value>Type of '{0}' cannot be inferred since its initializer directly or indirectly refers to the definition.</value>
  </data>
  <data name="ERR_ExplicitLayoutAndAutoImplementedProperty" xml:space="preserve">
    <value>'{0}': Auto-implemented properties cannot be used inside a type marked with StructLayout(LayoutKind.Explicit)</value>
  </data>
  <data name="ERR_UnassignedThisAutoProperty" xml:space="preserve">
    <value>Auto-implemented property '{0}' must be fully assigned before control is returned to the caller.</value>
  </data>
  <data name="ERR_VariableUsedBeforeDeclarationAndHidesField" xml:space="preserve">
    <value>Cannot use local variable '{0}' before it is declared. The declaration of the local variable hides the field '{1}'.</value>
  </data>
  <data name="ERR_ExpressionTreeContainsBadCoalesce" xml:space="preserve">
    <value>An expression tree lambda may not contain a coalescing operator with a null or default literal left-hand side</value>
  </data>
  <data name="ERR_IdentifierExpected" xml:space="preserve">
    <value>Identifier expected</value>
  </data>
  <data name="ERR_SemicolonExpected" xml:space="preserve">
    <value>; expected</value>
  </data>
  <data name="ERR_SyntaxError" xml:space="preserve">
    <value>Syntax error, '{0}' expected</value>
  </data>
  <data name="ERR_DuplicateModifier" xml:space="preserve">
    <value>Duplicate '{0}' modifier</value>
  </data>
  <data name="ERR_DuplicateAccessor" xml:space="preserve">
    <value>Property accessor already defined</value>
  </data>
  <data name="ERR_IntegralTypeExpected" xml:space="preserve">
    <value>Type byte, sbyte, short, ushort, int, uint, long, or ulong expected</value>
  </data>
  <data name="ERR_IllegalEscape" xml:space="preserve">
    <value>Unrecognized escape sequence</value>
  </data>
  <data name="ERR_NewlineInConst" xml:space="preserve">
    <value>Newline in constant</value>
  </data>
  <data name="ERR_EmptyCharConst" xml:space="preserve">
    <value>Empty character literal</value>
  </data>
  <data name="ERR_TooManyCharsInConst" xml:space="preserve">
    <value>Too many characters in character literal</value>
  </data>
  <data name="ERR_InvalidNumber" xml:space="preserve">
    <value>Invalid number</value>
  </data>
  <data name="ERR_GetOrSetExpected" xml:space="preserve">
    <value>A get or set accessor expected</value>
  </data>
  <data name="ERR_ClassTypeExpected" xml:space="preserve">
    <value>An object, string, or class type expected</value>
  </data>
  <data name="ERR_NamedArgumentExpected" xml:space="preserve">
    <value>Named attribute argument expected</value>
  </data>
  <data name="ERR_TooManyCatches" xml:space="preserve">
    <value>Catch clauses cannot follow the general catch clause of a try statement</value>
  </data>
  <data name="ERR_ThisOrBaseExpected" xml:space="preserve">
    <value>Keyword 'this' or 'base' expected</value>
  </data>
  <data name="ERR_OvlUnaryOperatorExpected" xml:space="preserve">
    <value>Overloadable unary operator expected</value>
  </data>
  <data name="ERR_OvlBinaryOperatorExpected" xml:space="preserve">
    <value>Overloadable binary operator expected</value>
  </data>
  <data name="ERR_IntOverflow" xml:space="preserve">
    <value>Integral constant is too large</value>
  </data>
  <data name="ERR_EOFExpected" xml:space="preserve">
    <value>Type or namespace definition, or end-of-file expected</value>
  </data>
  <data name="ERR_GlobalDefinitionOrStatementExpected" xml:space="preserve">
    <value>Member definition, statement, or end-of-file expected</value>
  </data>
  <data name="ERR_BadEmbeddedStmt" xml:space="preserve">
    <value>Embedded statement cannot be a declaration or labeled statement</value>
  </data>
  <data name="ERR_PPDirectiveExpected" xml:space="preserve">
    <value>Preprocessor directive expected</value>
  </data>
  <data name="ERR_EndOfPPLineExpected" xml:space="preserve">
    <value>Single-line comment or end-of-line expected</value>
  </data>
  <data name="ERR_CloseParenExpected" xml:space="preserve">
    <value>) expected</value>
  </data>
  <data name="ERR_EndifDirectiveExpected" xml:space="preserve">
    <value>#endif directive expected</value>
  </data>
  <data name="ERR_UnexpectedDirective" xml:space="preserve">
    <value>Unexpected preprocessor directive</value>
  </data>
  <data name="ERR_ErrorDirective" xml:space="preserve">
    <value>#error: '{0}'</value>
  </data>
  <data name="WRN_WarningDirective" xml:space="preserve">
    <value>#warning: '{0}'</value>
  </data>
  <data name="WRN_WarningDirective_Title" xml:space="preserve">
    <value>#warning directive</value>
  </data>
  <data name="ERR_TypeExpected" xml:space="preserve">
    <value>Type expected</value>
  </data>
  <data name="ERR_PPDefFollowsToken" xml:space="preserve">
    <value>Cannot define/undefine preprocessor symbols after first token in file</value>
  </data>
  <data name="ERR_PPReferenceFollowsToken" xml:space="preserve">
    <value>Cannot use #r after first token in file</value>
  </data>
  <data name="ERR_OpenEndedComment" xml:space="preserve">
    <value>End-of-file found, '*/' expected</value>
  </data>
  <data name="ERR_Merge_conflict_marker_encountered" xml:space="preserve">
    <value>Merge conflict marker encountered</value>
  </data>
  <data name="ERR_OvlOperatorExpected" xml:space="preserve">
    <value>Overloadable operator expected</value>
  </data>
  <data name="ERR_EndRegionDirectiveExpected" xml:space="preserve">
    <value>#endregion directive expected</value>
  </data>
  <data name="ERR_UnterminatedStringLit" xml:space="preserve">
    <value>Unterminated string literal</value>
  </data>
  <data name="ERR_BadDirectivePlacement" xml:space="preserve">
    <value>Preprocessor directives must appear as the first non-whitespace character on a line</value>
  </data>
  <data name="ERR_IdentifierExpectedKW" xml:space="preserve">
    <value>Identifier expected; '{1}' is a keyword</value>
  </data>
  <data name="ERR_SemiOrLBraceExpected" xml:space="preserve">
    <value>{ or ; expected</value>
  </data>
  <data name="ERR_MultiTypeInDeclaration" xml:space="preserve">
    <value>Cannot use more than one type in a for, using, fixed, or declaration statement</value>
  </data>
  <data name="ERR_AddOrRemoveExpected" xml:space="preserve">
    <value>An add or remove accessor expected</value>
  </data>
  <data name="ERR_UnexpectedCharacter" xml:space="preserve">
    <value>Unexpected character '{0}'</value>
  </data>
  <data name="ERR_UnexpectedToken" xml:space="preserve">
    <value>Unexpected token '{0}'</value>
  </data>
  <data name="ERR_ProtectedInStatic" xml:space="preserve">
    <value>'{0}': static classes cannot contain protected members</value>
  </data>
  <data name="WRN_UnreachableGeneralCatch" xml:space="preserve">
    <value>A previous catch clause already catches all exceptions. All non-exceptions thrown will be wrapped in a System.Runtime.CompilerServices.RuntimeWrappedException.</value>
  </data>
  <data name="WRN_UnreachableGeneralCatch_Title" xml:space="preserve">
    <value>A previous catch clause already catches all exceptions</value>
  </data>
  <data name="WRN_UnreachableGeneralCatch_Description" xml:space="preserve">
    <value>This warning is caused when a catch() block has no specified exception type after a catch (System.Exception e) block. The warning advises that the catch() block will not catch any exceptions.

A catch() block after a catch (System.Exception e) block can catch non-CLS exceptions if the RuntimeCompatibilityAttribute is set to false in the AssemblyInfo.cs file: [assembly: RuntimeCompatibilityAttribute(WrapNonExceptionThrows = false)]. If this attribute is not set explicitly to false, all thrown non-CLS exceptions are wrapped as Exceptions and the catch (System.Exception e) block catches them.</value>
  </data>
  <data name="ERR_IncrementLvalueExpected" xml:space="preserve">
    <value>The operand of an increment or decrement operator must be a variable, property or indexer</value>
  </data>
  <data name="ERR_NoSuchMemberOrExtension" xml:space="preserve">
    <value>'{0}' does not contain a definition for '{1}' and no extension method '{1}' accepting a first argument of type '{0}' could be found (are you missing a using directive or an assembly reference?)</value>
  </data>
  <data name="ERR_NoSuchMemberOrExtensionNeedUsing" xml:space="preserve">
    <value>'{0}' does not contain a definition for '{1}' and no extension method '{1}' accepting a first argument of type '{0}' could be found (are you missing a using directive for '{2}'?)</value>
  </data>
  <data name="ERR_BadThisParam" xml:space="preserve">
    <value>Method '{0}' has a parameter modifier 'this' which is not on the first parameter</value>
  </data>
  <data name="ERR_BadRefWithThis" xml:space="preserve">
    <value> The parameter modifier 'ref' cannot be used with 'this' </value>
  </data>
  <data name="ERR_BadOutWithThis" xml:space="preserve">
    <value> The parameter modifier 'out' cannot be used with 'this' </value>
  </data>
  <data name="ERR_BadTypeforThis" xml:space="preserve">
    <value>The first parameter of an extension method cannot be of type '{0}'</value>
  </data>
  <data name="ERR_BadParamModThis" xml:space="preserve">
    <value>A parameter array cannot be used with 'this' modifier on an extension method</value>
  </data>
  <data name="ERR_BadExtensionMeth" xml:space="preserve">
    <value>Extension method must be static</value>
  </data>
  <data name="ERR_BadExtensionAgg" xml:space="preserve">
    <value>Extension method must be defined in a non-generic static class</value>
  </data>
  <data name="ERR_DupParamMod" xml:space="preserve">
    <value>A parameter can only have one '{0}' modifier</value>
  </data>
  <data name="ERR_MultiParamMod" xml:space="preserve">
    <value>A parameter cannot have all the specified modifiers; there are too many modifiers on the parameter</value>
  </data>
  <data name="ERR_ExtensionMethodsDecl" xml:space="preserve">
    <value>Extension methods must be defined in a top level static class; {0} is a nested class</value>
  </data>
  <data name="ERR_ExtensionAttrNotFound" xml:space="preserve">
    <value>Cannot define a new extension method because the compiler required type '{0}' cannot be found. Are you missing a reference to System.Core.dll?</value>
  </data>
  <data name="ERR_ExplicitExtension" xml:space="preserve">
    <value>Do not use 'System.Runtime.CompilerServices.ExtensionAttribute'. Use the 'this' keyword instead.</value>
  </data>
  <data name="ERR_ExplicitDynamicAttr" xml:space="preserve">
    <value>Do not use 'System.Runtime.CompilerServices.DynamicAttribute'. Use the 'dynamic' keyword instead.</value>
  </data>
  <data name="ERR_NoDynamicPhantomOnBaseCtor" xml:space="preserve">
    <value>The constructor call needs to be dynamically dispatched, but cannot be because it is part of a constructor initializer. Consider casting the dynamic arguments.</value>
  </data>
  <data name="ERR_ValueTypeExtDelegate" xml:space="preserve">
    <value>Extension method '{0}' defined on value type '{1}' cannot be used to create delegates</value>
  </data>
  <data name="ERR_BadArgCount" xml:space="preserve">
    <value>No overload for method '{0}' takes {1} arguments</value>
  </data>
  <data name="ERR_BadArgType" xml:space="preserve">
    <value>Argument {0}: cannot convert from '{1}' to '{2}'</value>
  </data>
  <data name="ERR_NoSourceFile" xml:space="preserve">
    <value>Source file '{0}' could not be opened -- {1}</value>
  </data>
  <data name="ERR_CantRefResource" xml:space="preserve">
    <value>Cannot link resource files when building a module</value>
  </data>
  <data name="ERR_ResourceNotUnique" xml:space="preserve">
    <value>Resource identifier '{0}' has already been used in this assembly</value>
  </data>
  <data name="ERR_ResourceFileNameNotUnique" xml:space="preserve">
    <value>Each linked resource and module must have a unique filename. Filename '{0}' is specified more than once in this assembly</value>
  </data>
  <data name="ERR_ImportNonAssembly" xml:space="preserve">
    <value>The referenced file '{0}' is not an assembly</value>
  </data>
  <data name="ERR_RefLvalueExpected" xml:space="preserve">
    <value>A ref or out value must be an assignable variable</value>
  </data>
  <data name="ERR_BaseInStaticMeth" xml:space="preserve">
    <value>Keyword 'base' is not available in a static method</value>
  </data>
  <data name="ERR_BaseInBadContext" xml:space="preserve">
    <value>Keyword 'base' is not available in the current context</value>
  </data>
  <data name="ERR_RbraceExpected" xml:space="preserve">
    <value>} expected</value>
  </data>
  <data name="ERR_LbraceExpected" xml:space="preserve">
    <value>{ expected</value>
  </data>
  <data name="ERR_InExpected" xml:space="preserve">
    <value>'in' expected</value>
  </data>
  <data name="ERR_InvalidPreprocExpr" xml:space="preserve">
    <value>Invalid preprocessor expression</value>
  </data>
  <data name="ERR_InvalidMemberDecl" xml:space="preserve">
    <value>Invalid token '{0}' in class, struct, or interface member declaration</value>
  </data>
  <data name="ERR_MemberNeedsType" xml:space="preserve">
    <value>Method must have a return type</value>
  </data>
  <data name="ERR_BadBaseType" xml:space="preserve">
    <value>Invalid base type</value>
  </data>
  <data name="WRN_EmptySwitch" xml:space="preserve">
    <value>Empty switch block</value>
  </data>
  <data name="WRN_EmptySwitch_Title" xml:space="preserve">
    <value>Empty switch block</value>
  </data>
  <data name="ERR_ExpectedEndTry" xml:space="preserve">
    <value>Expected catch or finally</value>
  </data>
  <data name="ERR_InvalidExprTerm" xml:space="preserve">
    <value>Invalid expression term '{0}'</value>
  </data>
  <data name="ERR_BadNewExpr" xml:space="preserve">
    <value>A new expression requires (), [], or {} after type</value>
  </data>
  <data name="ERR_NoNamespacePrivate" xml:space="preserve">
    <value>Elements defined in a namespace cannot be explicitly declared as private, protected, or protected internal</value>
  </data>
  <data name="ERR_BadVarDecl" xml:space="preserve">
    <value>Expected ; or = (cannot specify constructor arguments in declaration)</value>
  </data>
  <data name="ERR_UsingAfterElements" xml:space="preserve">
    <value>A using clause must precede all other elements defined in the namespace except extern alias declarations</value>
  </data>
  <data name="ERR_BadBinOpArgs" xml:space="preserve">
    <value>Overloaded binary operator '{0}' takes two parameters</value>
  </data>
  <data name="ERR_BadUnOpArgs" xml:space="preserve">
    <value>Overloaded unary operator '{0}' takes one parameter</value>
  </data>
  <data name="ERR_NoVoidParameter" xml:space="preserve">
    <value>Invalid parameter type 'void'</value>
  </data>
  <data name="ERR_DuplicateAlias" xml:space="preserve">
    <value>The using alias '{0}' appeared previously in this namespace</value>
  </data>
  <data name="ERR_BadProtectedAccess" xml:space="preserve">
    <value>Cannot access protected member '{0}' via a qualifier of type '{1}'; the qualifier must be of type '{2}' (or derived from it)</value>
  </data>
  <data name="ERR_AddModuleAssembly" xml:space="preserve">
    <value>'{0}' cannot be added to this assembly because it already is an assembly</value>
  </data>
  <data name="ERR_BindToBogusProp2" xml:space="preserve">
    <value>Property, indexer, or event '{0}' is not supported by the language; try directly calling accessor methods '{1}' or '{2}'</value>
  </data>
  <data name="ERR_BindToBogusProp1" xml:space="preserve">
    <value>Property, indexer, or event '{0}' is not supported by the language; try directly calling accessor method '{1}'</value>
  </data>
  <data name="ERR_NoVoidHere" xml:space="preserve">
    <value>Keyword 'void' cannot be used in this context</value>
  </data>
  <data name="ERR_IndexerNeedsParam" xml:space="preserve">
    <value>Indexers must have at least one parameter</value>
  </data>
  <data name="ERR_BadArraySyntax" xml:space="preserve">
    <value>Array type specifier, [], must appear before parameter name</value>
  </data>
  <data name="ERR_BadOperatorSyntax" xml:space="preserve">
    <value>Declaration is not valid; use '{0} operator &lt;dest-type&gt; (...' instead</value>
  </data>
  <data name="ERR_MainClassNotFound" xml:space="preserve">
    <value>Could not find '{0}' specified for Main method</value>
  </data>
  <data name="ERR_MainClassNotClass" xml:space="preserve">
    <value>'{0}' specified for Main method must be a valid non-generic class or struct</value>
  </data>
  <data name="ERR_NoMainInClass" xml:space="preserve">
    <value>'{0}' does not have a suitable static Main method</value>
  </data>
  <data name="ERR_MainClassIsImport" xml:space="preserve">
    <value>Cannot use '{0}' for Main method because it is imported</value>
  </data>
  <data name="ERR_OutputNeedsName" xml:space="preserve">
    <value>Outputs without source must have the /out option specified</value>
  </data>
  <data name="ERR_CantHaveWin32ResAndManifest" xml:space="preserve">
    <value>Conflicting options specified: Win32 resource file; Win32 manifest</value>
  </data>
  <data name="ERR_CantHaveWin32ResAndIcon" xml:space="preserve">
    <value>Conflicting options specified: Win32 resource file; Win32 icon</value>
  </data>
  <data name="ERR_CantReadResource" xml:space="preserve">
    <value>Error reading resource '{0}' -- '{1}'</value>
  </data>
  <data name="ERR_DocFileGen" xml:space="preserve">
    <value>Error writing to XML documentation file: {0}</value>
  </data>
  <data name="WRN_XMLParseError" xml:space="preserve">
    <value>XML comment has badly formed XML -- '{0}'</value>
  </data>
  <data name="WRN_XMLParseError_Title" xml:space="preserve">
    <value>XML comment has badly formed XML</value>
  </data>
  <data name="WRN_DuplicateParamTag" xml:space="preserve">
    <value>XML comment has a duplicate param tag for '{0}'</value>
  </data>
  <data name="WRN_DuplicateParamTag_Title" xml:space="preserve">
    <value>XML comment has a duplicate param tag</value>
  </data>
  <data name="WRN_UnmatchedParamTag" xml:space="preserve">
    <value>XML comment has a param tag for '{0}', but there is no parameter by that name</value>
  </data>
  <data name="WRN_UnmatchedParamTag_Title" xml:space="preserve">
    <value>XML comment has a param tag, but there is no parameter by that name</value>
  </data>
  <data name="WRN_UnmatchedParamRefTag" xml:space="preserve">
    <value>XML comment on '{1}' has a paramref tag for '{0}', but there is no parameter by that name</value>
  </data>
  <data name="WRN_UnmatchedParamRefTag_Title" xml:space="preserve">
    <value>XML comment has a paramref tag, but there is no parameter by that name</value>
  </data>
  <data name="WRN_MissingParamTag" xml:space="preserve">
    <value>Parameter '{0}' has no matching param tag in the XML comment for '{1}' (but other parameters do)</value>
  </data>
  <data name="WRN_MissingParamTag_Title" xml:space="preserve">
    <value>Parameter has no matching param tag in the XML comment (but other parameters do)</value>
  </data>
  <data name="WRN_BadXMLRef" xml:space="preserve">
    <value>XML comment has cref attribute '{0}' that could not be resolved</value>
  </data>
  <data name="WRN_BadXMLRef_Title" xml:space="preserve">
    <value>XML comment has cref attribute that could not be resolved</value>
  </data>
  <data name="ERR_BadStackAllocExpr" xml:space="preserve">
    <value>A stackalloc expression requires [] after type</value>
  </data>
  <data name="ERR_InvalidLineNumber" xml:space="preserve">
    <value>The line number specified for #line directive is missing or invalid</value>
  </data>
  <data name="ERR_MissingPPFile" xml:space="preserve">
    <value>Quoted file name, single-line comment or end-of-line expected</value>
  </data>
  <data name="ERR_ExpectedPPFile" xml:space="preserve">
    <value>Quoted file name expected</value>
  </data>
  <data name="ERR_ReferenceDirectiveOnlyAllowedInScripts" xml:space="preserve">
    <value>#r is only allowed in scripts</value>
  </data>
  <data name="ERR_ForEachMissingMember" xml:space="preserve">
    <value>foreach statement cannot operate on variables of type '{0}' because '{0}' does not contain a public definition for '{1}'</value>
  </data>
  <data name="WRN_BadXMLRefParamType" xml:space="preserve">
    <value>Invalid type for parameter {0} in XML comment cref attribute: '{1}'</value>
  </data>
  <data name="WRN_BadXMLRefParamType_Title" xml:space="preserve">
    <value>Invalid type for parameter in XML comment cref attribute</value>
  </data>
  <data name="WRN_BadXMLRefReturnType" xml:space="preserve">
    <value>Invalid return type in XML comment cref attribute</value>
  </data>
  <data name="WRN_BadXMLRefReturnType_Title" xml:space="preserve">
    <value>Invalid return type in XML comment cref attribute</value>
  </data>
  <data name="ERR_BadWin32Res" xml:space="preserve">
    <value>Error reading Win32 resources -- {0}</value>
  </data>
  <data name="WRN_BadXMLRefSyntax" xml:space="preserve">
    <value>XML comment has syntactically incorrect cref attribute '{0}'</value>
  </data>
  <data name="WRN_BadXMLRefSyntax_Title" xml:space="preserve">
    <value>XML comment has syntactically incorrect cref attribute</value>
  </data>
  <data name="ERR_BadModifierLocation" xml:space="preserve">
    <value>Member modifier '{0}' must precede the member type and name</value>
  </data>
  <data name="ERR_MissingArraySize" xml:space="preserve">
    <value>Array creation must have array size or array initializer</value>
  </data>
  <data name="WRN_UnprocessedXMLComment" xml:space="preserve">
    <value>XML comment is not placed on a valid language element</value>
  </data>
  <data name="WRN_UnprocessedXMLComment_Title" xml:space="preserve">
    <value>XML comment is not placed on a valid language element</value>
  </data>
  <data name="WRN_FailedInclude" xml:space="preserve">
    <value>Unable to include XML fragment '{1}' of file '{0}' -- {2}</value>
  </data>
  <data name="WRN_FailedInclude_Title" xml:space="preserve">
    <value>Unable to include XML fragment</value>
  </data>
  <data name="WRN_InvalidInclude" xml:space="preserve">
    <value>Invalid XML include element -- {0}</value>
  </data>
  <data name="WRN_InvalidInclude_Title" xml:space="preserve">
    <value>Invalid XML include element</value>
  </data>
  <data name="WRN_MissingXMLComment" xml:space="preserve">
    <value>Missing XML comment for publicly visible type or member '{0}'</value>
  </data>
  <data name="WRN_MissingXMLComment_Title" xml:space="preserve">
    <value>Missing XML comment for publicly visible type or member</value>
  </data>
  <data name="WRN_MissingXMLComment_Description" xml:space="preserve">
    <value>The /doc compiler option was specified, but one or more constructs did not have comments.</value>
  </data>
  <data name="WRN_XMLParseIncludeError" xml:space="preserve">
    <value>Badly formed XML in included comments file -- '{0}'</value>
  </data>
  <data name="WRN_XMLParseIncludeError_Title" xml:space="preserve">
    <value>Badly formed XML in included comments file</value>
  </data>
  <data name="ERR_BadDelArgCount" xml:space="preserve">
    <value>Delegate '{0}' does not take {1} arguments</value>
  </data>
  <data name="ERR_UnexpectedSemicolon" xml:space="preserve">
    <value>Semicolon after method or accessor block is not valid</value>
  </data>
  <data name="ERR_MethodReturnCantBeRefAny" xml:space="preserve">
    <value>Method or delegate cannot return type '{0}'</value>
  </data>
  <data name="ERR_CompileCancelled" xml:space="preserve">
    <value>Compilation cancelled by user</value>
  </data>
  <data name="ERR_MethodArgCantBeRefAny" xml:space="preserve">
    <value>Cannot make reference to variable of type '{0}'</value>
  </data>
  <data name="ERR_AssgReadonlyLocal" xml:space="preserve">
    <value>Cannot assign to '{0}' because it is read-only</value>
  </data>
  <data name="ERR_RefReadonlyLocal" xml:space="preserve">
    <value>Cannot use '{0}' as a ref or out value because it is read-only</value>
  </data>
  <data name="ERR_CantUseRequiredAttribute" xml:space="preserve">
    <value>The RequiredAttribute attribute is not permitted on C# types</value>
  </data>
  <data name="ERR_NoModifiersOnAccessor" xml:space="preserve">
    <value>Modifiers cannot be placed on event accessor declarations</value>
  </data>
  <data name="ERR_ParamsCantBeRefOut" xml:space="preserve">
    <value>The params parameter cannot be declared as ref or out</value>
  </data>
  <data name="ERR_ReturnNotLValue" xml:space="preserve">
    <value>Cannot modify the return value of '{0}' because it is not a variable</value>
  </data>
  <data name="ERR_MissingCoClass" xml:space="preserve">
    <value>The managed coclass wrapper class '{0}' for interface '{1}' cannot be found (are you missing an assembly reference?)</value>
  </data>
  <data name="ERR_AmbiguousAttribute" xml:space="preserve">
    <value>'{0}' is ambiguous between '{1}' and '{2}'; use either '@{0}' or '{0}Attribute'</value>
  </data>
  <data name="ERR_BadArgExtraRef" xml:space="preserve">
    <value>Argument {0} may not be passed with the '{1}' keyword</value>
  </data>
  <data name="WRN_CmdOptionConflictsSource" xml:space="preserve">
    <value>Option '{0}' overrides attribute '{1}' given in a source file or added module</value>
  </data>
  <data name="WRN_CmdOptionConflictsSource_Title" xml:space="preserve">
    <value>Option overrides attribute given in a source file or added module</value>
  </data>
  <data name="WRN_CmdOptionConflictsSource_Description" xml:space="preserve">
    <value>This warning occurs if the assembly attributes AssemblyKeyFileAttribute or AssemblyKeyNameAttribute found in source conflict with the /keyfile or /keycontainer command line option or key file name or key container specified in the Project Properties.</value>
  </data>
  <data name="ERR_BadCompatMode" xml:space="preserve">
    <value>Invalid option '{0}' for /langversion; must be ISO-1, ISO-2, Default, Latest or a valid version in range 1 to 7.1.</value>
  </data>
  <data name="ERR_DelegateOnConditional" xml:space="preserve">
    <value>Cannot create delegate with '{0}' because it or a method it overrides has a Conditional attribute</value>
  </data>
  <data name="ERR_CantMakeTempFile" xml:space="preserve">
    <value>Cannot create temporary file -- {0}</value>
  </data>
  <data name="ERR_BadArgRef" xml:space="preserve">
    <value>Argument {0} must be passed with the '{1}' keyword</value>
  </data>
  <data name="ERR_YieldInAnonMeth" xml:space="preserve">
    <value>The yield statement cannot be used inside an anonymous method or lambda expression</value>
  </data>
  <data name="ERR_ReturnInIterator" xml:space="preserve">
    <value>Cannot return a value from an iterator. Use the yield return statement to return a value, or yield break to end the iteration.</value>
  </data>
  <data name="ERR_BadIteratorArgType" xml:space="preserve">
    <value>Iterators cannot have ref or out parameters</value>
  </data>
  <data name="ERR_BadIteratorReturn" xml:space="preserve">
    <value>The body of '{0}' cannot be an iterator block because '{1}' is not an iterator interface type</value>
  </data>
  <data name="ERR_BadYieldInFinally" xml:space="preserve">
    <value>Cannot yield in the body of a finally clause</value>
  </data>
  <data name="ERR_BadYieldInTryOfCatch" xml:space="preserve">
    <value>Cannot yield a value in the body of a try block with a catch clause</value>
  </data>
  <data name="ERR_EmptyYield" xml:space="preserve">
    <value>Expression expected after yield return</value>
  </data>
  <data name="ERR_AnonDelegateCantUse" xml:space="preserve">
    <value>Cannot use ref or out parameter '{0}' inside an anonymous method, lambda expression, or query expression</value>
  </data>
  <data name="ERR_IllegalInnerUnsafe" xml:space="preserve">
    <value>Unsafe code may not appear in iterators</value>
  </data>
  <data name="ERR_BadYieldInCatch" xml:space="preserve">
    <value>Cannot yield a value in the body of a catch clause</value>
  </data>
  <data name="ERR_BadDelegateLeave" xml:space="preserve">
    <value>Control cannot leave the body of an anonymous method or lambda expression</value>
  </data>
  <data name="WRN_IllegalPragma" xml:space="preserve">
    <value>Unrecognized #pragma directive</value>
  </data>
  <data name="WRN_IllegalPragma_Title" xml:space="preserve">
    <value>Unrecognized #pragma directive</value>
  </data>
  <data name="WRN_IllegalPPWarning" xml:space="preserve">
    <value>Expected disable or restore</value>
  </data>
  <data name="WRN_IllegalPPWarning_Title" xml:space="preserve">
    <value>Expected disable or restore after #pragma warning</value>
  </data>
  <data name="WRN_BadRestoreNumber" xml:space="preserve">
    <value>Cannot restore warning 'CS{0}' because it was disabled globally</value>
  </data>
  <data name="WRN_BadRestoreNumber_Title" xml:space="preserve">
    <value>Cannot restore warning because it was disabled globally</value>
  </data>
  <data name="ERR_VarargsIterator" xml:space="preserve">
    <value>__arglist is not allowed in the parameter list of iterators</value>
  </data>
  <data name="ERR_UnsafeIteratorArgType" xml:space="preserve">
    <value>Iterators cannot have unsafe parameters or yield types</value>
  </data>
  <data name="ERR_BadCoClassSig" xml:space="preserve">
    <value>The managed coclass wrapper class signature '{0}' for interface '{1}' is not a valid class name signature</value>
  </data>
  <data name="ERR_MultipleIEnumOfT" xml:space="preserve">
    <value>foreach statement cannot operate on variables of type '{0}' because it implements multiple instantiations of '{1}'; try casting to a specific interface instantiation</value>
  </data>
  <data name="ERR_FixedDimsRequired" xml:space="preserve">
    <value>A fixed size buffer field must have the array size specifier after the field name</value>
  </data>
  <data name="ERR_FixedNotInStruct" xml:space="preserve">
    <value>Fixed size buffer fields may only be members of structs</value>
  </data>
  <data name="ERR_AnonymousReturnExpected" xml:space="preserve">
    <value>Not all code paths return a value in {0} of type '{1}'</value>
  </data>
  <data name="WRN_NonECMAFeature" xml:space="preserve">
    <value>Feature '{0}' is not part of the standardized ISO C# language specification, and may not be accepted by other compilers</value>
  </data>
  <data name="WRN_NonECMAFeature_Title" xml:space="preserve">
    <value>Feature is not part of the standardized ISO C# language specification, and may not be accepted by other compilers</value>
  </data>
  <data name="ERR_ExpectedVerbatimLiteral" xml:space="preserve">
    <value>Keyword, identifier, or string expected after verbatim specifier: @</value>
  </data>
  <data name="ERR_AssgReadonly2" xml:space="preserve">
    <value>Members of readonly field '{0}' cannot be modified (except in a constructor or a variable initializer)</value>
  </data>
  <data name="ERR_RefReadonly2" xml:space="preserve">
    <value>Members of readonly field '{0}' cannot be used as a ref or out value (except in a constructor)</value>
  </data>
  <data name="ERR_AssgReadonlyStatic2" xml:space="preserve">
    <value>Fields of static readonly field '{0}' cannot be assigned to (except in a static constructor or a variable initializer)</value>
  </data>
  <data name="ERR_RefReadonlyStatic2" xml:space="preserve">
    <value>Fields of static readonly field '{0}' cannot be used as a ref or out value (except in a static constructor)</value>
  </data>
  <data name="ERR_AssgReadonlyLocal2Cause" xml:space="preserve">
    <value>Cannot modify members of '{0}' because it is a '{1}'</value>
  </data>
  <data name="ERR_RefReadonlyLocal2Cause" xml:space="preserve">
    <value>Cannot use fields of '{0}' as a ref or out value because it is a '{1}'</value>
  </data>
  <data name="ERR_AssgReadonlyLocalCause" xml:space="preserve">
    <value>Cannot assign to '{0}' because it is a '{1}'</value>
  </data>
  <data name="ERR_RefReadonlyLocalCause" xml:space="preserve">
    <value>Cannot use '{0}' as a ref or out value because it is a '{1}'</value>
  </data>
  <data name="WRN_ErrorOverride" xml:space="preserve">
    <value>{0}. See also error CS{1}.</value>
  </data>
  <data name="WRN_ErrorOverride_Title" xml:space="preserve">
    <value>Warning is overriding an error</value>
  </data>
  <data name="WRN_ErrorOverride_Description" xml:space="preserve">
    <value>The compiler emits this warning when it overrides an error with a warning. For information about the problem, search for the error code mentioned.</value>
  </data>
  <data name="ERR_AnonMethToNonDel" xml:space="preserve">
    <value>Cannot convert {0} to type '{1}' because it is not a delegate type</value>
  </data>
  <data name="ERR_CantConvAnonMethParams" xml:space="preserve">
    <value>Cannot convert {0} to delegate type '{1}' because the parameter types do not match the delegate parameter types</value>
  </data>
  <data name="ERR_CantConvAnonMethReturns" xml:space="preserve">
    <value>Cannot convert {0} to intended delegate type because some of the return types in the block are not implicitly convertible to the delegate return type</value>
  </data>
  <data name="ERR_BadAsyncReturnExpression" xml:space="preserve">
    <value>Since this is an async method, the return expression must be of type '{0}' rather than 'Task&lt;{0}&gt;'</value>
  </data>
  <data name="ERR_CantConvAsyncAnonFuncReturns" xml:space="preserve">
    <value>Cannot convert async {0} to delegate type '{1}'. An async {0} may return void, Task or Task&lt;T&gt;, none of which are convertible to '{1}'.</value>
  </data>
  <data name="ERR_IllegalFixedType" xml:space="preserve">
    <value>Fixed size buffer type must be one of the following: bool, byte, short, int, long, char, sbyte, ushort, uint, ulong, float or double</value>
  </data>
  <data name="ERR_FixedOverflow" xml:space="preserve">
    <value>Fixed size buffer of length {0} and type '{1}' is too big</value>
  </data>
  <data name="ERR_InvalidFixedArraySize" xml:space="preserve">
    <value>Fixed size buffers must have a length greater than zero</value>
  </data>
  <data name="ERR_FixedBufferNotFixed" xml:space="preserve">
    <value>You cannot use fixed size buffers contained in unfixed expressions. Try using the fixed statement.</value>
  </data>
  <data name="ERR_AttributeNotOnAccessor" xml:space="preserve">
    <value>Attribute '{0}' is not valid on property or event accessors. It is only valid on '{1}' declarations.</value>
  </data>
  <data name="WRN_InvalidSearchPathDir" xml:space="preserve">
    <value>Invalid search path '{0}' specified in '{1}' -- '{2}'</value>
  </data>
  <data name="WRN_InvalidSearchPathDir_Title" xml:space="preserve">
    <value>Invalid search path specified</value>
  </data>
  <data name="ERR_IllegalVarArgs" xml:space="preserve">
    <value>__arglist is not valid in this context</value>
  </data>
  <data name="ERR_IllegalParams" xml:space="preserve">
    <value>params is not valid in this context</value>
  </data>
  <data name="ERR_BadModifiersOnNamespace" xml:space="preserve">
    <value>A namespace declaration cannot have modifiers or attributes</value>
  </data>
  <data name="ERR_BadPlatformType" xml:space="preserve">
    <value>Invalid option '{0}' for /platform; must be anycpu, x86, Itanium or x64</value>
  </data>
  <data name="ERR_ThisStructNotInAnonMeth" xml:space="preserve">
    <value>Anonymous methods, lambda expressions, and query expressions inside structs cannot access instance members of 'this'. Consider copying 'this' to a local variable outside the anonymous method, lambda expression or query expression and using the local instead.</value>
  </data>
  <data name="ERR_NoConvToIDisp" xml:space="preserve">
    <value>'{0}': type used in a using statement must be implicitly convertible to 'System.IDisposable'</value>
  </data>
  <data name="ERR_BadParamRef" xml:space="preserve">
    <value>Parameter {0} must be declared with the '{1}' keyword</value>
  </data>
  <data name="ERR_BadParamExtraRef" xml:space="preserve">
    <value>Parameter {0} should not be declared with the '{1}' keyword</value>
  </data>
  <data name="ERR_BadParamType" xml:space="preserve">
    <value>Parameter {0} is declared as type '{1}{2}' but should be '{3}{4}'</value>
  </data>
  <data name="ERR_BadExternIdentifier" xml:space="preserve">
    <value>Invalid extern alias for '/reference'; '{0}' is not a valid identifier</value>
  </data>
  <data name="ERR_AliasMissingFile" xml:space="preserve">
    <value>Invalid reference alias option: '{0}=' -- missing filename</value>
  </data>
  <data name="ERR_GlobalExternAlias" xml:space="preserve">
    <value>You cannot redefine the global extern alias</value>
  </data>
  <data name="ERR_MissingTypeInSource" xml:space="preserve">
    <value>Reference to type '{0}' claims it is defined in this assembly, but it is not defined in source or any added modules</value>
  </data>
  <data name="ERR_MissingTypeInAssembly" xml:space="preserve">
    <value>Reference to type '{0}' claims it is defined in '{1}', but it could not be found</value>
  </data>
  <data name="WRN_MultiplePredefTypes" xml:space="preserve">
    <value>The predefined type '{0}' is defined in multiple assemblies in the global alias; using definition from '{1}'</value>
  </data>
  <data name="WRN_MultiplePredefTypes_Title" xml:space="preserve">
    <value>Predefined type is defined in multiple assemblies in the global alias</value>
  </data>
  <data name="WRN_MultiplePredefTypes_Description" xml:space="preserve">
    <value>This error occurs when a predefined system type such as System.Int32 is found in two assemblies. One way this can happen is if you are referencing mscorlib or System.Runtime.dll from two different places, such as trying to run two versions of the .NET Framework side-by-side.</value>
  </data>
  <data name="ERR_LocalCantBeFixedAndHoisted" xml:space="preserve">
    <value>Local '{0}' or its members cannot have their address taken and be used inside an anonymous method or lambda expression</value>
  </data>
  <data name="WRN_TooManyLinesForDebugger" xml:space="preserve">
    <value>Source file has exceeded the limit of 16,707,565 lines representable in the PDB; debug information will be incorrect</value>
  </data>
  <data name="WRN_TooManyLinesForDebugger_Title" xml:space="preserve">
    <value>Source file has exceeded the limit of 16,707,565 lines representable in the PDB; debug information will be incorrect</value>
  </data>
  <data name="ERR_CantConvAnonMethNoParams" xml:space="preserve">
    <value>Cannot convert anonymous method block without a parameter list to delegate type '{0}' because it has one or more out parameters</value>
  </data>
  <data name="ERR_ConditionalOnNonAttributeClass" xml:space="preserve">
    <value>Attribute '{0}' is only valid on methods or attribute classes</value>
  </data>
  <data name="WRN_CallOnNonAgileField" xml:space="preserve">
    <value>Accessing a member on '{0}' may cause a runtime exception because it is a field of a marshal-by-reference class</value>
  </data>
  <data name="WRN_CallOnNonAgileField_Title" xml:space="preserve">
    <value>Accessing a member on a field of a marshal-by-reference class may cause a runtime exception</value>
  </data>
  <data name="WRN_CallOnNonAgileField_Description" xml:space="preserve">
    <value>This warning occurs when you try to call a method, property, or indexer on a member of a class that derives from MarshalByRefObject, and the member is a value type. Objects that inherit from MarshalByRefObject are typically intended to be marshaled by reference across an application domain. If any code ever attempts to directly access the value-type member of such an object across an application domain, a runtime exception will occur. To resolve the warning, first copy the member into a local variable and call the method on that variable.</value>
  </data>
  <data name="WRN_BadWarningNumber" xml:space="preserve">
    <value>'{0}' is not a valid warning number</value>
  </data>
  <data name="WRN_BadWarningNumber_Title" xml:space="preserve">
    <value>Not a valid warning number</value>
  </data>
  <data name="WRN_BadWarningNumber_Description" xml:space="preserve">
    <value>A number that was passed to the #pragma warning preprocessor directive was not a valid warning number. Verify that the number represents a warning, not an error.</value>
  </data>
  <data name="WRN_InvalidNumber" xml:space="preserve">
    <value>Invalid number</value>
  </data>
  <data name="WRN_InvalidNumber_Title" xml:space="preserve">
    <value>Invalid number</value>
  </data>
  <data name="WRN_FileNameTooLong" xml:space="preserve">
    <value>Invalid filename specified for preprocessor directive. Filename is too long or not a valid filename.</value>
  </data>
  <data name="WRN_FileNameTooLong_Title" xml:space="preserve">
    <value>Invalid filename specified for preprocessor directive</value>
  </data>
  <data name="WRN_IllegalPPChecksum" xml:space="preserve">
    <value>Invalid #pragma checksum syntax; should be #pragma checksum "filename" "{XXXXXXXX-XXXX-XXXX-XXXX-XXXXXXXXXXXX}" "XXXX..."</value>
  </data>
  <data name="WRN_IllegalPPChecksum_Title" xml:space="preserve">
    <value>Invalid #pragma checksum syntax</value>
  </data>
  <data name="WRN_EndOfPPLineExpected" xml:space="preserve">
    <value>Single-line comment or end-of-line expected</value>
  </data>
  <data name="WRN_EndOfPPLineExpected_Title" xml:space="preserve">
    <value>Single-line comment or end-of-line expected after #pragma directive</value>
  </data>
  <data name="WRN_ConflictingChecksum" xml:space="preserve">
    <value>Different checksum values given for '{0}'</value>
  </data>
  <data name="WRN_ConflictingChecksum_Title" xml:space="preserve">
    <value>Different #pragma checksum values given</value>
  </data>
  <data name="WRN_InvalidAssemblyName" xml:space="preserve">
    <value>Assembly reference '{0}' is invalid and cannot be resolved</value>
  </data>
  <data name="WRN_InvalidAssemblyName_Title" xml:space="preserve">
    <value>Assembly reference is invalid and cannot be resolved</value>
  </data>
  <data name="WRN_InvalidAssemblyName_Description" xml:space="preserve">
    <value>This warning indicates that an attribute, such as InternalsVisibleToAttribute, was not specified correctly.</value>
  </data>
  <data name="WRN_UnifyReferenceMajMin" xml:space="preserve">
    <value>Assuming assembly reference '{0}' used by '{1}' matches identity '{2}' of '{3}', you may need to supply runtime policy</value>
  </data>
  <data name="WRN_UnifyReferenceMajMin_Title" xml:space="preserve">
    <value>Assuming assembly reference matches identity</value>
  </data>
  <data name="WRN_UnifyReferenceMajMin_Description" xml:space="preserve">
    <value>The two assemblies differ in release and/or version number. For unification to occur, you must specify directives in the application's .config file, and you must provide the correct strong name of an assembly.</value>
  </data>
  <data name="WRN_UnifyReferenceBldRev" xml:space="preserve">
    <value>Assuming assembly reference '{0}' used by '{1}' matches identity '{2}' of '{3}', you may need to supply runtime policy</value>
  </data>
  <data name="WRN_UnifyReferenceBldRev_Title" xml:space="preserve">
    <value>Assuming assembly reference matches identity</value>
  </data>
  <data name="WRN_UnifyReferenceBldRev_Description" xml:space="preserve">
    <value>The two assemblies differ in release and/or version number. For unification to occur, you must specify directives in the application's .config file, and you must provide the correct strong name of an assembly.</value>
  </data>
  <data name="ERR_DuplicateImport" xml:space="preserve">
    <value>Multiple assemblies with equivalent identity have been imported: '{0}' and '{1}'. Remove one of the duplicate references.</value>
  </data>
  <data name="ERR_DuplicateImportSimple" xml:space="preserve">
    <value>An assembly with the same simple name '{0}' has already been imported. Try removing one of the references (e.g. '{1}') or sign them to enable side-by-side.</value>
  </data>
  <data name="ERR_AssemblyMatchBadVersion" xml:space="preserve">
    <value>Assembly '{0}' with identity '{1}' uses '{2}' which has a higher version than referenced assembly '{3}' with identity '{4}'</value>
  </data>
  <data name="ERR_FixedNeedsLvalue" xml:space="preserve">
    <value>Fixed size buffers can only be accessed through locals or fields</value>
  </data>
  <data name="WRN_DuplicateTypeParamTag" xml:space="preserve">
    <value>XML comment has a duplicate typeparam tag for '{0}'</value>
  </data>
  <data name="WRN_DuplicateTypeParamTag_Title" xml:space="preserve">
    <value>XML comment has a duplicate typeparam tag</value>
  </data>
  <data name="WRN_UnmatchedTypeParamTag" xml:space="preserve">
    <value>XML comment has a typeparam tag for '{0}', but there is no type parameter by that name</value>
  </data>
  <data name="WRN_UnmatchedTypeParamTag_Title" xml:space="preserve">
    <value>XML comment has a typeparam tag, but there is no type parameter by that name</value>
  </data>
  <data name="WRN_UnmatchedTypeParamRefTag" xml:space="preserve">
    <value>XML comment on '{1}' has a typeparamref tag for '{0}', but there is no type parameter by that name</value>
  </data>
  <data name="WRN_UnmatchedTypeParamRefTag_Title" xml:space="preserve">
    <value>XML comment has a typeparamref tag, but there is no type parameter by that name</value>
  </data>
  <data name="WRN_MissingTypeParamTag" xml:space="preserve">
    <value>Type parameter '{0}' has no matching typeparam tag in the XML comment on '{1}' (but other type parameters do)</value>
  </data>
  <data name="WRN_MissingTypeParamTag_Title" xml:space="preserve">
    <value>Type parameter has no matching typeparam tag in the XML comment (but other type parameters do)</value>
  </data>
  <data name="ERR_CantChangeTypeOnOverride" xml:space="preserve">
    <value>'{0}': type must be '{2}' to match overridden member '{1}'</value>
  </data>
  <data name="ERR_DoNotUseFixedBufferAttr" xml:space="preserve">
    <value>Do not use 'System.Runtime.CompilerServices.FixedBuffer' attribute. Use the 'fixed' field modifier instead.</value>
  </data>
  <data name="WRN_AssignmentToSelf" xml:space="preserve">
    <value>Assignment made to same variable; did you mean to assign something else?</value>
  </data>
  <data name="WRN_AssignmentToSelf_Title" xml:space="preserve">
    <value>Assignment made to same variable</value>
  </data>
  <data name="WRN_ComparisonToSelf" xml:space="preserve">
    <value>Comparison made to same variable; did you mean to compare something else?</value>
  </data>
  <data name="WRN_ComparisonToSelf_Title" xml:space="preserve">
    <value>Comparison made to same variable</value>
  </data>
  <data name="ERR_CantOpenWin32Res" xml:space="preserve">
    <value>Error opening Win32 resource file '{0}' -- '{1}'</value>
  </data>
  <data name="WRN_DotOnDefault" xml:space="preserve">
    <value>Expression will always cause a System.NullReferenceException because the default value of '{0}' is null</value>
  </data>
  <data name="WRN_DotOnDefault_Title" xml:space="preserve">
    <value>Expression will always cause a System.NullReferenceException because the type's default value is null</value>
  </data>
  <data name="ERR_NoMultipleInheritance" xml:space="preserve">
    <value>Class '{0}' cannot have multiple base classes: '{1}' and '{2}'</value>
  </data>
  <data name="ERR_BaseClassMustBeFirst" xml:space="preserve">
    <value>Base class '{0}' must come before any interfaces</value>
  </data>
  <data name="WRN_BadXMLRefTypeVar" xml:space="preserve">
    <value>XML comment has cref attribute '{0}' that refers to a type parameter</value>
  </data>
  <data name="WRN_BadXMLRefTypeVar_Title" xml:space="preserve">
    <value>XML comment has cref attribute that refers to a type parameter</value>
  </data>
  <data name="ERR_FriendAssemblyBadArgs" xml:space="preserve">
    <value>Friend assembly reference '{0}' is invalid. InternalsVisibleTo declarations cannot have a version, culture, public key token, or processor architecture specified.</value>
  </data>
  <data name="ERR_FriendAssemblySNReq" xml:space="preserve">
    <value>Friend assembly reference '{0}' is invalid. Strong-name signed assemblies must specify a public key in their InternalsVisibleTo declarations.</value>
  </data>
  <data name="ERR_DelegateOnNullable" xml:space="preserve">
    <value>Cannot bind delegate to '{0}' because it is a member of 'System.Nullable&lt;T&gt;'</value>
  </data>
  <data name="ERR_BadCtorArgCount" xml:space="preserve">
    <value>'{0}' does not contain a constructor that takes {1} arguments</value>
  </data>
  <data name="ERR_GlobalAttributesNotFirst" xml:space="preserve">
    <value>Assembly and module attributes must precede all other elements defined in a file except using clauses and extern alias declarations</value>
  </data>
  <data name="ERR_ExpressionExpected" xml:space="preserve">
    <value>Expected expression</value>
  </data>
  <data name="ERR_InvalidSubsystemVersion" xml:space="preserve">
    <value>Invalid version {0} for /subsystemversion. The version must be 6.02 or greater for ARM or AppContainerExe, and 4.00 or greater otherwise</value>
  </data>
  <data name="ERR_InteropMethodWithBody" xml:space="preserve">
    <value>Embedded interop method '{0}' contains a body.</value>
  </data>
  <data name="ERR_BadWarningLevel" xml:space="preserve">
    <value>Warning level must be in the range 0-4</value>
  </data>
  <data name="ERR_BadDebugType" xml:space="preserve">
    <value>Invalid option '{0}' for /debug; must be 'portable', 'embedded', 'full' or 'pdbonly'</value>
  </data>
  <data name="ERR_BadResourceVis" xml:space="preserve">
    <value>Invalid option '{0}'; Resource visibility must be either 'public' or 'private'</value>
  </data>
  <data name="ERR_DefaultValueTypeMustMatch" xml:space="preserve">
    <value>The type of the argument to the DefaultParameterValue attribute must match the parameter type</value>
  </data>
  <data name="ERR_DefaultValueBadValueType" xml:space="preserve">
    <value>Argument of type '{0}' is not applicable for the DefaultParameterValue attribute</value>
  </data>
  <data name="ERR_MemberAlreadyInitialized" xml:space="preserve">
    <value>Duplicate initialization of member '{0}'</value>
  </data>
  <data name="ERR_MemberCannotBeInitialized" xml:space="preserve">
    <value>Member '{0}' cannot be initialized. It is not a field or property.</value>
  </data>
  <data name="ERR_StaticMemberInObjectInitializer" xml:space="preserve">
    <value>Static field or property '{0}' cannot be assigned in an object initializer</value>
  </data>
  <data name="ERR_ReadonlyValueTypeInObjectInitializer" xml:space="preserve">
    <value>Members of readonly field '{0}' of type '{1}' cannot be assigned with an object initializer because it is of a value type</value>
  </data>
  <data name="ERR_ValueTypePropertyInObjectInitializer" xml:space="preserve">
    <value>Members of property '{0}' of type '{1}' cannot be assigned with an object initializer because it is of a value type</value>
  </data>
  <data name="ERR_UnsafeTypeInObjectCreation" xml:space="preserve">
    <value>Unsafe type '{0}' cannot be used in object creation</value>
  </data>
  <data name="ERR_EmptyElementInitializer" xml:space="preserve">
    <value>Element initializer cannot be empty</value>
  </data>
  <data name="ERR_InitializerAddHasWrongSignature" xml:space="preserve">
    <value>The best overloaded method match for '{0}' has wrong signature for the initializer element. The initializable Add must be an accessible instance method.</value>
  </data>
  <data name="ERR_CollectionInitRequiresIEnumerable" xml:space="preserve">
    <value>Cannot initialize type '{0}' with a collection initializer because it does not implement 'System.Collections.IEnumerable'</value>
  </data>
  <data name="ERR_CantSetWin32Manifest" xml:space="preserve">
    <value>Error reading Win32 manifest file '{0}' -- '{1}'</value>
  </data>
  <data name="WRN_CantHaveManifestForModule" xml:space="preserve">
    <value>Ignoring /win32manifest for module because it only applies to assemblies</value>
  </data>
  <data name="WRN_CantHaveManifestForModule_Title" xml:space="preserve">
    <value>Ignoring /win32manifest for module because it only applies to assemblies</value>
  </data>
  <data name="ERR_BadExtensionArgTypes" xml:space="preserve">
    <value>'{0}' does not contain a definition for '{1}' and the best extension method overload '{2}' has some invalid arguments</value>
  </data>
  <data name="ERR_BadInstanceArgType" xml:space="preserve">
    <value>'{0}' does not contain a definition for '{1}' and the best extension method overload '{2}' requires a receiver of type '{3}'</value>
  </data>
  <data name="ERR_QueryDuplicateRangeVariable" xml:space="preserve">
    <value>The range variable '{0}' has already been declared</value>
  </data>
  <data name="ERR_QueryRangeVariableOverrides" xml:space="preserve">
    <value>The range variable '{0}' conflicts with a previous declaration of '{0}'</value>
  </data>
  <data name="ERR_QueryRangeVariableAssignedBadValue" xml:space="preserve">
    <value>Cannot assign {0} to a range variable</value>
  </data>
  <data name="ERR_QueryNoProviderCastable" xml:space="preserve">
    <value>Could not find an implementation of the query pattern for source type '{0}'.  '{1}' not found.  Consider explicitly specifying the type of the range variable '{2}'.</value>
  </data>
  <data name="ERR_QueryNoProviderStandard" xml:space="preserve">
    <value>Could not find an implementation of the query pattern for source type '{0}'.  '{1}' not found.  Are you missing a reference to 'System.Core.dll' or a using directive for 'System.Linq'?</value>
  </data>
  <data name="ERR_QueryNoProvider" xml:space="preserve">
    <value>Could not find an implementation of the query pattern for source type '{0}'.  '{1}' not found.</value>
  </data>
  <data name="ERR_QueryOuterKey" xml:space="preserve">
    <value>The name '{0}' is not in scope on the left side of 'equals'.  Consider swapping the expressions on either side of 'equals'.</value>
  </data>
  <data name="ERR_QueryInnerKey" xml:space="preserve">
    <value>The name '{0}' is not in scope on the right side of 'equals'.  Consider swapping the expressions on either side of 'equals'.</value>
  </data>
  <data name="ERR_QueryOutRefRangeVariable" xml:space="preserve">
    <value>Cannot pass the range variable '{0}' as an out or ref parameter</value>
  </data>
  <data name="ERR_QueryMultipleProviders" xml:space="preserve">
    <value>Multiple implementations of the query pattern were found for source type '{0}'.  Ambiguous call to '{1}'.</value>
  </data>
  <data name="ERR_QueryTypeInferenceFailedMulti" xml:space="preserve">
    <value>The type of one of the expressions in the {0} clause is incorrect.  Type inference failed in the call to '{1}'.</value>
  </data>
  <data name="ERR_QueryTypeInferenceFailed" xml:space="preserve">
    <value>The type of the expression in the {0} clause is incorrect.  Type inference failed in the call to '{1}'.</value>
  </data>
  <data name="ERR_QueryTypeInferenceFailedSelectMany" xml:space="preserve">
    <value>An expression of type '{0}' is not allowed in a subsequent from clause in a query expression with source type '{1}'.  Type inference failed in the call to '{2}'.</value>
  </data>
  <data name="ERR_ExpressionTreeContainsPointerOp" xml:space="preserve">
    <value>An expression tree may not contain an unsafe pointer operation</value>
  </data>
  <data name="ERR_ExpressionTreeContainsAnonymousMethod" xml:space="preserve">
    <value>An expression tree may not contain an anonymous method expression</value>
  </data>
  <data name="ERR_AnonymousMethodToExpressionTree" xml:space="preserve">
    <value>An anonymous method expression cannot be converted to an expression tree</value>
  </data>
  <data name="ERR_QueryRangeVariableReadOnly" xml:space="preserve">
    <value>Range variable '{0}' cannot be assigned to -- it is read only</value>
  </data>
  <data name="ERR_QueryRangeVariableSameAsTypeParam" xml:space="preserve">
    <value>The range variable '{0}' cannot have the same name as a method type parameter</value>
  </data>
  <data name="ERR_TypeVarNotFoundRangeVariable" xml:space="preserve">
    <value>The contextual keyword 'var' cannot be used in a range variable declaration</value>
  </data>
  <data name="ERR_BadArgTypesForCollectionAdd" xml:space="preserve">
    <value>The best overloaded Add method '{0}' for the collection initializer has some invalid arguments</value>
  </data>
  <data name="ERR_ByRefParameterInExpressionTree" xml:space="preserve">
    <value>An expression tree lambda may not contain an out or ref parameter</value>
  </data>
  <data name="ERR_VarArgsInExpressionTree" xml:space="preserve">
    <value>An expression tree lambda may not contain a method with variable arguments</value>
  </data>
  <data name="ERR_MemGroupInExpressionTree" xml:space="preserve">
    <value>An expression tree lambda may not contain a method group</value>
  </data>
  <data name="ERR_InitializerAddHasParamModifiers" xml:space="preserve">
    <value>The best overloaded method match '{0}' for the collection initializer element cannot be used. Collection initializer 'Add' methods cannot have ref or out parameters.</value>
  </data>
  <data name="ERR_NonInvocableMemberCalled" xml:space="preserve">
    <value>Non-invocable member '{0}' cannot be used like a method.</value>
  </data>
  <data name="WRN_MultipleRuntimeImplementationMatches" xml:space="preserve">
    <value>Member '{0}' implements interface member '{1}' in type '{2}'. There are multiple matches for the interface member at run-time. It is implementation dependent which method will be called.</value>
  </data>
  <data name="WRN_MultipleRuntimeImplementationMatches_Title" xml:space="preserve">
    <value>Member implements interface member with multiple matches at run-time</value>
  </data>
  <data name="WRN_MultipleRuntimeImplementationMatches_Description" xml:space="preserve">
    <value>This warning can be generated when two interface methods are differentiated only by whether a particular parameter is marked with ref or with out. It is best to change your code to avoid this warning because it is not obvious or guaranteed which method is called at runtime.

Although C# distinguishes between out and ref, the CLR sees them as the same. When deciding which method implements the interface, the CLR just picks one.

Give the compiler some way to differentiate the methods. For example, you can give them different names or provide an additional parameter on one of them.</value>
  </data>
  <data name="WRN_MultipleRuntimeOverrideMatches" xml:space="preserve">
    <value>Member '{1}' overrides '{0}'. There are multiple override candidates at run-time. It is implementation dependent which method will be called.</value>
  </data>
  <data name="WRN_MultipleRuntimeOverrideMatches_Title" xml:space="preserve">
    <value>Member overrides base member with multiple override candidates at run-time</value>
  </data>
  <data name="ERR_ObjectOrCollectionInitializerWithDelegateCreation" xml:space="preserve">
    <value>Object and collection initializer expressions may not be applied to a delegate creation expression</value>
  </data>
  <data name="ERR_InvalidConstantDeclarationType" xml:space="preserve">
    <value>'{0}' is of type '{1}'. The type specified in a constant declaration must be sbyte, byte, short, ushort, int, uint, long, ulong, char, float, double, decimal, bool, string, an enum-type, or a reference-type.</value>
  </data>
  <data name="ERR_FileNotFound" xml:space="preserve">
    <value>Source file '{0}' could not be found.</value>
  </data>
  <data name="WRN_FileAlreadyIncluded" xml:space="preserve">
    <value>Source file '{0}' specified multiple times</value>
  </data>
  <data name="WRN_FileAlreadyIncluded_Title" xml:space="preserve">
    <value>Source file specified multiple times</value>
  </data>
  <data name="ERR_NoFileSpec" xml:space="preserve">
    <value>Missing file specification for '{0}' option</value>
  </data>
  <data name="ERR_SwitchNeedsString" xml:space="preserve">
    <value>Command-line syntax error: Missing '{0}' for '{1}' option</value>
  </data>
  <data name="ERR_BadSwitch" xml:space="preserve">
    <value>Unrecognized option: '{0}'</value>
  </data>
  <data name="WRN_NoSources" xml:space="preserve">
    <value>No source files specified.</value>
  </data>
  <data name="WRN_NoSources_Title" xml:space="preserve">
    <value>No source files specified</value>
  </data>
  <data name="ERR_ExpectedSingleScript" xml:space="preserve">
    <value>Expected a script (.csx file) but none specified</value>
  </data>
  <data name="ERR_OpenResponseFile" xml:space="preserve">
    <value>Error opening response file '{0}'</value>
  </data>
  <data name="ERR_CantOpenFileWrite" xml:space="preserve">
    <value>Cannot open '{0}' for writing -- '{1}'</value>
  </data>
  <data name="ERR_BadBaseNumber" xml:space="preserve">
    <value>Invalid image base number '{0}'</value>
  </data>
  <data name="ERR_BinaryFile" xml:space="preserve">
    <value>'{0}' is a binary file instead of a text file</value>
  </data>
  <data name="FTL_BadCodepage" xml:space="preserve">
    <value>Code page '{0}' is invalid or not installed</value>
  </data>
  <data name="FTL_BadChecksumAlgorithm" xml:space="preserve">
    <value>Algorithm '{0}' is not supported</value>
  </data>
  <data name="ERR_NoMainOnDLL" xml:space="preserve">
    <value>Cannot specify /main if building a module or library</value>
  </data>
  <data name="FTL_InvalidTarget" xml:space="preserve">
    <value>Invalid target type for /target: must specify 'exe', 'winexe', 'library', or 'module'</value>
  </data>
  <data name="FTL_InputFileNameTooLong" xml:space="preserve">
    <value>File name '{0}' is empty, contains invalid characters, has a drive specification without an absolute path, or is too long</value>
  </data>
  <data name="WRN_NoConfigNotOnCommandLine" xml:space="preserve">
    <value>Ignoring /noconfig option because it was specified in a response file</value>
  </data>
  <data name="WRN_NoConfigNotOnCommandLine_Title" xml:space="preserve">
    <value>Ignoring /noconfig option because it was specified in a response file</value>
  </data>
  <data name="ERR_InvalidFileAlignment" xml:space="preserve">
    <value>Invalid file section alignment '{0}'</value>
  </data>
  <data name="ERR_InvalidOutputName" xml:space="preserve">
    <value>Invalid output name: {0}</value>
  </data>
  <data name="ERR_InvalidDebugInformationFormat" xml:space="preserve">
    <value>Invalid debug information format: {0}</value>
  </data>
  <data name="ERR_LegacyObjectIdSyntax" xml:space="preserve">
    <value>'id#' syntax is no longer supported. Use '$id' instead.</value>
  </data>
  <data name="WRN_DefineIdentifierRequired" xml:space="preserve">
    <value>Invalid name for a preprocessing symbol; '{0}' is not a valid identifier</value>
  </data>
  <data name="WRN_DefineIdentifierRequired_Title" xml:space="preserve">
    <value>Invalid name for a preprocessing symbol; not a valid identifier</value>
  </data>
  <data name="FTL_OutputFileExists" xml:space="preserve">
    <value>Cannot create short filename '{0}' when a long filename with the same short filename already exists</value>
  </data>
  <data name="ERR_OneAliasPerReference" xml:space="preserve">
    <value>A /reference option that declares an extern alias can only have one filename. To specify multiple aliases or filenames, use multiple /reference options.</value>
  </data>
  <data name="ERR_SwitchNeedsNumber" xml:space="preserve">
    <value>Command-line syntax error: Missing ':&lt;number&gt;' for '{0}' option</value>
  </data>
  <data name="ERR_MissingDebugSwitch" xml:space="preserve">
    <value>The /pdb option requires that the /debug option also be used</value>
  </data>
  <data name="ERR_ComRefCallInExpressionTree" xml:space="preserve">
    <value>An expression tree lambda may not contain a COM call with ref omitted on arguments</value>
  </data>
  <data name="ERR_InvalidFormatForGuidForOption" xml:space="preserve">
    <value>Command-line syntax error: Invalid Guid format '{0}' for option '{1}'</value>
  </data>
  <data name="ERR_MissingGuidForOption" xml:space="preserve">
    <value>Command-line syntax error: Missing Guid for option '{1}'</value>
  </data>
  <data name="WRN_CLS_NoVarArgs" xml:space="preserve">
    <value>Methods with variable arguments are not CLS-compliant</value>
  </data>
  <data name="WRN_CLS_NoVarArgs_Title" xml:space="preserve">
    <value>Methods with variable arguments are not CLS-compliant</value>
  </data>
  <data name="WRN_CLS_BadArgType" xml:space="preserve">
    <value>Argument type '{0}' is not CLS-compliant</value>
  </data>
  <data name="WRN_CLS_BadArgType_Title" xml:space="preserve">
    <value>Argument type is not CLS-compliant</value>
  </data>
  <data name="WRN_CLS_BadReturnType" xml:space="preserve">
    <value>Return type of '{0}' is not CLS-compliant</value>
  </data>
  <data name="WRN_CLS_BadReturnType_Title" xml:space="preserve">
    <value>Return type is not CLS-compliant</value>
  </data>
  <data name="WRN_CLS_BadFieldPropType" xml:space="preserve">
    <value>Type of '{0}' is not CLS-compliant</value>
  </data>
  <data name="WRN_CLS_BadFieldPropType_Title" xml:space="preserve">
    <value>Type is not CLS-compliant</value>
  </data>
  <data name="WRN_CLS_BadFieldPropType_Description" xml:space="preserve">
    <value>A public, protected, or protected internal variable must be of a type that is compliant with the Common Language Specification (CLS).</value>
  </data>
  <data name="WRN_CLS_BadIdentifierCase" xml:space="preserve">
    <value>Identifier '{0}' differing only in case is not CLS-compliant</value>
  </data>
  <data name="WRN_CLS_BadIdentifierCase_Title" xml:space="preserve">
    <value>Identifier differing only in case is not CLS-compliant</value>
  </data>
  <data name="WRN_CLS_OverloadRefOut" xml:space="preserve">
    <value>Overloaded method '{0}' differing only in ref or out, or in array rank, is not CLS-compliant</value>
  </data>
  <data name="WRN_CLS_OverloadRefOut_Title" xml:space="preserve">
    <value>Overloaded method differing only in ref or out, or in array rank, is not CLS-compliant</value>
  </data>
  <data name="WRN_CLS_OverloadUnnamed" xml:space="preserve">
    <value>Overloaded method '{0}' differing only by unnamed array types is not CLS-compliant</value>
  </data>
  <data name="WRN_CLS_OverloadUnnamed_Title" xml:space="preserve">
    <value>Overloaded method differing only by unnamed array types is not CLS-compliant</value>
  </data>
  <data name="WRN_CLS_OverloadUnnamed_Description" xml:space="preserve">
    <value>This error occurs if you have an overloaded method that takes a jagged array and the only difference between the method signatures is the element type of the array. To avoid this error, consider using a rectangular array rather than a jagged array; use an additional parameter to disambiguate the function call; rename one or more of the overloaded methods; or, if CLS Compliance is not needed, remove the CLSCompliantAttribute attribute.</value>
  </data>
  <data name="WRN_CLS_BadIdentifier" xml:space="preserve">
    <value>Identifier '{0}' is not CLS-compliant</value>
  </data>
  <data name="WRN_CLS_BadIdentifier_Title" xml:space="preserve">
    <value>Identifier is not CLS-compliant</value>
  </data>
  <data name="WRN_CLS_BadBase" xml:space="preserve">
    <value>'{0}': base type '{1}' is not CLS-compliant</value>
  </data>
  <data name="WRN_CLS_BadBase_Title" xml:space="preserve">
    <value>Base type is not CLS-compliant</value>
  </data>
  <data name="WRN_CLS_BadBase_Description" xml:space="preserve">
    <value>A base type was marked as not having to be compliant with the Common Language Specification (CLS) in an assembly that was marked as being CLS compliant. Either remove the attribute that specifies the assembly is CLS compliant or remove the attribute that indicates the type is not CLS compliant.</value>
  </data>
  <data name="WRN_CLS_BadInterfaceMember" xml:space="preserve">
    <value>'{0}': CLS-compliant interfaces must have only CLS-compliant members</value>
  </data>
  <data name="WRN_CLS_BadInterfaceMember_Title" xml:space="preserve">
    <value>CLS-compliant interfaces must have only CLS-compliant members</value>
  </data>
  <data name="WRN_CLS_NoAbstractMembers" xml:space="preserve">
    <value>'{0}': only CLS-compliant members can be abstract</value>
  </data>
  <data name="WRN_CLS_NoAbstractMembers_Title" xml:space="preserve">
    <value>Only CLS-compliant members can be abstract</value>
  </data>
  <data name="WRN_CLS_NotOnModules" xml:space="preserve">
    <value>You must specify the CLSCompliant attribute on the assembly, not the module, to enable CLS compliance checking</value>
  </data>
  <data name="WRN_CLS_NotOnModules_Title" xml:space="preserve">
    <value>You must specify the CLSCompliant attribute on the assembly, not the module, to enable CLS compliance checking</value>
  </data>
  <data name="WRN_CLS_ModuleMissingCLS" xml:space="preserve">
    <value>Added modules must be marked with the CLSCompliant attribute to match the assembly</value>
  </data>
  <data name="WRN_CLS_ModuleMissingCLS_Title" xml:space="preserve">
    <value>Added modules must be marked with the CLSCompliant attribute to match the assembly</value>
  </data>
  <data name="WRN_CLS_AssemblyNotCLS" xml:space="preserve">
    <value>'{0}' cannot be marked as CLS-compliant because the assembly does not have a CLSCompliant attribute</value>
  </data>
  <data name="WRN_CLS_AssemblyNotCLS_Title" xml:space="preserve">
    <value>Type or member cannot be marked as CLS-compliant because the assembly does not have a CLSCompliant attribute</value>
  </data>
  <data name="WRN_CLS_BadAttributeType" xml:space="preserve">
    <value>'{0}' has no accessible constructors which use only CLS-compliant types</value>
  </data>
  <data name="WRN_CLS_BadAttributeType_Title" xml:space="preserve">
    <value>Type has no accessible constructors which use only CLS-compliant types</value>
  </data>
  <data name="WRN_CLS_ArrayArgumentToAttribute" xml:space="preserve">
    <value>Arrays as attribute arguments is not CLS-compliant</value>
  </data>
  <data name="WRN_CLS_ArrayArgumentToAttribute_Title" xml:space="preserve">
    <value>Arrays as attribute arguments is not CLS-compliant</value>
  </data>
  <data name="WRN_CLS_NotOnModules2" xml:space="preserve">
    <value>You cannot specify the CLSCompliant attribute on a module that differs from the CLSCompliant attribute on the assembly</value>
  </data>
  <data name="WRN_CLS_NotOnModules2_Title" xml:space="preserve">
    <value>You cannot specify the CLSCompliant attribute on a module that differs from the CLSCompliant attribute on the assembly</value>
  </data>
  <data name="WRN_CLS_IllegalTrueInFalse" xml:space="preserve">
    <value>'{0}' cannot be marked as CLS-compliant because it is a member of non-CLS-compliant type '{1}'</value>
  </data>
  <data name="WRN_CLS_IllegalTrueInFalse_Title" xml:space="preserve">
    <value>Type cannot be marked as CLS-compliant because it is a member of non-CLS-compliant type</value>
  </data>
  <data name="WRN_CLS_MeaninglessOnPrivateType" xml:space="preserve">
    <value>CLS compliance checking will not be performed on '{0}' because it is not visible from outside this assembly</value>
  </data>
  <data name="WRN_CLS_MeaninglessOnPrivateType_Title" xml:space="preserve">
    <value>CLS compliance checking will not be performed because it is not visible from outside this assembly</value>
  </data>
  <data name="WRN_CLS_AssemblyNotCLS2" xml:space="preserve">
    <value>'{0}' does not need a CLSCompliant attribute because the assembly does not have a CLSCompliant attribute</value>
  </data>
  <data name="WRN_CLS_AssemblyNotCLS2_Title" xml:space="preserve">
    <value>Type or member does not need a CLSCompliant attribute because the assembly does not have a CLSCompliant attribute</value>
  </data>
  <data name="WRN_CLS_MeaninglessOnParam" xml:space="preserve">
    <value>CLSCompliant attribute has no meaning when applied to parameters. Try putting it on the method instead.</value>
  </data>
  <data name="WRN_CLS_MeaninglessOnParam_Title" xml:space="preserve">
    <value>CLSCompliant attribute has no meaning when applied to parameters</value>
  </data>
  <data name="WRN_CLS_MeaninglessOnReturn" xml:space="preserve">
    <value>CLSCompliant attribute has no meaning when applied to return types. Try putting it on the method instead.</value>
  </data>
  <data name="WRN_CLS_MeaninglessOnReturn_Title" xml:space="preserve">
    <value>CLSCompliant attribute has no meaning when applied to return types</value>
  </data>
  <data name="WRN_CLS_BadTypeVar" xml:space="preserve">
    <value>Constraint type '{0}' is not CLS-compliant</value>
  </data>
  <data name="WRN_CLS_BadTypeVar_Title" xml:space="preserve">
    <value>Constraint type is not CLS-compliant</value>
  </data>
  <data name="WRN_CLS_VolatileField" xml:space="preserve">
    <value>CLS-compliant field '{0}' cannot be volatile</value>
  </data>
  <data name="WRN_CLS_VolatileField_Title" xml:space="preserve">
    <value>CLS-compliant field cannot be volatile</value>
  </data>
  <data name="WRN_CLS_BadInterface" xml:space="preserve">
    <value>'{0}' is not CLS-compliant because base interface '{1}' is not CLS-compliant</value>
  </data>
  <data name="WRN_CLS_BadInterface_Title" xml:space="preserve">
    <value>Type is not CLS-compliant because base interface is not CLS-compliant</value>
  </data>
  <data name="ERR_BadAwaitArg" xml:space="preserve">
    <value>'await' requires that the type {0} have a suitable GetAwaiter method</value>
  </data>
  <data name="ERR_BadAwaitArgIntrinsic" xml:space="preserve">
    <value>Cannot await '{0}'</value>
  </data>
  <data name="ERR_BadAwaiterPattern" xml:space="preserve">
    <value>'await' requires that the return type '{0}' of '{1}.GetAwaiter()' have suitable IsCompleted, OnCompleted, and GetResult members, and implement INotifyCompletion or ICriticalNotifyCompletion</value>
  </data>
  <data name="ERR_BadAwaitArg_NeedSystem" xml:space="preserve">
    <value>'await' requires that the type '{0}' have a suitable GetAwaiter method. Are you missing a using directive for 'System'?</value>
  </data>
  <data name="ERR_BadAwaitArgVoidCall" xml:space="preserve">
    <value>Cannot await 'void'</value>
  </data>
  <data name="ERR_BadAwaitAsIdentifier" xml:space="preserve">
    <value>'await' cannot be used as an identifier within an async method or lambda expression</value>
  </data>
  <data name="ERR_DoesntImplementAwaitInterface" xml:space="preserve">
    <value>'{0}' does not implement '{1}'</value>
  </data>
  <data name="ERR_TaskRetNoObjectRequired" xml:space="preserve">
    <value>Since '{0}' is an async method that returns 'Task', a return keyword must not be followed by an object expression. Did you intend to return 'Task&lt;T&gt;'?</value>
  </data>
  <data name="ERR_BadAsyncReturn" xml:space="preserve">
    <value>The return type of an async method must be void, Task or Task&lt;T&gt;</value>
  </data>
  <data name="ERR_CantReturnVoid" xml:space="preserve">
    <value>Cannot return an expression of type 'void'</value>
  </data>
  <data name="ERR_VarargsAsync" xml:space="preserve">
    <value>__arglist is not allowed in the parameter list of async methods</value>
  </data>
  <data name="ERR_ByRefTypeAndAwait" xml:space="preserve">
    <value>'await' cannot be used in an expression containing the type '{0}'</value>
  </data>
  <data name="ERR_UnsafeAsyncArgType" xml:space="preserve">
    <value>Async methods cannot have unsafe parameters or return types</value>
  </data>
  <data name="ERR_BadAsyncArgType" xml:space="preserve">
    <value>Async methods cannot have ref or out parameters</value>
  </data>
  <data name="ERR_BadAwaitWithoutAsync" xml:space="preserve">
    <value>The 'await' operator can only be used when contained within a method or lambda expression marked with the 'async' modifier</value>
  </data>
  <data name="ERR_BadAwaitWithoutAsyncLambda" xml:space="preserve">
    <value>The 'await' operator can only be used within an async {0}. Consider marking this {0} with the 'async' modifier.</value>
  </data>
  <data name="ERR_BadAwaitWithoutAsyncMethod" xml:space="preserve">
    <value>The 'await' operator can only be used within an async method. Consider marking this method with the 'async' modifier and changing its return type to 'Task&lt;{0}&gt;'.</value>
  </data>
  <data name="ERR_BadAwaitWithoutVoidAsyncMethod" xml:space="preserve">
    <value>The 'await' operator can only be used within an async method. Consider marking this method with the 'async' modifier and changing its return type to 'Task'.</value>
  </data>
  <data name="ERR_BadAwaitInFinally" xml:space="preserve">
    <value>Cannot await in the body of a finally clause</value>
  </data>
  <data name="ERR_BadAwaitInCatch" xml:space="preserve">
    <value>Cannot await in a catch clause</value>
  </data>
  <data name="ERR_BadAwaitInCatchFilter" xml:space="preserve">
    <value>Cannot await in the filter expression of a catch clause</value>
  </data>
  <data name="ERR_BadAwaitInLock" xml:space="preserve">
    <value>Cannot await in the body of a lock statement</value>
  </data>
  <data name="ERR_BadAwaitInStaticVariableInitializer" xml:space="preserve">
    <value>The 'await' operator cannot be used in a static script variable initializer.</value>
  </data>
  <data name="ERR_AwaitInUnsafeContext" xml:space="preserve">
    <value>Cannot await in an unsafe context</value>
  </data>
  <data name="ERR_BadAsyncLacksBody" xml:space="preserve">
    <value>The 'async' modifier can only be used in methods that have a body.</value>
  </data>
  <data name="ERR_BadSpecialByRefLocal" xml:space="preserve">
    <value>Parameters or locals of type '{0}' cannot be declared in async methods or lambda expressions.</value>
  </data>
  <data name="ERR_SecurityCriticalOrSecuritySafeCriticalOnAsync" xml:space="preserve">
    <value>Security attribute '{0}' cannot be applied to an Async method.</value>
  </data>
  <data name="ERR_SecurityCriticalOrSecuritySafeCriticalOnAsyncInClassOrStruct" xml:space="preserve">
    <value>Async methods are not allowed in an Interface, Class, or Structure which has the 'SecurityCritical' or 'SecuritySafeCritical' attribute.</value>
  </data>
  <data name="ERR_MainCantBeAsync" xml:space="preserve">
    <value>'{0}': an entry point cannot be marked with the 'async' modifier</value>
  </data>
  <data name="ERR_BadAwaitInQuery" xml:space="preserve">
    <value>The 'await' operator may only be used in a query expression within the first collection expression of the initial 'from' clause or within the collection expression of a 'join' clause</value>
  </data>
  <data name="WRN_AsyncLacksAwaits" xml:space="preserve">
    <value>This async method lacks 'await' operators and will run synchronously. Consider using the 'await' operator to await non-blocking API calls, or 'await Task.Run(...)' to do CPU-bound work on a background thread.</value>
  </data>
  <data name="WRN_AsyncLacksAwaits_Title" xml:space="preserve">
    <value>Async method lacks 'await' operators and will run synchronously</value>
  </data>
  <data name="WRN_UnobservedAwaitableExpression" xml:space="preserve">
    <value>Because this call is not awaited, execution of the current method continues before the call is completed. Consider applying the 'await' operator to the result of the call.</value>
  </data>
  <data name="WRN_UnobservedAwaitableExpression_Title" xml:space="preserve">
    <value>Because this call is not awaited, execution of the current method continues before the call is completed</value>
  </data>
  <data name="WRN_UnobservedAwaitableExpression_Description" xml:space="preserve">
    <value>The current method calls an async method that returns a Task or a Task&lt;TResult&gt; and doesn't apply the await operator to the result. The call to the async method starts an asynchronous task. However, because no await operator is applied, the program continues without waiting for the task to complete. In most cases, that behavior isn't what you expect. Usually other aspects of the calling method depend on the results of the call or, minimally, the called method is expected to complete before you return from the method that contains the call.

An equally important issue is what happens to exceptions that are raised in the called async method. An exception that's raised in a method that returns a Task or Task&lt;TResult&gt; is stored in the returned task. If you don't await the task or explicitly check for exceptions, the exception is lost. If you await the task, its exception is rethrown.

As a best practice, you should always await the call.

You should consider suppressing the warning only if you're sure that you don't want to wait for the asynchronous call to complete and that the called method won't raise any exceptions. In that case, you can suppress the warning by assigning the task result of the call to a variable.</value>
  </data>
  <data name="ERR_SynchronizedAsyncMethod" xml:space="preserve">
    <value>'MethodImplOptions.Synchronized' cannot be applied to an async method</value>
  </data>
  <data name="ERR_NoConversionForCallerLineNumberParam" xml:space="preserve">
    <value>CallerLineNumberAttribute cannot be applied because there are no standard conversions from type '{0}' to type '{1}'</value>
  </data>
  <data name="ERR_NoConversionForCallerFilePathParam" xml:space="preserve">
    <value>CallerFilePathAttribute cannot be applied because there are no standard conversions from type '{0}' to type '{1}'</value>
  </data>
  <data name="ERR_NoConversionForCallerMemberNameParam" xml:space="preserve">
    <value>CallerMemberNameAttribute cannot be applied because there are no standard conversions from type '{0}' to type '{1}'</value>
  </data>
  <data name="ERR_BadCallerLineNumberParamWithoutDefaultValue" xml:space="preserve">
    <value>The CallerLineNumberAttribute may only be applied to parameters with default values</value>
  </data>
  <data name="ERR_BadCallerFilePathParamWithoutDefaultValue" xml:space="preserve">
    <value>The CallerFilePathAttribute may only be applied to parameters with default values</value>
  </data>
  <data name="ERR_BadCallerMemberNameParamWithoutDefaultValue" xml:space="preserve">
    <value>The CallerMemberNameAttribute may only be applied to parameters with default values</value>
  </data>
  <data name="WRN_CallerLineNumberParamForUnconsumedLocation" xml:space="preserve">
    <value>The CallerLineNumberAttribute applied to parameter '{0}' will have no effect because it applies to a member that is used in contexts that do not allow optional arguments</value>
  </data>
  <data name="WRN_CallerLineNumberParamForUnconsumedLocation_Title" xml:space="preserve">
    <value>The CallerLineNumberAttribute will have no effect because it applies to a member that is used in contexts that do not allow optional arguments</value>
  </data>
  <data name="WRN_CallerFilePathParamForUnconsumedLocation" xml:space="preserve">
    <value>The CallerFilePathAttribute applied to parameter '{0}' will have no effect because it applies to a member that is used in contexts that do not allow optional arguments</value>
  </data>
  <data name="WRN_CallerFilePathParamForUnconsumedLocation_Title" xml:space="preserve">
    <value>The CallerFilePathAttribute will have no effect because it applies to a member that is used in contexts that do not allow optional arguments</value>
  </data>
  <data name="WRN_CallerMemberNameParamForUnconsumedLocation" xml:space="preserve">
    <value>The CallerMemberNameAttribute applied to parameter '{0}' will have no effect because it applies to a member that is used in contexts that do not allow optional arguments</value>
  </data>
  <data name="WRN_CallerMemberNameParamForUnconsumedLocation_Title" xml:space="preserve">
    <value>The CallerMemberNameAttribute will have no effect because it applies to a member that is used in contexts that do not allow optional arguments</value>
  </data>
  <data name="ERR_NoEntryPoint" xml:space="preserve">
    <value>Program does not contain a static 'Main' method suitable for an entry point</value>
  </data>
  <data name="ERR_ArrayInitializerIncorrectLength" xml:space="preserve">
    <value>An array initializer of length '{0}' is expected</value>
  </data>
  <data name="ERR_ArrayInitializerExpected" xml:space="preserve">
    <value>A nested array initializer is expected</value>
  </data>
  <data name="ERR_IllegalVarianceSyntax" xml:space="preserve">
    <value>Invalid variance modifier. Only interface and delegate type parameters can be specified as variant.</value>
  </data>
  <data name="ERR_UnexpectedAliasedName" xml:space="preserve">
    <value>Unexpected use of an aliased name</value>
  </data>
  <data name="ERR_UnexpectedGenericName" xml:space="preserve">
    <value>Unexpected use of a generic name</value>
  </data>
  <data name="ERR_UnexpectedUnboundGenericName" xml:space="preserve">
    <value>Unexpected use of an unbound generic name</value>
  </data>
  <data name="ERR_GlobalStatement" xml:space="preserve">
    <value>Expressions and statements can only occur in a method body</value>
  </data>
  <data name="ERR_NamedArgumentForArray" xml:space="preserve">
    <value>An array access may not have a named argument specifier</value>
  </data>
  <data name="ERR_NotYetImplementedInRoslyn" xml:space="preserve">
    <value>This language feature ('{0}') is not yet implemented.</value>
  </data>
  <data name="ERR_DefaultValueNotAllowed" xml:space="preserve">
    <value>Default values are not valid in this context.</value>
  </data>
  <data name="ERR_CantOpenIcon" xml:space="preserve">
    <value>Error opening icon file {0} -- {1}</value>
  </data>
  <data name="ERR_CantOpenWin32Manifest" xml:space="preserve">
    <value>Error opening Win32 manifest file {0} -- {1}</value>
  </data>
  <data name="ERR_ErrorBuildingWin32Resources" xml:space="preserve">
    <value>Error building Win32 resources -- {0}</value>
  </data>
  <data name="ERR_DefaultValueBeforeRequiredValue" xml:space="preserve">
    <value>Optional parameters must appear after all required parameters</value>
  </data>
  <data name="ERR_ExplicitImplCollisionOnRefOut" xml:space="preserve">
    <value>Cannot inherit interface '{0}' with the specified type parameters because it causes method '{1}' to contain overloads which differ only on ref and out</value>
  </data>
  <data name="ERR_PartialWrongTypeParamsVariance" xml:space="preserve">
    <value>Partial declarations of '{0}' must have the same type parameter names and variance modifiers in the same order</value>
  </data>
  <data name="ERR_UnexpectedVariance" xml:space="preserve">
    <value>Invalid variance: The type parameter '{1}' must be {3} valid on '{0}'. '{1}' is {2}.</value>
  </data>
  <data name="ERR_DeriveFromDynamic" xml:space="preserve">
    <value>'{0}': cannot derive from the dynamic type</value>
  </data>
  <data name="ERR_DeriveFromConstructedDynamic" xml:space="preserve">
    <value>'{0}': cannot implement a dynamic interface '{1}'</value>
  </data>
  <data name="ERR_DynamicTypeAsBound" xml:space="preserve">
    <value>Constraint cannot be the dynamic type</value>
  </data>
  <data name="ERR_ConstructedDynamicTypeAsBound" xml:space="preserve">
    <value>Constraint cannot be a dynamic type '{0}'</value>
  </data>
  <data name="ERR_DynamicRequiredTypesMissing" xml:space="preserve">
    <value>One or more types required to compile a dynamic expression cannot be found. Are you missing a reference?</value>
  </data>
  <data name="ERR_MetadataNameTooLong" xml:space="preserve">
    <value>Name '{0}' exceeds the maximum length allowed in metadata.</value>
  </data>
  <data name="ERR_AttributesNotAllowed" xml:space="preserve">
    <value>Attributes are not valid in this context.</value>
  </data>
  <data name="ERR_ExternAliasNotAllowed" xml:space="preserve">
    <value>'extern alias' is not valid in this context</value>
  </data>
  <data name="WRN_IsDynamicIsConfusing" xml:space="preserve">
    <value>Using '{0}' to test compatibility with '{1}' is essentially identical to testing compatibility with '{2}' and will succeed for all non-null values</value>
  </data>
  <data name="WRN_IsDynamicIsConfusing_Title" xml:space="preserve">
    <value>Using 'is' to test compatibility with 'dynamic' is essentially identical to testing compatibility with 'Object'</value>
  </data>
  <data name="ERR_OverloadRefOutCtor" xml:space="preserve">
    <value>Cannot define overloaded constructor '{0}' because it differs from another constructor only on ref and out</value>
  </data>
  <data name="ERR_YieldNotAllowedInScript" xml:space="preserve">
    <value>Cannot use 'yield' in top-level script code</value>
  </data>
  <data name="ERR_NamespaceNotAllowedInScript" xml:space="preserve">
    <value>Cannot declare namespace in script code</value>
  </data>
  <data name="ERR_GlobalAttributesNotAllowed" xml:space="preserve">
    <value>Assembly and module attributes are not allowed in this context</value>
  </data>
  <data name="ERR_InvalidDelegateType" xml:space="preserve">
    <value>Delegate '{0}' has no invoke method or an invoke method with a return type or parameter types that are not supported.</value>
  </data>
  <data name="WRN_MainIgnored" xml:space="preserve">
    <value>The entry point of the program is global script code; ignoring '{0}' entry point.</value>
  </data>
  <data name="WRN_MainIgnored_Title" xml:space="preserve">
    <value>The entry point of the program is global script code; ignoring entry point</value>
  </data>
  <data name="ERR_StaticInAsOrIs" xml:space="preserve">
    <value>The second operand of an 'is' or 'as' operator may not be static type '{0}'</value>
  </data>
  <data name="ERR_BadVisEventType" xml:space="preserve">
    <value>Inconsistent accessibility: event type '{1}' is less accessible than event '{0}'</value>
  </data>
  <data name="ERR_NamedArgumentSpecificationBeforeFixedArgument" xml:space="preserve">
    <value>Named argument specifications must appear after all fixed arguments have been specified</value>
  </data>
  <data name="ERR_BadNamedArgument" xml:space="preserve">
    <value>The best overload for '{0}' does not have a parameter named '{1}'</value>
  </data>
  <data name="ERR_BadNamedArgumentForDelegateInvoke" xml:space="preserve">
    <value>The delegate '{0}' does not have a parameter named '{1}'</value>
  </data>
  <data name="ERR_DuplicateNamedArgument" xml:space="preserve">
    <value>Named argument '{0}' cannot be specified multiple times</value>
  </data>
  <data name="ERR_NamedArgumentUsedInPositional" xml:space="preserve">
    <value>Named argument '{0}' specifies a parameter for which a positional argument has already been given</value>
  </data>
  <data name="ERR_DefaultValueUsedWithAttributes" xml:space="preserve">
    <value>Cannot specify default parameter value in conjunction with DefaultParameterAttribute or OptionalAttribute</value>
  </data>
  <data name="ERR_DefaultValueMustBeConstant" xml:space="preserve">
    <value>Default parameter value for '{0}' must be a compile-time constant</value>
  </data>
  <data name="ERR_RefOutDefaultValue" xml:space="preserve">
    <value>A ref or out parameter cannot have a default value</value>
  </data>
  <data name="ERR_DefaultValueForExtensionParameter" xml:space="preserve">
    <value>Cannot specify a default value for the 'this' parameter</value>
  </data>
  <data name="ERR_DefaultValueForParamsParameter" xml:space="preserve">
    <value>Cannot specify a default value for a parameter array</value>
  </data>
  <data name="ERR_NoConversionForDefaultParam" xml:space="preserve">
    <value>A value of type '{0}' cannot be used as a default parameter because there are no standard conversions to type '{1}'</value>
  </data>
  <data name="ERR_NoConversionForNubDefaultParam" xml:space="preserve">
    <value>A value of type '{0}' cannot be used as default parameter for nullable parameter '{1}' because '{0}' is not a simple type</value>
  </data>
  <data name="ERR_NotNullRefDefaultParameter" xml:space="preserve">
    <value>'{0}' is of type '{1}'. A default parameter value of a reference type other than string can only be initialized with null</value>
  </data>
  <data name="WRN_DefaultValueForUnconsumedLocation" xml:space="preserve">
    <value>The default value specified for parameter '{0}' will have no effect because it applies to a member that is used in contexts that do not allow optional arguments</value>
  </data>
  <data name="WRN_DefaultValueForUnconsumedLocation_Title" xml:space="preserve">
    <value>The default value specified will have no effect because it applies to a member that is used in contexts that do not allow optional arguments</value>
  </data>
  <data name="ERR_PublicKeyFileFailure" xml:space="preserve">
    <value>Error signing output with public key from file '{0}' -- {1}</value>
  </data>
  <data name="ERR_PublicKeyContainerFailure" xml:space="preserve">
    <value>Error signing output with public key from container '{0}' -- {1}</value>
  </data>
  <data name="ERR_BadDynamicTypeof" xml:space="preserve">
    <value>The typeof operator cannot be used on the dynamic type</value>
  </data>
  <data name="ERR_ExpressionTreeContainsDynamicOperation" xml:space="preserve">
    <value>An expression tree may not contain a dynamic operation</value>
  </data>
  <data name="ERR_BadAsyncExpressionTree" xml:space="preserve">
    <value>Async lambda expressions cannot be converted to expression trees</value>
  </data>
  <data name="ERR_DynamicAttributeMissing" xml:space="preserve">
    <value>Cannot define a class or member that utilizes 'dynamic' because the compiler required type '{0}' cannot be found. Are you missing a reference?</value>
  </data>
  <data name="ERR_CannotPassNullForFriendAssembly" xml:space="preserve">
    <value>Cannot pass null for friend assembly name</value>
  </data>
  <data name="ERR_SignButNoPrivateKey" xml:space="preserve">
    <value>Key file '{0}' is missing the private key needed for signing</value>
  </data>
  <data name="ERR_PublicSignButNoKey" xml:space="preserve">
    <value>Public signing was specified and requires a public key, but no public key was specified.</value>
  </data>
  <data name="ERR_PublicSignNetModule" xml:space="preserve">
    <value>Public signing is not supported for netmodules.</value>
  </data>
  <data name="WRN_DelaySignButNoKey" xml:space="preserve">
    <value>Delay signing was specified and requires a public key, but no public key was specified</value>
  </data>
  <data name="WRN_DelaySignButNoKey_Title" xml:space="preserve">
    <value>Delay signing was specified and requires a public key, but no public key was specified</value>
  </data>
  <data name="ERR_InvalidVersionFormat" xml:space="preserve">
    <value>The specified version string does not conform to the required format - major[.minor[.build[.revision]]]</value>
  </data>
  <data name="ERR_InvalidVersionFormat2" xml:space="preserve">
    <value>The specified version string does not conform to the required format - major.minor.build.revision</value>
  </data>
  <data name="WRN_InvalidVersionFormat" xml:space="preserve">
    <value>The specified version string does not conform to the recommended format - major.minor.build.revision</value>
  </data>
  <data name="WRN_InvalidVersionFormat_Title" xml:space="preserve">
    <value>The specified version string does not conform to the recommended format - major.minor.build.revision</value>
  </data>
  <data name="ERR_InvalidAssemblyCultureForExe" xml:space="preserve">
    <value>Executables cannot be satellite assemblies; culture should always be empty</value>
  </data>
  <data name="ERR_NoCorrespondingArgument" xml:space="preserve">
    <value>There is no argument given that corresponds to the required formal parameter '{0}' of '{1}'</value>
  </data>
  <data name="WRN_UnimplementedCommandLineSwitch" xml:space="preserve">
    <value>The command line switch '{0}' is not yet implemented and was ignored.</value>
  </data>
  <data name="WRN_UnimplementedCommandLineSwitch_Title" xml:space="preserve">
    <value>Command line switch is not yet implemented</value>
  </data>
  <data name="ERR_ModuleEmitFailure" xml:space="preserve">
    <value>Failed to emit module '{0}'.</value>
  </data>
  <data name="ERR_FixedLocalInLambda" xml:space="preserve">
    <value>Cannot use fixed local '{0}' inside an anonymous method, lambda expression, or query expression</value>
  </data>
  <data name="ERR_ExpressionTreeContainsNamedArgument" xml:space="preserve">
    <value>An expression tree may not contain a named argument specification</value>
  </data>
  <data name="ERR_ExpressionTreeContainsOptionalArgument" xml:space="preserve">
    <value>An expression tree may not contain a call or invocation that uses optional arguments</value>
  </data>
  <data name="ERR_ExpressionTreeContainsIndexedProperty" xml:space="preserve">
    <value>An expression tree may not contain an indexed property</value>
  </data>
  <data name="ERR_IndexedPropertyRequiresParams" xml:space="preserve">
    <value>Indexed property '{0}' has non-optional arguments which must be provided</value>
  </data>
  <data name="ERR_IndexedPropertyMustHaveAllOptionalParams" xml:space="preserve">
    <value>Indexed property '{0}' must have all arguments optional</value>
  </data>
  <data name="ERR_SpecialByRefInLambda" xml:space="preserve">
    <value>Instance of type '{0}' cannot be used inside an anonymous function, query expression, iterator block or async method</value>
  </data>
  <data name="ERR_SecurityAttributeMissingAction" xml:space="preserve">
    <value>First argument to a security attribute must be a valid SecurityAction</value>
  </data>
  <data name="ERR_SecurityAttributeInvalidAction" xml:space="preserve">
    <value>Security attribute '{0}' has an invalid SecurityAction value '{1}'</value>
  </data>
  <data name="ERR_SecurityAttributeInvalidActionAssembly" xml:space="preserve">
    <value>SecurityAction value '{0}' is invalid for security attributes applied to an assembly</value>
  </data>
  <data name="ERR_SecurityAttributeInvalidActionTypeOrMethod" xml:space="preserve">
    <value>SecurityAction value '{0}' is invalid for security attributes applied to a type or a method</value>
  </data>
  <data name="ERR_PrincipalPermissionInvalidAction" xml:space="preserve">
    <value>SecurityAction value '{0}' is invalid for PrincipalPermission attribute</value>
  </data>
  <data name="ERR_FeatureNotValidInExpressionTree" xml:space="preserve">
    <value>An expression tree may not contain '{0}'</value>
  </data>
  <data name="ERR_PermissionSetAttributeInvalidFile" xml:space="preserve">
    <value>Unable to resolve file path '{0}' specified for the named argument '{1}' for PermissionSet attribute</value>
  </data>
  <data name="ERR_PermissionSetAttributeFileReadError" xml:space="preserve">
    <value>Error reading file '{0}' specified for the named argument '{1}' for PermissionSet attribute: '{2}'</value>
  </data>
  <data name="ERR_GlobalSingleTypeNameNotFoundFwd" xml:space="preserve">
    <value>The type name '{0}' could not be found in the global namespace. This type has been forwarded to assembly '{1}' Consider adding a reference to that assembly.</value>
  </data>
  <data name="ERR_DottedTypeNameNotFoundInNSFwd" xml:space="preserve">
    <value>The type name '{0}' could not be found in the namespace '{1}'. This type has been forwarded to assembly '{2}' Consider adding a reference to that assembly.</value>
  </data>
  <data name="ERR_SingleTypeNameNotFoundFwd" xml:space="preserve">
    <value>The type name '{0}' could not be found. This type has been forwarded to assembly '{1}'. Consider adding a reference to that assembly.</value>
  </data>
  <data name="ERR_AssemblySpecifiedForLinkAndRef" xml:space="preserve">
    <value>Assemblies '{0}' and '{1}' refer to the same metadata but only one is a linked reference (specified using /link option); consider removing one of the references.</value>
  </data>
  <data name="WRN_DeprecatedCollectionInitAdd" xml:space="preserve">
    <value>The best overloaded Add method '{0}' for the collection initializer element is obsolete.</value>
  </data>
  <data name="WRN_DeprecatedCollectionInitAdd_Title" xml:space="preserve">
    <value>The best overloaded Add method for the collection initializer element is obsolete</value>
  </data>
  <data name="WRN_DeprecatedCollectionInitAddStr" xml:space="preserve">
    <value>The best overloaded Add method '{0}' for the collection initializer element is obsolete. {1}</value>
  </data>
  <data name="WRN_DeprecatedCollectionInitAddStr_Title" xml:space="preserve">
    <value>The best overloaded Add method for the collection initializer element is obsolete</value>
  </data>
  <data name="ERR_DeprecatedCollectionInitAddStr" xml:space="preserve">
    <value>The best overloaded Add method '{0}' for the collection initializer element is obsolete. {1}</value>
  </data>
  <data name="ERR_IteratorInInteractive" xml:space="preserve">
    <value>Yield statements may not appear at the top level in interactive code.</value>
  </data>
  <data name="ERR_SecurityAttributeInvalidTarget" xml:space="preserve">
    <value>Security attribute '{0}' is not valid on this declaration type. Security attributes are only valid on assembly, type and method declarations.</value>
  </data>
  <data name="ERR_BadDynamicMethodArg" xml:space="preserve">
    <value>Cannot use an expression of type '{0}' as an argument to a dynamically dispatched operation.</value>
  </data>
  <data name="ERR_BadDynamicMethodArgLambda" xml:space="preserve">
    <value>Cannot use a lambda expression as an argument to a dynamically dispatched operation without first casting it to a delegate or expression tree type.</value>
  </data>
  <data name="ERR_BadDynamicMethodArgMemgrp" xml:space="preserve">
    <value>Cannot use a method group as an argument to a dynamically dispatched operation. Did you intend to invoke the method?</value>
  </data>
  <data name="ERR_NoDynamicPhantomOnBase" xml:space="preserve">
    <value>The call to method '{0}' needs to be dynamically dispatched, but cannot be because it is part of a base access expression. Consider casting the dynamic arguments or eliminating the base access.</value>
  </data>
  <data name="ERR_BadDynamicQuery" xml:space="preserve">
    <value>Query expressions over source type 'dynamic' or with a join sequence of type 'dynamic' are not allowed</value>
  </data>
  <data name="ERR_NoDynamicPhantomOnBaseIndexer" xml:space="preserve">
    <value>The indexer access needs to be dynamically dispatched, but cannot be because it is part of a base access expression. Consider casting the dynamic arguments or eliminating the base access.</value>
  </data>
  <data name="WRN_DynamicDispatchToConditionalMethod" xml:space="preserve">
    <value>The dynamically dispatched call to method '{0}' may fail at runtime because one or more applicable overloads are conditional methods.</value>
  </data>
  <data name="WRN_DynamicDispatchToConditionalMethod_Title" xml:space="preserve">
    <value>Dynamically dispatched call may fail at runtime because one or more applicable overloads are conditional methods</value>
  </data>
  <data name="ERR_BadArgTypeDynamicExtension" xml:space="preserve">
    <value>'{0}' has no applicable method named '{1}' but appears to have an extension method by that name. Extension methods cannot be dynamically dispatched. Consider casting the dynamic arguments or calling the extension method without the extension method syntax.</value>
  </data>
  <data name="WRN_CallerFilePathPreferredOverCallerMemberName" xml:space="preserve">
    <value>The CallerMemberNameAttribute applied to parameter '{0}' will have no effect. It is overridden by the CallerFilePathAttribute.</value>
  </data>
  <data name="WRN_CallerFilePathPreferredOverCallerMemberName_Title" xml:space="preserve">
    <value>The CallerMemberNameAttribute will have no effect; it is overridden by the CallerFilePathAttribute</value>
  </data>
  <data name="WRN_CallerLineNumberPreferredOverCallerMemberName" xml:space="preserve">
    <value>The CallerMemberNameAttribute applied to parameter '{0}' will have no effect. It is overridden by the CallerLineNumberAttribute.</value>
  </data>
  <data name="WRN_CallerLineNumberPreferredOverCallerMemberName_Title" xml:space="preserve">
    <value>The CallerMemberNameAttribute will have no effect; it is overridden by the CallerLineNumberAttribute</value>
  </data>
  <data name="WRN_CallerLineNumberPreferredOverCallerFilePath" xml:space="preserve">
    <value>The CallerFilePathAttribute applied to parameter '{0}' will have no effect. It is overridden by the CallerLineNumberAttribute.</value>
  </data>
  <data name="WRN_CallerLineNumberPreferredOverCallerFilePath_Title" xml:space="preserve">
    <value>The CallerFilePathAttribute will have no effect; it is overridden by the CallerLineNumberAttribute</value>
  </data>
  <data name="ERR_InvalidDynamicCondition" xml:space="preserve">
    <value>Expression must be implicitly convertible to Boolean or its type '{0}' must define operator '{1}'.</value>
  </data>
  <data name="ERR_MixingWinRTEventWithRegular" xml:space="preserve">
    <value>'{0}' cannot implement '{1}' because '{2}' is a Windows Runtime event and '{3}' is a regular .NET event.</value>
  </data>
  <data name="WRN_CA2000_DisposeObjectsBeforeLosingScope1" xml:space="preserve">
    <value>Call System.IDisposable.Dispose() on allocated instance of {0} before all references to it are out of scope.</value>
  </data>
  <data name="WRN_CA2000_DisposeObjectsBeforeLosingScope1_Title" xml:space="preserve">
    <value>Call System.IDisposable.Dispose() on allocated instance before all references to it are out of scope</value>
  </data>
  <data name="WRN_CA2000_DisposeObjectsBeforeLosingScope2" xml:space="preserve">
    <value>Allocated instance of {0} is not disposed along all exception paths.  Call System.IDisposable.Dispose() before all references to it are out of scope.</value>
  </data>
  <data name="WRN_CA2000_DisposeObjectsBeforeLosingScope2_Title" xml:space="preserve">
    <value>Allocated instance is not disposed along all exception paths</value>
  </data>
  <data name="WRN_CA2202_DoNotDisposeObjectsMultipleTimes" xml:space="preserve">
    <value>Object '{0}' can be disposed more than once.</value>
  </data>
  <data name="WRN_CA2202_DoNotDisposeObjectsMultipleTimes_Title" xml:space="preserve">
    <value>Object can be disposed more than once</value>
  </data>
  <data name="ERR_NewCoClassOnLink" xml:space="preserve">
    <value>Interop type '{0}' cannot be embedded. Use the applicable interface instead.</value>
  </data>
  <data name="ERR_NoPIANestedType" xml:space="preserve">
    <value>Type '{0}' cannot be embedded because it is a nested type. Consider setting the 'Embed Interop Types' property to false.</value>
  </data>
  <data name="ERR_GenericsUsedInNoPIAType" xml:space="preserve">
    <value>Type '{0}' cannot be embedded because it has a generic argument. Consider setting the 'Embed Interop Types' property to false.</value>
  </data>
  <data name="ERR_InteropStructContainsMethods" xml:space="preserve">
    <value>Embedded interop struct '{0}' can contain only public instance fields.</value>
  </data>
  <data name="ERR_WinRtEventPassedByRef" xml:space="preserve">
    <value>A Windows Runtime event may not be passed as an out or ref parameter.</value>
  </data>
  <data name="ERR_MissingMethodOnSourceInterface" xml:space="preserve">
    <value>Source interface '{0}' is missing method '{1}' which is required to embed event '{2}'.</value>
  </data>
  <data name="ERR_MissingSourceInterface" xml:space="preserve">
    <value>Interface '{0}' has an invalid source interface which is required to embed event '{1}'.</value>
  </data>
  <data name="ERR_InteropTypeMissingAttribute" xml:space="preserve">
    <value>Interop type '{0}' cannot be embedded because it is missing the required '{1}' attribute.</value>
  </data>
  <data name="ERR_NoPIAAssemblyMissingAttribute" xml:space="preserve">
    <value>Cannot embed interop types from assembly '{0}' because it is missing the '{1}' attribute.</value>
  </data>
  <data name="ERR_NoPIAAssemblyMissingAttributes" xml:space="preserve">
    <value>Cannot embed interop types from assembly '{0}' because it is missing either the '{1}' attribute or the '{2}' attribute.</value>
  </data>
  <data name="ERR_InteropTypesWithSameNameAndGuid" xml:space="preserve">
    <value>Cannot embed interop type '{0}' found in both assembly '{1}' and '{2}'. Consider setting the 'Embed Interop Types' property to false.</value>
  </data>
  <data name="ERR_LocalTypeNameClash" xml:space="preserve">
    <value>Embedding the interop type '{0}' from assembly '{1}' causes a name clash in the current assembly. Consider setting the 'Embed Interop Types' property to false.</value>
  </data>
  <data name="WRN_ReferencedAssemblyReferencesLinkedPIA" xml:space="preserve">
    <value>A reference was created to embedded interop assembly '{0}' because of an indirect reference to that assembly created by assembly '{1}'. Consider changing the 'Embed Interop Types' property on either assembly.</value>
  </data>
  <data name="WRN_ReferencedAssemblyReferencesLinkedPIA_Title" xml:space="preserve">
    <value>A reference was created to embedded interop assembly because of an indirect assembly reference</value>
  </data>
  <data name="WRN_ReferencedAssemblyReferencesLinkedPIA_Description" xml:space="preserve">
    <value>You have added a reference to an assembly using /link (Embed Interop Types property set to True). This instructs the compiler to embed interop type information from that assembly. However, the compiler cannot embed interop type information from that assembly because another assembly that you have referenced also references that assembly using /reference (Embed Interop Types property set to False).

To embed interop type information for both assemblies, use /link for references to each assembly (set the Embed Interop Types property to True).

To remove the warning, you can use /reference instead (set the Embed Interop Types property to False). In this case, a primary interop assembly (PIA) provides interop type information.</value>
  </data>
  <data name="ERR_GenericsUsedAcrossAssemblies" xml:space="preserve">
    <value>Type '{0}' from assembly '{1}' cannot be used across assembly boundaries because it has a generic type argument that is an embedded interop type.</value>
  </data>
  <data name="ERR_NoCanonicalView" xml:space="preserve">
    <value>Cannot find the interop type that matches the embedded interop type '{0}'. Are you missing an assembly reference?</value>
  </data>
  <data name="ERR_ByRefReturnUnsupported" xml:space="preserve">
    <value>By-reference return type 'ref {0}' is not supported.</value>
  </data>
  <data name="ERR_NetModuleNameMismatch" xml:space="preserve">
    <value>Module name '{0}' stored in '{1}' must match its filename.</value>
  </data>
  <data name="ERR_BadModuleName" xml:space="preserve">
    <value>Invalid module name: {0}</value>
  </data>
  <data name="ERR_BadCompilationOptionValue" xml:space="preserve">
    <value>Invalid '{0}' value: '{1}'.</value>
  </data>
  <data name="ERR_BadAppConfigPath" xml:space="preserve">
    <value>AppConfigPath must be absolute.</value>
  </data>
  <data name="WRN_AssemblyAttributeFromModuleIsOverridden" xml:space="preserve">
    <value>Attribute '{0}' from module '{1}' will be ignored in favor of the instance appearing in source</value>
  </data>
  <data name="WRN_AssemblyAttributeFromModuleIsOverridden_Title" xml:space="preserve">
    <value>Attribute will be ignored in favor of the instance appearing in source</value>
  </data>
  <data name="ERR_CmdOptionConflictsSource" xml:space="preserve">
    <value>Attribute '{0}' given in a source file conflicts with option '{1}'.</value>
  </data>
  <data name="ERR_FixedBufferTooManyDimensions" xml:space="preserve">
    <value>A fixed buffer may only have one dimension.</value>
  </data>
  <data name="WRN_ReferencedAssemblyDoesNotHaveStrongName" xml:space="preserve">
    <value>Referenced assembly '{0}' does not have a strong name.</value>
  </data>
  <data name="WRN_ReferencedAssemblyDoesNotHaveStrongName_Title" xml:space="preserve">
    <value>Referenced assembly does not have a strong name</value>
  </data>
  <data name="ERR_InvalidSignaturePublicKey" xml:space="preserve">
    <value>Invalid signature public key specified in AssemblySignatureKeyAttribute.</value>
  </data>
  <data name="ERR_ExportedTypeConflictsWithDeclaration" xml:space="preserve">
    <value>Type '{0}' exported from module '{1}' conflicts with type declared in primary module of this assembly.</value>
  </data>
  <data name="ERR_ExportedTypesConflict" xml:space="preserve">
    <value>Type '{0}' exported from module '{1}' conflicts with type '{2}' exported from module '{3}'.</value>
  </data>
  <data name="ERR_ForwardedTypeConflictsWithDeclaration" xml:space="preserve">
    <value>Forwarded type '{0}' conflicts with type declared in primary module of this assembly.</value>
  </data>
  <data name="ERR_ForwardedTypesConflict" xml:space="preserve">
    <value>Type '{0}' forwarded to assembly '{1}' conflicts with type '{2}' forwarded to assembly '{3}'.</value>
  </data>
  <data name="ERR_ForwardedTypeConflictsWithExportedType" xml:space="preserve">
    <value>Type '{0}' forwarded to assembly '{1}' conflicts with type '{2}' exported from module '{3}'.</value>
  </data>
  <data name="WRN_RefCultureMismatch" xml:space="preserve">
    <value>Referenced assembly '{0}' has different culture setting of '{1}'.</value>
  </data>
  <data name="WRN_RefCultureMismatch_Title" xml:space="preserve">
    <value>Referenced assembly has different culture setting</value>
  </data>
  <data name="ERR_AgnosticToMachineModule" xml:space="preserve">
    <value>Agnostic assembly cannot have a processor specific module '{0}'.</value>
  </data>
  <data name="ERR_ConflictingMachineModule" xml:space="preserve">
    <value>Assembly and module '{0}' cannot target different processors.</value>
  </data>
  <data name="WRN_ConflictingMachineAssembly" xml:space="preserve">
    <value>Referenced assembly '{0}' targets a different processor.</value>
  </data>
  <data name="WRN_ConflictingMachineAssembly_Title" xml:space="preserve">
    <value>Referenced assembly targets a different processor</value>
  </data>
  <data name="ERR_CryptoHashFailed" xml:space="preserve">
    <value>Cryptographic failure while creating hashes.</value>
  </data>
  <data name="ERR_MissingNetModuleReference" xml:space="preserve">
    <value>Reference to '{0}' netmodule missing.</value>
  </data>
  <data name="ERR_NetModuleNameMustBeUnique" xml:space="preserve">
    <value>Module '{0}' is already defined in this assembly. Each module must have a unique filename.</value>
  </data>
  <data name="ERR_CantReadConfigFile" xml:space="preserve">
    <value>Cannot read config file '{0}' -- '{1}'</value>
  </data>
  <data name="ERR_EncNoPIAReference" xml:space="preserve">
    <value>Cannot continue since the edit includes a reference to an embedded type: '{0}'.</value>
  </data>
  <data name="ERR_EncReferenceToAddedMember" xml:space="preserve">
    <value>Member '{0}' added during the current debug session can only be accessed from within its declaring assembly '{1}'.</value>
  </data>
  <data name="ERR_MutuallyExclusiveOptions" xml:space="preserve">
    <value>Compilation options '{0}' and '{1}' can't both be specified at the same time.</value>
  </data>
  <data name="ERR_LinkedNetmoduleMetadataMustProvideFullPEImage" xml:space="preserve">
    <value>Linked netmodule metadata must provide a full PE image: '{0}'.</value>
  </data>
  <data name="ERR_BadPrefer32OnLib" xml:space="preserve">
    <value>/platform:anycpu32bitpreferred can only be used with /t:exe, /t:winexe and /t:appcontainerexe</value>
  </data>
  <data name="IDS_PathList" xml:space="preserve">
    <value>&lt;path list&gt;</value>
  </data>
  <data name="IDS_Text" xml:space="preserve">
    <value>&lt;text&gt;</value>
  </data>
  <data name="IDS_FeatureNullPropagatingOperator" xml:space="preserve">
    <value>null propagating operator</value>
  </data>
  <data name="IDS_FeatureExpressionBodiedMethod" xml:space="preserve">
    <value>expression-bodied method</value>
  </data>
  <data name="IDS_FeatureExpressionBodiedProperty" xml:space="preserve">
    <value>expression-bodied property</value>
  </data>
  <data name="IDS_FeatureExpressionBodiedIndexer" xml:space="preserve">
    <value>expression-bodied indexer</value>
  </data>
  <data name="IDS_FeatureAutoPropertyInitializer" xml:space="preserve">
    <value>auto property initializer</value>
  </data>
  <data name="IDS_Namespace1" xml:space="preserve">
    <value>&lt;namespace&gt;</value>
  </data>
  <data name="IDS_FeatureRefLocalsReturns" xml:space="preserve">
    <value>byref locals and returns</value>
  </data>
  <data name="CompilationC" xml:space="preserve">
    <value>Compilation (C#): </value>
  </data>
  <data name="SyntaxNodeIsNotWithinSynt" xml:space="preserve">
    <value>Syntax node is not within syntax tree</value>
  </data>
  <data name="LocationMustBeProvided" xml:space="preserve">
    <value>Location must be provided in order to provide minimal type qualification.</value>
  </data>
  <data name="SyntaxTreeSemanticModelMust" xml:space="preserve">
    <value>SyntaxTreeSemanticModel must be provided in order to provide minimal type qualification.</value>
  </data>
  <data name="CantReferenceCompilationOf" xml:space="preserve">
    <value>Can't reference compilation of type '{0}' from {1} compilation.</value>
  </data>
  <data name="SyntaxTreeAlreadyPresent" xml:space="preserve">
    <value>Syntax tree already present</value>
  </data>
  <data name="SubmissionCanOnlyInclude" xml:space="preserve">
    <value>Submission can only include script code.</value>
  </data>
  <data name="SubmissionCanHaveAtMostOne" xml:space="preserve">
    <value>Submission can have at most one syntax tree.</value>
  </data>
  <data name="SyntaxTreeNotFoundTo" xml:space="preserve">
    <value>SyntaxTree '{0}' not found to remove</value>
  </data>
  <data name="TreeMustHaveARootNodeWith" xml:space="preserve">
    <value>tree must have a root node with SyntaxKind.CompilationUnit</value>
  </data>
  <data name="TypeArgumentCannotBeNull" xml:space="preserve">
    <value>Type argument cannot be null</value>
  </data>
  <data name="WrongNumberOfTypeArguments" xml:space="preserve">
    <value>Wrong number of type arguments</value>
  </data>
  <data name="NameConflictForName" xml:space="preserve">
    <value>Name conflict for name {0}</value>
  </data>
  <data name="LookupOptionsHasInvalidCombo" xml:space="preserve">
    <value>LookupOptions has an invalid combination of options</value>
  </data>
  <data name="ItemsMustBeNonEmpty" xml:space="preserve">
    <value>items: must be non-empty</value>
  </data>
  <data name="UseVerbatimIdentifier" xml:space="preserve">
    <value>Use Microsoft.CodeAnalysis.CSharp.SyntaxFactory.Identifier or Microsoft.CodeAnalysis.CSharp.SyntaxFactory.VerbatimIdentifier to create identifier tokens.</value>
  </data>
  <data name="UseLiteralForTokens" xml:space="preserve">
    <value>Use Microsoft.CodeAnalysis.CSharp.SyntaxFactory.Literal to create character literal tokens.</value>
  </data>
  <data name="UseLiteralForNumeric" xml:space="preserve">
    <value>Use Microsoft.CodeAnalysis.CSharp.SyntaxFactory.Literal to create numeric literal tokens.</value>
  </data>
  <data name="ThisMethodCanOnlyBeUsedToCreateTokens" xml:space="preserve">
    <value>This method can only be used to create tokens - {0} is not a token kind.</value>
  </data>
  <data name="GenericParameterDefinition" xml:space="preserve">
    <value>Generic parameter is definition when expected to be reference {0}</value>
  </data>
  <data name="InvalidGetDeclarationNameMultipleDeclarators" xml:space="preserve">
    <value>Called GetDeclarationName for a declaration node that can possibly contain multiple variable declarators.</value>
  </data>
  <data name="TreeNotPartOfCompilation" xml:space="preserve">
    <value>tree not part of compilation</value>
  </data>
  <data name="PositionIsNotWithinSyntax" xml:space="preserve">
    <value>Position is not within syntax tree with full span {0}</value>
  </data>
  <data name="WRN_BadUILang" xml:space="preserve">
    <value>The language name '{0}' is invalid.</value>
  </data>
  <data name="WRN_BadUILang_Title" xml:space="preserve">
    <value>The language name is invalid</value>
  </data>
  <data name="ERR_UnsupportedTransparentIdentifierAccess" xml:space="preserve">
    <value>Transparent identifier member access failed for field '{0}' of '{1}'.  Does the data being queried implement the query pattern?</value>
  </data>
  <data name="ERR_ParamDefaultValueDiffersFromAttribute" xml:space="preserve">
    <value>The parameter has multiple distinct default values.</value>
  </data>
  <data name="ERR_FieldHasMultipleDistinctConstantValues" xml:space="preserve">
    <value>The field has multiple distinct constant values.</value>
  </data>
  <data name="WRN_UnqualifiedNestedTypeInCref" xml:space="preserve">
    <value>Within cref attributes, nested types of generic types should be qualified.</value>
  </data>
  <data name="WRN_UnqualifiedNestedTypeInCref_Title" xml:space="preserve">
    <value>Within cref attributes, nested types of generic types should be qualified</value>
  </data>
  <data name="NotACSharpSymbol" xml:space="preserve">
    <value>Not a C# symbol.</value>
  </data>
  <data name="HDN_UnusedUsingDirective" xml:space="preserve">
    <value>Unnecessary using directive.</value>
  </data>
  <data name="HDN_UnusedExternAlias" xml:space="preserve">
    <value>Unused extern alias.</value>
  </data>
  <data name="ElementsCannotBeNull" xml:space="preserve">
    <value>Elements cannot be null.</value>
  </data>
  <data name="IDS_LIB_ENV" xml:space="preserve">
    <value>LIB environment variable</value>
  </data>
  <data name="IDS_LIB_OPTION" xml:space="preserve">
    <value>/LIB option</value>
  </data>
  <data name="IDS_REFERENCEPATH_OPTION" xml:space="preserve">
    <value>/REFERENCEPATH option</value>
  </data>
  <data name="IDS_DirectoryDoesNotExist" xml:space="preserve">
    <value>directory does not exist</value>
  </data>
  <data name="IDS_DirectoryHasInvalidPath" xml:space="preserve">
    <value>path is too long or invalid</value>
  </data>
  <data name="WRN_NoRuntimeMetadataVersion" xml:space="preserve">
    <value>No value for RuntimeMetadataVersion found. No assembly containing System.Object was found nor was a value for RuntimeMetadataVersion specified through options.</value>
  </data>
  <data name="WRN_NoRuntimeMetadataVersion_Title" xml:space="preserve">
    <value>No value for RuntimeMetadataVersion found</value>
  </data>
  <data name="WrongSemanticModelType" xml:space="preserve">
    <value>Expected a {0} SemanticModel.</value>
  </data>
  <data name="IDS_FeatureLambda" xml:space="preserve">
    <value>lambda expression</value>
  </data>
  <data name="ERR_FeatureNotAvailableInVersion1" xml:space="preserve">
    <value>Feature '{0}' is not available in C# 1. Please use language version {1} or greater.</value>
  </data>
  <data name="ERR_FeatureNotAvailableInVersion2" xml:space="preserve">
    <value>Feature '{0}' is not available in C# 2. Please use language version {1} or greater.</value>
  </data>
  <data name="ERR_FeatureNotAvailableInVersion3" xml:space="preserve">
    <value>Feature '{0}' is not available in C# 3. Please use language version {1} or greater.</value>
  </data>
  <data name="ERR_FeatureNotAvailableInVersion4" xml:space="preserve">
    <value>Feature '{0}' is not available in C# 4. Please use language version {1} or greater.</value>
  </data>
  <data name="ERR_FeatureNotAvailableInVersion5" xml:space="preserve">
    <value>Feature '{0}' is not available in C# 5. Please use language version {1} or greater.</value>
  </data>
  <data name="ERR_FeatureNotAvailableInVersion6" xml:space="preserve">
    <value>Feature '{0}' is not available in C# 6. Please use language version {1} or greater.</value>
  </data>
  <data name="ERR_FeatureNotAvailableInVersion7" xml:space="preserve">
    <value>Feature '{0}' is not available in C# 7. Please use language version {1} or greater.</value>
  </data>
  <data name="ERR_FeatureIsExperimental" xml:space="preserve">
    <value>Feature '{0}' is experimental and unsupported; use '/features:{1}' to enable.</value>
  </data>
  <data name="ERR_FeatureIsUnimplemented" xml:space="preserve">
    <value>Feature '{0}' is not implemented in this compiler.</value>
  </data>
  <data name="IDS_VersionExperimental" xml:space="preserve">
    <value>'experimental'</value>
  </data>
  <data name="PositionNotWithinTree" xml:space="preserve">
    <value>Position must be within span of the syntax tree.</value>
  </data>
  <data name="SpeculatedSyntaxNodeCannotBelongToCurrentCompilation" xml:space="preserve">
    <value>Syntax node to be speculated cannot belong to a syntax tree from the current compilation.</value>
  </data>
  <data name="ChainingSpeculativeModelIsNotSupported" xml:space="preserve">
    <value>Chaining speculative semantic model is not supported. You should create a speculative model from the non-speculative ParentModel.</value>
  </data>
  <data name="IDS_ToolName" xml:space="preserve">
    <value>Microsoft (R) Visual C# Compiler</value>
  </data>
  <data name="IDS_LogoLine1" xml:space="preserve">
    <value>{0} version {1}</value>
  </data>
  <data name="IDS_LogoLine2" xml:space="preserve">
    <value>Copyright (C) Microsoft Corporation. All rights reserved.</value>
  </data>
  <data name="IDS_CSCHelp" xml:space="preserve">
    <value>
                              Visual C# Compiler Options

                        - OUTPUT FILES -
 /out:&lt;file&gt;                   Specify output file name (default: base name of 
                               file with main class or first file)
 /target:exe                   Build a console executable (default) (Short 
                               form: /t:exe)
 /target:winexe                Build a Windows executable (Short form: 
                               /t:winexe)
 /target:library               Build a library (Short form: /t:library)
 /target:module                Build a module that can be added to another 
                               assembly (Short form: /t:module)
 /target:appcontainerexe       Build an Appcontainer executable (Short form: 
                               /t:appcontainerexe)
 /target:winmdobj              Build a Windows Runtime intermediate file that 
                               is consumed by WinMDExp (Short form: /t:winmdobj)
 /doc:&lt;file&gt;                   XML Documentation file to generate
 /platform:&lt;string&gt;            Limit which platforms this code can run on: x86,
                               Itanium, x64, arm, anycpu32bitpreferred, or 
                               anycpu. The default is anycpu.

                        - INPUT FILES -
 /recurse:&lt;wildcard&gt;           Include all files in the current directory and 
                               subdirectories according to the wildcard 
                               specifications
 /reference:&lt;alias&gt;=&lt;file&gt;     Reference metadata from the specified assembly 
                               file using the given alias (Short form: /r)
 /reference:&lt;file list&gt;        Reference metadata from the specified assembly 
                               files (Short form: /r)
 /addmodule:&lt;file list&gt;        Link the specified modules into this assembly
 /link:&lt;file list&gt;             Embed metadata from the specified interop 
                               assembly files (Short form: /l)
 /analyzer:&lt;file list&gt;         Run the analyzers from this assembly
                               (Short form: /a)
 /additionalfile:&lt;file list&gt;   Additional files that don't directly affect code
                               generation but may be used by analyzers for producing
                               errors or warnings.
 /embed                        Embed all source files in the PDB.
 /embed:&lt;file list&gt;            Embed specific files in the PDB

                        - RESOURCES -
 /win32res:&lt;file&gt;              Specify a Win32 resource file (.res)
 /win32icon:&lt;file&gt;             Use this icon for the output
 /win32manifest:&lt;file&gt;         Specify a Win32 manifest file (.xml)
 /nowin32manifest              Do not include the default Win32 manifest
 /resource:&lt;resinfo&gt;           Embed the specified resource (Short form: /res)
 /linkresource:&lt;resinfo&gt;       Link the specified resource to this assembly 
                               (Short form: /linkres) Where the resinfo format 
                               is &lt;file&gt;[,&lt;string name&gt;[,public|private]]

                        - CODE GENERATION -
 /debug[+|-]                   Emit debugging information
 /debug:{full|pdbonly|portable|embedded}
                               Specify debugging type ('full' is default, 
                               'portable' is a cross-platform format,
                               'embedded' is a cross-platform format embedded into 
                               the target .dll or .exe)
 /optimize[+|-]                Enable optimizations (Short form: /o)
 /deterministic                Produce a deterministic assembly
                               (including module version GUID and timestamp)
 /instrument:TestCoverage      Produce an assembly instrumented to collect
                               coverage information
 /sourcelink:&lt;file&gt;            Source link info to embed into Portable PDB.

                        - ERRORS AND WARNINGS -
 /warnaserror[+|-]             Report all warnings as errors
 /warnaserror[+|-]:&lt;warn list&gt; Report specific warnings as errors
 /warn:&lt;n&gt;                     Set warning level (0-4) (Short form: /w)
 /nowarn:&lt;warn list&gt;           Disable specific warning messages
 /ruleset:&lt;file&gt;               Specify a ruleset file that disables specific
                               diagnostics.
 /errorlog:&lt;file&gt;              Specify a file to log all compiler and analyzer
                               diagnostics.
 /reportanalyzer               Report additional analyzer information, such as
                               execution time.
 
                        - LANGUAGE -
 /checked[+|-]                 Generate overflow checks
 /unsafe[+|-]                  Allow 'unsafe' code
 /define:&lt;symbol list&gt;         Define conditional compilation symbol(s) (Short 
                               form: /d)
 /langversion:&lt;string&gt;         Specify language version mode: ISO-1, ISO-2, 3, 
                               4, 5, 6, 7, 7.1, Default, or Latest

                        - SECURITY -
 /delaysign[+|-]               Delay-sign the assembly using only the public 
                               portion of the strong name key
 /publicsign[+|-]              Public-sign the assembly using only the public
                               portion of the strong name key
 /keyfile:&lt;file&gt;               Specify a strong name key file
 /keycontainer:&lt;string&gt;        Specify a strong name key container
 /highentropyva[+|-]           Enable high-entropy ASLR

                        - MISCELLANEOUS -
 @&lt;file&gt;                       Read response file for more options
 /help                         Display this usage message (Short form: /?)
 /nologo                       Suppress compiler copyright message
 /noconfig                     Do not auto include CSC.RSP file
 /parallel[+|-]                Concurrent build.
 /version                      Display the compiler version number and exit.

                        - ADVANCED -
 /baseaddress:&lt;address&gt;        Base address for the library to be built
 /checksumalgorithm:&lt;alg&gt;      Specify algorithm for calculating source file 
                               checksum stored in PDB. Supported values are:
                               SHA1 (default) or SHA256.
 /codepage:&lt;n&gt;                 Specify the codepage to use when opening source 
                               files
 /utf8output                   Output compiler messages in UTF-8 encoding
 /main:&lt;type&gt;                  Specify the type that contains the entry point 
                               (ignore all other possible entry points) (Short 
                               form: /m)
 /fullpaths                    Compiler generates fully qualified paths
 /filealign:&lt;n&gt;                Specify the alignment used for output file 
                               sections
 /pathmap:&lt;K1&gt;=&lt;V1&gt;,&lt;K2&gt;=&lt;V2&gt;,...
                               Specify a mapping for source path names output by
                               the compiler.
 /pdb:&lt;file&gt;                   Specify debug information file name (default: 
                               output file name with .pdb extension)
 /errorendlocation             Output line and column of the end location of 
                               each error
 /preferreduilang              Specify the preferred output language name.
 /nostdlib[+|-]                Do not reference standard library (mscorlib.dll)
 /subsystemversion:&lt;string&gt;    Specify subsystem version of this assembly
 /lib:&lt;file list&gt;              Specify additional directories to search in for 
                               references
 /errorreport:&lt;string&gt;         Specify how to handle internal compiler errors: 
                               prompt, send, queue, or none. The default is 
                               queue.
 /appconfig:&lt;file&gt;             Specify an application configuration file 
                               containing assembly binding settings
 /moduleassemblyname:&lt;string&gt;  Name of the assembly which this module will be 
                               a part of
 /modulename:&lt;string&gt;          Specify the name of the source module
</value>
    <comment>Visual C# Compiler Options</comment>
  </data>
  <data name="ERR_ComImportWithInitializers" xml:space="preserve">
    <value>'{0}': a class with the ComImport attribute cannot specify field initializers.</value>
  </data>
  <data name="WRN_PdbLocalNameTooLong" xml:space="preserve">
    <value>Local name '{0}' is too long for PDB.  Consider shortening or compiling without /debug.</value>
  </data>
  <data name="WRN_PdbLocalNameTooLong_Title" xml:space="preserve">
    <value>Local name is too long for PDB</value>
  </data>
  <data name="ERR_RetNoObjectRequiredLambda" xml:space="preserve">
    <value>Anonymous function converted to a void returning delegate cannot return a value</value>
  </data>
  <data name="ERR_TaskRetNoObjectRequiredLambda" xml:space="preserve">
    <value>Async lambda expression converted to a 'Task' returning delegate cannot return a value. Did you intend to return 'Task&lt;T&gt;'?</value>
  </data>
  <data name="WRN_AnalyzerCannotBeCreated" xml:space="preserve">
    <value>An instance of analyzer {0} cannot be created from {1} : {2}.</value>
  </data>
  <data name="WRN_AnalyzerCannotBeCreated_Title" xml:space="preserve">
    <value>An analyzer instance cannot be created</value>
  </data>
  <data name="WRN_NoAnalyzerInAssembly" xml:space="preserve">
    <value>The assembly {0} does not contain any analyzers.</value>
  </data>
  <data name="WRN_NoAnalyzerInAssembly_Title" xml:space="preserve">
    <value>Assembly does not contain any analyzers</value>
  </data>
  <data name="WRN_UnableToLoadAnalyzer" xml:space="preserve">
    <value>Unable to load Analyzer assembly {0} : {1}</value>
  </data>
  <data name="WRN_UnableToLoadAnalyzer_Title" xml:space="preserve">
    <value>Unable to load Analyzer assembly</value>
  </data>
  <data name="INF_UnableToLoadSomeTypesInAnalyzer" xml:space="preserve">
    <value>Skipping some types in analyzer assembly {0} due to a ReflectionTypeLoadException : {1}.</value>
  </data>
  <data name="ERR_CantReadRulesetFile" xml:space="preserve">
    <value>Error reading ruleset file {0} - {1}</value>
  </data>
  <data name="ERR_BadPdbData" xml:space="preserve">
    <value>Error reading debug information for '{0}'</value>
  </data>
  <data name="IDS_OperationCausedStackOverflow" xml:space="preserve">
    <value>Operation caused a stack overflow.</value>
  </data>
  <data name="WRN_IdentifierOrNumericLiteralExpected" xml:space="preserve">
    <value>Expected identifier or numeric literal.</value>
  </data>
  <data name="WRN_IdentifierOrNumericLiteralExpected_Title" xml:space="preserve">
    <value>Expected identifier or numeric literal</value>
  </data>
  <data name="ERR_InitializerOnNonAutoProperty" xml:space="preserve">
    <value>Only auto-implemented properties can have initializers.</value>
  </data>
  <data name="ERR_AutoPropertyMustHaveGetAccessor" xml:space="preserve">
    <value>Auto-implemented properties must have get accessors.</value>
  </data>
  <data name="ERR_AutoPropertyMustOverrideSet" xml:space="preserve">
    <value>Auto-implemented properties must override all accessors of the overridden property.</value>
  </data>
  <data name="ERR_AutoPropertyInitializerInInterface" xml:space="preserve">
    <value>Auto-implemented properties inside interfaces cannot have initializers.</value>
  </data>
  <data name="ERR_InitializerInStructWithoutExplicitConstructor" xml:space="preserve">
    <value>Structs without explicit constructors cannot contain members with initializers.</value>
  </data>
  <data name="ERR_EncodinglessSyntaxTree" xml:space="preserve">
    <value>Cannot emit debug information for a source text without encoding.</value>
  </data>
  <data name="ERR_BlockBodyAndExpressionBody" xml:space="preserve">
    <value>Block bodies and expression bodies cannot both be provided.</value>
  </data>
  <data name="ERR_SwitchFallOut" xml:space="preserve">
    <value>Control cannot fall out of switch from final case label ('{0}')</value>
  </data>
  <data name="ERR_UnexpectedBoundGenericName" xml:space="preserve">
    <value>Type arguments are not allowed in the nameof operator.</value>
  </data>
  <data name="ERR_NullPropagatingOpInExpressionTree" xml:space="preserve">
    <value>An expression tree lambda may not contain a null propagating operator.</value>
  </data>
  <data name="ERR_DictionaryInitializerInExpressionTree" xml:space="preserve">
    <value>An expression tree lambda may not contain a dictionary initializer.</value>
  </data>
  <data name="ERR_ExtensionCollectionElementInitializerInExpressionTree" xml:space="preserve">
    <value>An extension Add method is not supported for a collection initializer in an expression lambda.</value>
  </data>
  <data name="IDS_FeatureNameof" xml:space="preserve">
    <value>nameof operator</value>
  </data>
  <data name="IDS_FeatureDictionaryInitializer" xml:space="preserve">
    <value>dictionary initializer</value>
  </data>
  <data name="ERR_UnclosedExpressionHole" xml:space="preserve">
    <value>Missing close delimiter '}' for interpolated expression started with '{'.</value>
  </data>
  <data name="ERR_SingleLineCommentInExpressionHole" xml:space="preserve">
    <value>A single-line comment may not be used in an interpolated string.</value>
  </data>
  <data name="ERR_InsufficientStack" xml:space="preserve">
    <value>An expression is too long or complex to compile</value>
  </data>
  <data name="ERR_ExpressionHasNoName" xml:space="preserve">
    <value>Expression does not have a name.</value>
  </data>
  <data name="ERR_SubexpressionNotInNameof" xml:space="preserve">
    <value>Sub-expression cannot be used in an argument to nameof.</value>
  </data>
  <data name="ERR_AliasQualifiedNameNotAnExpression" xml:space="preserve">
    <value>An alias-qualified name is not an expression.</value>
  </data>
  <data name="ERR_NameofMethodGroupWithTypeParameters" xml:space="preserve">
    <value>Type parameters are not allowed on a method group as an argument to 'nameof'.</value>
  </data>
  <data name="NoNoneSearchCriteria" xml:space="preserve">
    <value>SearchCriteria is expected.</value>
  </data>
  <data name="ERR_InvalidAssemblyCulture" xml:space="preserve">
    <value>Assembly culture strings may not contain embedded NUL characters.</value>
  </data>
  <data name="IDS_FeatureUsingStatic" xml:space="preserve">
    <value>using static</value>
  </data>
  <data name="IDS_FeatureInterpolatedStrings" xml:space="preserve">
    <value>interpolated strings</value>
  </data>
  <data name="IDS_AwaitInCatchAndFinally" xml:space="preserve">
    <value>await in catch blocks and finally blocks</value>
  </data>
  <data name="IDS_FeatureBinaryLiteral" xml:space="preserve">
    <value>binary literals</value>
  </data>
  <data name="IDS_FeatureDigitSeparator" xml:space="preserve">
    <value>digit separators</value>
  </data>
  <data name="IDS_FeatureLocalFunctions" xml:space="preserve">
    <value>local functions</value>
  </data>
  <data name="ERR_UnescapedCurly" xml:space="preserve">
    <value>A '{0}' character must be escaped (by doubling) in an interpolated string.</value>
  </data>
  <data name="ERR_EscapedCurly" xml:space="preserve">
    <value>A '{0}' character may only be escaped by doubling '{0}{0}' in an interpolated string.</value>
  </data>
  <data name="ERR_TrailingWhitespaceInFormatSpecifier" xml:space="preserve">
    <value>A format specifier may not contain trailing whitespace.</value>
  </data>
  <data name="ERR_EmptyFormatSpecifier" xml:space="preserve">
    <value>Empty format specifier.</value>
  </data>
  <data name="ERR_ErrorInReferencedAssembly" xml:space="preserve">
    <value>There is an error in a referenced assembly '{0}'.</value>
  </data>
  <data name="ERR_ExpressionOrDeclarationExpected" xml:space="preserve">
    <value>Expression or declaration statement expected.</value>
  </data>
  <data name="ERR_NameofExtensionMethod" xml:space="preserve">
    <value>Extension method groups are not allowed as an argument to 'nameof'.</value>
  </data>
  <data name="WRN_AlignmentMagnitude" xml:space="preserve">
    <value>Alignment value {0} has a magnitude greater than {1} and may result in a large formatted string.</value>
  </data>
  <data name="HDN_UnusedExternAlias_Title" xml:space="preserve">
    <value>Unused extern alias</value>
  </data>
  <data name="HDN_UnusedUsingDirective_Title" xml:space="preserve">
    <value>Unnecessary using directive</value>
  </data>
  <data name="INF_UnableToLoadSomeTypesInAnalyzer_Title" xml:space="preserve">
    <value>Skip loading types in analyzer assembly that fail due to a ReflectionTypeLoadException</value>
  </data>
  <data name="WRN_AlignmentMagnitude_Title" xml:space="preserve">
    <value>Alignment value has a magnitude that may result in a large formatted string</value>
  </data>
  <data name="ERR_ConstantStringTooLong" xml:space="preserve">
    <value>Length of String constant exceeds current memory limit.  Try splitting the string into multiple constants.</value>
  </data>
  <data name="ERR_TupleTooFewElements" xml:space="preserve">
    <value>Tuple must contain at least two elements.</value>
  </data>
  <data name="ERR_DebugEntryPointNotSourceMethodDefinition" xml:space="preserve">
    <value>Debug entry point must be a definition of a method declared in the current compilation.</value>
  </data>
  <data name="ERR_LoadDirectiveOnlyAllowedInScripts" xml:space="preserve">
    <value>#load is only allowed in scripts</value>
  </data>
  <data name="ERR_PPLoadFollowsToken" xml:space="preserve">
    <value>Cannot use #load after first token in file</value>
  </data>
  <data name="CouldNotFindFile" xml:space="preserve">
    <value>Could not find file.</value>
    <comment>File path referenced in source (#load) could not be resolved.</comment>
  </data>
  <data name="SyntaxTreeFromLoadNoRemoveReplace" xml:space="preserve">
    <value>SyntaxTree '{0}' resulted from a #load directive and cannot be removed or replaced directly.</value>
  </data>
  <data name="ERR_SourceFileReferencesNotSupported" xml:space="preserve">
    <value>Source file references are not supported.</value>
  </data>
  <data name="ERR_InvalidPathMap" xml:space="preserve">
    <value>The pathmap option was incorrectly formatted.</value>
  </data>
  <data name="ERR_InvalidReal" xml:space="preserve">
    <value>Invalid real literal.</value>
  </data>
  <data name="ERR_AutoPropertyCannotBeRefReturning" xml:space="preserve">
    <value>Auto-implemented properties cannot return by reference</value>
  </data>
  <data name="ERR_RefPropertyMustHaveGetAccessor" xml:space="preserve">
    <value>Properties which return by reference must have a get accessor</value>
  </data>
  <data name="ERR_RefPropertyCannotHaveSetAccessor" xml:space="preserve">
    <value>Properties which return by reference cannot have set accessors</value>
  </data>
  <data name="ERR_CantChangeRefReturnOnOverride" xml:space="preserve">
    <value>'{0}' must {2}return by reference to match overridden member '{1}'</value>
  </data>
  <data name="ERR_MustNotHaveRefReturn" xml:space="preserve">
    <value>By-reference returns may only be used in methods that return by reference</value>
  </data>
  <data name="ERR_MustHaveRefReturn" xml:space="preserve">
    <value>By-value returns may only be used in methods that return by value</value>
  </data>
  <data name="ERR_RefReturnMustHaveIdentityConversion" xml:space="preserve">
    <value>The return expression must be of type '{0}' because this method returns by reference</value>
  </data>
  <data name="ERR_CloseUnimplementedInterfaceMemberWrongRefReturn" xml:space="preserve">
    <value>'{0}' does not implement interface member '{1}'. '{2}' cannot implement '{1}' because it does not return by {3}</value>
  </data>
  <data name="ERR_BadIteratorReturnRef" xml:space="preserve">
    <value>The body of '{0}' cannot be an iterator block because '{0}' returns by reference</value>
  </data>
  <data name="ERR_BadRefReturnExpressionTree" xml:space="preserve">
    <value>Lambda expressions that return by reference cannot be converted to expression trees</value>
  </data>
  <data name="ERR_RefReturningCallInExpressionTree" xml:space="preserve">
    <value>An expression tree lambda may not contain a call to a method, property, or indexer that returns by reference</value>
  </data>
  <data name="ERR_RefReturnLvalueExpected" xml:space="preserve">
    <value>An expression cannot be used in this context because it may not be returned by reference</value>
  </data>
  <data name="ERR_RefReturnNonreturnableLocal" xml:space="preserve">
    <value>Cannot return '{0}' by reference because it was initialized to a value that cannot be returned by reference</value>
  </data>
  <data name="ERR_RefReturnNonreturnableLocal2" xml:space="preserve">
    <value>Cannot return by reference a member of '{0}' because it was initialized to a value that cannot be returned by reference</value>
  </data>
  <data name="ERR_RefReturnReadonlyLocal" xml:space="preserve">
    <value>Cannot return '{0}' by reference because it is read-only</value>
  </data>
  <data name="ERR_RefReturnRangeVariable" xml:space="preserve">
    <value>Cannot return the range variable '{0}' by reference</value>
  </data>
  <data name="ERR_RefReturnReadonlyLocalCause" xml:space="preserve">
    <value>Cannot return '{0}' by reference because it is a '{1}'</value>
  </data>
  <data name="ERR_RefReturnReadonlyLocal2Cause" xml:space="preserve">
    <value>Cannot return fields of '{0}' by reference because it is a '{1}'</value>
  </data>
  <data name="ERR_RefReturnReadonly" xml:space="preserve">
    <value>A readonly field cannot be returned by reference</value>
  </data>
  <data name="ERR_RefReturnReadonlyStatic" xml:space="preserve">
    <value>A static readonly field cannot be returned by reference</value>
  </data>
  <data name="ERR_RefReturnReadonly2" xml:space="preserve">
    <value>Members of readonly field '{0}' cannot be returned by reference</value>
  </data>
  <data name="ERR_RefReturnReadonlyStatic2" xml:space="preserve">
    <value>Fields of static readonly field '{0}' cannot be returned by reference</value>
  </data>
  <data name="ERR_RefReturnCall" xml:space="preserve">
    <value>Cannot return by reference a result of '{0}' because the argument passed to parameter '{1}' cannot be returned by reference</value>
  </data>
  <data name="ERR_RefReturnCall2" xml:space="preserve">
    <value>Cannot return by reference a member of result of '{0}' because the argument passed to parameter '{1}' cannot be returned by reference</value>
  </data>
  <data name="ERR_RefReturnParameter" xml:space="preserve">
    <value>Cannot return a parameter by reference '{0}' because it is not a ref or out parameter</value>
  </data>
  <data name="ERR_RefReturnParameter2" xml:space="preserve">
    <value>Cannot return or a member of parameter '{0}' by reference because it is not a ref or out parameter</value>
  </data>
  <data name="ERR_RefReturnLocal" xml:space="preserve">
    <value>Cannot return local '{0}' by reference because it is not a ref local</value>
  </data>
  <data name="ERR_RefReturnLocal2" xml:space="preserve">
    <value>Cannot return a member of local '{0}' by reference because it is not a ref local</value>
  </data>
  <data name="ERR_RefReturnReceiver" xml:space="preserve">
    <value>Cannot return '{0}' by reference because its receiver may not be returned by reference</value>
  </data>
  <data name="ERR_RefReturnStructThis" xml:space="preserve">
    <value>Struct members cannot return 'this' or other instance members by reference</value>
  </data>
  <data name="ERR_InitializeByValueVariableWithReference" xml:space="preserve">
    <value>Cannot initialize a by-value variable with a reference</value>
  </data>
  <data name="ERR_InitializeByReferenceVariableWithValue" xml:space="preserve">
    <value>Cannot initialize a by-reference variable with a value</value>
  </data>
  <data name="ERR_RefAssignmentMustHaveIdentityConversion" xml:space="preserve">
    <value>The expression must be of type '{0}' because it is being assigned by reference</value>
  </data>
  <data name="ERR_ByReferenceVariableMustBeInitialized" xml:space="preserve">
    <value>A declaration of a by-reference variable must have an initializer</value>
  </data>
  <data name="ERR_AnonDelegateCantUseLocal" xml:space="preserve">
    <value>Cannot use ref local '{0}' inside an anonymous method, lambda expression, or query expression</value>
  </data>
  <data name="ERR_BadIteratorLocalType" xml:space="preserve">
    <value>Iterators cannot have by reference locals</value>
  </data>
  <data name="ERR_BadAsyncLocalType" xml:space="preserve">
    <value>Async methods cannot have by reference locals</value>
  </data>
  <data name="ERR_RefReturningCallAndAwait" xml:space="preserve">
    <value>'await' cannot be used in an expression containing a call to '{0}' because it returns by reference</value>
  </data>
  <data name="ERR_ExpressionTreeContainsLocalFunction" xml:space="preserve">
    <value>An expression tree may not contain a reference to a local function</value>
  </data>
  <data name="ERR_DynamicLocalFunctionParamsParameter" xml:space="preserve">
    <value>Cannot pass argument with dynamic type to params parameter '{0}' of local function '{1}'.</value>
  </data>
  <data name="SyntaxTreeIsNotASubmission" xml:space="preserve">
    <value>Syntax tree should be created from a submission.</value>
  </data>
  <data name="ERR_TooManyUserStrings" xml:space="preserve">
    <value>Combined length of user strings used by the program exceeds allowed limit. Try to decrease use of string literals.</value>
  </data>
  <data name="ERR_PatternNullableType" xml:space="preserve">
    <value>It is not legal to use nullable type '{0}' in a pattern; use the underlying type '{1}' instead.</value>
  </data>
  <data name="ERR_BadIsPatternExpression" xml:space="preserve">
    <value>Invalid operand for pattern match; value required, but found '{0}'.</value>
  </data>
  <data name="ERR_PeWritingFailure" xml:space="preserve">
    <value>An error occurred while writing the output file: {0}.</value>
  </data>
  <data name="ERR_TupleDuplicateElementName" xml:space="preserve">
    <value>Tuple element names must be unique.</value>
  </data>
  <data name="ERR_TupleReservedElementName" xml:space="preserve">
    <value>Tuple element name '{0}' is only allowed at position {1}.</value>
  </data>
  <data name="ERR_TupleReservedElementNameAnyPosition" xml:space="preserve">
    <value>Tuple element name '{0}' is disallowed at any position.</value>
  </data>
  <data name="ERR_PredefinedTypeMemberNotFoundInAssembly" xml:space="preserve">
    <value>Member '{0}' was not found on type '{1}' from assembly '{2}'.</value>
  </data>
  <data name="IDS_FeatureTuples" xml:space="preserve">
    <value>tuples</value>
  </data>
  <data name="ERR_MissingDeconstruct" xml:space="preserve">
    <value>No Deconstruct instance or extension method was found for type '{0}', with {1} out parameters and a void return type.</value>
  </data>
  <data name="ERR_DeconstructRequiresExpression" xml:space="preserve">
    <value>Deconstruct assignment requires an expression with a type on the right-hand-side.</value>
  </data>
  <data name="ERR_SwitchExpressionValueExpected" xml:space="preserve">
    <value>The switch expression must be a value; found '{0}'.</value>
  </data>
  <data name="ERR_PatternIsSubsumed" xml:space="preserve">
    <value>The switch case has already been handled by a previous case.</value>
  </data>
  <data name="ERR_PatternWrongType" xml:space="preserve">
    <value>An expression of type {0} cannot be handled by a pattern of type {1}.</value>
  </data>
  <data name="WRN_AttributeIgnoredWhenPublicSigning" xml:space="preserve">
    <value>Attribute '{0}' is ignored when public signing is specified.</value>
  </data>
  <data name="WRN_AttributeIgnoredWhenPublicSigning_Title" xml:space="preserve">
    <value>Attribute is ignored when public signing is specified.</value>
  </data>
  <data name="ERR_OptionMustBeAbsolutePath" xml:space="preserve">
    <value>Option '{0}' must be an absolute path.</value>
  </data>
  <data name="ERR_ConversionNotTupleCompatible" xml:space="preserve">
    <value>Tuple with {0} elements cannot be converted to type '{1}'.</value>
  </data>
  <data name="IDS_FeatureOutVar" xml:space="preserve">
    <value>out variable declaration</value>
  </data>
  <data name="ERR_ImplicitlyTypedOutVariableUsedInTheSameArgumentList" xml:space="preserve">
    <value>Reference to an implicitly-typed out variable '{0}' is not permitted in the same argument list.</value>
  </data>
  <data name="ERR_TypeInferenceFailedForImplicitlyTypedOutVariable" xml:space="preserve">
    <value>Cannot infer the type of implicitly-typed out variable '{0}'.</value>
  </data>
  <data name="ERR_TypeInferenceFailedForImplicitlyTypedDeconstructionVariable" xml:space="preserve">
    <value>Cannot infer the type of implicitly-typed deconstruction variable '{0}'.</value>
  </data>
  <data name="ERR_DiscardTypeInferenceFailed" xml:space="preserve">
    <value>Cannot infer the type of implicitly-typed discard.</value>
  </data>
  <data name="ERR_DeconstructWrongCardinality" xml:space="preserve">
    <value>Cannot deconstruct a tuple of '{0}' elements into '{1}' variables.</value>
  </data>
  <data name="ERR_CannotDeconstructDynamic" xml:space="preserve">
    <value>Cannot deconstruct dynamic objects.</value>
  </data>
  <data name="ERR_DeconstructTooFewElements" xml:space="preserve">
    <value>Deconstruction must contain at least two variables.</value>
  </data>
  <data name="TypeMustBeVar" xml:space="preserve">
    <value>The type must be 'var'.</value>
  </data>
  <data name="WRN_TupleLiteralNameMismatch" xml:space="preserve">
    <value>The tuple element name '{0}' is ignored because a different name or no name is specified by the target type '{1}'.</value>
  </data>
  <data name="WRN_TupleLiteralNameMismatch_Title" xml:space="preserve">
    <value>The tuple element name is ignored because a different name or no name is specified by the assignment target.</value>
  </data>
  <data name="ERR_PredefinedValueTupleTypeMustBeStruct" xml:space="preserve">
    <value>Predefined type '{0}' must be a struct.</value>
  </data>
  <data name="ERR_NewWithTupleTypeSyntax" xml:space="preserve">
    <value>'new' cannot be used with tuple type. Use a tuple literal expression instead.</value>
  </data>
  <data name="ERR_DeconstructionVarFormDisallowsSpecificType" xml:space="preserve">
    <value>Deconstruction 'var (...)' form disallows a specific type for 'var'.</value>
  </data>
  <data name="ERR_TupleElementNamesAttributeMissing" xml:space="preserve">
    <value>Cannot define a class or member that utilizes tuples because the compiler required type '{0}' cannot be found. Are you missing a reference?</value>
  </data>
  <data name="ERR_ExplicitTupleElementNamesAttribute" xml:space="preserve">
    <value>Cannot reference 'System.Runtime.CompilerServices.TupleElementNamesAttribute' explicitly. Use the tuple syntax to define tuple names.</value>
  </data>
  <data name="ERR_ExpressionTreeContainsOutVariable" xml:space="preserve">
    <value>An expression tree may not contain an out argument variable declaration.</value>
  </data>
  <data name="ERR_ExpressionTreeContainsDiscard" xml:space="preserve">
    <value>An expression tree may not contain a discard.</value>
  </data>
  <data name="ERR_ExpressionTreeContainsIsMatch" xml:space="preserve">
    <value>An expression tree may not contain an 'is' pattern-matching operator.</value>
  </data>
  <data name="ERR_ExpressionTreeContainsTupleLiteral" xml:space="preserve">
    <value>An expression tree may not contain a tuple literal.</value>
  </data>
  <data name="ERR_ExpressionTreeContainsTupleConversion" xml:space="preserve">
    <value>An expression tree may not contain a tuple conversion.</value>
  </data>
  <data name="ERR_SourceLinkRequiresPortablePdb" xml:space="preserve">
    <value>/sourcelink switch is only supported when emitting Portable PDB (/debug:portable or /debug:embedded must be specified).</value>
  </data>
  <data name="ERR_CannotEmbedWithoutPdb" xml:space="preserve">
    <value>/embed switch is only supported when emitting Portable PDB (/debug:portable or /debug:embedded).</value>
  </data>
  <data name="ERR_InvalidInstrumentationKind" xml:space="preserve">
    <value>Invalid instrumentation kind: {0}</value>
  </data>
  <data name="ERR_VarInvocationLvalueReserved" xml:space="preserve">
    <value>The syntax 'var (...)' as an lvalue is reserved.</value>
  </data>
  <data name="ERR_ExpressionVariableInConstructorOrFieldInitializer" xml:space="preserve">
    <value>Out variable and pattern variable declarations are not allowed within constructor initializers, field initializers, or property initializers.</value>
  </data>
  <data name="ERR_ExpressionVariableInQueryClause" xml:space="preserve">
    <value>Out variable and pattern variable declarations are not allowed within a query clause.</value>
  </data>
  <data name="ERR_SemiOrLBraceOrArrowExpected" xml:space="preserve">
    <value>{ or ; or =&gt; expected</value>
  </data>
  <data name="ERR_ThrowMisplaced" xml:space="preserve">
    <value>A throw expression is not allowed in this context.</value>
  </data>
  <data name="ERR_MixedDeconstructionUnsupported" xml:space="preserve">
    <value>A deconstruction cannot mix declarations and expressions on the left-hand-side.</value>
  </data>
  <data name="ERR_DeclarationExpressionNotPermitted" xml:space="preserve">
    <value>A declaration is not allowed in this context.</value>
  </data>
  <data name="ERR_MustDeclareForeachIteration" xml:space="preserve">
    <value>A foreach loop must declare its iteration variables.</value>
  </data>
  <data name="ERR_TupleElementNamesInDeconstruction" xml:space="preserve">
    <value>Tuple element names are not permitted on the left of a deconstruction.</value>
  </data>
  <data name="ERR_PossibleBadNegCast" xml:space="preserve">
    <value>To cast a negative value, you must enclose the value in parentheses.</value>
  </data>
  <data name="ERR_ExpressionTreeContainsThrowExpression" xml:space="preserve">
    <value>An expression tree may not contain a throw-expression.</value>
  </data>
  <data name="ERR_BadAssemblyName" xml:space="preserve">
    <value>Invalid assembly name: {0}</value>
  </data>
  <data name="ERR_BadAsyncMethodBuilderTaskProperty" xml:space="preserve">
    <value>For type '{0}' to be used as an AsyncMethodBuilder for type '{1}', its Task property should return type '{1}' instead of type '{2}'.</value>
  </data>
  <data name="ERR_AttributesInLocalFuncDecl" xml:space="preserve">
    <value>Attributes are not allowed on local function parameters or type parameters</value>
  </data>
  <data name="ERR_TypeForwardedToMultipleAssemblies" xml:space="preserve">
    <value>Module '{0}' in assembly '{1}' is forwarding the type '{2}' to multiple assemblies: '{3}' and '{4}'.</value>
  </data>
  <data name="ERR_PatternDynamicType" xml:space="preserve">
    <value>It is not legal to use the type 'dynamic' in a pattern.</value>
  </data>
  <data name="ERR_BadDynamicMethodArgDefaultLiteral" xml:space="preserve">
    <value>Cannot use a default literal as an argument to a dynamically dispatched operation.</value>
  </data>
  <data name="ERR_BadDocumentationMode" xml:space="preserve">
    <value>Provided documentation mode is unsupported or invalid: '{0}'.</value>
  </data>
  <data name="ERR_BadSourceCodeKind" xml:space="preserve">
    <value>Provided source code kind is unsupported or invalid: '{0}'</value>
  </data>
  <data name="ERR_BadLanguageVersion" xml:space="preserve">
    <value>Provided language version is unsupported or invalid: '{0}'.</value>
  </data>
  <data name="ERR_InvalidPreprocessingSymbol" xml:space="preserve">
    <value>Invalid name for a preprocessing symbol; '{0}' is not a valid identifier</value>
  </data>
  <data name="ERR_FeatureNotAvailableInVersion7_1" xml:space="preserve">
    <value>Feature '{0}' is not available in C# 7.1. Please use language version {1} or greater.</value>
  </data>
  <data name="ERR_LanguageVersionCannotHaveLeadingZeroes" xml:space="preserve">
    <value>Specified language version '{0}' cannot have leading zeroes</value>
  </data>
  <data name="ERR_VoidAssignment" xml:space="preserve">
    <value>A value of type 'void' may not be assigned.</value>
  </data>
  <data name="WRN_Experimental" xml:space="preserve">
    <value>'{0}' is for evaluation purposes only and is subject to change or removal in future updates.</value>
  </data>
  <data name="WRN_Experimental_Title" xml:space="preserve">
    <value>Type is for evaluation purposes only and is subject to change or removal in future updates.</value>
  </data>
  <data name="ERR_CompilerAndLanguageVersion" xml:space="preserve">
    <value>Compiler version: '{0}'. Language version: {1}.</value>
  </data>
<<<<<<< HEAD
  <data name="IDS_DefaultInterfaceImplementation" xml:space="preserve">
    <value>default interface implementation</value>
  </data>
  <data name="ERR_RuntimeDoesNotSupportDefaultInterfaceImplementation" xml:space="preserve">
    <value>Target runtime doesn't support default interface implementation.</value>
  </data>
  <data name="ERR_RuntimeDoesNotSupportDefaultInterfaceImplementationForMember" xml:space="preserve">
    <value>'{0}' cannot implement interface member '{1}' in type '{2}' because the target runtime doesn't support default interface implementation.</value>
  </data>
  <data name="ERR_DefaultInterfaceImplementationModifier" xml:space="preserve">
    <value>The modifier '{0}' is not valid for this item in C# {1}. Please use language version {2} or greater.</value>
=======
  <data name="ERR_TupleInferredNamesNotAvailable" xml:space="preserve">
    <value>Tuple element name '{0}' is inferred. Please use language version {1} or greater to access an element by its inferred name.</value>
  </data>
  <data name="WRN_DefaultInSwitch" xml:space="preserve">
    <value>Did you mean to use the default switch label (`default:`) rather than `case default:`? If you really mean to use the default literal, consider `case (default):` or another literal (`case 0:` or `case null:`) as appropriate.</value>
  </data>
  <data name="WRN_DefaultInSwitch_Title" xml:space="preserve">
    <value>Did you mean to use the default switch label (`default:`) rather than `case default:`? If you really mean to use the default literal, consider `case (default):` or another literal (`case 0:` or `case null:`) as appropriate.</value>
  </data>
  <data name="ERR_VoidInTuple" xml:space="preserve">
    <value>A tuple may not contain a value of type 'void'.</value>
>>>>>>> 680f65c1
  </data>
</root><|MERGE_RESOLUTION|>--- conflicted
+++ resolved
@@ -5046,7 +5046,18 @@
   <data name="ERR_CompilerAndLanguageVersion" xml:space="preserve">
     <value>Compiler version: '{0}'. Language version: {1}.</value>
   </data>
-<<<<<<< HEAD
+  <data name="ERR_TupleInferredNamesNotAvailable" xml:space="preserve">
+    <value>Tuple element name '{0}' is inferred. Please use language version {1} or greater to access an element by its inferred name.</value>
+  </data>
+  <data name="WRN_DefaultInSwitch" xml:space="preserve">
+    <value>Did you mean to use the default switch label (`default:`) rather than `case default:`? If you really mean to use the default literal, consider `case (default):` or another literal (`case 0:` or `case null:`) as appropriate.</value>
+  </data>
+  <data name="WRN_DefaultInSwitch_Title" xml:space="preserve">
+    <value>Did you mean to use the default switch label (`default:`) rather than `case default:`? If you really mean to use the default literal, consider `case (default):` or another literal (`case 0:` or `case null:`) as appropriate.</value>
+  </data>
+  <data name="ERR_VoidInTuple" xml:space="preserve">
+    <value>A tuple may not contain a value of type 'void'.</value>
+  </data>
   <data name="IDS_DefaultInterfaceImplementation" xml:space="preserve">
     <value>default interface implementation</value>
   </data>
@@ -5058,18 +5069,5 @@
   </data>
   <data name="ERR_DefaultInterfaceImplementationModifier" xml:space="preserve">
     <value>The modifier '{0}' is not valid for this item in C# {1}. Please use language version {2} or greater.</value>
-=======
-  <data name="ERR_TupleInferredNamesNotAvailable" xml:space="preserve">
-    <value>Tuple element name '{0}' is inferred. Please use language version {1} or greater to access an element by its inferred name.</value>
-  </data>
-  <data name="WRN_DefaultInSwitch" xml:space="preserve">
-    <value>Did you mean to use the default switch label (`default:`) rather than `case default:`? If you really mean to use the default literal, consider `case (default):` or another literal (`case 0:` or `case null:`) as appropriate.</value>
-  </data>
-  <data name="WRN_DefaultInSwitch_Title" xml:space="preserve">
-    <value>Did you mean to use the default switch label (`default:`) rather than `case default:`? If you really mean to use the default literal, consider `case (default):` or another literal (`case 0:` or `case null:`) as appropriate.</value>
-  </data>
-  <data name="ERR_VoidInTuple" xml:space="preserve">
-    <value>A tuple may not contain a value of type 'void'.</value>
->>>>>>> 680f65c1
   </data>
 </root>