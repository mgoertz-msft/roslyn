﻿<?xml version="1.0" encoding="utf-8"?>
<root>
  <!--
    Microsoft ResX Schema

    Version 2.0

    The primary goals of this format is to allow a simple XML format
    that is mostly human readable. The generation and parsing of the
    various data types are done through the TypeConverter classes
    associated with the data types.

    Example:

    ... ado.net/XML headers & schema ...
    <resheader name="resmimetype">text/microsoft-resx</resheader>
    <resheader name="version">2.0</resheader>
    <resheader name="reader">System.Resources.ResXResourceReader, System.Windows.Forms, ...</resheader>
    <resheader name="writer">System.Resources.ResXResourceWriter, System.Windows.Forms, ...</resheader>
    <data name="Name1"><value>this is my long string</value><comment>this is a comment</comment></data>
    <data name="Color1" type="System.Drawing.Color, System.Drawing">Blue</data>
    <data name="Bitmap1" mimetype="application/x-microsoft.net.object.binary.base64">
        <value>[base64 mime encoded serialized .NET Framework object]</value>
    </data>
    <data name="Icon1" type="System.Drawing.Icon, System.Drawing" mimetype="application/x-microsoft.net.object.bytearray.base64">
        <value>[base64 mime encoded string representing a byte array form of the .NET Framework object]</value>
        <comment>This is a comment</comment>
    </data>

    There are any number of "resheader" rows that contain simple
    name/value pairs.

    Each data row contains a name, and value. The row also contains a
    type or mimetype. Type corresponds to a .NET class that support
    text/value conversion through the TypeConverter architecture.
    Classes that don't support this are serialized and stored with the
    mimetype set.

    The mimetype is used for serialized objects, and tells the
    ResXResourceReader how to depersist the object. This is currently not
    extensible. For a given mimetype the value must be set accordingly:

    Note - application/x-microsoft.net.object.binary.base64 is the format
    that the ResXResourceWriter will generate, however the reader can
    read any of the formats listed below.

    mimetype: application/x-microsoft.net.object.binary.base64
    value   : The object must be serialized with
            : System.Runtime.Serialization.Formatters.Binary.BinaryFormatter
            : and then encoded with base64 encoding.

    mimetype: application/x-microsoft.net.object.soap.base64
    value   : The object must be serialized with
            : System.Runtime.Serialization.Formatters.Soap.SoapFormatter
            : and then encoded with base64 encoding.

    mimetype: application/x-microsoft.net.object.bytearray.base64
    value   : The object must be serialized into a byte array
            : using a System.ComponentModel.TypeConverter
            : and then encoded with base64 encoding.
    -->
  <xsd:schema id="root" xmlns="" xmlns:xsd="http://www.w3.org/2001/XMLSchema" xmlns:msdata="urn:schemas-microsoft-com:xml-msdata">
    <xsd:import namespace="http://www.w3.org/XML/1998/namespace" />
    <xsd:element name="root" msdata:IsDataSet="true">
      <xsd:complexType>
        <xsd:choice maxOccurs="unbounded">
          <xsd:element name="metadata">
            <xsd:complexType>
              <xsd:sequence>
                <xsd:element name="value" type="xsd:string" minOccurs="0" />
              </xsd:sequence>
              <xsd:attribute name="name" use="required" type="xsd:string" />
              <xsd:attribute name="type" type="xsd:string" />
              <xsd:attribute name="mimetype" type="xsd:string" />
              <xsd:attribute ref="xml:space" />
            </xsd:complexType>
          </xsd:element>
          <xsd:element name="assembly">
            <xsd:complexType>
              <xsd:attribute name="alias" type="xsd:string" />
              <xsd:attribute name="name" type="xsd:string" />
            </xsd:complexType>
          </xsd:element>
          <xsd:element name="data">
            <xsd:complexType>
              <xsd:sequence>
                <xsd:element name="value" type="xsd:string" minOccurs="0" msdata:Ordinal="1" />
                <xsd:element name="comment" type="xsd:string" minOccurs="0" msdata:Ordinal="2" />
              </xsd:sequence>
              <xsd:attribute name="name" type="xsd:string" use="required" msdata:Ordinal="1" />
              <xsd:attribute name="type" type="xsd:string" msdata:Ordinal="3" />
              <xsd:attribute name="mimetype" type="xsd:string" msdata:Ordinal="4" />
              <xsd:attribute ref="xml:space" />
            </xsd:complexType>
          </xsd:element>
          <xsd:element name="resheader">
            <xsd:complexType>
              <xsd:sequence>
                <xsd:element name="value" type="xsd:string" minOccurs="0" msdata:Ordinal="1" />
              </xsd:sequence>
              <xsd:attribute name="name" type="xsd:string" use="required" />
            </xsd:complexType>
          </xsd:element>
        </xsd:choice>
      </xsd:complexType>
    </xsd:element>
  </xsd:schema>
  <resheader name="resmimetype">
    <value>text/microsoft-resx</value>
  </resheader>
  <resheader name="version">
    <value>2.0</value>
  </resheader>
  <resheader name="reader">
    <value>System.Resources.ResXResourceReader, System.Windows.Forms, Version=4.0.0.0, Culture=neutral, PublicKeyToken=b77a5c561934e089</value>
  </resheader>
  <resheader name="writer">
    <value>System.Resources.ResXResourceWriter, System.Windows.Forms, Version=4.0.0.0, Culture=neutral, PublicKeyToken=b77a5c561934e089</value>
  </resheader>
  <data name="IDS_NULL" xml:space="preserve">
    <value>&lt;null&gt;</value>
  </data>
  <data name="IDS_ThrowExpression" xml:space="preserve">
    <value>&lt;throw expression&gt;</value>
  </data>
  <data name="IDS_RELATEDERROR" xml:space="preserve">
    <value>(Location of symbol related to previous error)</value>
  </data>
  <data name="IDS_RELATEDWARNING" xml:space="preserve">
    <value>(Location of symbol related to previous warning)</value>
  </data>
  <data name="IDS_XMLIGNORED" xml:space="preserve">
    <value>&lt;!-- Badly formed XML comment ignored for member "{0}" --&gt;</value>
  </data>
  <data name="IDS_XMLIGNORED2" xml:space="preserve">
    <value> Badly formed XML file "{0}" cannot be included </value>
  </data>
  <data name="IDS_XMLFAILEDINCLUDE" xml:space="preserve">
    <value> Failed to insert some or all of included XML </value>
  </data>
  <data name="IDS_XMLBADINCLUDE" xml:space="preserve">
    <value> Include tag is invalid </value>
  </data>
  <data name="IDS_XMLNOINCLUDE" xml:space="preserve">
    <value> No matching elements were found for the following include tag </value>
  </data>
  <data name="IDS_XMLMISSINGINCLUDEFILE" xml:space="preserve">
    <value>Missing file attribute</value>
  </data>
  <data name="IDS_XMLMISSINGINCLUDEPATH" xml:space="preserve">
    <value>Missing path attribute</value>
  </data>
  <data name="IDS_GlobalNamespace" xml:space="preserve">
    <value>&lt;global namespace&gt;</value>
  </data>
  <data name="IDS_FeatureGenerics" xml:space="preserve">
    <value>generics</value>
  </data>
  <data name="IDS_FeatureAnonDelegates" xml:space="preserve">
    <value>anonymous methods</value>
  </data>
  <data name="IDS_FeatureModuleAttrLoc" xml:space="preserve">
    <value>module as an attribute target specifier</value>
  </data>
  <data name="IDS_FeatureGlobalNamespace" xml:space="preserve">
    <value>namespace alias qualifier</value>
  </data>
  <data name="IDS_FeatureFixedBuffer" xml:space="preserve">
    <value>fixed size buffers</value>
  </data>
  <data name="IDS_FeaturePragma" xml:space="preserve">
    <value>#pragma</value>
  </data>
  <data name="IDS_FeatureStaticClasses" xml:space="preserve">
    <value>static classes</value>
  </data>
  <data name="IDS_FeaturePartialTypes" xml:space="preserve">
    <value>partial types</value>
  </data>
  <data name="IDS_FeatureAsync" xml:space="preserve">
    <value>async function</value>
  </data>
  <data name="IDS_FeatureSwitchOnBool" xml:space="preserve">
    <value>switch on boolean type</value>
  </data>
  <data name="IDS_MethodGroup" xml:space="preserve">
    <value>method group</value>
  </data>
  <data name="IDS_AnonMethod" xml:space="preserve">
    <value>anonymous method</value>
  </data>
  <data name="IDS_Lambda" xml:space="preserve">
    <value>lambda expression</value>
  </data>
  <data name="IDS_Collection" xml:space="preserve">
    <value>collection</value>
  </data>
  <data name="IDS_FeaturePropertyAccessorMods" xml:space="preserve">
    <value>access modifiers on properties</value>
  </data>
  <data name="IDS_FeatureExternAlias" xml:space="preserve">
    <value>extern alias</value>
  </data>
  <data name="IDS_FeatureIterators" xml:space="preserve">
    <value>iterators</value>
  </data>
  <data name="IDS_FeatureDefault" xml:space="preserve">
    <value>default operator</value>
  </data>
  <data name="IDS_FeatureDefaultLiteral" xml:space="preserve">
    <value>default literal</value>
  </data>
  <data name="IDS_FeatureNullable" xml:space="preserve">
    <value>nullable types</value>
  </data>
  <data name="IDS_FeaturePatternMatching" xml:space="preserve">
    <value>pattern matching</value>
  </data>
  <data name="IDS_FeatureExpressionBodiedAccessor" xml:space="preserve">
    <value>expression body property accessor</value>
  </data>
  <data name="IDS_FeatureExpressionBodiedDeOrConstructor" xml:space="preserve">
    <value>expression body constructor and destructor</value>
  </data>
  <data name="IDS_FeatureThrowExpression" xml:space="preserve">
    <value>throw expression</value>
  </data>
  <data name="IDS_FeatureImplicitArray" xml:space="preserve">
    <value>implicitly typed array</value>
  </data>
  <data name="IDS_FeatureImplicitLocal" xml:space="preserve">
    <value>implicitly typed local variable</value>
  </data>
  <data name="IDS_FeatureAnonymousTypes" xml:space="preserve">
    <value>anonymous types</value>
  </data>
  <data name="IDS_FeatureAutoImplementedProperties" xml:space="preserve">
    <value>automatically implemented properties</value>
  </data>
  <data name="IDS_FeatureReadonlyAutoImplementedProperties" xml:space="preserve">
    <value>readonly automatically implemented properties</value>
  </data>
  <data name="IDS_FeatureObjectInitializer" xml:space="preserve">
    <value>object initializer</value>
  </data>
  <data name="IDS_FeatureCollectionInitializer" xml:space="preserve">
    <value>collection initializer</value>
  </data>
  <data name="IDS_FeatureQueryExpression" xml:space="preserve">
    <value>query expression</value>
  </data>
  <data name="IDS_FeatureExtensionMethod" xml:space="preserve">
    <value>extension method</value>
  </data>
  <data name="IDS_FeaturePartialMethod" xml:space="preserve">
    <value>partial method</value>
  </data>
  <data name="IDS_SK_METHOD" xml:space="preserve">
    <value>method</value>
  </data>
  <data name="IDS_SK_TYPE" xml:space="preserve">
    <value>type</value>
  </data>
  <data name="IDS_SK_NAMESPACE" xml:space="preserve">
    <value>namespace</value>
  </data>
  <data name="IDS_SK_FIELD" xml:space="preserve">
    <value>field</value>
  </data>
  <data name="IDS_SK_PROPERTY" xml:space="preserve">
    <value>property</value>
  </data>
  <data name="IDS_SK_UNKNOWN" xml:space="preserve">
    <value>element</value>
  </data>
  <data name="IDS_SK_VARIABLE" xml:space="preserve">
    <value>variable</value>
  </data>
  <data name="IDS_SK_LABEL" xml:space="preserve">
    <value>label</value>
  </data>
  <data name="IDS_SK_EVENT" xml:space="preserve">
    <value>event</value>
  </data>
  <data name="IDS_SK_TYVAR" xml:space="preserve">
    <value>type parameter</value>
  </data>
  <data name="IDS_SK_ALIAS" xml:space="preserve">
    <value>using alias</value>
  </data>
  <data name="IDS_SK_EXTERNALIAS" xml:space="preserve">
    <value>extern alias</value>
  </data>
  <data name="IDS_SK_CONSTRUCTOR" xml:space="preserve">
    <value>constructor</value>
  </data>
  <data name="IDS_FOREACHLOCAL" xml:space="preserve">
    <value>foreach iteration variable</value>
  </data>
  <data name="IDS_FIXEDLOCAL" xml:space="preserve">
    <value>fixed variable</value>
  </data>
  <data name="IDS_USINGLOCAL" xml:space="preserve">
    <value>using variable</value>
  </data>
  <data name="IDS_Contravariant" xml:space="preserve">
    <value>contravariant</value>
  </data>
  <data name="IDS_Contravariantly" xml:space="preserve">
    <value>contravariantly</value>
  </data>
  <data name="IDS_Covariant" xml:space="preserve">
    <value>covariant</value>
  </data>
  <data name="IDS_Covariantly" xml:space="preserve">
    <value>covariantly</value>
  </data>
  <data name="IDS_Invariantly" xml:space="preserve">
    <value>invariantly</value>
  </data>
  <data name="IDS_FeatureDynamic" xml:space="preserve">
    <value>dynamic</value>
  </data>
  <data name="IDS_FeatureNamedArgument" xml:space="preserve">
    <value>named argument</value>
  </data>
  <data name="IDS_FeatureOptionalParameter" xml:space="preserve">
    <value>optional parameter</value>
  </data>
  <data name="IDS_FeatureExceptionFilter" xml:space="preserve">
    <value>exception filter</value>
  </data>
  <data name="IDS_FeatureTypeVariance" xml:space="preserve">
    <value>type variance</value>
  </data>
  <data name="XML_InvalidToken" xml:space="preserve">
    <value>The character(s) '{0}' cannot be used at this location.</value>
  </data>
  <data name="XML_IncorrectComment" xml:space="preserve">
    <value>Incorrect syntax was used in a comment.</value>
  </data>
  <data name="XML_InvalidCharEntity" xml:space="preserve">
    <value>An invalid character was found inside an entity reference.</value>
  </data>
  <data name="XML_ExpectedEndOfTag" xml:space="preserve">
    <value>Expected '&gt;' or '/&gt;' to close tag '{0}'.</value>
  </data>
  <data name="XML_ExpectedIdentifier" xml:space="preserve">
    <value>An identifier was expected.</value>
  </data>
  <data name="XML_InvalidUnicodeChar" xml:space="preserve">
    <value>Invalid unicode character.</value>
  </data>
  <data name="XML_InvalidWhitespace" xml:space="preserve">
    <value>Whitespace is not allowed at this location.</value>
  </data>
  <data name="XML_LessThanInAttributeValue" xml:space="preserve">
    <value>The character '&lt;' cannot be used in an attribute value.</value>
  </data>
  <data name="XML_MissingEqualsAttribute" xml:space="preserve">
    <value>Missing equals sign between attribute and attribute value.</value>
  </data>
  <data name="XML_RefUndefinedEntity_1" xml:space="preserve">
    <value>Reference to undefined entity '{0}'.</value>
  </data>
  <data name="XML_StringLiteralNoStartQuote" xml:space="preserve">
    <value>A string literal was expected, but no opening quotation mark was found.</value>
  </data>
  <data name="XML_StringLiteralNoEndQuote" xml:space="preserve">
    <value>Missing closing quotation mark for string literal.</value>
  </data>
  <data name="XML_StringLiteralNonAsciiQuote" xml:space="preserve">
    <value>Non-ASCII quotations marks may not be used around string literals.</value>
  </data>
  <data name="XML_EndTagNotExpected" xml:space="preserve">
    <value>End tag was not expected at this location.</value>
  </data>
  <data name="XML_ElementTypeMatch" xml:space="preserve">
    <value>End tag '{0}' does not match the start tag '{1}'.</value>
  </data>
  <data name="XML_EndTagExpected" xml:space="preserve">
    <value>Expected an end tag for element '{0}'.</value>
  </data>
  <data name="XML_WhitespaceMissing" xml:space="preserve">
    <value>Required white space was missing.</value>
  </data>
  <data name="XML_ExpectedEndOfXml" xml:space="preserve">
    <value>Unexpected character at this location.</value>
  </data>
  <data name="XML_CDataEndTagNotAllowed" xml:space="preserve">
    <value>The literal string ']]&gt;' is not allowed in element content.</value>
  </data>
  <data name="XML_DuplicateAttribute" xml:space="preserve">
    <value>Duplicate '{0}' attribute</value>
  </data>
  <data name="ERR_NoMetadataFile" xml:space="preserve">
    <value>Metadata file '{0}' could not be found</value>
  </data>
  <data name="ERR_MetadataReferencesNotSupported" xml:space="preserve">
    <value>Metadata references are not supported.</value>
  </data>
  <data name="FTL_MetadataCantOpenFile" xml:space="preserve">
    <value>Metadata file '{0}' could not be opened -- {1}</value>
  </data>
  <data name="ERR_NoTypeDef" xml:space="preserve">
    <value>The type '{0}' is defined in an assembly that is not referenced. You must add a reference to assembly '{1}'.</value>
  </data>
  <data name="ERR_NoTypeDefFromModule" xml:space="preserve">
    <value>The type '{0}' is defined in a module that has not been added. You must add the module '{1}'.</value>
  </data>
  <data name="ERR_OutputWriteFailed" xml:space="preserve">
    <value>Could not write to output file '{0}' -- '{1}'</value>
  </data>
  <data name="ERR_MultipleEntryPoints" xml:space="preserve">
    <value>Program has more than one entry point defined. Compile with /main to specify the type that contains the entry point.</value>
  </data>
  <data name="ERR_BadBinaryOps" xml:space="preserve">
    <value>Operator '{0}' cannot be applied to operands of type '{1}' and '{2}'</value>
  </data>
  <data name="ERR_IntDivByZero" xml:space="preserve">
    <value>Division by constant zero</value>
  </data>
  <data name="ERR_BadIndexLHS" xml:space="preserve">
    <value>Cannot apply indexing with [] to an expression of type '{0}'</value>
  </data>
  <data name="ERR_BadIndexCount" xml:space="preserve">
    <value>Wrong number of indices inside []; expected {0}</value>
  </data>
  <data name="ERR_BadUnaryOp" xml:space="preserve">
    <value>Operator '{0}' cannot be applied to operand of type '{1}'</value>
  </data>
  <data name="ERR_ThisInStaticMeth" xml:space="preserve">
    <value>Keyword 'this' is not valid in a static property, static method, or static field initializer</value>
  </data>
  <data name="ERR_ThisInBadContext" xml:space="preserve">
    <value>Keyword 'this' is not available in the current context</value>
  </data>
  <data name="WRN_InvalidMainSig" xml:space="preserve">
    <value>'{0}' has the wrong signature to be an entry point</value>
  </data>
  <data name="WRN_InvalidMainSig_Title" xml:space="preserve">
    <value>Method has the wrong signature to be an entry point</value>
  </data>
  <data name="ERR_NoImplicitConv" xml:space="preserve">
    <value>Cannot implicitly convert type '{0}' to '{1}'</value>
  </data>
  <data name="ERR_NoExplicitConv" xml:space="preserve">
    <value>Cannot convert type '{0}' to '{1}'</value>
  </data>
  <data name="ERR_ConstOutOfRange" xml:space="preserve">
    <value>Constant value '{0}' cannot be converted to a '{1}'</value>
  </data>
  <data name="ERR_AmbigBinaryOps" xml:space="preserve">
    <value>Operator '{0}' is ambiguous on operands of type '{1}' and '{2}'</value>
  </data>
  <data name="ERR_AmbigUnaryOp" xml:space="preserve">
    <value>Operator '{0}' is ambiguous on an operand of type '{1}'</value>
  </data>
  <data name="ERR_InAttrOnOutParam" xml:space="preserve">
    <value>An out parameter cannot have the In attribute</value>
  </data>
  <data name="ERR_ValueCantBeNull" xml:space="preserve">
    <value>Cannot convert null to '{0}' because it is a non-nullable value type</value>
  </data>
  <data name="ERR_NoExplicitBuiltinConv" xml:space="preserve">
    <value>Cannot convert type '{0}' to '{1}' via a reference conversion, boxing conversion, unboxing conversion, wrapping conversion, or null type conversion</value>
  </data>
  <data name="FTL_DebugEmitFailure" xml:space="preserve">
    <value>Unexpected error writing debug information -- '{0}'</value>
  </data>
  <data name="ERR_BadVisReturnType" xml:space="preserve">
    <value>Inconsistent accessibility: return type '{1}' is less accessible than method '{0}'</value>
  </data>
  <data name="ERR_BadVisParamType" xml:space="preserve">
    <value>Inconsistent accessibility: parameter type '{1}' is less accessible than method '{0}'</value>
  </data>
  <data name="ERR_BadVisFieldType" xml:space="preserve">
    <value>Inconsistent accessibility: field type '{1}' is less accessible than field '{0}'</value>
  </data>
  <data name="ERR_BadVisPropertyType" xml:space="preserve">
    <value>Inconsistent accessibility: property type '{1}' is less accessible than property '{0}'</value>
  </data>
  <data name="ERR_BadVisIndexerReturn" xml:space="preserve">
    <value>Inconsistent accessibility: indexer return type '{1}' is less accessible than indexer '{0}'</value>
  </data>
  <data name="ERR_BadVisIndexerParam" xml:space="preserve">
    <value>Inconsistent accessibility: parameter type '{1}' is less accessible than indexer '{0}'</value>
  </data>
  <data name="ERR_BadVisOpReturn" xml:space="preserve">
    <value>Inconsistent accessibility: return type '{1}' is less accessible than operator '{0}'</value>
  </data>
  <data name="ERR_BadVisOpParam" xml:space="preserve">
    <value>Inconsistent accessibility: parameter type '{1}' is less accessible than operator '{0}'</value>
  </data>
  <data name="ERR_BadVisDelegateReturn" xml:space="preserve">
    <value>Inconsistent accessibility: return type '{1}' is less accessible than delegate '{0}'</value>
  </data>
  <data name="ERR_BadVisDelegateParam" xml:space="preserve">
    <value>Inconsistent accessibility: parameter type '{1}' is less accessible than delegate '{0}'</value>
  </data>
  <data name="ERR_BadVisBaseClass" xml:space="preserve">
    <value>Inconsistent accessibility: base class '{1}' is less accessible than class '{0}'</value>
  </data>
  <data name="ERR_BadVisBaseInterface" xml:space="preserve">
    <value>Inconsistent accessibility: base interface '{1}' is less accessible than interface '{0}'</value>
  </data>
  <data name="ERR_EventNeedsBothAccessors" xml:space="preserve">
    <value>'{0}': event property must have both add and remove accessors</value>
  </data>
  <data name="ERR_EventNotDelegate" xml:space="preserve">
    <value>'{0}': event must be of a delegate type</value>
  </data>
  <data name="WRN_UnreferencedEvent" xml:space="preserve">
    <value>The event '{0}' is never used</value>
  </data>
  <data name="WRN_UnreferencedEvent_Title" xml:space="preserve">
    <value>Event is never used</value>
  </data>
  <data name="ERR_InterfaceEventInitializer" xml:space="preserve">
    <value>'{0}': event in interface cannot have initializer</value>
  </data>
  <data name="ERR_EventPropertyInInterface" xml:space="preserve">
    <value>An event in an interface cannot have add or remove accessors</value>
  </data>
  <data name="ERR_BadEventUsage" xml:space="preserve">
    <value>The event '{0}' can only appear on the left hand side of += or -= (except when used from within the type '{1}')</value>
  </data>
  <data name="ERR_ExplicitEventFieldImpl" xml:space="preserve">
    <value>An explicit interface implementation of an event must use event accessor syntax</value>
  </data>
  <data name="ERR_CantOverrideNonEvent" xml:space="preserve">
    <value>'{0}': cannot override; '{1}' is not an event</value>
  </data>
  <data name="ERR_AddRemoveMustHaveBody" xml:space="preserve">
    <value>An add or remove accessor must have a body</value>
  </data>
  <data name="ERR_AbstractEventInitializer" xml:space="preserve">
    <value>'{0}': abstract event cannot have initializer</value>
  </data>
  <data name="ERR_ReservedAssemblyName" xml:space="preserve">
    <value>The assembly name '{0}' is reserved and cannot be used as a reference in an interactive session</value>
  </data>
  <data name="ERR_ReservedEnumerator" xml:space="preserve">
    <value>The enumerator name '{0}' is reserved and cannot be used</value>
  </data>
  <data name="ERR_AsMustHaveReferenceType" xml:space="preserve">
    <value>The as operator must be used with a reference type or nullable type ('{0}' is a non-nullable value type)</value>
  </data>
  <data name="WRN_LowercaseEllSuffix" xml:space="preserve">
    <value>The 'l' suffix is easily confused with the digit '1' -- use 'L' for clarity</value>
  </data>
  <data name="WRN_LowercaseEllSuffix_Title" xml:space="preserve">
    <value>The 'l' suffix is easily confused with the digit '1'</value>
  </data>
  <data name="ERR_BadEventUsageNoField" xml:space="preserve">
    <value>The event '{0}' can only appear on the left hand side of += or -=</value>
  </data>
  <data name="ERR_ConstraintOnlyAllowedOnGenericDecl" xml:space="preserve">
    <value>Constraints are not allowed on non-generic declarations</value>
  </data>
  <data name="ERR_TypeParamMustBeIdentifier" xml:space="preserve">
    <value>Type parameter declaration must be an identifier not a type</value>
  </data>
  <data name="ERR_MemberReserved" xml:space="preserve">
    <value>Type '{1}' already reserves a member called '{0}' with the same parameter types</value>
  </data>
  <data name="ERR_DuplicateParamName" xml:space="preserve">
    <value>The parameter name '{0}' is a duplicate</value>
  </data>
  <data name="ERR_DuplicateNameInNS" xml:space="preserve">
    <value>The namespace '{1}' already contains a definition for '{0}'</value>
  </data>
  <data name="ERR_DuplicateNameInClass" xml:space="preserve">
    <value>The type '{0}' already contains a definition for '{1}'</value>
  </data>
  <data name="ERR_NameNotInContext" xml:space="preserve">
    <value>The name '{0}' does not exist in the current context</value>
  </data>
  <data name="ERR_NameNotInContextPossibleMissingReference" xml:space="preserve">
    <value>The name '{0}' does not exist in the current context (are you missing a reference to assembly '{1}'?)</value>
  </data>
  <data name="ERR_AmbigContext" xml:space="preserve">
    <value>'{0}' is an ambiguous reference between '{1}' and '{2}'</value>
  </data>
  <data name="WRN_DuplicateUsing" xml:space="preserve">
    <value>The using directive for '{0}' appeared previously in this namespace</value>
  </data>
  <data name="WRN_DuplicateUsing_Title" xml:space="preserve">
    <value>Using directive appeared previously in this namespace</value>
  </data>
  <data name="ERR_BadMemberFlag" xml:space="preserve">
    <value>The modifier '{0}' is not valid for this item</value>
  </data>
  <data name="ERR_BadMemberProtection" xml:space="preserve">
    <value>More than one protection modifier</value>
  </data>
  <data name="WRN_NewRequired" xml:space="preserve">
    <value>'{0}' hides inherited member '{1}'. Use the new keyword if hiding was intended.</value>
  </data>
  <data name="WRN_NewRequired_Title" xml:space="preserve">
    <value>Member hides inherited member; missing new keyword</value>
  </data>
  <data name="WRN_NewRequired_Description" xml:space="preserve">
    <value>A variable was declared with the same name as a variable in a base class. However, the new keyword was not used. This warning informs you that you should use new; the variable is declared as if new had been used in the declaration.</value>
  </data>
  <data name="WRN_NewNotRequired" xml:space="preserve">
    <value>The member '{0}' does not hide an accessible member. The new keyword is not required.</value>
  </data>
  <data name="WRN_NewNotRequired_Title" xml:space="preserve">
    <value>Member does not hide an inherited member; new keyword is not required</value>
  </data>
  <data name="ERR_CircConstValue" xml:space="preserve">
    <value>The evaluation of the constant value for '{0}' involves a circular definition</value>
  </data>
  <data name="ERR_MemberAlreadyExists" xml:space="preserve">
    <value>Type '{1}' already defines a member called '{0}' with the same parameter types</value>
  </data>
  <data name="ERR_StaticNotVirtual" xml:space="preserve">
    <value>A static member '{0}' cannot be marked as override, virtual, or abstract</value>
  </data>
  <data name="ERR_OverrideNotNew" xml:space="preserve">
    <value>A member '{0}' marked as override cannot be marked as new or virtual</value>
  </data>
  <data name="WRN_NewOrOverrideExpected" xml:space="preserve">
    <value>'{0}' hides inherited member '{1}'. To make the current member override that implementation, add the override keyword. Otherwise add the new keyword.</value>
  </data>
  <data name="WRN_NewOrOverrideExpected_Title" xml:space="preserve">
    <value>Member hides inherited member; missing override keyword</value>
  </data>
  <data name="ERR_OverrideNotExpected" xml:space="preserve">
    <value>'{0}': no suitable method found to override</value>
  </data>
  <data name="ERR_NamespaceUnexpected" xml:space="preserve">
    <value>A namespace cannot directly contain members such as fields or methods</value>
  </data>
  <data name="ERR_NoSuchMember" xml:space="preserve">
    <value>'{0}' does not contain a definition for '{1}'</value>
  </data>
  <data name="ERR_BadSKknown" xml:space="preserve">
    <value>'{0}' is a {1} but is used like a {2}</value>
  </data>
  <data name="ERR_BadSKunknown" xml:space="preserve">
    <value>'{0}' is a {1}, which is not valid in the given context</value>
  </data>
  <data name="ERR_ObjectRequired" xml:space="preserve">
    <value>An object reference is required for the non-static field, method, or property '{0}'</value>
  </data>
  <data name="ERR_AmbigCall" xml:space="preserve">
    <value>The call is ambiguous between the following methods or properties: '{0}' and '{1}'</value>
  </data>
  <data name="ERR_BadAccess" xml:space="preserve">
    <value>'{0}' is inaccessible due to its protection level</value>
  </data>
  <data name="ERR_MethDelegateMismatch" xml:space="preserve">
    <value>No overload for '{0}' matches delegate '{1}'</value>
  </data>
  <data name="ERR_RetObjectRequired" xml:space="preserve">
    <value>An object of a type convertible to '{0}' is required</value>
  </data>
  <data name="ERR_RetNoObjectRequired" xml:space="preserve">
    <value>Since '{0}' returns void, a return keyword must not be followed by an object expression</value>
  </data>
  <data name="ERR_LocalDuplicate" xml:space="preserve">
    <value>A local variable or function named '{0}' is already defined in this scope</value>
  </data>
  <data name="ERR_AssgLvalueExpected" xml:space="preserve">
    <value>The left-hand side of an assignment must be a variable, property or indexer</value>
  </data>
  <data name="ERR_StaticConstParam" xml:space="preserve">
    <value>'{0}': a static constructor must be parameterless</value>
  </data>
  <data name="ERR_NotConstantExpression" xml:space="preserve">
    <value>The expression being assigned to '{0}' must be constant</value>
  </data>
  <data name="ERR_NotNullConstRefField" xml:space="preserve">
    <value>'{0}' is of type '{1}'. A const field of a reference type other than string can only be initialized with null.</value>
  </data>
  <data name="ERR_LocalIllegallyOverrides" xml:space="preserve">
    <value>A local or parameter named '{0}' cannot be declared in this scope because that name is used in an enclosing local scope to define a local or parameter</value>
  </data>
  <data name="ERR_BadUsingNamespace" xml:space="preserve">
    <value>A 'using namespace' directive can only be applied to namespaces; '{0}' is a type not a namespace. Consider a 'using static' directive instead</value>
  </data>
  <data name="ERR_BadUsingType" xml:space="preserve">
    <value>A 'using static' directive can only be applied to types; '{0}' is a namespace not a type. Consider a 'using namespace' directive instead</value>
  </data>
  <data name="ERR_NoAliasHere" xml:space="preserve">
    <value>A 'using static' directive cannot be used to declare an alias</value>
  </data>
  <data name="ERR_NoBreakOrCont" xml:space="preserve">
    <value>No enclosing loop out of which to break or continue</value>
  </data>
  <data name="ERR_DuplicateLabel" xml:space="preserve">
    <value>The label '{0}' is a duplicate</value>
  </data>
  <data name="ERR_NoConstructors" xml:space="preserve">
    <value>The type '{0}' has no constructors defined</value>
  </data>
  <data name="ERR_NoNewAbstract" xml:space="preserve">
    <value>Cannot create an instance of the abstract class or interface '{0}'</value>
  </data>
  <data name="ERR_ConstValueRequired" xml:space="preserve">
    <value>A const field requires a value to be provided</value>
  </data>
  <data name="ERR_CircularBase" xml:space="preserve">
    <value>Circular base class dependency involving '{0}' and '{1}'</value>
  </data>
  <data name="ERR_BadDelegateConstructor" xml:space="preserve">
    <value>The delegate '{0}' does not have a valid constructor</value>
  </data>
  <data name="ERR_MethodNameExpected" xml:space="preserve">
    <value>Method name expected</value>
  </data>
  <data name="ERR_ConstantExpected" xml:space="preserve">
    <value>A constant value is expected</value>
  </data>
  <data name="ERR_V6SwitchGoverningTypeValueExpected" xml:space="preserve">
    <value>A switch expression or case label must be a bool, char, string, integral, enum, or corresponding nullable type in C# 6 and earlier.</value>
  </data>
  <data name="ERR_IntegralTypeValueExpected" xml:space="preserve">
    <value>A value of an integral type expected</value>
  </data>
  <data name="ERR_DuplicateCaseLabel" xml:space="preserve">
    <value>The switch statement contains multiple cases with the label value '{0}'</value>
  </data>
  <data name="ERR_InvalidGotoCase" xml:space="preserve">
    <value>A goto case is only valid inside a switch statement</value>
  </data>
  <data name="ERR_PropertyLacksGet" xml:space="preserve">
    <value>The property or indexer '{0}' cannot be used in this context because it lacks the get accessor</value>
  </data>
  <data name="ERR_BadExceptionType" xml:space="preserve">
    <value>The type caught or thrown must be derived from System.Exception</value>
  </data>
  <data name="ERR_BadEmptyThrow" xml:space="preserve">
    <value>A throw statement with no arguments is not allowed outside of a catch clause</value>
  </data>
  <data name="ERR_BadFinallyLeave" xml:space="preserve">
    <value>Control cannot leave the body of a finally clause</value>
  </data>
  <data name="ERR_LabelShadow" xml:space="preserve">
    <value>The label '{0}' shadows another label by the same name in a contained scope</value>
  </data>
  <data name="ERR_LabelNotFound" xml:space="preserve">
    <value>No such label '{0}' within the scope of the goto statement</value>
  </data>
  <data name="ERR_UnreachableCatch" xml:space="preserve">
    <value>A previous catch clause already catches all exceptions of this or of a super type ('{0}')</value>
  </data>
  <data name="WRN_FilterIsConstant" xml:space="preserve">
    <value>Filter expression is a constant, consider removing the filter</value>
  </data>
  <data name="WRN_FilterIsConstant_Title" xml:space="preserve">
    <value>Filter expression is a constant</value>
  </data>
  <data name="ERR_ReturnExpected" xml:space="preserve">
    <value>'{0}': not all code paths return a value</value>
  </data>
  <data name="WRN_UnreachableCode" xml:space="preserve">
    <value>Unreachable code detected</value>
  </data>
  <data name="WRN_UnreachableCode_Title" xml:space="preserve">
    <value>Unreachable code detected</value>
  </data>
  <data name="ERR_SwitchFallThrough" xml:space="preserve">
    <value>Control cannot fall through from one case label ('{0}') to another</value>
  </data>
  <data name="WRN_UnreferencedLabel" xml:space="preserve">
    <value>This label has not been referenced</value>
  </data>
  <data name="WRN_UnreferencedLabel_Title" xml:space="preserve">
    <value>This label has not been referenced</value>
  </data>
  <data name="ERR_UseDefViolation" xml:space="preserve">
    <value>Use of unassigned local variable '{0}'</value>
  </data>
  <data name="WRN_UnreferencedVar" xml:space="preserve">
    <value>The variable '{0}' is declared but never used</value>
  </data>
  <data name="WRN_UnreferencedVar_Title" xml:space="preserve">
    <value>Variable is declared but never used</value>
  </data>
  <data name="WRN_UnreferencedField" xml:space="preserve">
    <value>The field '{0}' is never used</value>
  </data>
  <data name="WRN_UnreferencedField_Title" xml:space="preserve">
    <value>Field is never used</value>
  </data>
  <data name="ERR_UseDefViolationField" xml:space="preserve">
    <value>Use of possibly unassigned field '{0}'</value>
  </data>
  <data name="ERR_UseDefViolationProperty" xml:space="preserve">
    <value>Use of possibly unassigned auto-implemented property '{0}'</value>
  </data>
  <data name="ERR_UnassignedThis" xml:space="preserve">
    <value>Field '{0}' must be fully assigned before control is returned to the caller</value>
  </data>
  <data name="ERR_AmbigQM" xml:space="preserve">
    <value>Type of conditional expression cannot be determined because '{0}' and '{1}' implicitly convert to one another</value>
  </data>
  <data name="ERR_InvalidQM" xml:space="preserve">
    <value>Type of conditional expression cannot be determined because there is no implicit conversion between '{0}' and '{1}'</value>
  </data>
  <data name="ERR_NoBaseClass" xml:space="preserve">
    <value>A base class is required for a 'base' reference</value>
  </data>
  <data name="ERR_BaseIllegal" xml:space="preserve">
    <value>Use of keyword 'base' is not valid in this context</value>
  </data>
  <data name="ERR_ObjectProhibited" xml:space="preserve">
    <value>Member '{0}' cannot be accessed with an instance reference; qualify it with a type name instead</value>
  </data>
  <data name="ERR_ParamUnassigned" xml:space="preserve">
    <value>The out parameter '{0}' must be assigned to before control leaves the current method</value>
  </data>
  <data name="ERR_InvalidArray" xml:space="preserve">
    <value>Invalid rank specifier: expected ',' or ']'</value>
  </data>
  <data name="ERR_ExternHasBody" xml:space="preserve">
    <value>'{0}' cannot be extern and declare a body</value>
  </data>
  <data name="ERR_ExternHasConstructorInitializer" xml:space="preserve">
    <value>'{0}' cannot be extern and have a constructor initializer</value>
  </data>
  <data name="ERR_AbstractAndExtern" xml:space="preserve">
    <value>'{0}' cannot be both extern and abstract</value>
  </data>
  <data name="ERR_BadAttributeParamType" xml:space="preserve">
    <value>Attribute constructor parameter '{0}' has type '{1}', which is not a valid attribute parameter type</value>
  </data>
  <data name="ERR_BadAttributeArgument" xml:space="preserve">
    <value>An attribute argument must be a constant expression, typeof expression or array creation expression of an attribute parameter type</value>
  </data>
  <data name="ERR_BadAttributeParamDefaultArgument" xml:space="preserve">
    <value>Attribute constructor parameter '{0}' is optional, but no default parameter value was specified.</value>
  </data>
  <data name="WRN_IsAlwaysTrue" xml:space="preserve">
    <value>The given expression is always of the provided ('{0}') type</value>
  </data>
  <data name="WRN_IsAlwaysTrue_Title" xml:space="preserve">
    <value>'is' expression's given expression is always of the provided type</value>
  </data>
  <data name="WRN_IsAlwaysFalse" xml:space="preserve">
    <value>The given expression is never of the provided ('{0}') type</value>
  </data>
  <data name="WRN_IsAlwaysFalse_Title" xml:space="preserve">
    <value>'is' expression's given expression is never of the provided type</value>
  </data>
  <data name="ERR_LockNeedsReference" xml:space="preserve">
    <value>'{0}' is not a reference type as required by the lock statement</value>
  </data>
  <data name="ERR_NullNotValid" xml:space="preserve">
    <value>Use of null is not valid in this context</value>
  </data>
  <data name="ERR_DefaultLiteralNotValid" xml:space="preserve">
    <value>Use of default literal is not valid in this context</value>
  </data>
  <data name="ERR_UseDefViolationThis" xml:space="preserve">
    <value>The 'this' object cannot be used before all of its fields are assigned to</value>
  </data>
  <data name="ERR_ArgsInvalid" xml:space="preserve">
    <value>The __arglist construct is valid only within a variable argument method</value>
  </data>
  <data name="ERR_PtrExpected" xml:space="preserve">
    <value>The * or -&gt; operator must be applied to a pointer</value>
  </data>
  <data name="ERR_PtrIndexSingle" xml:space="preserve">
    <value>A pointer must be indexed by only one value</value>
  </data>
  <data name="WRN_ByRefNonAgileField" xml:space="preserve">
    <value>Using '{0}' as a ref or out value or taking its address may cause a runtime exception because it is a field of a marshal-by-reference class</value>
  </data>
  <data name="WRN_ByRefNonAgileField_Title" xml:space="preserve">
    <value>Using a field of a marshal-by-reference class as a ref or out value or taking its address may cause a runtime exception</value>
  </data>
  <data name="ERR_AssgReadonlyStatic" xml:space="preserve">
    <value>A static readonly field cannot be assigned to (except in a static constructor or a variable initializer)</value>
  </data>
  <data name="ERR_RefReadonlyStatic" xml:space="preserve">
    <value>A static readonly field cannot be used as a ref or out value (except in a static constructor)</value>
  </data>
  <data name="ERR_AssgReadonlyProp" xml:space="preserve">
    <value>Property or indexer '{0}' cannot be assigned to -- it is read only</value>
  </data>
  <data name="ERR_IllegalStatement" xml:space="preserve">
    <value>Only assignment, call, increment, decrement, and new object expressions can be used as a statement</value>
  </data>
  <data name="ERR_BadGetEnumerator" xml:space="preserve">
    <value>foreach requires that the return type '{0}' of '{1}' must have a suitable public MoveNext method and public Current property</value>
  </data>
  <data name="ERR_TooManyLocals" xml:space="preserve">
    <value>Only 65534 locals, including those generated by the compiler, are allowed</value>
  </data>
  <data name="ERR_AbstractBaseCall" xml:space="preserve">
    <value>Cannot call an abstract base member: '{0}'</value>
  </data>
  <data name="ERR_RefProperty" xml:space="preserve">
    <value>A property or indexer may not be passed as an out or ref parameter</value>
  </data>
  <data name="ERR_ManagedAddr" xml:space="preserve">
    <value>Cannot take the address of, get the size of, or declare a pointer to a managed type ('{0}')</value>
  </data>
  <data name="ERR_BadFixedInitType" xml:space="preserve">
    <value>The type of a local declared in a fixed statement must be a pointer type</value>
  </data>
  <data name="ERR_FixedMustInit" xml:space="preserve">
    <value>You must provide an initializer in a fixed or using statement declaration</value>
  </data>
  <data name="ERR_InvalidAddrOp" xml:space="preserve">
    <value>Cannot take the address of the given expression</value>
  </data>
  <data name="ERR_FixedNeeded" xml:space="preserve">
    <value>You can only take the address of an unfixed expression inside of a fixed statement initializer</value>
  </data>
  <data name="ERR_FixedNotNeeded" xml:space="preserve">
    <value>You cannot use the fixed statement to take the address of an already fixed expression</value>
  </data>
  <data name="ERR_UnsafeNeeded" xml:space="preserve">
    <value>Pointers and fixed size buffers may only be used in an unsafe context</value>
  </data>
  <data name="ERR_OpTFRetType" xml:space="preserve">
    <value>The return type of operator True or False must be bool</value>
  </data>
  <data name="ERR_OperatorNeedsMatch" xml:space="preserve">
    <value>The operator '{0}' requires a matching operator '{1}' to also be defined</value>
  </data>
  <data name="ERR_BadBoolOp" xml:space="preserve">
    <value>In order to be applicable as a short circuit operator a user-defined logical operator ('{0}') must have the same return type and parameter types</value>
  </data>
  <data name="ERR_MustHaveOpTF" xml:space="preserve">
    <value>In order for '{0}' to be applicable as a short circuit operator, its declaring type '{1}' must define operator true and operator false</value>
  </data>
  <data name="WRN_UnreferencedVarAssg" xml:space="preserve">
    <value>The variable '{0}' is assigned but its value is never used</value>
  </data>
  <data name="WRN_UnreferencedVarAssg_Title" xml:space="preserve">
    <value>Variable is assigned but its value is never used</value>
  </data>
  <data name="ERR_CheckedOverflow" xml:space="preserve">
    <value>The operation overflows at compile time in checked mode</value>
  </data>
  <data name="ERR_ConstOutOfRangeChecked" xml:space="preserve">
    <value>Constant value '{0}' cannot be converted to a '{1}' (use 'unchecked' syntax to override)</value>
  </data>
  <data name="ERR_BadVarargs" xml:space="preserve">
    <value>A method with vararg cannot be generic, be in a generic type, or have a params parameter</value>
  </data>
  <data name="ERR_ParamsMustBeArray" xml:space="preserve">
    <value>The params parameter must be a single dimensional array</value>
  </data>
  <data name="ERR_IllegalArglist" xml:space="preserve">
    <value>An __arglist expression may only appear inside of a call or new expression</value>
  </data>
  <data name="ERR_IllegalUnsafe" xml:space="preserve">
    <value>Unsafe code may only appear if compiling with /unsafe</value>
  </data>
  <data name="ERR_AmbigMember" xml:space="preserve">
    <value>Ambiguity between '{0}' and '{1}'</value>
  </data>
  <data name="ERR_BadForeachDecl" xml:space="preserve">
    <value>Type and identifier are both required in a foreach statement</value>
  </data>
  <data name="ERR_ParamsLast" xml:space="preserve">
    <value>A params parameter must be the last parameter in a formal parameter list</value>
  </data>
  <data name="ERR_SizeofUnsafe" xml:space="preserve">
    <value>'{0}' does not have a predefined size, therefore sizeof can only be used in an unsafe context (consider using System.Runtime.InteropServices.Marshal.SizeOf)</value>
  </data>
  <data name="ERR_DottedTypeNameNotFoundInNS" xml:space="preserve">
    <value>The type or namespace name '{0}' does not exist in the namespace '{1}' (are you missing an assembly reference?)</value>
  </data>
  <data name="ERR_FieldInitRefNonstatic" xml:space="preserve">
    <value>A field initializer cannot reference the non-static field, method, or property '{0}'</value>
  </data>
  <data name="ERR_SealedNonOverride" xml:space="preserve">
    <value>'{0}' cannot be sealed because it is not an override</value>
  </data>
  <data name="ERR_CantOverrideSealed" xml:space="preserve">
    <value>'{0}': cannot override inherited member '{1}' because it is sealed</value>
  </data>
  <data name="ERR_VoidError" xml:space="preserve">
    <value>The operation in question is undefined on void pointers</value>
  </data>
  <data name="ERR_ConditionalOnOverride" xml:space="preserve">
    <value>The Conditional attribute is not valid on '{0}' because it is an override method</value>
  </data>
  <data name="ERR_PointerInAsOrIs" xml:space="preserve">
    <value>Neither 'is' nor 'as' is valid on pointer types</value>
  </data>
  <data name="ERR_CallingFinalizeDeprecated" xml:space="preserve">
    <value>Destructors and object.Finalize cannot be called directly. Consider calling IDisposable.Dispose if available.</value>
  </data>
  <data name="ERR_SingleTypeNameNotFound" xml:space="preserve">
    <value>The type or namespace name '{0}' could not be found (are you missing a using directive or an assembly reference?)</value>
  </data>
  <data name="ERR_NegativeStackAllocSize" xml:space="preserve">
    <value>Cannot use a negative size with stackalloc</value>
  </data>
  <data name="ERR_NegativeArraySize" xml:space="preserve">
    <value>Cannot create an array with a negative size</value>
  </data>
  <data name="ERR_OverrideFinalizeDeprecated" xml:space="preserve">
    <value>Do not override object.Finalize. Instead, provide a destructor.</value>
  </data>
  <data name="ERR_CallingBaseFinalizeDeprecated" xml:space="preserve">
    <value>Do not directly call your base class Finalize method. It is called automatically from your destructor.</value>
  </data>
  <data name="WRN_NegativeArrayIndex" xml:space="preserve">
    <value>Indexing an array with a negative index (array indices always start at zero)</value>
  </data>
  <data name="WRN_NegativeArrayIndex_Title" xml:space="preserve">
    <value>Indexing an array with a negative index</value>
  </data>
  <data name="WRN_BadRefCompareLeft" xml:space="preserve">
    <value>Possible unintended reference comparison; to get a value comparison, cast the left hand side to type '{0}'</value>
  </data>
  <data name="WRN_BadRefCompareLeft_Title" xml:space="preserve">
    <value>Possible unintended reference comparison; left hand side needs cast</value>
  </data>
  <data name="WRN_BadRefCompareRight" xml:space="preserve">
    <value>Possible unintended reference comparison; to get a value comparison, cast the right hand side to type '{0}'</value>
  </data>
  <data name="WRN_BadRefCompareRight_Title" xml:space="preserve">
    <value>Possible unintended reference comparison; right hand side needs cast</value>
  </data>
  <data name="ERR_BadCastInFixed" xml:space="preserve">
    <value>The right hand side of a fixed statement assignment may not be a cast expression</value>
  </data>
  <data name="ERR_StackallocInCatchFinally" xml:space="preserve">
    <value>stackalloc may not be used in a catch or finally block</value>
  </data>
  <data name="ERR_VarargsLast" xml:space="preserve">
    <value>An __arglist parameter must be the last parameter in a formal parameter list</value>
  </data>
  <data name="ERR_MissingPartial" xml:space="preserve">
    <value>Missing partial modifier on declaration of type '{0}'; another partial declaration of this type exists</value>
  </data>
  <data name="ERR_PartialTypeKindConflict" xml:space="preserve">
    <value>Partial declarations of '{0}' must be all classes, all structs, or all interfaces</value>
  </data>
  <data name="ERR_PartialModifierConflict" xml:space="preserve">
    <value>Partial declarations of '{0}' have conflicting accessibility modifiers</value>
  </data>
  <data name="ERR_PartialMultipleBases" xml:space="preserve">
    <value>Partial declarations of '{0}' must not specify different base classes</value>
  </data>
  <data name="ERR_PartialWrongTypeParams" xml:space="preserve">
    <value>Partial declarations of '{0}' must have the same type parameter names in the same order</value>
  </data>
  <data name="ERR_PartialWrongConstraints" xml:space="preserve">
    <value>Partial declarations of '{0}' have inconsistent constraints for type parameter '{1}'</value>
  </data>
  <data name="ERR_NoImplicitConvCast" xml:space="preserve">
    <value>Cannot implicitly convert type '{0}' to '{1}'. An explicit conversion exists (are you missing a cast?)</value>
  </data>
  <data name="ERR_PartialMisplaced" xml:space="preserve">
    <value>The 'partial' modifier can only appear immediately before 'class', 'struct', 'interface', or 'void'</value>
  </data>
  <data name="ERR_ImportedCircularBase" xml:space="preserve">
    <value>Imported type '{0}' is invalid. It contains a circular base class dependency.</value>
  </data>
  <data name="ERR_UseDefViolationOut" xml:space="preserve">
    <value>Use of unassigned out parameter '{0}'</value>
  </data>
  <data name="ERR_ArraySizeInDeclaration" xml:space="preserve">
    <value>Array size cannot be specified in a variable declaration (try initializing with a 'new' expression)</value>
  </data>
  <data name="ERR_InaccessibleGetter" xml:space="preserve">
    <value>The property or indexer '{0}' cannot be used in this context because the get accessor is inaccessible</value>
  </data>
  <data name="ERR_InaccessibleSetter" xml:space="preserve">
    <value>The property or indexer '{0}' cannot be used in this context because the set accessor is inaccessible</value>
  </data>
  <data name="ERR_InvalidPropertyAccessMod" xml:space="preserve">
    <value>The accessibility modifier of the '{0}' accessor must be more restrictive than the property or indexer '{1}'</value>
  </data>
  <data name="ERR_DuplicatePropertyAccessMods" xml:space="preserve">
    <value>Cannot specify accessibility modifiers for both accessors of the property or indexer '{0}'</value>
  </data>
  <data name="ERR_PropertyAccessModInInterface" xml:space="preserve">
    <value>'{0}': accessibility modifiers may not be used on accessors in an interface</value>
  </data>
  <data name="ERR_AccessModMissingAccessor" xml:space="preserve">
    <value>'{0}': accessibility modifiers on accessors may only be used if the property or indexer has both a get and a set accessor</value>
  </data>
  <data name="ERR_UnimplementedInterfaceAccessor" xml:space="preserve">
    <value>'{0}' does not implement interface member '{1}'. '{2}' is not public.</value>
  </data>
  <data name="WRN_PatternIsAmbiguous" xml:space="preserve">
    <value>'{0}' does not implement the '{1}' pattern. '{2}' is ambiguous with '{3}'.</value>
  </data>
  <data name="WRN_PatternIsAmbiguous_Title" xml:space="preserve">
    <value>Type does not implement the collection pattern; members are ambiguous</value>
  </data>
  <data name="WRN_PatternStaticOrInaccessible" xml:space="preserve">
    <value>'{0}' does not implement the '{1}' pattern. '{2}' is either static or not public.</value>
  </data>
  <data name="WRN_PatternStaticOrInaccessible_Title" xml:space="preserve">
    <value>Type does not implement the collection pattern; member is either static or not public</value>
  </data>
  <data name="WRN_PatternBadSignature" xml:space="preserve">
    <value>'{0}' does not implement the '{1}' pattern. '{2}' has the wrong signature.</value>
  </data>
  <data name="WRN_PatternBadSignature_Title" xml:space="preserve">
    <value>Type does not implement the collection pattern; member has the wrong signature</value>
  </data>
  <data name="ERR_FriendRefNotEqualToThis" xml:space="preserve">
    <value>Friend access was granted by '{0}', but the public key of the output assembly does not match that specified by the attribute in the granting assembly.</value>
  </data>
  <data name="ERR_FriendRefSigningMismatch" xml:space="preserve">
    <value>Friend access was granted by '{0}', but the strong name signing state of the output assembly does not match that of the granting assembly.</value>
  </data>
  <data name="WRN_SequentialOnPartialClass" xml:space="preserve">
    <value>There is no defined ordering between fields in multiple declarations of partial struct '{0}'. To specify an ordering, all instance fields must be in the same declaration.</value>
  </data>
  <data name="WRN_SequentialOnPartialClass_Title" xml:space="preserve">
    <value>There is no defined ordering between fields in multiple declarations of partial struct</value>
  </data>
  <data name="ERR_BadConstType" xml:space="preserve">
    <value>The type '{0}' cannot be declared const</value>
  </data>
  <data name="ERR_NoNewTyvar" xml:space="preserve">
    <value>Cannot create an instance of the variable type '{0}' because it does not have the new() constraint</value>
  </data>
  <data name="ERR_BadArity" xml:space="preserve">
    <value>Using the generic {1} '{0}' requires {2} type arguments</value>
  </data>
  <data name="ERR_BadTypeArgument" xml:space="preserve">
    <value>The type '{0}' may not be used as a type argument</value>
  </data>
  <data name="ERR_TypeArgsNotAllowed" xml:space="preserve">
    <value>The {1} '{0}' cannot be used with type arguments</value>
  </data>
  <data name="ERR_HasNoTypeVars" xml:space="preserve">
    <value>The non-generic {1} '{0}' cannot be used with type arguments</value>
  </data>
  <data name="ERR_NewConstraintNotSatisfied" xml:space="preserve">
    <value>'{2}' must be a non-abstract type with a public parameterless constructor in order to use it as parameter '{1}' in the generic type or method '{0}'</value>
  </data>
  <data name="ERR_GenericConstraintNotSatisfiedRefType" xml:space="preserve">
    <value>The type '{3}' cannot be used as type parameter '{2}' in the generic type or method '{0}'. There is no implicit reference conversion from '{3}' to '{1}'.</value>
  </data>
  <data name="ERR_GenericConstraintNotSatisfiedNullableEnum" xml:space="preserve">
    <value>The type '{3}' cannot be used as type parameter '{2}' in the generic type or method '{0}'. The nullable type '{3}' does not satisfy the constraint of '{1}'.</value>
  </data>
  <data name="ERR_GenericConstraintNotSatisfiedNullableInterface" xml:space="preserve">
    <value>The type '{3}' cannot be used as type parameter '{2}' in the generic type or method '{0}'. The nullable type '{3}' does not satisfy the constraint of '{1}'. Nullable types can not satisfy any interface constraints.</value>
  </data>
  <data name="ERR_GenericConstraintNotSatisfiedTyVar" xml:space="preserve">
    <value>The type '{3}' cannot be used as type parameter '{2}' in the generic type or method '{0}'. There is no boxing conversion or type parameter conversion from '{3}' to '{1}'.</value>
  </data>
  <data name="ERR_GenericConstraintNotSatisfiedValType" xml:space="preserve">
    <value>The type '{3}' cannot be used as type parameter '{2}' in the generic type or method '{0}'. There is no boxing conversion from '{3}' to '{1}'.</value>
  </data>
  <data name="ERR_DuplicateGeneratedName" xml:space="preserve">
    <value>The parameter name '{0}' conflicts with an automatically-generated parameter name</value>
  </data>
  <data name="ERR_GlobalSingleTypeNameNotFound" xml:space="preserve">
    <value>The type or namespace name '{0}' could not be found in the global namespace (are you missing an assembly reference?)</value>
  </data>
  <data name="ERR_NewBoundMustBeLast" xml:space="preserve">
    <value>The new() constraint must be the last constraint specified</value>
  </data>
  <data name="WRN_MainCantBeGeneric" xml:space="preserve">
    <value>'{0}': an entry point cannot be generic or in a generic type</value>
  </data>
  <data name="WRN_MainCantBeGeneric_Title" xml:space="preserve">
    <value>An entry point cannot be generic or in a generic type</value>
  </data>
  <data name="ERR_TypeVarCantBeNull" xml:space="preserve">
    <value>Cannot convert null to type parameter '{0}' because it could be a non-nullable value type. Consider using 'default({0})' instead.</value>
  </data>
  <data name="ERR_AttributeCantBeGeneric" xml:space="preserve">
    <value>Cannot apply attribute class '{0}' because it is generic</value>
  </data>
  <data name="ERR_DuplicateBound" xml:space="preserve">
    <value>Duplicate constraint '{0}' for type parameter '{1}'</value>
  </data>
  <data name="ERR_ClassBoundNotFirst" xml:space="preserve">
    <value>The class type constraint '{0}' must come before any other constraints</value>
  </data>
  <data name="ERR_BadRetType" xml:space="preserve">
    <value>'{1} {0}' has the wrong return type</value>
  </data>
  <data name="ERR_DelegateRefMismatch" xml:space="preserve">
    <value>Ref mismatch between '{0}' and delegate '{1}'</value>
  </data>
  <data name="ERR_DuplicateConstraintClause" xml:space="preserve">
    <value>A constraint clause has already been specified for type parameter '{0}'. All of the constraints for a type parameter must be specified in a single where clause.</value>
  </data>
  <data name="ERR_CantInferMethTypeArgs" xml:space="preserve">
    <value>The type arguments for method '{0}' cannot be inferred from the usage. Try specifying the type arguments explicitly.</value>
  </data>
  <data name="ERR_LocalSameNameAsTypeParam" xml:space="preserve">
    <value>'{0}': a parameter, local variable, or local function cannot have the same name as a method type parameter</value>
  </data>
  <data name="ERR_AsWithTypeVar" xml:space="preserve">
    <value>The type parameter '{0}' cannot be used with the 'as' operator because it does not have a class type constraint nor a 'class' constraint</value>
  </data>
  <data name="WRN_UnreferencedFieldAssg" xml:space="preserve">
    <value>The field '{0}' is assigned but its value is never used</value>
  </data>
  <data name="WRN_UnreferencedFieldAssg_Title" xml:space="preserve">
    <value>Field is assigned but its value is never used</value>
  </data>
  <data name="ERR_BadIndexerNameAttr" xml:space="preserve">
    <value>The '{0}' attribute is valid only on an indexer that is not an explicit interface member declaration</value>
  </data>
  <data name="ERR_AttrArgWithTypeVars" xml:space="preserve">
    <value>'{0}': an attribute argument cannot use type parameters</value>
  </data>
  <data name="ERR_NewTyvarWithArgs" xml:space="preserve">
    <value>'{0}': cannot provide arguments when creating an instance of a variable type</value>
  </data>
  <data name="ERR_AbstractSealedStatic" xml:space="preserve">
    <value>'{0}': an abstract class cannot be sealed or static</value>
  </data>
  <data name="WRN_AmbiguousXMLReference" xml:space="preserve">
    <value>Ambiguous reference in cref attribute: '{0}'. Assuming '{1}', but could have also matched other overloads including '{2}'.</value>
  </data>
  <data name="WRN_AmbiguousXMLReference_Title" xml:space="preserve">
    <value>Ambiguous reference in cref attribute</value>
  </data>
  <data name="WRN_VolatileByRef" xml:space="preserve">
    <value>'{0}': a reference to a volatile field will not be treated as volatile</value>
  </data>
  <data name="WRN_VolatileByRef_Title" xml:space="preserve">
    <value>A reference to a volatile field will not be treated as volatile</value>
  </data>
  <data name="WRN_VolatileByRef_Description" xml:space="preserve">
    <value>A volatile field should not normally be used as a ref or out value, since it will not be treated as volatile. There are exceptions to this, such as when calling an interlocked API.</value>
  </data>
  <data name="ERR_ComImportWithImpl" xml:space="preserve">
    <value>Since '{1}' has the ComImport attribute, '{0}' must be extern or abstract</value>
  </data>
  <data name="ERR_ComImportWithBase" xml:space="preserve">
    <value>'{0}': a class with the ComImport attribute cannot specify a base class</value>
  </data>
  <data name="ERR_ImplBadConstraints" xml:space="preserve">
    <value>The constraints for type parameter '{0}' of method '{1}' must match the constraints for type parameter '{2}' of interface method '{3}'. Consider using an explicit interface implementation instead.</value>
  </data>
  <data name="ERR_ImplBadTupleNames" xml:space="preserve">
    <value>The tuple element names in the signature of method '{0}' must match the tuple element names of interface method '{1}' (including on the return type).</value>
  </data>
  <data name="ERR_DottedTypeNameNotFoundInAgg" xml:space="preserve">
    <value>The type name '{0}' does not exist in the type '{1}'</value>
  </data>
  <data name="ERR_MethGrpToNonDel" xml:space="preserve">
    <value>Cannot convert method group '{0}' to non-delegate type '{1}'. Did you intend to invoke the method?</value>
  </data>
  <data name="ERR_BadExternAlias" xml:space="preserve">
    <value>The extern alias '{0}' was not specified in a /reference option</value>
  </data>
  <data name="ERR_ColColWithTypeAlias" xml:space="preserve">
    <value>Cannot use alias '{0}' with '::' since the alias references a type. Use '.' instead.</value>
  </data>
  <data name="ERR_AliasNotFound" xml:space="preserve">
    <value>Alias '{0}' not found</value>
  </data>
  <data name="ERR_SameFullNameAggAgg" xml:space="preserve">
    <value>The type '{1}' exists in both '{0}' and '{2}'</value>
  </data>
  <data name="ERR_SameFullNameNsAgg" xml:space="preserve">
    <value>The namespace '{1}' in '{0}' conflicts with the type '{3}' in '{2}'</value>
  </data>
  <data name="WRN_SameFullNameThisNsAgg" xml:space="preserve">
    <value>The namespace '{1}' in '{0}' conflicts with the imported type '{3}' in '{2}'. Using the namespace defined in '{0}'.</value>
  </data>
  <data name="WRN_SameFullNameThisNsAgg_Title" xml:space="preserve">
    <value>Namespace conflicts with imported type</value>
  </data>
  <data name="WRN_SameFullNameThisAggAgg" xml:space="preserve">
    <value>The type '{1}' in '{0}' conflicts with the imported type '{3}' in '{2}'. Using the type defined in '{0}'.</value>
  </data>
  <data name="WRN_SameFullNameThisAggAgg_Title" xml:space="preserve">
    <value>Type conflicts with imported type</value>
  </data>
  <data name="WRN_SameFullNameThisAggNs" xml:space="preserve">
    <value>The type '{1}' in '{0}' conflicts with the imported namespace '{3}' in '{2}'. Using the type defined in '{0}'.</value>
  </data>
  <data name="WRN_SameFullNameThisAggNs_Title" xml:space="preserve">
    <value>Type conflicts with imported namespace</value>
  </data>
  <data name="ERR_SameFullNameThisAggThisNs" xml:space="preserve">
    <value>The type '{1}' in '{0}' conflicts with the namespace '{3}' in '{2}'</value>
  </data>
  <data name="ERR_ExternAfterElements" xml:space="preserve">
    <value>An extern alias declaration must precede all other elements defined in the namespace</value>
  </data>
  <data name="WRN_GlobalAliasDefn" xml:space="preserve">
    <value>Defining an alias named 'global' is ill-advised since 'global::' always references the global namespace and not an alias</value>
  </data>
  <data name="WRN_GlobalAliasDefn_Title" xml:space="preserve">
    <value>Defining an alias named 'global' is ill-advised</value>
  </data>
  <data name="ERR_SealedStaticClass" xml:space="preserve">
    <value>'{0}': a class cannot be both static and sealed</value>
  </data>
  <data name="ERR_PrivateAbstractAccessor" xml:space="preserve">
    <value>'{0}': abstract properties cannot have private accessors</value>
  </data>
  <data name="ERR_ValueExpected" xml:space="preserve">
    <value>Syntax error; value expected</value>
  </data>
  <data name="ERR_UnboxNotLValue" xml:space="preserve">
    <value>Cannot modify the result of an unboxing conversion</value>
  </data>
  <data name="ERR_AnonMethGrpInForEach" xml:space="preserve">
    <value>Foreach cannot operate on a '{0}'. Did you intend to invoke the '{0}'?</value>
  </data>
  <data name="ERR_BadIncDecRetType" xml:space="preserve">
    <value>The return type for ++ or -- operator must match the parameter type or be derived from the parameter type</value>
  </data>
  <data name="ERR_RefValBoundMustBeFirst" xml:space="preserve">
    <value>The 'class' or 'struct' constraint must come before any other constraints</value>
  </data>
  <data name="ERR_RefValBoundWithClass" xml:space="preserve">
    <value>'{0}': cannot specify both a constraint class and the 'class' or 'struct' constraint</value>
  </data>
  <data name="ERR_NewBoundWithVal" xml:space="preserve">
    <value>The 'new()' constraint cannot be used with the 'struct' constraint</value>
  </data>
  <data name="ERR_RefConstraintNotSatisfied" xml:space="preserve">
    <value>The type '{2}' must be a reference type in order to use it as parameter '{1}' in the generic type or method '{0}'</value>
  </data>
  <data name="ERR_ValConstraintNotSatisfied" xml:space="preserve">
    <value>The type '{2}' must be a non-nullable value type in order to use it as parameter '{1}' in the generic type or method '{0}'</value>
  </data>
  <data name="ERR_CircularConstraint" xml:space="preserve">
    <value>Circular constraint dependency involving '{0}' and '{1}'</value>
  </data>
  <data name="ERR_BaseConstraintConflict" xml:space="preserve">
    <value>Type parameter '{0}' inherits conflicting constraints '{1}' and '{2}'</value>
  </data>
  <data name="ERR_ConWithValCon" xml:space="preserve">
    <value>Type parameter '{1}' has the 'struct' constraint so '{1}' cannot be used as a constraint for '{0}'</value>
  </data>
  <data name="ERR_AmbigUDConv" xml:space="preserve">
    <value>Ambiguous user defined conversions '{0}' and '{1}' when converting from '{2}' to '{3}'</value>
  </data>
  <data name="WRN_AlwaysNull" xml:space="preserve">
    <value>The result of the expression is always 'null' of type '{0}'</value>
  </data>
  <data name="WRN_AlwaysNull_Title" xml:space="preserve">
    <value>The result of the expression is always 'null'</value>
  </data>
  <data name="ERR_AddrOnReadOnlyLocal" xml:space="preserve">
    <value>Cannot take the address of a read-only local variable</value>
  </data>
  <data name="ERR_OverrideWithConstraints" xml:space="preserve">
    <value>Constraints for override and explicit interface implementation methods are inherited from the base method, so they cannot be specified directly</value>
  </data>
  <data name="ERR_AmbigOverride" xml:space="preserve">
    <value>The inherited members '{0}' and '{1}' have the same signature in type '{2}', so they cannot be overridden</value>
  </data>
  <data name="ERR_DecConstError" xml:space="preserve">
    <value>Evaluation of the decimal constant expression failed</value>
  </data>
  <data name="WRN_CmpAlwaysFalse" xml:space="preserve">
    <value>Comparing with null of type '{0}' always produces 'false'</value>
  </data>
  <data name="WRN_CmpAlwaysFalse_Title" xml:space="preserve">
    <value>Comparing with null of struct type always produces 'false'</value>
  </data>
  <data name="WRN_FinalizeMethod" xml:space="preserve">
    <value>Introducing a 'Finalize' method can interfere with destructor invocation. Did you intend to declare a destructor?</value>
  </data>
  <data name="WRN_FinalizeMethod_Title" xml:space="preserve">
    <value>Introducing a 'Finalize' method can interfere with destructor invocation</value>
  </data>
  <data name="WRN_FinalizeMethod_Description" xml:space="preserve">
    <value>This warning occurs when you create a class with a method whose signature is public virtual void Finalize.

If such a class is used as a base class and if the deriving class defines a destructor, the destructor will override the base class Finalize method, not Finalize.</value>
  </data>
  <data name="ERR_ExplicitImplParams" xml:space="preserve">
    <value>'{0}' should not have a params parameter since '{1}' does not</value>
  </data>
  <data name="WRN_GotoCaseShouldConvert" xml:space="preserve">
    <value>The 'goto case' value is not implicitly convertible to type '{0}'</value>
  </data>
  <data name="WRN_GotoCaseShouldConvert_Title" xml:space="preserve">
    <value>The 'goto case' value is not implicitly convertible to the switch type</value>
  </data>
  <data name="ERR_MethodImplementingAccessor" xml:space="preserve">
    <value>Method '{0}' cannot implement interface accessor '{1}' for type '{2}'. Use an explicit interface implementation.</value>
  </data>
  <data name="WRN_NubExprIsConstBool" xml:space="preserve">
    <value>The result of the expression is always '{0}' since a value of type '{1}' is never equal to 'null' of type '{2}'</value>
  </data>
  <data name="WRN_NubExprIsConstBool_Title" xml:space="preserve">
    <value>The result of the expression is always the same since a value of this type is never equal to 'null'</value>
  </data>
  <data name="WRN_NubExprIsConstBool2" xml:space="preserve">
    <value>The result of the expression is always '{0}' since a value of type '{1}' is never equal to 'null' of type '{2}'</value>
  </data>
  <data name="WRN_NubExprIsConstBool2_Title" xml:space="preserve">
    <value>The result of the expression is always the same since a value of this type is never equal to 'null'</value>
  </data>
  <data name="WRN_ExplicitImplCollision" xml:space="preserve">
    <value>Explicit interface implementation '{0}' matches more than one interface member. Which interface member is actually chosen is implementation-dependent. Consider using a non-explicit implementation instead.</value>
  </data>
  <data name="WRN_ExplicitImplCollision_Title" xml:space="preserve">
    <value>Explicit interface implementation matches more than one interface member</value>
  </data>
  <data name="ERR_AbstractHasBody" xml:space="preserve">
    <value>'{0}' cannot declare a body because it is marked abstract</value>
  </data>
  <data name="ERR_ConcreteMissingBody" xml:space="preserve">
    <value>'{0}' must declare a body because it is not marked abstract, extern, or partial</value>
  </data>
  <data name="ERR_AbstractAndSealed" xml:space="preserve">
    <value>'{0}' cannot be both abstract and sealed</value>
  </data>
  <data name="ERR_AbstractNotVirtual" xml:space="preserve">
    <value>The abstract method '{0}' cannot be marked virtual</value>
  </data>
  <data name="ERR_StaticConstant" xml:space="preserve">
    <value>The constant '{0}' cannot be marked static</value>
  </data>
  <data name="ERR_CantOverrideNonFunction" xml:space="preserve">
    <value>'{0}': cannot override because '{1}' is not a function</value>
  </data>
  <data name="ERR_CantOverrideNonVirtual" xml:space="preserve">
    <value>'{0}': cannot override inherited member '{1}' because it is not marked virtual, abstract, or override</value>
  </data>
  <data name="ERR_CantChangeAccessOnOverride" xml:space="preserve">
    <value>'{0}': cannot change access modifiers when overriding '{1}' inherited member '{2}'</value>
  </data>
  <data name="ERR_CantChangeTupleNamesOnOverride" xml:space="preserve">
    <value>'{0}': cannot change tuple element names when overriding inherited member '{1}'</value>
  </data>
  <data name="ERR_CantChangeReturnTypeOnOverride" xml:space="preserve">
    <value>'{0}': return type must be '{2}' to match overridden member '{1}'</value>
  </data>
  <data name="ERR_CantDeriveFromSealedType" xml:space="preserve">
    <value>'{0}': cannot derive from sealed type '{1}'</value>
  </data>
  <data name="ERR_AbstractInConcreteClass" xml:space="preserve">
    <value>'{0}' is abstract but it is contained in non-abstract class '{1}'</value>
  </data>
  <data name="ERR_StaticConstructorWithExplicitConstructorCall" xml:space="preserve">
    <value>'{0}': static constructor cannot have an explicit 'this' or 'base' constructor call</value>
  </data>
  <data name="ERR_StaticConstructorWithAccessModifiers" xml:space="preserve">
    <value>'{0}': access modifiers are not allowed on static constructors</value>
  </data>
  <data name="ERR_RecursiveConstructorCall" xml:space="preserve">
    <value>Constructor '{0}' cannot call itself</value>
  </data>
  <data name="ERR_IndirectRecursiveConstructorCall" xml:space="preserve">
    <value>Constructor '{0}' cannot call itself through another constructor</value>
  </data>
  <data name="ERR_ObjectCallingBaseConstructor" xml:space="preserve">
    <value>'{0}' has no base class and cannot call a base constructor</value>
  </data>
  <data name="ERR_PredefinedTypeNotFound" xml:space="preserve">
    <value>Predefined type '{0}' is not defined or imported</value>
  </data>
  <data name="ERR_PredefinedValueTupleTypeNotFound" xml:space="preserve">
    <value>Predefined type '{0}' is not defined or imported</value>
  </data>
  <data name="ERR_StructWithBaseConstructorCall" xml:space="preserve">
    <value>'{0}': structs cannot call base class constructors</value>
  </data>
  <data name="ERR_StructLayoutCycle" xml:space="preserve">
    <value>Struct member '{0}' of type '{1}' causes a cycle in the struct layout</value>
  </data>
  <data name="ERR_InterfacesCannotContainTypes" xml:space="preserve">
    <value>'{0}': interfaces cannot declare types</value>
  </data>
  <data name="ERR_InterfacesCantContainFields" xml:space="preserve">
    <value>Interfaces cannot contain fields</value>
  </data>
  <data name="ERR_InterfacesCantContainConstructors" xml:space="preserve">
    <value>Interfaces cannot contain constructors</value>
  </data>
  <data name="ERR_NonInterfaceInInterfaceList" xml:space="preserve">
    <value>Type '{0}' in interface list is not an interface</value>
  </data>
  <data name="ERR_DuplicateInterfaceInBaseList" xml:space="preserve">
    <value>'{0}' is already listed in interface list</value>
  </data>
  <data name="ERR_DuplicateInterfaceWithTupleNamesInBaseList" xml:space="preserve">
    <value>'{0}' is already listed in the interface list on type '{2}' with different tuple element names, as '{1}'.</value>
  </data>
  <data name="ERR_CycleInInterfaceInheritance" xml:space="preserve">
    <value>Inherited interface '{1}' causes a cycle in the interface hierarchy of '{0}'</value>
  </data>
  <data name="ERR_InterfaceMemberHasBody" xml:space="preserve">
    <value>'{0}': interface members cannot have a definition</value>
  </data>
  <data name="ERR_HidingAbstractMethod" xml:space="preserve">
    <value>'{0}' hides inherited abstract member '{1}'</value>
  </data>
  <data name="ERR_UnimplementedAbstractMethod" xml:space="preserve">
    <value>'{0}' does not implement inherited abstract member '{1}'</value>
  </data>
  <data name="ERR_UnimplementedInterfaceMember" xml:space="preserve">
    <value>'{0}' does not implement interface member '{1}'</value>
  </data>
  <data name="ERR_ObjectCantHaveBases" xml:space="preserve">
    <value>The class System.Object cannot have a base class or implement an interface</value>
  </data>
  <data name="ERR_ExplicitInterfaceImplementationNotInterface" xml:space="preserve">
    <value>'{0}' in explicit interface declaration is not an interface</value>
  </data>
  <data name="ERR_InterfaceMemberNotFound" xml:space="preserve">
    <value>'{0}' in explicit interface declaration is not a member of interface</value>
  </data>
  <data name="ERR_ClassDoesntImplementInterface" xml:space="preserve">
    <value>'{0}': containing type does not implement interface '{1}'</value>
  </data>
  <data name="ERR_ExplicitInterfaceImplementationInNonClassOrStruct" xml:space="preserve">
    <value>'{0}': explicit interface declaration can only be declared in a class or struct</value>
  </data>
  <data name="ERR_MemberNameSameAsType" xml:space="preserve">
    <value>'{0}': member names cannot be the same as their enclosing type</value>
  </data>
  <data name="ERR_EnumeratorOverflow" xml:space="preserve">
    <value>'{0}': the enumerator value is too large to fit in its type</value>
  </data>
  <data name="ERR_CantOverrideNonProperty" xml:space="preserve">
    <value>'{0}': cannot override because '{1}' is not a property</value>
  </data>
  <data name="ERR_NoGetToOverride" xml:space="preserve">
    <value>'{0}': cannot override because '{1}' does not have an overridable get accessor</value>
  </data>
  <data name="ERR_NoSetToOverride" xml:space="preserve">
    <value>'{0}': cannot override because '{1}' does not have an overridable set accessor</value>
  </data>
  <data name="ERR_PropertyCantHaveVoidType" xml:space="preserve">
    <value>'{0}': property or indexer cannot have void type</value>
  </data>
  <data name="ERR_PropertyWithNoAccessors" xml:space="preserve">
    <value>'{0}': property or indexer must have at least one accessor</value>
  </data>
  <data name="ERR_NewVirtualInSealed" xml:space="preserve">
    <value>'{0}' is a new virtual member in sealed class '{1}'</value>
  </data>
  <data name="ERR_ExplicitPropertyAddingAccessor" xml:space="preserve">
    <value>'{0}' adds an accessor not found in interface member '{1}'</value>
  </data>
  <data name="ERR_ExplicitPropertyMissingAccessor" xml:space="preserve">
    <value>Explicit interface implementation '{0}' is missing accessor '{1}'</value>
  </data>
  <data name="ERR_ConversionWithInterface" xml:space="preserve">
    <value>'{0}': user-defined conversions to or from an interface are not allowed</value>
  </data>
  <data name="ERR_ConversionWithBase" xml:space="preserve">
    <value>'{0}': user-defined conversions to or from a base class are not allowed</value>
  </data>
  <data name="ERR_ConversionWithDerived" xml:space="preserve">
    <value>'{0}': user-defined conversions to or from a derived class are not allowed</value>
  </data>
  <data name="ERR_IdentityConversion" xml:space="preserve">
    <value>User-defined operator cannot take an object of the enclosing type and convert to an object of the enclosing type</value>
  </data>
  <data name="ERR_ConversionNotInvolvingContainedType" xml:space="preserve">
    <value>User-defined conversion must convert to or from the enclosing type</value>
  </data>
  <data name="ERR_DuplicateConversionInClass" xml:space="preserve">
    <value>Duplicate user-defined conversion in type '{0}'</value>
  </data>
  <data name="ERR_OperatorsMustBeStatic" xml:space="preserve">
    <value>User-defined operator '{0}' must be declared static and public</value>
  </data>
  <data name="ERR_BadIncDecSignature" xml:space="preserve">
    <value>The parameter type for ++ or -- operator must be the containing type</value>
  </data>
  <data name="ERR_BadUnaryOperatorSignature" xml:space="preserve">
    <value>The parameter of a unary operator must be the containing type</value>
  </data>
  <data name="ERR_BadBinaryOperatorSignature" xml:space="preserve">
    <value>One of the parameters of a binary operator must be the containing type</value>
  </data>
  <data name="ERR_BadShiftOperatorSignature" xml:space="preserve">
    <value>The first operand of an overloaded shift operator must have the same type as the containing type, and the type of the second operand must be int</value>
  </data>
  <data name="ERR_InterfacesCantContainOperators" xml:space="preserve">
    <value>Interfaces cannot contain operators</value>
  </data>
  <data name="ERR_StructsCantContainDefaultConstructor" xml:space="preserve">
    <value>Structs cannot contain explicit parameterless constructors</value>
  </data>
  <data name="ERR_EnumsCantContainDefaultConstructor" xml:space="preserve">
    <value>Enums cannot contain explicit parameterless constructors</value>
  </data>
  <data name="ERR_CantOverrideBogusMethod" xml:space="preserve">
    <value>'{0}': cannot override '{1}' because it is not supported by the language</value>
  </data>
  <data name="ERR_BindToBogus" xml:space="preserve">
    <value>'{0}' is not supported by the language</value>
  </data>
  <data name="ERR_CantCallSpecialMethod" xml:space="preserve">
    <value>'{0}': cannot explicitly call operator or accessor</value>
  </data>
  <data name="ERR_BadTypeReference" xml:space="preserve">
    <value>'{0}': cannot reference a type through an expression; try '{1}' instead</value>
  </data>
  <data name="ERR_FieldInitializerInStruct" xml:space="preserve">
    <value>'{0}': cannot have instance property or field initializers in structs</value>
  </data>
  <data name="ERR_BadDestructorName" xml:space="preserve">
    <value>Name of destructor must match name of class</value>
  </data>
  <data name="ERR_OnlyClassesCanContainDestructors" xml:space="preserve">
    <value>Only class types can contain destructors</value>
  </data>
  <data name="ERR_ConflictAliasAndMember" xml:space="preserve">
    <value>Namespace '{1}' contains a definition conflicting with alias '{0}'</value>
  </data>
  <data name="ERR_ConflictingAliasAndDefinition" xml:space="preserve">
    <value>Alias '{0}' conflicts with {1} definition</value>
  </data>
  <data name="ERR_ConditionalOnSpecialMethod" xml:space="preserve">
    <value>The Conditional attribute is not valid on '{0}' because it is a constructor, destructor, operator, or explicit interface implementation</value>
  </data>
  <data name="ERR_ConditionalMustReturnVoid" xml:space="preserve">
    <value>The Conditional attribute is not valid on '{0}' because its return type is not void</value>
  </data>
  <data name="ERR_DuplicateAttribute" xml:space="preserve">
    <value>Duplicate '{0}' attribute</value>
  </data>
  <data name="ERR_DuplicateAttributeInNetModule" xml:space="preserve">
    <value>Duplicate '{0}' attribute in '{1}'</value>
  </data>
  <data name="ERR_ConditionalOnInterfaceMethod" xml:space="preserve">
    <value>The Conditional attribute is not valid on interface members</value>
  </data>
  <data name="ERR_OperatorCantReturnVoid" xml:space="preserve">
    <value>User-defined operators cannot return void</value>
  </data>
  <data name="ERR_BadDynamicConversion" xml:space="preserve">
    <value>'{0}': user-defined conversions to or from the dynamic type are not allowed</value>
  </data>
  <data name="ERR_InvalidAttributeArgument" xml:space="preserve">
    <value>Invalid value for argument to '{0}' attribute</value>
  </data>
  <data name="ERR_ParameterNotValidForType" xml:space="preserve">
    <value>Parameter not valid for the specified unmanaged type.</value>
  </data>
  <data name="ERR_AttributeParameterRequired1" xml:space="preserve">
    <value>Attribute parameter '{0}' must be specified.</value>
  </data>
  <data name="ERR_AttributeParameterRequired2" xml:space="preserve">
    <value>Attribute parameter '{0}' or '{1}' must be specified.</value>
  </data>
  <data name="ERR_MarshalUnmanagedTypeNotValidForFields" xml:space="preserve">
    <value>Unmanaged type '{0}' not valid for fields.</value>
  </data>
  <data name="ERR_MarshalUnmanagedTypeOnlyValidForFields" xml:space="preserve">
    <value>Unmanaged type '{0}' is only valid for fields.</value>
  </data>
  <data name="ERR_AttributeOnBadSymbolType" xml:space="preserve">
    <value>Attribute '{0}' is not valid on this declaration type. It is only valid on '{1}' declarations.</value>
  </data>
  <data name="ERR_FloatOverflow" xml:space="preserve">
    <value>Floating-point constant is outside the range of type '{0}'</value>
  </data>
  <data name="ERR_ComImportWithoutUuidAttribute" xml:space="preserve">
    <value>The Guid attribute must be specified with the ComImport attribute</value>
  </data>
  <data name="ERR_InvalidNamedArgument" xml:space="preserve">
    <value>Invalid value for named attribute argument '{0}'</value>
  </data>
  <data name="ERR_DllImportOnInvalidMethod" xml:space="preserve">
    <value>The DllImport attribute must be specified on a method marked 'static' and 'extern'</value>
  </data>
  <data name="ERR_EncUpdateFailedMissingAttribute" xml:space="preserve">
    <value>Cannot update '{0}'; attribute '{1}' is missing.</value>
  </data>
  <data name="ERR_DllImportOnGenericMethod" xml:space="preserve">
    <value>The DllImport attribute cannot be applied to a method that is generic or contained in a generic type.</value>
  </data>
  <data name="ERR_FieldCantBeRefAny" xml:space="preserve">
    <value>Field or property cannot be of type '{0}'</value>
  </data>
  <data name="ERR_ArrayElementCantBeRefAny" xml:space="preserve">
    <value>Array elements cannot be of type '{0}'</value>
  </data>
  <data name="WRN_DeprecatedSymbol" xml:space="preserve">
    <value>'{0}' is obsolete</value>
  </data>
  <data name="WRN_DeprecatedSymbol_Title" xml:space="preserve">
    <value>Type or member is obsolete</value>
  </data>
  <data name="ERR_NotAnAttributeClass" xml:space="preserve">
    <value>'{0}' is not an attribute class</value>
  </data>
  <data name="ERR_BadNamedAttributeArgument" xml:space="preserve">
    <value>'{0}' is not a valid named attribute argument. Named attribute arguments must be fields which are not readonly, static, or const, or read-write properties which are public and not static.</value>
  </data>
  <data name="WRN_DeprecatedSymbolStr" xml:space="preserve">
    <value>'{0}' is obsolete: '{1}'</value>
  </data>
  <data name="WRN_DeprecatedSymbolStr_Title" xml:space="preserve">
    <value>Type or member is obsolete</value>
  </data>
  <data name="ERR_DeprecatedSymbolStr" xml:space="preserve">
    <value>'{0}' is obsolete: '{1}'</value>
  </data>
  <data name="ERR_IndexerCantHaveVoidType" xml:space="preserve">
    <value>Indexers cannot have void type</value>
  </data>
  <data name="ERR_VirtualPrivate" xml:space="preserve">
    <value>'{0}': virtual or abstract members cannot be private</value>
  </data>
  <data name="ERR_ArrayInitToNonArrayType" xml:space="preserve">
    <value>Can only use array initializer expressions to assign to array types. Try using a new expression instead.</value>
  </data>
  <data name="ERR_ArrayInitInBadPlace" xml:space="preserve">
    <value>Array initializers can only be used in a variable or field initializer. Try using a new expression instead.</value>
  </data>
  <data name="ERR_MissingStructOffset" xml:space="preserve">
    <value>'{0}': instance field types marked with StructLayout(LayoutKind.Explicit) must have a FieldOffset attribute</value>
  </data>
  <data name="WRN_ExternMethodNoImplementation" xml:space="preserve">
    <value>Method, operator, or accessor '{0}' is marked external and has no attributes on it. Consider adding a DllImport attribute to specify the external implementation.</value>
  </data>
  <data name="WRN_ExternMethodNoImplementation_Title" xml:space="preserve">
    <value>Method, operator, or accessor is marked external and has no attributes on it</value>
  </data>
  <data name="WRN_ProtectedInSealed" xml:space="preserve">
    <value>'{0}': new protected member declared in sealed class</value>
  </data>
  <data name="WRN_ProtectedInSealed_Title" xml:space="preserve">
    <value>New protected member declared in sealed class</value>
  </data>
  <data name="ERR_InterfaceImplementedByConditional" xml:space="preserve">
    <value>Conditional member '{0}' cannot implement interface member '{1}' in type '{2}'</value>
  </data>
  <data name="ERR_IllegalRefParam" xml:space="preserve">
    <value>ref and out are not valid in this context</value>
  </data>
  <data name="ERR_BadArgumentToAttribute" xml:space="preserve">
    <value>The argument to the '{0}' attribute must be a valid identifier</value>
  </data>
  <data name="ERR_StructOffsetOnBadStruct" xml:space="preserve">
    <value>The FieldOffset attribute can only be placed on members of types marked with the StructLayout(LayoutKind.Explicit)</value>
  </data>
  <data name="ERR_StructOffsetOnBadField" xml:space="preserve">
    <value>The FieldOffset attribute is not allowed on static or const fields</value>
  </data>
  <data name="ERR_AttributeUsageOnNonAttributeClass" xml:space="preserve">
    <value>Attribute '{0}' is only valid on classes derived from System.Attribute</value>
  </data>
  <data name="WRN_PossibleMistakenNullStatement" xml:space="preserve">
    <value>Possible mistaken empty statement</value>
  </data>
  <data name="WRN_PossibleMistakenNullStatement_Title" xml:space="preserve">
    <value>Possible mistaken empty statement</value>
  </data>
  <data name="ERR_DuplicateNamedAttributeArgument" xml:space="preserve">
    <value>'{0}' duplicate named attribute argument</value>
  </data>
  <data name="ERR_DeriveFromEnumOrValueType" xml:space="preserve">
    <value>'{0}' cannot derive from special class '{1}'</value>
  </data>
  <data name="ERR_DefaultMemberOnIndexedType" xml:space="preserve">
    <value>Cannot specify the DefaultMember attribute on a type containing an indexer</value>
  </data>
  <data name="ERR_BogusType" xml:space="preserve">
    <value>'{0}' is a type not supported by the language</value>
  </data>
  <data name="WRN_UnassignedInternalField" xml:space="preserve">
    <value>Field '{0}' is never assigned to, and will always have its default value {1}</value>
  </data>
  <data name="WRN_UnassignedInternalField_Title" xml:space="preserve">
    <value>Field is never assigned to, and will always have its default value</value>
  </data>
  <data name="ERR_CStyleArray" xml:space="preserve">
    <value>Bad array declarator: To declare a managed array the rank specifier precedes the variable's identifier. To declare a fixed size buffer field, use the fixed keyword before the field type.</value>
  </data>
  <data name="WRN_VacuousIntegralComp" xml:space="preserve">
    <value>Comparison to integral constant is useless; the constant is outside the range of type '{0}'</value>
  </data>
  <data name="WRN_VacuousIntegralComp_Title" xml:space="preserve">
    <value>Comparison to integral constant is useless; the constant is outside the range of the type</value>
  </data>
  <data name="ERR_AbstractAttributeClass" xml:space="preserve">
    <value>Cannot apply attribute class '{0}' because it is abstract</value>
  </data>
  <data name="ERR_BadNamedAttributeArgumentType" xml:space="preserve">
    <value>'{0}' is not a valid named attribute argument because it is not a valid attribute parameter type</value>
  </data>
  <data name="ERR_MissingPredefinedMember" xml:space="preserve">
    <value>Missing compiler required member '{0}.{1}'</value>
  </data>
  <data name="WRN_AttributeLocationOnBadDeclaration" xml:space="preserve">
    <value>'{0}' is not a valid attribute location for this declaration. Valid attribute locations for this declaration are '{1}'. All attributes in this block will be ignored.</value>
  </data>
  <data name="WRN_AttributeLocationOnBadDeclaration_Title" xml:space="preserve">
    <value>Not a valid attribute location for this declaration</value>
  </data>
  <data name="WRN_InvalidAttributeLocation" xml:space="preserve">
    <value>'{0}' is not a recognized attribute location. Valid attribute locations for this declaration are '{1}'. All attributes in this block will be ignored.</value>
  </data>
  <data name="WRN_InvalidAttributeLocation_Title" xml:space="preserve">
    <value>Not a recognized attribute location</value>
  </data>
  <data name="WRN_EqualsWithoutGetHashCode" xml:space="preserve">
    <value>'{0}' overrides Object.Equals(object o) but does not override Object.GetHashCode()</value>
  </data>
  <data name="WRN_EqualsWithoutGetHashCode_Title" xml:space="preserve">
    <value>Type overrides Object.Equals(object o) but does not override Object.GetHashCode()</value>
  </data>
  <data name="WRN_EqualityOpWithoutEquals" xml:space="preserve">
    <value>'{0}' defines operator == or operator != but does not override Object.Equals(object o)</value>
  </data>
  <data name="WRN_EqualityOpWithoutEquals_Title" xml:space="preserve">
    <value>Type defines operator == or operator != but does not override Object.Equals(object o)</value>
  </data>
  <data name="WRN_EqualityOpWithoutGetHashCode" xml:space="preserve">
    <value>'{0}' defines operator == or operator != but does not override Object.GetHashCode()</value>
  </data>
  <data name="WRN_EqualityOpWithoutGetHashCode_Title" xml:space="preserve">
    <value>Type defines operator == or operator != but does not override Object.GetHashCode()</value>
  </data>
  <data name="ERR_OutAttrOnRefParam" xml:space="preserve">
    <value>Cannot specify only Out attribute on a ref parameter. Use both In and Out attributes, or neither.</value>
  </data>
  <data name="ERR_OverloadRefKind" xml:space="preserve">
    <value>'{0}' cannot define an overloaded {1} that differs only on parameter modifiers '{2}' and '{3}'</value>
  </data>
  <data name="ERR_LiteralDoubleCast" xml:space="preserve">
    <value>Literal of type double cannot be implicitly converted to type '{1}'; use an '{0}' suffix to create a literal of this type</value>
  </data>
  <data name="WRN_IncorrectBooleanAssg" xml:space="preserve">
    <value>Assignment in conditional expression is always constant; did you mean to use == instead of = ?</value>
  </data>
  <data name="WRN_IncorrectBooleanAssg_Title" xml:space="preserve">
    <value>Assignment in conditional expression is always constant</value>
  </data>
  <data name="ERR_ProtectedInStruct" xml:space="preserve">
    <value>'{0}': new protected member declared in struct</value>
  </data>
  <data name="ERR_InconsistentIndexerNames" xml:space="preserve">
    <value>Two indexers have different names; the IndexerName attribute must be used with the same name on every indexer within a type</value>
  </data>
  <data name="ERR_ComImportWithUserCtor" xml:space="preserve">
    <value>A class with the ComImport attribute cannot have a user-defined constructor</value>
  </data>
  <data name="ERR_FieldCantHaveVoidType" xml:space="preserve">
    <value>Field cannot have void type</value>
  </data>
  <data name="WRN_NonObsoleteOverridingObsolete" xml:space="preserve">
    <value>Member '{0}' overrides obsolete member '{1}'. Add the Obsolete attribute to '{0}'.</value>
  </data>
  <data name="WRN_NonObsoleteOverridingObsolete_Title" xml:space="preserve">
    <value>Member overrides obsolete member</value>
  </data>
  <data name="ERR_SystemVoid" xml:space="preserve">
    <value>System.Void cannot be used from C# -- use typeof(void) to get the void type object</value>
  </data>
  <data name="ERR_ExplicitParamArray" xml:space="preserve">
    <value>Do not use 'System.ParamArrayAttribute'. Use the 'params' keyword instead.</value>
  </data>
  <data name="WRN_BitwiseOrSignExtend" xml:space="preserve">
    <value>Bitwise-or operator used on a sign-extended operand; consider casting to a smaller unsigned type first</value>
  </data>
  <data name="WRN_BitwiseOrSignExtend_Title" xml:space="preserve">
    <value>Bitwise-or operator used on a sign-extended operand</value>
  </data>
  <data name="WRN_BitwiseOrSignExtend_Description" xml:space="preserve">
    <value>The compiler implicitly widened and sign-extended a variable, and then used the resulting value in a bitwise OR operation. This can result in unexpected behavior.</value>
  </data>
  <data name="ERR_VolatileStruct" xml:space="preserve">
    <value>'{0}': a volatile field cannot be of the type '{1}'</value>
  </data>
  <data name="ERR_VolatileAndReadonly" xml:space="preserve">
    <value>'{0}': a field cannot be both volatile and readonly</value>
  </data>
  <data name="ERR_AbstractField" xml:space="preserve">
    <value>The modifier 'abstract' is not valid on fields. Try using a property instead.</value>
  </data>
  <data name="ERR_BogusExplicitImpl" xml:space="preserve">
    <value>'{0}' cannot implement '{1}' because it is not supported by the language</value>
  </data>
  <data name="ERR_ExplicitMethodImplAccessor" xml:space="preserve">
    <value>'{0}' explicit method implementation cannot implement '{1}' because it is an accessor</value>
  </data>
  <data name="WRN_CoClassWithoutComImport" xml:space="preserve">
    <value>'{0}' interface marked with 'CoClassAttribute' not marked with 'ComImportAttribute'</value>
  </data>
  <data name="WRN_CoClassWithoutComImport_Title" xml:space="preserve">
    <value>Interface marked with 'CoClassAttribute' not marked with 'ComImportAttribute'</value>
  </data>
  <data name="ERR_ConditionalWithOutParam" xml:space="preserve">
    <value>Conditional member '{0}' cannot have an out parameter</value>
  </data>
  <data name="ERR_AccessorImplementingMethod" xml:space="preserve">
    <value>Accessor '{0}' cannot implement interface member '{1}' for type '{2}'. Use an explicit interface implementation.</value>
  </data>
  <data name="ERR_AliasQualAsExpression" xml:space="preserve">
    <value>The namespace alias qualifier '::' always resolves to a type or namespace so is illegal here. Consider using '.' instead.</value>
  </data>
  <data name="ERR_DerivingFromATyVar" xml:space="preserve">
    <value>Cannot derive from '{0}' because it is a type parameter</value>
  </data>
  <data name="ERR_DuplicateTypeParameter" xml:space="preserve">
    <value>Duplicate type parameter '{0}'</value>
  </data>
  <data name="WRN_TypeParameterSameAsOuterTypeParameter" xml:space="preserve">
    <value>Type parameter '{0}' has the same name as the type parameter from outer type '{1}'</value>
  </data>
  <data name="WRN_TypeParameterSameAsOuterTypeParameter_Title" xml:space="preserve">
    <value>Type parameter has the same name as the type parameter from outer type</value>
  </data>
  <data name="ERR_TypeVariableSameAsParent" xml:space="preserve">
    <value>Type parameter '{0}' has the same name as the containing type, or method</value>
  </data>
  <data name="ERR_UnifyingInterfaceInstantiations" xml:space="preserve">
    <value>'{0}' cannot implement both '{1}' and '{2}' because they may unify for some type parameter substitutions</value>
  </data>
  <data name="ERR_GenericDerivingFromAttribute" xml:space="preserve">
    <value>A generic type cannot derive from '{0}' because it is an attribute class</value>
  </data>
  <data name="ERR_TyVarNotFoundInConstraint" xml:space="preserve">
    <value>'{1}' does not define type parameter '{0}'</value>
  </data>
  <data name="ERR_BadBoundType" xml:space="preserve">
    <value>'{0}' is not a valid constraint. A type used as a constraint must be an interface, a non-sealed class or a type parameter.</value>
  </data>
  <data name="ERR_SpecialTypeAsBound" xml:space="preserve">
    <value>Constraint cannot be special class '{0}'</value>
  </data>
  <data name="ERR_BadVisBound" xml:space="preserve">
    <value>Inconsistent accessibility: constraint type '{1}' is less accessible than '{0}'</value>
  </data>
  <data name="ERR_LookupInTypeVariable" xml:space="preserve">
    <value>Cannot do member lookup in '{0}' because it is a type parameter</value>
  </data>
  <data name="ERR_BadConstraintType" xml:space="preserve">
    <value>Invalid constraint type. A type used as a constraint must be an interface, a non-sealed class or a type parameter.</value>
  </data>
  <data name="ERR_InstanceMemberInStaticClass" xml:space="preserve">
    <value>'{0}': cannot declare instance members in a static class</value>
  </data>
  <data name="ERR_StaticBaseClass" xml:space="preserve">
    <value>'{1}': cannot derive from static class '{0}'</value>
  </data>
  <data name="ERR_ConstructorInStaticClass" xml:space="preserve">
    <value>Static classes cannot have instance constructors</value>
  </data>
  <data name="ERR_DestructorInStaticClass" xml:space="preserve">
    <value>Static classes cannot contain destructors</value>
  </data>
  <data name="ERR_InstantiatingStaticClass" xml:space="preserve">
    <value>Cannot create an instance of the static class '{0}'</value>
  </data>
  <data name="ERR_StaticDerivedFromNonObject" xml:space="preserve">
    <value>Static class '{0}' cannot derive from type '{1}'. Static classes must derive from object.</value>
  </data>
  <data name="ERR_StaticClassInterfaceImpl" xml:space="preserve">
    <value>'{0}': static classes cannot implement interfaces</value>
  </data>
  <data name="ERR_OperatorInStaticClass" xml:space="preserve">
    <value>'{0}': static classes cannot contain user-defined operators</value>
  </data>
  <data name="ERR_ConvertToStaticClass" xml:space="preserve">
    <value>Cannot convert to static type '{0}'</value>
  </data>
  <data name="ERR_ConstraintIsStaticClass" xml:space="preserve">
    <value>'{0}': static classes cannot be used as constraints</value>
  </data>
  <data name="ERR_GenericArgIsStaticClass" xml:space="preserve">
    <value>'{0}': static types cannot be used as type arguments</value>
  </data>
  <data name="ERR_ArrayOfStaticClass" xml:space="preserve">
    <value>'{0}': array elements cannot be of static type</value>
  </data>
  <data name="ERR_IndexerInStaticClass" xml:space="preserve">
    <value>'{0}': cannot declare indexers in a static class</value>
  </data>
  <data name="ERR_ParameterIsStaticClass" xml:space="preserve">
    <value>'{0}': static types cannot be used as parameters</value>
  </data>
  <data name="ERR_ReturnTypeIsStaticClass" xml:space="preserve">
    <value>'{0}': static types cannot be used as return types</value>
  </data>
  <data name="ERR_VarDeclIsStaticClass" xml:space="preserve">
    <value>Cannot declare a variable of static type '{0}'</value>
  </data>
  <data name="ERR_BadEmptyThrowInFinally" xml:space="preserve">
    <value>A throw statement with no arguments is not allowed in a finally clause that is nested inside the nearest enclosing catch clause</value>
  </data>
  <data name="ERR_InvalidSpecifier" xml:space="preserve">
    <value>'{0}' is not a valid format specifier</value>
  </data>
  <data name="WRN_AssignmentToLockOrDispose" xml:space="preserve">
    <value>Possibly incorrect assignment to local '{0}' which is the argument to a using or lock statement. The Dispose call or unlocking will happen on the original value of the local.</value>
  </data>
  <data name="WRN_AssignmentToLockOrDispose_Title" xml:space="preserve">
    <value>Possibly incorrect assignment to local which is the argument to a using or lock statement</value>
  </data>
  <data name="ERR_ForwardedTypeInThisAssembly" xml:space="preserve">
    <value>Type '{0}' is defined in this assembly, but a type forwarder is specified for it</value>
  </data>
  <data name="ERR_ForwardedTypeIsNested" xml:space="preserve">
    <value>Cannot forward type '{0}' because it is a nested type of '{1}'</value>
  </data>
  <data name="ERR_CycleInTypeForwarder" xml:space="preserve">
    <value>The type forwarder for type '{0}' in assembly '{1}' causes a cycle</value>
  </data>
  <data name="ERR_AssemblyNameOnNonModule" xml:space="preserve">
    <value>The /moduleassemblyname option may only be specified when building a target type of 'module'</value>
  </data>
  <data name="ERR_InvalidAssemblyName" xml:space="preserve">
    <value>Assembly reference '{0}' is invalid and cannot be resolved</value>
  </data>
  <data name="ERR_InvalidFwdType" xml:space="preserve">
    <value>Invalid type specified as an argument for TypeForwardedTo attribute</value>
  </data>
  <data name="ERR_CloseUnimplementedInterfaceMemberStatic" xml:space="preserve">
    <value>'{0}' does not implement interface member '{1}'. '{2}' cannot implement an interface member because it is static.</value>
  </data>
  <data name="ERR_CloseUnimplementedInterfaceMemberNotPublic" xml:space="preserve">
    <value>'{0}' does not implement interface member '{1}'. '{2}' cannot implement an interface member because it is not public.</value>
  </data>
  <data name="ERR_CloseUnimplementedInterfaceMemberWrongReturnType" xml:space="preserve">
    <value>'{0}' does not implement interface member '{1}'. '{2}' cannot implement '{1}' because it does not have the matching return type of '{3}'.</value>
  </data>
  <data name="ERR_DuplicateTypeForwarder" xml:space="preserve">
    <value>'{0}' duplicate TypeForwardedToAttribute</value>
  </data>
  <data name="ERR_ExpectedSelectOrGroup" xml:space="preserve">
    <value>A query body must end with a select clause or a group clause</value>
  </data>
  <data name="ERR_ExpectedContextualKeywordOn" xml:space="preserve">
    <value>Expected contextual keyword 'on'</value>
  </data>
  <data name="ERR_ExpectedContextualKeywordEquals" xml:space="preserve">
    <value>Expected contextual keyword 'equals'</value>
  </data>
  <data name="ERR_ExpectedContextualKeywordBy" xml:space="preserve">
    <value>Expected contextual keyword 'by'</value>
  </data>
  <data name="ERR_InvalidAnonymousTypeMemberDeclarator" xml:space="preserve">
    <value>Invalid anonymous type member declarator. Anonymous type members must be declared with a member assignment, simple name or member access.</value>
  </data>
  <data name="ERR_InvalidInitializerElementInitializer" xml:space="preserve">
    <value>Invalid initializer member declarator</value>
  </data>
  <data name="ERR_InconsistentLambdaParameterUsage" xml:space="preserve">
    <value>Inconsistent lambda parameter usage; parameter types must be all explicit or all implicit</value>
  </data>
  <data name="ERR_PartialMethodInvalidModifier" xml:space="preserve">
    <value>A partial method cannot have access modifiers or the virtual, abstract, override, new, sealed, or extern modifiers</value>
  </data>
  <data name="ERR_PartialMethodOnlyInPartialClass" xml:space="preserve">
    <value>A partial method must be declared within a partial class or partial struct</value>
  </data>
  <data name="ERR_PartialMethodCannotHaveOutParameters" xml:space="preserve">
    <value>A partial method cannot have out parameters</value>
  </data>
  <data name="ERR_PartialMethodOnlyMethods" xml:space="preserve">
    <value>Only methods, classes, structs, or interfaces may be partial</value>
  </data>
  <data name="ERR_PartialMethodNotExplicit" xml:space="preserve">
    <value>A partial method may not explicitly implement an interface method</value>
  </data>
  <data name="ERR_PartialMethodExtensionDifference" xml:space="preserve">
    <value>Both partial method declarations must be extension methods or neither may be an extension method</value>
  </data>
  <data name="ERR_PartialMethodOnlyOneLatent" xml:space="preserve">
    <value>A partial method may not have multiple defining declarations</value>
  </data>
  <data name="ERR_PartialMethodOnlyOneActual" xml:space="preserve">
    <value>A partial method may not have multiple implementing declarations</value>
  </data>
  <data name="ERR_PartialMethodParamsDifference" xml:space="preserve">
    <value>Both partial method declarations must use a params parameter or neither may use a params parameter</value>
  </data>
  <data name="ERR_PartialMethodMustHaveLatent" xml:space="preserve">
    <value>No defining declaration found for implementing declaration of partial method '{0}'</value>
  </data>
  <data name="ERR_PartialMethodInconsistentTupleNames" xml:space="preserve">
    <value>Both partial method declarations, '{0}' and '{1}', must use the same tuple element names.</value>
  </data>
  <data name="ERR_PartialMethodInconsistentConstraints" xml:space="preserve">
    <value>Partial method declarations of '{0}' have inconsistent type parameter constraints</value>
  </data>
  <data name="ERR_PartialMethodToDelegate" xml:space="preserve">
    <value>Cannot create delegate from method '{0}' because it is a partial method without an implementing declaration</value>
  </data>
  <data name="ERR_PartialMethodStaticDifference" xml:space="preserve">
    <value>Both partial method declarations must be static or neither may be static</value>
  </data>
  <data name="ERR_PartialMethodUnsafeDifference" xml:space="preserve">
    <value>Both partial method declarations must be unsafe or neither may be unsafe</value>
  </data>
  <data name="ERR_PartialMethodInExpressionTree" xml:space="preserve">
    <value>Partial methods with only a defining declaration or removed conditional methods cannot be used in expression trees</value>
  </data>
  <data name="ERR_PartialMethodMustReturnVoid" xml:space="preserve">
    <value>Partial methods must have a void return type</value>
  </data>
  <data name="WRN_ObsoleteOverridingNonObsolete" xml:space="preserve">
    <value>Obsolete member '{0}' overrides non-obsolete member '{1}'</value>
  </data>
  <data name="WRN_ObsoleteOverridingNonObsolete_Title" xml:space="preserve">
    <value>Obsolete member overrides non-obsolete member</value>
  </data>
  <data name="WRN_DebugFullNameTooLong" xml:space="preserve">
    <value>The fully qualified name for '{0}' is too long for debug information. Compile without '/debug' option.</value>
  </data>
  <data name="WRN_DebugFullNameTooLong_Title" xml:space="preserve">
    <value>Fully qualified name is too long for debug information</value>
  </data>
  <data name="ERR_ImplicitlyTypedVariableAssignedBadValue" xml:space="preserve">
    <value>Cannot assign {0} to an implicitly-typed variable</value>
  </data>
  <data name="ERR_ImplicitlyTypedVariableWithNoInitializer" xml:space="preserve">
    <value>Implicitly-typed variables must be initialized</value>
  </data>
  <data name="ERR_ImplicitlyTypedVariableMultipleDeclarator" xml:space="preserve">
    <value>Implicitly-typed variables cannot have multiple declarators</value>
  </data>
  <data name="ERR_ImplicitlyTypedVariableAssignedArrayInitializer" xml:space="preserve">
    <value>Cannot initialize an implicitly-typed variable with an array initializer</value>
  </data>
  <data name="ERR_ImplicitlyTypedLocalCannotBeFixed" xml:space="preserve">
    <value>Implicitly-typed local variables cannot be fixed</value>
  </data>
  <data name="ERR_ImplicitlyTypedVariableCannotBeConst" xml:space="preserve">
    <value>Implicitly-typed variables cannot be constant</value>
  </data>
  <data name="WRN_ExternCtorNoImplementation" xml:space="preserve">
    <value>Constructor '{0}' is marked external</value>
  </data>
  <data name="WRN_ExternCtorNoImplementation_Title" xml:space="preserve">
    <value>Constructor is marked external</value>
  </data>
  <data name="ERR_TypeVarNotFound" xml:space="preserve">
    <value>The contextual keyword 'var' may only appear within a local variable declaration or in script code</value>
  </data>
  <data name="ERR_ImplicitlyTypedArrayNoBestType" xml:space="preserve">
    <value>No best type found for implicitly-typed array</value>
  </data>
  <data name="ERR_AnonymousTypePropertyAssignedBadValue" xml:space="preserve">
    <value>Cannot assign '{0}' to anonymous type property</value>
  </data>
  <data name="ERR_ExpressionTreeContainsBaseAccess" xml:space="preserve">
    <value>An expression tree may not contain a base access</value>
  </data>
  <data name="ERR_ExpressionTreeContainsAssignment" xml:space="preserve">
    <value>An expression tree may not contain an assignment operator</value>
  </data>
  <data name="ERR_AnonymousTypeDuplicatePropertyName" xml:space="preserve">
    <value>An anonymous type cannot have multiple properties with the same name</value>
  </data>
  <data name="ERR_StatementLambdaToExpressionTree" xml:space="preserve">
    <value>A lambda expression with a statement body cannot be converted to an expression tree</value>
  </data>
  <data name="ERR_ExpressionTreeMustHaveDelegate" xml:space="preserve">
    <value>Cannot convert lambda to an expression tree whose type argument '{0}' is not a delegate type</value>
  </data>
  <data name="ERR_AnonymousTypeNotAvailable" xml:space="preserve">
    <value>Cannot use anonymous type in a constant expression</value>
  </data>
  <data name="ERR_LambdaInIsAs" xml:space="preserve">
    <value>The first operand of an 'is' or 'as' operator may not be a lambda expression, anonymous method, or method group.</value>
  </data>
  <data name="ERR_TypelessTupleInAs" xml:space="preserve">
    <value>The first operand of an 'as' operator may not be a tuple literal without a natural type.</value>
  </data>
  <data name="ERR_ExpressionTreeContainsMultiDimensionalArrayInitializer" xml:space="preserve">
    <value>An expression tree may not contain a multidimensional array initializer</value>
  </data>
  <data name="ERR_MissingArgument" xml:space="preserve">
    <value>Argument missing</value>
  </data>
  <data name="ERR_VariableUsedBeforeDeclaration" xml:space="preserve">
    <value>Cannot use local variable '{0}' before it is declared</value>
  </data>
  <data name="ERR_RecursivelyTypedVariable" xml:space="preserve">
    <value>Type of '{0}' cannot be inferred since its initializer directly or indirectly refers to the definition.</value>
  </data>
  <data name="ERR_ExplicitLayoutAndAutoImplementedProperty" xml:space="preserve">
    <value>'{0}': Auto-implemented properties cannot be used inside a type marked with StructLayout(LayoutKind.Explicit)</value>
  </data>
  <data name="ERR_UnassignedThisAutoProperty" xml:space="preserve">
    <value>Auto-implemented property '{0}' must be fully assigned before control is returned to the caller.</value>
  </data>
  <data name="ERR_VariableUsedBeforeDeclarationAndHidesField" xml:space="preserve">
    <value>Cannot use local variable '{0}' before it is declared. The declaration of the local variable hides the field '{1}'.</value>
  </data>
  <data name="ERR_ExpressionTreeContainsBadCoalesce" xml:space="preserve">
    <value>An expression tree lambda may not contain a coalescing operator with a null or default literal left-hand side</value>
  </data>
  <data name="ERR_IdentifierExpected" xml:space="preserve">
    <value>Identifier expected</value>
  </data>
  <data name="ERR_SemicolonExpected" xml:space="preserve">
    <value>; expected</value>
  </data>
  <data name="ERR_SyntaxError" xml:space="preserve">
    <value>Syntax error, '{0}' expected</value>
  </data>
  <data name="ERR_DuplicateModifier" xml:space="preserve">
    <value>Duplicate '{0}' modifier</value>
  </data>
  <data name="ERR_DuplicateAccessor" xml:space="preserve">
    <value>Property accessor already defined</value>
  </data>
  <data name="ERR_IntegralTypeExpected" xml:space="preserve">
    <value>Type byte, sbyte, short, ushort, int, uint, long, or ulong expected</value>
  </data>
  <data name="ERR_IllegalEscape" xml:space="preserve">
    <value>Unrecognized escape sequence</value>
  </data>
  <data name="ERR_NewlineInConst" xml:space="preserve">
    <value>Newline in constant</value>
  </data>
  <data name="ERR_EmptyCharConst" xml:space="preserve">
    <value>Empty character literal</value>
  </data>
  <data name="ERR_TooManyCharsInConst" xml:space="preserve">
    <value>Too many characters in character literal</value>
  </data>
  <data name="ERR_InvalidNumber" xml:space="preserve">
    <value>Invalid number</value>
  </data>
  <data name="ERR_GetOrSetExpected" xml:space="preserve">
    <value>A get or set accessor expected</value>
  </data>
  <data name="ERR_ClassTypeExpected" xml:space="preserve">
    <value>An object, string, or class type expected</value>
  </data>
  <data name="ERR_NamedArgumentExpected" xml:space="preserve">
    <value>Named attribute argument expected</value>
  </data>
  <data name="ERR_TooManyCatches" xml:space="preserve">
    <value>Catch clauses cannot follow the general catch clause of a try statement</value>
  </data>
  <data name="ERR_ThisOrBaseExpected" xml:space="preserve">
    <value>Keyword 'this' or 'base' expected</value>
  </data>
  <data name="ERR_OvlUnaryOperatorExpected" xml:space="preserve">
    <value>Overloadable unary operator expected</value>
  </data>
  <data name="ERR_OvlBinaryOperatorExpected" xml:space="preserve">
    <value>Overloadable binary operator expected</value>
  </data>
  <data name="ERR_IntOverflow" xml:space="preserve">
    <value>Integral constant is too large</value>
  </data>
  <data name="ERR_EOFExpected" xml:space="preserve">
    <value>Type or namespace definition, or end-of-file expected</value>
  </data>
  <data name="ERR_GlobalDefinitionOrStatementExpected" xml:space="preserve">
    <value>Member definition, statement, or end-of-file expected</value>
  </data>
  <data name="ERR_BadEmbeddedStmt" xml:space="preserve">
    <value>Embedded statement cannot be a declaration or labeled statement</value>
  </data>
  <data name="ERR_PPDirectiveExpected" xml:space="preserve">
    <value>Preprocessor directive expected</value>
  </data>
  <data name="ERR_EndOfPPLineExpected" xml:space="preserve">
    <value>Single-line comment or end-of-line expected</value>
  </data>
  <data name="ERR_CloseParenExpected" xml:space="preserve">
    <value>) expected</value>
  </data>
  <data name="ERR_EndifDirectiveExpected" xml:space="preserve">
    <value>#endif directive expected</value>
  </data>
  <data name="ERR_UnexpectedDirective" xml:space="preserve">
    <value>Unexpected preprocessor directive</value>
  </data>
  <data name="ERR_ErrorDirective" xml:space="preserve">
    <value>#error: '{0}'</value>
  </data>
  <data name="WRN_WarningDirective" xml:space="preserve">
    <value>#warning: '{0}'</value>
  </data>
  <data name="WRN_WarningDirective_Title" xml:space="preserve">
    <value>#warning directive</value>
  </data>
  <data name="ERR_TypeExpected" xml:space="preserve">
    <value>Type expected</value>
  </data>
  <data name="ERR_PPDefFollowsToken" xml:space="preserve">
    <value>Cannot define/undefine preprocessor symbols after first token in file</value>
  </data>
  <data name="ERR_PPReferenceFollowsToken" xml:space="preserve">
    <value>Cannot use #r after first token in file</value>
  </data>
  <data name="ERR_OpenEndedComment" xml:space="preserve">
    <value>End-of-file found, '*/' expected</value>
  </data>
  <data name="ERR_Merge_conflict_marker_encountered" xml:space="preserve">
    <value>Merge conflict marker encountered</value>
  </data>
  <data name="ERR_NoRefOutWhenRefOnly" xml:space="preserve">
    <value>Do not use refout when using refonly.</value>
  </data>
  <data name="ERR_NoNetModuleOutputWhenRefOutOrRefOnly" xml:space="preserve">
    <value>Cannot compile net modules when using /refout or /refonly.</value>
  </data>
  <data name="ERR_OvlOperatorExpected" xml:space="preserve">
    <value>Overloadable operator expected</value>
  </data>
  <data name="ERR_EndRegionDirectiveExpected" xml:space="preserve">
    <value>#endregion directive expected</value>
  </data>
  <data name="ERR_UnterminatedStringLit" xml:space="preserve">
    <value>Unterminated string literal</value>
  </data>
  <data name="ERR_BadDirectivePlacement" xml:space="preserve">
    <value>Preprocessor directives must appear as the first non-whitespace character on a line</value>
  </data>
  <data name="ERR_IdentifierExpectedKW" xml:space="preserve">
    <value>Identifier expected; '{1}' is a keyword</value>
  </data>
  <data name="ERR_SemiOrLBraceExpected" xml:space="preserve">
    <value>{ or ; expected</value>
  </data>
  <data name="ERR_MultiTypeInDeclaration" xml:space="preserve">
    <value>Cannot use more than one type in a for, using, fixed, or declaration statement</value>
  </data>
  <data name="ERR_AddOrRemoveExpected" xml:space="preserve">
    <value>An add or remove accessor expected</value>
  </data>
  <data name="ERR_UnexpectedCharacter" xml:space="preserve">
    <value>Unexpected character '{0}'</value>
  </data>
  <data name="ERR_UnexpectedToken" xml:space="preserve">
    <value>Unexpected token '{0}'</value>
  </data>
  <data name="ERR_ProtectedInStatic" xml:space="preserve">
    <value>'{0}': static classes cannot contain protected members</value>
  </data>
  <data name="WRN_UnreachableGeneralCatch" xml:space="preserve">
    <value>A previous catch clause already catches all exceptions. All non-exceptions thrown will be wrapped in a System.Runtime.CompilerServices.RuntimeWrappedException.</value>
  </data>
  <data name="WRN_UnreachableGeneralCatch_Title" xml:space="preserve">
    <value>A previous catch clause already catches all exceptions</value>
  </data>
  <data name="WRN_UnreachableGeneralCatch_Description" xml:space="preserve">
    <value>This warning is caused when a catch() block has no specified exception type after a catch (System.Exception e) block. The warning advises that the catch() block will not catch any exceptions.

A catch() block after a catch (System.Exception e) block can catch non-CLS exceptions if the RuntimeCompatibilityAttribute is set to false in the AssemblyInfo.cs file: [assembly: RuntimeCompatibilityAttribute(WrapNonExceptionThrows = false)]. If this attribute is not set explicitly to false, all thrown non-CLS exceptions are wrapped as Exceptions and the catch (System.Exception e) block catches them.</value>
  </data>
  <data name="ERR_IncrementLvalueExpected" xml:space="preserve">
    <value>The operand of an increment or decrement operator must be a variable, property or indexer</value>
  </data>
  <data name="ERR_NoSuchMemberOrExtension" xml:space="preserve">
    <value>'{0}' does not contain a definition for '{1}' and no extension method '{1}' accepting a first argument of type '{0}' could be found (are you missing a using directive or an assembly reference?)</value>
  </data>
  <data name="ERR_NoSuchMemberOrExtensionNeedUsing" xml:space="preserve">
    <value>'{0}' does not contain a definition for '{1}' and no extension method '{1}' accepting a first argument of type '{0}' could be found (are you missing a using directive for '{2}'?)</value>
  </data>
  <data name="ERR_BadThisParam" xml:space="preserve">
    <value>Method '{0}' has a parameter modifier 'this' which is not on the first parameter</value>
  </data>
  <data name="ERR_BadParameterModifiers" xml:space="preserve">
    <value> The parameter modifier '{0}' cannot be used with '{1}' </value>
  </data>
  <data name="ERR_BadTypeforThis" xml:space="preserve">
    <value>The first parameter of an extension method cannot be of type '{0}'</value>
  </data>
  <data name="ERR_BadParamModThis" xml:space="preserve">
    <value>A parameter array cannot be used with 'this' modifier on an extension method</value>
  </data>
  <data name="ERR_BadExtensionMeth" xml:space="preserve">
    <value>Extension method must be static</value>
  </data>
  <data name="ERR_BadExtensionAgg" xml:space="preserve">
    <value>Extension method must be defined in a non-generic static class</value>
  </data>
  <data name="ERR_DupParamMod" xml:space="preserve">
    <value>A parameter can only have one '{0}' modifier</value>
  </data>
  <data name="ERR_ExtensionMethodsDecl" xml:space="preserve">
    <value>Extension methods must be defined in a top level static class; {0} is a nested class</value>
  </data>
  <data name="ERR_ExtensionAttrNotFound" xml:space="preserve">
    <value>Cannot define a new extension method because the compiler required type '{0}' cannot be found. Are you missing a reference to System.Core.dll?</value>
  </data>
  <data name="ERR_ExplicitExtension" xml:space="preserve">
    <value>Do not use 'System.Runtime.CompilerServices.ExtensionAttribute'. Use the 'this' keyword instead.</value>
  </data>
  <data name="ERR_ExplicitDynamicAttr" xml:space="preserve">
    <value>Do not use 'System.Runtime.CompilerServices.DynamicAttribute'. Use the 'dynamic' keyword instead.</value>
  </data>
  <data name="ERR_NoDynamicPhantomOnBaseCtor" xml:space="preserve">
    <value>The constructor call needs to be dynamically dispatched, but cannot be because it is part of a constructor initializer. Consider casting the dynamic arguments.</value>
  </data>
  <data name="ERR_ValueTypeExtDelegate" xml:space="preserve">
    <value>Extension method '{0}' defined on value type '{1}' cannot be used to create delegates</value>
  </data>
  <data name="ERR_BadArgCount" xml:space="preserve">
    <value>No overload for method '{0}' takes {1} arguments</value>
  </data>
  <data name="ERR_BadArgType" xml:space="preserve">
    <value>Argument {0}: cannot convert from '{1}' to '{2}'</value>
  </data>
  <data name="ERR_NoSourceFile" xml:space="preserve">
    <value>Source file '{0}' could not be opened -- {1}</value>
  </data>
  <data name="ERR_CantRefResource" xml:space="preserve">
    <value>Cannot link resource files when building a module</value>
  </data>
  <data name="ERR_ResourceNotUnique" xml:space="preserve">
    <value>Resource identifier '{0}' has already been used in this assembly</value>
  </data>
  <data name="ERR_ResourceFileNameNotUnique" xml:space="preserve">
    <value>Each linked resource and module must have a unique filename. Filename '{0}' is specified more than once in this assembly</value>
  </data>
  <data name="ERR_ImportNonAssembly" xml:space="preserve">
    <value>The referenced file '{0}' is not an assembly</value>
  </data>
  <data name="ERR_RefLvalueExpected" xml:space="preserve">
    <value>A ref or out value must be an assignable variable</value>
  </data>
  <data name="ERR_BaseInStaticMeth" xml:space="preserve">
    <value>Keyword 'base' is not available in a static method</value>
  </data>
  <data name="ERR_BaseInBadContext" xml:space="preserve">
    <value>Keyword 'base' is not available in the current context</value>
  </data>
  <data name="ERR_RbraceExpected" xml:space="preserve">
    <value>} expected</value>
  </data>
  <data name="ERR_LbraceExpected" xml:space="preserve">
    <value>{ expected</value>
  </data>
  <data name="ERR_InExpected" xml:space="preserve">
    <value>'in' expected</value>
  </data>
  <data name="ERR_InvalidPreprocExpr" xml:space="preserve">
    <value>Invalid preprocessor expression</value>
  </data>
  <data name="ERR_InvalidMemberDecl" xml:space="preserve">
    <value>Invalid token '{0}' in class, struct, or interface member declaration</value>
  </data>
  <data name="ERR_MemberNeedsType" xml:space="preserve">
    <value>Method must have a return type</value>
  </data>
  <data name="ERR_BadBaseType" xml:space="preserve">
    <value>Invalid base type</value>
  </data>
  <data name="WRN_EmptySwitch" xml:space="preserve">
    <value>Empty switch block</value>
  </data>
  <data name="WRN_EmptySwitch_Title" xml:space="preserve">
    <value>Empty switch block</value>
  </data>
  <data name="ERR_ExpectedEndTry" xml:space="preserve">
    <value>Expected catch or finally</value>
  </data>
  <data name="ERR_InvalidExprTerm" xml:space="preserve">
    <value>Invalid expression term '{0}'</value>
  </data>
  <data name="ERR_BadNewExpr" xml:space="preserve">
    <value>A new expression requires (), [], or {} after type</value>
  </data>
  <data name="ERR_NoNamespacePrivate" xml:space="preserve">
    <value>Elements defined in a namespace cannot be explicitly declared as private, protected, or protected internal</value>
  </data>
  <data name="ERR_BadVarDecl" xml:space="preserve">
    <value>Expected ; or = (cannot specify constructor arguments in declaration)</value>
  </data>
  <data name="ERR_UsingAfterElements" xml:space="preserve">
    <value>A using clause must precede all other elements defined in the namespace except extern alias declarations</value>
  </data>
  <data name="ERR_BadBinOpArgs" xml:space="preserve">
    <value>Overloaded binary operator '{0}' takes two parameters</value>
  </data>
  <data name="ERR_BadUnOpArgs" xml:space="preserve">
    <value>Overloaded unary operator '{0}' takes one parameter</value>
  </data>
  <data name="ERR_NoVoidParameter" xml:space="preserve">
    <value>Invalid parameter type 'void'</value>
  </data>
  <data name="ERR_DuplicateAlias" xml:space="preserve">
    <value>The using alias '{0}' appeared previously in this namespace</value>
  </data>
  <data name="ERR_BadProtectedAccess" xml:space="preserve">
    <value>Cannot access protected member '{0}' via a qualifier of type '{1}'; the qualifier must be of type '{2}' (or derived from it)</value>
  </data>
  <data name="ERR_AddModuleAssembly" xml:space="preserve">
    <value>'{0}' cannot be added to this assembly because it already is an assembly</value>
  </data>
  <data name="ERR_BindToBogusProp2" xml:space="preserve">
    <value>Property, indexer, or event '{0}' is not supported by the language; try directly calling accessor methods '{1}' or '{2}'</value>
  </data>
  <data name="ERR_BindToBogusProp1" xml:space="preserve">
    <value>Property, indexer, or event '{0}' is not supported by the language; try directly calling accessor method '{1}'</value>
  </data>
  <data name="ERR_NoVoidHere" xml:space="preserve">
    <value>Keyword 'void' cannot be used in this context</value>
  </data>
  <data name="ERR_IndexerNeedsParam" xml:space="preserve">
    <value>Indexers must have at least one parameter</value>
  </data>
  <data name="ERR_BadArraySyntax" xml:space="preserve">
    <value>Array type specifier, [], must appear before parameter name</value>
  </data>
  <data name="ERR_BadOperatorSyntax" xml:space="preserve">
    <value>Declaration is not valid; use '{0} operator &lt;dest-type&gt; (...' instead</value>
  </data>
  <data name="ERR_MainClassNotFound" xml:space="preserve">
    <value>Could not find '{0}' specified for Main method</value>
  </data>
  <data name="ERR_MainClassNotClass" xml:space="preserve">
    <value>'{0}' specified for Main method must be a valid non-generic class or struct</value>
  </data>
  <data name="ERR_NoMainInClass" xml:space="preserve">
    <value>'{0}' does not have a suitable static Main method</value>
  </data>
  <data name="ERR_MainClassIsImport" xml:space="preserve">
    <value>Cannot use '{0}' for Main method because it is imported</value>
  </data>
  <data name="ERR_OutputNeedsName" xml:space="preserve">
    <value>Outputs without source must have the /out option specified</value>
  </data>
  <data name="ERR_CantHaveWin32ResAndManifest" xml:space="preserve">
    <value>Conflicting options specified: Win32 resource file; Win32 manifest</value>
  </data>
  <data name="ERR_CantHaveWin32ResAndIcon" xml:space="preserve">
    <value>Conflicting options specified: Win32 resource file; Win32 icon</value>
  </data>
  <data name="ERR_CantReadResource" xml:space="preserve">
    <value>Error reading resource '{0}' -- '{1}'</value>
  </data>
  <data name="ERR_DocFileGen" xml:space="preserve">
    <value>Error writing to XML documentation file: {0}</value>
  </data>
  <data name="WRN_XMLParseError" xml:space="preserve">
    <value>XML comment has badly formed XML -- '{0}'</value>
  </data>
  <data name="WRN_XMLParseError_Title" xml:space="preserve">
    <value>XML comment has badly formed XML</value>
  </data>
  <data name="WRN_DuplicateParamTag" xml:space="preserve">
    <value>XML comment has a duplicate param tag for '{0}'</value>
  </data>
  <data name="WRN_DuplicateParamTag_Title" xml:space="preserve">
    <value>XML comment has a duplicate param tag</value>
  </data>
  <data name="WRN_UnmatchedParamTag" xml:space="preserve">
    <value>XML comment has a param tag for '{0}', but there is no parameter by that name</value>
  </data>
  <data name="WRN_UnmatchedParamTag_Title" xml:space="preserve">
    <value>XML comment has a param tag, but there is no parameter by that name</value>
  </data>
  <data name="WRN_UnmatchedParamRefTag" xml:space="preserve">
    <value>XML comment on '{1}' has a paramref tag for '{0}', but there is no parameter by that name</value>
  </data>
  <data name="WRN_UnmatchedParamRefTag_Title" xml:space="preserve">
    <value>XML comment has a paramref tag, but there is no parameter by that name</value>
  </data>
  <data name="WRN_MissingParamTag" xml:space="preserve">
    <value>Parameter '{0}' has no matching param tag in the XML comment for '{1}' (but other parameters do)</value>
  </data>
  <data name="WRN_MissingParamTag_Title" xml:space="preserve">
    <value>Parameter has no matching param tag in the XML comment (but other parameters do)</value>
  </data>
  <data name="WRN_BadXMLRef" xml:space="preserve">
    <value>XML comment has cref attribute '{0}' that could not be resolved</value>
  </data>
  <data name="WRN_BadXMLRef_Title" xml:space="preserve">
    <value>XML comment has cref attribute that could not be resolved</value>
  </data>
  <data name="ERR_BadStackAllocExpr" xml:space="preserve">
    <value>A stackalloc expression requires [] after type</value>
  </data>
  <data name="ERR_InvalidLineNumber" xml:space="preserve">
    <value>The line number specified for #line directive is missing or invalid</value>
  </data>
  <data name="ERR_MissingPPFile" xml:space="preserve">
    <value>Quoted file name, single-line comment or end-of-line expected</value>
  </data>
  <data name="ERR_ExpectedPPFile" xml:space="preserve">
    <value>Quoted file name expected</value>
  </data>
  <data name="ERR_ReferenceDirectiveOnlyAllowedInScripts" xml:space="preserve">
    <value>#r is only allowed in scripts</value>
  </data>
  <data name="ERR_ForEachMissingMember" xml:space="preserve">
    <value>foreach statement cannot operate on variables of type '{0}' because '{0}' does not contain a public definition for '{1}'</value>
  </data>
  <data name="WRN_BadXMLRefParamType" xml:space="preserve">
    <value>Invalid type for parameter {0} in XML comment cref attribute: '{1}'</value>
  </data>
  <data name="WRN_BadXMLRefParamType_Title" xml:space="preserve">
    <value>Invalid type for parameter in XML comment cref attribute</value>
  </data>
  <data name="WRN_BadXMLRefReturnType" xml:space="preserve">
    <value>Invalid return type in XML comment cref attribute</value>
  </data>
  <data name="WRN_BadXMLRefReturnType_Title" xml:space="preserve">
    <value>Invalid return type in XML comment cref attribute</value>
  </data>
  <data name="ERR_BadWin32Res" xml:space="preserve">
    <value>Error reading Win32 resources -- {0}</value>
  </data>
  <data name="WRN_BadXMLRefSyntax" xml:space="preserve">
    <value>XML comment has syntactically incorrect cref attribute '{0}'</value>
  </data>
  <data name="WRN_BadXMLRefSyntax_Title" xml:space="preserve">
    <value>XML comment has syntactically incorrect cref attribute</value>
  </data>
  <data name="ERR_BadModifierLocation" xml:space="preserve">
    <value>Member modifier '{0}' must precede the member type and name</value>
  </data>
  <data name="ERR_MissingArraySize" xml:space="preserve">
    <value>Array creation must have array size or array initializer</value>
  </data>
  <data name="WRN_UnprocessedXMLComment" xml:space="preserve">
    <value>XML comment is not placed on a valid language element</value>
  </data>
  <data name="WRN_UnprocessedXMLComment_Title" xml:space="preserve">
    <value>XML comment is not placed on a valid language element</value>
  </data>
  <data name="WRN_FailedInclude" xml:space="preserve">
    <value>Unable to include XML fragment '{1}' of file '{0}' -- {2}</value>
  </data>
  <data name="WRN_FailedInclude_Title" xml:space="preserve">
    <value>Unable to include XML fragment</value>
  </data>
  <data name="WRN_InvalidInclude" xml:space="preserve">
    <value>Invalid XML include element -- {0}</value>
  </data>
  <data name="WRN_InvalidInclude_Title" xml:space="preserve">
    <value>Invalid XML include element</value>
  </data>
  <data name="WRN_MissingXMLComment" xml:space="preserve">
    <value>Missing XML comment for publicly visible type or member '{0}'</value>
  </data>
  <data name="WRN_MissingXMLComment_Title" xml:space="preserve">
    <value>Missing XML comment for publicly visible type or member</value>
  </data>
  <data name="WRN_MissingXMLComment_Description" xml:space="preserve">
    <value>The /doc compiler option was specified, but one or more constructs did not have comments.</value>
  </data>
  <data name="WRN_XMLParseIncludeError" xml:space="preserve">
    <value>Badly formed XML in included comments file -- '{0}'</value>
  </data>
  <data name="WRN_XMLParseIncludeError_Title" xml:space="preserve">
    <value>Badly formed XML in included comments file</value>
  </data>
  <data name="ERR_BadDelArgCount" xml:space="preserve">
    <value>Delegate '{0}' does not take {1} arguments</value>
  </data>
  <data name="ERR_UnexpectedSemicolon" xml:space="preserve">
    <value>Semicolon after method or accessor block is not valid</value>
  </data>
  <data name="ERR_MethodReturnCantBeRefAny" xml:space="preserve">
    <value>Method or delegate cannot return type '{0}'</value>
  </data>
  <data name="ERR_CompileCancelled" xml:space="preserve">
    <value>Compilation cancelled by user</value>
  </data>
  <data name="ERR_MethodArgCantBeRefAny" xml:space="preserve">
    <value>Cannot make reference to variable of type '{0}'</value>
  </data>
  <data name="ERR_AssgReadonlyLocal" xml:space="preserve">
    <value>Cannot assign to '{0}' because it is read-only</value>
  </data>
  <data name="ERR_RefReadonlyLocal" xml:space="preserve">
    <value>Cannot use '{0}' as a ref or out value because it is read-only</value>
  </data>
  <data name="ERR_CantUseRequiredAttribute" xml:space="preserve">
    <value>The RequiredAttribute attribute is not permitted on C# types</value>
  </data>
  <data name="ERR_NoModifiersOnAccessor" xml:space="preserve">
    <value>Modifiers cannot be placed on event accessor declarations</value>
  </data>
  <data name="ERR_ParamsCantBeWithModifier" xml:space="preserve">
    <value>The params parameter cannot be declared as {0}</value>
  </data>
  <data name="ERR_ReturnNotLValue" xml:space="preserve">
    <value>Cannot modify the return value of '{0}' because it is not a variable</value>
  </data>
  <data name="ERR_MissingCoClass" xml:space="preserve">
    <value>The managed coclass wrapper class '{0}' for interface '{1}' cannot be found (are you missing an assembly reference?)</value>
  </data>
  <data name="ERR_AmbiguousAttribute" xml:space="preserve">
    <value>'{0}' is ambiguous between '{1}' and '{2}'; use either '@{0}' or '{0}Attribute'</value>
  </data>
  <data name="ERR_BadArgExtraRef" xml:space="preserve">
    <value>Argument {0} may not be passed with the '{1}' keyword</value>
  </data>
  <data name="WRN_CmdOptionConflictsSource" xml:space="preserve">
    <value>Option '{0}' overrides attribute '{1}' given in a source file or added module</value>
  </data>
  <data name="WRN_CmdOptionConflictsSource_Title" xml:space="preserve">
    <value>Option overrides attribute given in a source file or added module</value>
  </data>
  <data name="WRN_CmdOptionConflictsSource_Description" xml:space="preserve">
    <value>This warning occurs if the assembly attributes AssemblyKeyFileAttribute or AssemblyKeyNameAttribute found in source conflict with the /keyfile or /keycontainer command line option or key file name or key container specified in the Project Properties.</value>
  </data>
  <data name="ERR_BadCompatMode" xml:space="preserve">
    <value>Invalid option '{0}' for /langversion; must be ISO-1, ISO-2, Default, Latest or a valid version in range 1 to 7.1.</value>
  </data>
  <data name="ERR_DelegateOnConditional" xml:space="preserve">
    <value>Cannot create delegate with '{0}' because it or a method it overrides has a Conditional attribute</value>
  </data>
  <data name="ERR_CantMakeTempFile" xml:space="preserve">
    <value>Cannot create temporary file -- {0}</value>
  </data>
  <data name="ERR_BadArgRef" xml:space="preserve">
    <value>Argument {0} must be passed with the '{1}' keyword</value>
  </data>
  <data name="ERR_YieldInAnonMeth" xml:space="preserve">
    <value>The yield statement cannot be used inside an anonymous method or lambda expression</value>
  </data>
  <data name="ERR_ReturnInIterator" xml:space="preserve">
    <value>Cannot return a value from an iterator. Use the yield return statement to return a value, or yield break to end the iteration.</value>
  </data>
  <data name="ERR_BadIteratorArgType" xml:space="preserve">
    <value>Iterators cannot have ref or out parameters</value>
  </data>
  <data name="ERR_BadIteratorReturn" xml:space="preserve">
    <value>The body of '{0}' cannot be an iterator block because '{1}' is not an iterator interface type</value>
  </data>
  <data name="ERR_BadYieldInFinally" xml:space="preserve">
    <value>Cannot yield in the body of a finally clause</value>
  </data>
  <data name="ERR_BadYieldInTryOfCatch" xml:space="preserve">
    <value>Cannot yield a value in the body of a try block with a catch clause</value>
  </data>
  <data name="ERR_EmptyYield" xml:space="preserve">
    <value>Expression expected after yield return</value>
  </data>
  <data name="ERR_AnonDelegateCantUse" xml:space="preserve">
    <value>Cannot use ref or out parameter '{0}' inside an anonymous method, lambda expression, or query expression</value>
  </data>
  <data name="ERR_IllegalInnerUnsafe" xml:space="preserve">
    <value>Unsafe code may not appear in iterators</value>
  </data>
  <data name="ERR_BadYieldInCatch" xml:space="preserve">
    <value>Cannot yield a value in the body of a catch clause</value>
  </data>
  <data name="ERR_BadDelegateLeave" xml:space="preserve">
    <value>Control cannot leave the body of an anonymous method or lambda expression</value>
  </data>
  <data name="WRN_IllegalPragma" xml:space="preserve">
    <value>Unrecognized #pragma directive</value>
  </data>
  <data name="WRN_IllegalPragma_Title" xml:space="preserve">
    <value>Unrecognized #pragma directive</value>
  </data>
  <data name="WRN_IllegalPPWarning" xml:space="preserve">
    <value>Expected disable or restore</value>
  </data>
  <data name="WRN_IllegalPPWarning_Title" xml:space="preserve">
    <value>Expected disable or restore after #pragma warning</value>
  </data>
  <data name="WRN_BadRestoreNumber" xml:space="preserve">
    <value>Cannot restore warning 'CS{0}' because it was disabled globally</value>
  </data>
  <data name="WRN_BadRestoreNumber_Title" xml:space="preserve">
    <value>Cannot restore warning because it was disabled globally</value>
  </data>
  <data name="ERR_VarargsIterator" xml:space="preserve">
    <value>__arglist is not allowed in the parameter list of iterators</value>
  </data>
  <data name="ERR_UnsafeIteratorArgType" xml:space="preserve">
    <value>Iterators cannot have unsafe parameters or yield types</value>
  </data>
  <data name="ERR_BadCoClassSig" xml:space="preserve">
    <value>The managed coclass wrapper class signature '{0}' for interface '{1}' is not a valid class name signature</value>
  </data>
  <data name="ERR_MultipleIEnumOfT" xml:space="preserve">
    <value>foreach statement cannot operate on variables of type '{0}' because it implements multiple instantiations of '{1}'; try casting to a specific interface instantiation</value>
  </data>
  <data name="ERR_FixedDimsRequired" xml:space="preserve">
    <value>A fixed size buffer field must have the array size specifier after the field name</value>
  </data>
  <data name="ERR_FixedNotInStruct" xml:space="preserve">
    <value>Fixed size buffer fields may only be members of structs</value>
  </data>
  <data name="ERR_AnonymousReturnExpected" xml:space="preserve">
    <value>Not all code paths return a value in {0} of type '{1}'</value>
  </data>
  <data name="WRN_NonECMAFeature" xml:space="preserve">
    <value>Feature '{0}' is not part of the standardized ISO C# language specification, and may not be accepted by other compilers</value>
  </data>
  <data name="WRN_NonECMAFeature_Title" xml:space="preserve">
    <value>Feature is not part of the standardized ISO C# language specification, and may not be accepted by other compilers</value>
  </data>
  <data name="ERR_ExpectedVerbatimLiteral" xml:space="preserve">
    <value>Keyword, identifier, or string expected after verbatim specifier: @</value>
  </data>
  <data name="ERR_RefReadonly" xml:space="preserve">
    <value>A readonly field cannot be used as a ref or out value (except in a constructor)</value>
  </data>
  <data name="ERR_RefReadonly2" xml:space="preserve">
    <value>Members of readonly field '{0}' cannot be used as a ref or out value (except in a constructor)</value>
  </data>
  <data name="ERR_AssgReadonly" xml:space="preserve">
    <value>A readonly field cannot be assigned to (except in a constructor or a variable initializer)</value>
  </data>
  <data name="ERR_AssgReadonly2" xml:space="preserve">
    <value>Members of readonly field '{0}' cannot be modified (except in a constructor or a variable initializer)</value>
  </data>
  <data name="ERR_RefReadonlyNotField" xml:space="preserve">
    <value>Cannot use {0} '{1}' as a ref or out value because it is a readonly variable</value>
  </data>
  <data name="ERR_RefReadonlyNotField2" xml:space="preserve">
    <value>Members of {0} '{1}' cannot be used as a ref or out value because it is a readonly variable</value>
  </data>
  <data name="ERR_AssignReadonlyNotField" xml:space="preserve">
    <value>Cannot assign to {0} '{1}' because it is a readonly variable</value>
  </data>
  <data name="ERR_AssignReadonlyNotField2" xml:space="preserve">
    <value>Cannot assign to a member of {0} '{1}' because it is a readonly variable</value>
  </data>
  <data name="ERR_RefReturnReadonlyNotField" xml:space="preserve">
    <value>Cannot return {0} '{1}' by reference because it is a readonly variable</value>
  </data>
  <data name="ERR_RefReturnReadonlyNotField2" xml:space="preserve">
    <value>Members of {0} '{1}' cannot be returned by reference because it is a readonly variable</value>
  </data>
  <data name="ERR_AssgReadonlyStatic2" xml:space="preserve">
    <value>Fields of static readonly field '{0}' cannot be assigned to (except in a static constructor or a variable initializer)</value>
  </data>
  <data name="ERR_RefReadonlyStatic2" xml:space="preserve">
    <value>Fields of static readonly field '{0}' cannot be used as a ref or out value (except in a static constructor)</value>
  </data>
  <data name="ERR_AssgReadonlyLocal2Cause" xml:space="preserve">
    <value>Cannot modify members of '{0}' because it is a '{1}'</value>
  </data>
  <data name="ERR_RefReadonlyLocal2Cause" xml:space="preserve">
    <value>Cannot use fields of '{0}' as a ref or out value because it is a '{1}'</value>
  </data>
  <data name="ERR_AssgReadonlyLocalCause" xml:space="preserve">
    <value>Cannot assign to '{0}' because it is a '{1}'</value>
  </data>
  <data name="ERR_RefReadonlyLocalCause" xml:space="preserve">
    <value>Cannot use '{0}' as a ref or out value because it is a '{1}'</value>
  </data>
  <data name="WRN_ErrorOverride" xml:space="preserve">
    <value>{0}. See also error CS{1}.</value>
  </data>
  <data name="WRN_ErrorOverride_Title" xml:space="preserve">
    <value>Warning is overriding an error</value>
  </data>
  <data name="WRN_ErrorOverride_Description" xml:space="preserve">
    <value>The compiler emits this warning when it overrides an error with a warning. For information about the problem, search for the error code mentioned.</value>
  </data>
  <data name="ERR_AnonMethToNonDel" xml:space="preserve">
    <value>Cannot convert {0} to type '{1}' because it is not a delegate type</value>
  </data>
  <data name="ERR_CantConvAnonMethParams" xml:space="preserve">
    <value>Cannot convert {0} to delegate type '{1}' because the parameter types do not match the delegate parameter types</value>
  </data>
  <data name="ERR_CantConvAnonMethReturns" xml:space="preserve">
    <value>Cannot convert {0} to intended delegate type because some of the return types in the block are not implicitly convertible to the delegate return type</value>
  </data>
  <data name="ERR_BadAsyncReturnExpression" xml:space="preserve">
    <value>Since this is an async method, the return expression must be of type '{0}' rather than 'Task&lt;{0}&gt;'</value>
  </data>
  <data name="ERR_CantConvAsyncAnonFuncReturns" xml:space="preserve">
    <value>Cannot convert async {0} to delegate type '{1}'. An async {0} may return void, Task or Task&lt;T&gt;, none of which are convertible to '{1}'.</value>
  </data>
  <data name="ERR_IllegalFixedType" xml:space="preserve">
    <value>Fixed size buffer type must be one of the following: bool, byte, short, int, long, char, sbyte, ushort, uint, ulong, float or double</value>
  </data>
  <data name="ERR_FixedOverflow" xml:space="preserve">
    <value>Fixed size buffer of length {0} and type '{1}' is too big</value>
  </data>
  <data name="ERR_InvalidFixedArraySize" xml:space="preserve">
    <value>Fixed size buffers must have a length greater than zero</value>
  </data>
  <data name="ERR_FixedBufferNotFixed" xml:space="preserve">
    <value>You cannot use fixed size buffers contained in unfixed expressions. Try using the fixed statement.</value>
  </data>
  <data name="ERR_AttributeNotOnAccessor" xml:space="preserve">
    <value>Attribute '{0}' is not valid on property or event accessors. It is only valid on '{1}' declarations.</value>
  </data>
  <data name="WRN_InvalidSearchPathDir" xml:space="preserve">
    <value>Invalid search path '{0}' specified in '{1}' -- '{2}'</value>
  </data>
  <data name="WRN_InvalidSearchPathDir_Title" xml:space="preserve">
    <value>Invalid search path specified</value>
  </data>
  <data name="ERR_IllegalVarArgs" xml:space="preserve">
    <value>__arglist is not valid in this context</value>
  </data>
  <data name="ERR_IllegalParams" xml:space="preserve">
    <value>params is not valid in this context</value>
  </data>
  <data name="ERR_BadModifiersOnNamespace" xml:space="preserve">
    <value>A namespace declaration cannot have modifiers or attributes</value>
  </data>
  <data name="ERR_BadPlatformType" xml:space="preserve">
    <value>Invalid option '{0}' for /platform; must be anycpu, x86, Itanium or x64</value>
  </data>
  <data name="ERR_ThisStructNotInAnonMeth" xml:space="preserve">
    <value>Anonymous methods, lambda expressions, and query expressions inside structs cannot access instance members of 'this'. Consider copying 'this' to a local variable outside the anonymous method, lambda expression or query expression and using the local instead.</value>
  </data>
  <data name="ERR_NoConvToIDisp" xml:space="preserve">
    <value>'{0}': type used in a using statement must be implicitly convertible to 'System.IDisposable'</value>
  </data>
  <data name="ERR_BadParamRef" xml:space="preserve">
    <value>Parameter {0} must be declared with the '{1}' keyword</value>
  </data>
  <data name="ERR_BadParamExtraRef" xml:space="preserve">
    <value>Parameter {0} should not be declared with the '{1}' keyword</value>
  </data>
  <data name="ERR_BadParamType" xml:space="preserve">
    <value>Parameter {0} is declared as type '{1}{2}' but should be '{3}{4}'</value>
  </data>
  <data name="ERR_BadExternIdentifier" xml:space="preserve">
    <value>Invalid extern alias for '/reference'; '{0}' is not a valid identifier</value>
  </data>
  <data name="ERR_AliasMissingFile" xml:space="preserve">
    <value>Invalid reference alias option: '{0}=' -- missing filename</value>
  </data>
  <data name="ERR_GlobalExternAlias" xml:space="preserve">
    <value>You cannot redefine the global extern alias</value>
  </data>
  <data name="ERR_MissingTypeInSource" xml:space="preserve">
    <value>Reference to type '{0}' claims it is defined in this assembly, but it is not defined in source or any added modules</value>
  </data>
  <data name="ERR_MissingTypeInAssembly" xml:space="preserve">
    <value>Reference to type '{0}' claims it is defined in '{1}', but it could not be found</value>
  </data>
  <data name="WRN_MultiplePredefTypes" xml:space="preserve">
    <value>The predefined type '{0}' is defined in multiple assemblies in the global alias; using definition from '{1}'</value>
  </data>
  <data name="WRN_MultiplePredefTypes_Title" xml:space="preserve">
    <value>Predefined type is defined in multiple assemblies in the global alias</value>
  </data>
  <data name="WRN_MultiplePredefTypes_Description" xml:space="preserve">
    <value>This error occurs when a predefined system type such as System.Int32 is found in two assemblies. One way this can happen is if you are referencing mscorlib or System.Runtime.dll from two different places, such as trying to run two versions of the .NET Framework side-by-side.</value>
  </data>
  <data name="ERR_LocalCantBeFixedAndHoisted" xml:space="preserve">
    <value>Local '{0}' or its members cannot have their address taken and be used inside an anonymous method or lambda expression</value>
  </data>
  <data name="WRN_TooManyLinesForDebugger" xml:space="preserve">
    <value>Source file has exceeded the limit of 16,707,565 lines representable in the PDB; debug information will be incorrect</value>
  </data>
  <data name="WRN_TooManyLinesForDebugger_Title" xml:space="preserve">
    <value>Source file has exceeded the limit of 16,707,565 lines representable in the PDB; debug information will be incorrect</value>
  </data>
  <data name="ERR_CantConvAnonMethNoParams" xml:space="preserve">
    <value>Cannot convert anonymous method block without a parameter list to delegate type '{0}' because it has one or more out parameters</value>
  </data>
  <data name="ERR_ConditionalOnNonAttributeClass" xml:space="preserve">
    <value>Attribute '{0}' is only valid on methods or attribute classes</value>
  </data>
  <data name="WRN_CallOnNonAgileField" xml:space="preserve">
    <value>Accessing a member on '{0}' may cause a runtime exception because it is a field of a marshal-by-reference class</value>
  </data>
  <data name="WRN_CallOnNonAgileField_Title" xml:space="preserve">
    <value>Accessing a member on a field of a marshal-by-reference class may cause a runtime exception</value>
  </data>
  <data name="WRN_CallOnNonAgileField_Description" xml:space="preserve">
    <value>This warning occurs when you try to call a method, property, or indexer on a member of a class that derives from MarshalByRefObject, and the member is a value type. Objects that inherit from MarshalByRefObject are typically intended to be marshaled by reference across an application domain. If any code ever attempts to directly access the value-type member of such an object across an application domain, a runtime exception will occur. To resolve the warning, first copy the member into a local variable and call the method on that variable.</value>
  </data>
  <data name="WRN_BadWarningNumber" xml:space="preserve">
    <value>'{0}' is not a valid warning number</value>
  </data>
  <data name="WRN_BadWarningNumber_Title" xml:space="preserve">
    <value>Not a valid warning number</value>
  </data>
  <data name="WRN_BadWarningNumber_Description" xml:space="preserve">
    <value>A number that was passed to the #pragma warning preprocessor directive was not a valid warning number. Verify that the number represents a warning, not an error.</value>
  </data>
  <data name="WRN_InvalidNumber" xml:space="preserve">
    <value>Invalid number</value>
  </data>
  <data name="WRN_InvalidNumber_Title" xml:space="preserve">
    <value>Invalid number</value>
  </data>
  <data name="WRN_FileNameTooLong" xml:space="preserve">
    <value>Invalid filename specified for preprocessor directive. Filename is too long or not a valid filename.</value>
  </data>
  <data name="WRN_FileNameTooLong_Title" xml:space="preserve">
    <value>Invalid filename specified for preprocessor directive</value>
  </data>
  <data name="WRN_IllegalPPChecksum" xml:space="preserve">
    <value>Invalid #pragma checksum syntax; should be #pragma checksum "filename" "{XXXXXXXX-XXXX-XXXX-XXXX-XXXXXXXXXXXX}" "XXXX..."</value>
  </data>
  <data name="WRN_IllegalPPChecksum_Title" xml:space="preserve">
    <value>Invalid #pragma checksum syntax</value>
  </data>
  <data name="WRN_EndOfPPLineExpected" xml:space="preserve">
    <value>Single-line comment or end-of-line expected</value>
  </data>
  <data name="WRN_EndOfPPLineExpected_Title" xml:space="preserve">
    <value>Single-line comment or end-of-line expected after #pragma directive</value>
  </data>
  <data name="WRN_ConflictingChecksum" xml:space="preserve">
    <value>Different checksum values given for '{0}'</value>
  </data>
  <data name="WRN_ConflictingChecksum_Title" xml:space="preserve">
    <value>Different #pragma checksum values given</value>
  </data>
  <data name="WRN_InvalidAssemblyName" xml:space="preserve">
    <value>Assembly reference '{0}' is invalid and cannot be resolved</value>
  </data>
  <data name="WRN_InvalidAssemblyName_Title" xml:space="preserve">
    <value>Assembly reference is invalid and cannot be resolved</value>
  </data>
  <data name="WRN_InvalidAssemblyName_Description" xml:space="preserve">
    <value>This warning indicates that an attribute, such as InternalsVisibleToAttribute, was not specified correctly.</value>
  </data>
  <data name="WRN_UnifyReferenceMajMin" xml:space="preserve">
    <value>Assuming assembly reference '{0}' used by '{1}' matches identity '{2}' of '{3}', you may need to supply runtime policy</value>
  </data>
  <data name="WRN_UnifyReferenceMajMin_Title" xml:space="preserve">
    <value>Assuming assembly reference matches identity</value>
  </data>
  <data name="WRN_UnifyReferenceMajMin_Description" xml:space="preserve">
    <value>The two assemblies differ in release and/or version number. For unification to occur, you must specify directives in the application's .config file, and you must provide the correct strong name of an assembly.</value>
  </data>
  <data name="WRN_UnifyReferenceBldRev" xml:space="preserve">
    <value>Assuming assembly reference '{0}' used by '{1}' matches identity '{2}' of '{3}', you may need to supply runtime policy</value>
  </data>
  <data name="WRN_UnifyReferenceBldRev_Title" xml:space="preserve">
    <value>Assuming assembly reference matches identity</value>
  </data>
  <data name="WRN_UnifyReferenceBldRev_Description" xml:space="preserve">
    <value>The two assemblies differ in release and/or version number. For unification to occur, you must specify directives in the application's .config file, and you must provide the correct strong name of an assembly.</value>
  </data>
  <data name="ERR_DuplicateImport" xml:space="preserve">
    <value>Multiple assemblies with equivalent identity have been imported: '{0}' and '{1}'. Remove one of the duplicate references.</value>
  </data>
  <data name="ERR_DuplicateImportSimple" xml:space="preserve">
    <value>An assembly with the same simple name '{0}' has already been imported. Try removing one of the references (e.g. '{1}') or sign them to enable side-by-side.</value>
  </data>
  <data name="ERR_AssemblyMatchBadVersion" xml:space="preserve">
    <value>Assembly '{0}' with identity '{1}' uses '{2}' which has a higher version than referenced assembly '{3}' with identity '{4}'</value>
  </data>
  <data name="ERR_FixedNeedsLvalue" xml:space="preserve">
    <value>Fixed size buffers can only be accessed through locals or fields</value>
  </data>
  <data name="WRN_DuplicateTypeParamTag" xml:space="preserve">
    <value>XML comment has a duplicate typeparam tag for '{0}'</value>
  </data>
  <data name="WRN_DuplicateTypeParamTag_Title" xml:space="preserve">
    <value>XML comment has a duplicate typeparam tag</value>
  </data>
  <data name="WRN_UnmatchedTypeParamTag" xml:space="preserve">
    <value>XML comment has a typeparam tag for '{0}', but there is no type parameter by that name</value>
  </data>
  <data name="WRN_UnmatchedTypeParamTag_Title" xml:space="preserve">
    <value>XML comment has a typeparam tag, but there is no type parameter by that name</value>
  </data>
  <data name="WRN_UnmatchedTypeParamRefTag" xml:space="preserve">
    <value>XML comment on '{1}' has a typeparamref tag for '{0}', but there is no type parameter by that name</value>
  </data>
  <data name="WRN_UnmatchedTypeParamRefTag_Title" xml:space="preserve">
    <value>XML comment has a typeparamref tag, but there is no type parameter by that name</value>
  </data>
  <data name="WRN_MissingTypeParamTag" xml:space="preserve">
    <value>Type parameter '{0}' has no matching typeparam tag in the XML comment on '{1}' (but other type parameters do)</value>
  </data>
  <data name="WRN_MissingTypeParamTag_Title" xml:space="preserve">
    <value>Type parameter has no matching typeparam tag in the XML comment (but other type parameters do)</value>
  </data>
  <data name="ERR_CantChangeTypeOnOverride" xml:space="preserve">
    <value>'{0}': type must be '{2}' to match overridden member '{1}'</value>
  </data>
  <data name="ERR_DoNotUseFixedBufferAttr" xml:space="preserve">
    <value>Do not use 'System.Runtime.CompilerServices.FixedBuffer' attribute. Use the 'fixed' field modifier instead.</value>
  </data>
  <data name="WRN_AssignmentToSelf" xml:space="preserve">
    <value>Assignment made to same variable; did you mean to assign something else?</value>
  </data>
  <data name="WRN_AssignmentToSelf_Title" xml:space="preserve">
    <value>Assignment made to same variable</value>
  </data>
  <data name="WRN_ComparisonToSelf" xml:space="preserve">
    <value>Comparison made to same variable; did you mean to compare something else?</value>
  </data>
  <data name="WRN_ComparisonToSelf_Title" xml:space="preserve">
    <value>Comparison made to same variable</value>
  </data>
  <data name="ERR_CantOpenWin32Res" xml:space="preserve">
    <value>Error opening Win32 resource file '{0}' -- '{1}'</value>
  </data>
  <data name="WRN_DotOnDefault" xml:space="preserve">
    <value>Expression will always cause a System.NullReferenceException because the default value of '{0}' is null</value>
  </data>
  <data name="WRN_DotOnDefault_Title" xml:space="preserve">
    <value>Expression will always cause a System.NullReferenceException because the type's default value is null</value>
  </data>
  <data name="ERR_NoMultipleInheritance" xml:space="preserve">
    <value>Class '{0}' cannot have multiple base classes: '{1}' and '{2}'</value>
  </data>
  <data name="ERR_BaseClassMustBeFirst" xml:space="preserve">
    <value>Base class '{0}' must come before any interfaces</value>
  </data>
  <data name="WRN_BadXMLRefTypeVar" xml:space="preserve">
    <value>XML comment has cref attribute '{0}' that refers to a type parameter</value>
  </data>
  <data name="WRN_BadXMLRefTypeVar_Title" xml:space="preserve">
    <value>XML comment has cref attribute that refers to a type parameter</value>
  </data>
  <data name="ERR_FriendAssemblyBadArgs" xml:space="preserve">
    <value>Friend assembly reference '{0}' is invalid. InternalsVisibleTo declarations cannot have a version, culture, public key token, or processor architecture specified.</value>
  </data>
  <data name="ERR_FriendAssemblySNReq" xml:space="preserve">
    <value>Friend assembly reference '{0}' is invalid. Strong-name signed assemblies must specify a public key in their InternalsVisibleTo declarations.</value>
  </data>
  <data name="ERR_DelegateOnNullable" xml:space="preserve">
    <value>Cannot bind delegate to '{0}' because it is a member of 'System.Nullable&lt;T&gt;'</value>
  </data>
  <data name="ERR_BadCtorArgCount" xml:space="preserve">
    <value>'{0}' does not contain a constructor that takes {1} arguments</value>
  </data>
  <data name="ERR_GlobalAttributesNotFirst" xml:space="preserve">
    <value>Assembly and module attributes must precede all other elements defined in a file except using clauses and extern alias declarations</value>
  </data>
  <data name="ERR_ExpressionExpected" xml:space="preserve">
    <value>Expected expression</value>
  </data>
  <data name="ERR_InvalidSubsystemVersion" xml:space="preserve">
    <value>Invalid version {0} for /subsystemversion. The version must be 6.02 or greater for ARM or AppContainerExe, and 4.00 or greater otherwise</value>
  </data>
  <data name="ERR_InteropMethodWithBody" xml:space="preserve">
    <value>Embedded interop method '{0}' contains a body.</value>
  </data>
  <data name="ERR_BadWarningLevel" xml:space="preserve">
    <value>Warning level must be in the range 0-4</value>
  </data>
  <data name="ERR_BadDebugType" xml:space="preserve">
    <value>Invalid option '{0}' for /debug; must be 'portable', 'embedded', 'full' or 'pdbonly'</value>
  </data>
  <data name="ERR_BadResourceVis" xml:space="preserve">
    <value>Invalid option '{0}'; Resource visibility must be either 'public' or 'private'</value>
  </data>
  <data name="ERR_DefaultValueTypeMustMatch" xml:space="preserve">
    <value>The type of the argument to the DefaultParameterValue attribute must match the parameter type</value>
  </data>
  <data name="ERR_DefaultValueBadValueType" xml:space="preserve">
    <value>Argument of type '{0}' is not applicable for the DefaultParameterValue attribute</value>
  </data>
  <data name="ERR_MemberAlreadyInitialized" xml:space="preserve">
    <value>Duplicate initialization of member '{0}'</value>
  </data>
  <data name="ERR_MemberCannotBeInitialized" xml:space="preserve">
    <value>Member '{0}' cannot be initialized. It is not a field or property.</value>
  </data>
  <data name="ERR_StaticMemberInObjectInitializer" xml:space="preserve">
    <value>Static field or property '{0}' cannot be assigned in an object initializer</value>
  </data>
  <data name="ERR_ReadonlyValueTypeInObjectInitializer" xml:space="preserve">
    <value>Members of readonly field '{0}' of type '{1}' cannot be assigned with an object initializer because it is of a value type</value>
  </data>
  <data name="ERR_ValueTypePropertyInObjectInitializer" xml:space="preserve">
    <value>Members of property '{0}' of type '{1}' cannot be assigned with an object initializer because it is of a value type</value>
  </data>
  <data name="ERR_UnsafeTypeInObjectCreation" xml:space="preserve">
    <value>Unsafe type '{0}' cannot be used in object creation</value>
  </data>
  <data name="ERR_EmptyElementInitializer" xml:space="preserve">
    <value>Element initializer cannot be empty</value>
  </data>
  <data name="ERR_InitializerAddHasWrongSignature" xml:space="preserve">
    <value>The best overloaded method match for '{0}' has wrong signature for the initializer element. The initializable Add must be an accessible instance method.</value>
  </data>
  <data name="ERR_CollectionInitRequiresIEnumerable" xml:space="preserve">
    <value>Cannot initialize type '{0}' with a collection initializer because it does not implement 'System.Collections.IEnumerable'</value>
  </data>
  <data name="ERR_CantSetWin32Manifest" xml:space="preserve">
    <value>Error reading Win32 manifest file '{0}' -- '{1}'</value>
  </data>
  <data name="WRN_CantHaveManifestForModule" xml:space="preserve">
    <value>Ignoring /win32manifest for module because it only applies to assemblies</value>
  </data>
  <data name="WRN_CantHaveManifestForModule_Title" xml:space="preserve">
    <value>Ignoring /win32manifest for module because it only applies to assemblies</value>
  </data>
  <data name="ERR_BadExtensionArgTypes" xml:space="preserve">
    <value>'{0}' does not contain a definition for '{1}' and the best extension method overload '{2}' has some invalid arguments</value>
  </data>
  <data name="ERR_BadInstanceArgType" xml:space="preserve">
    <value>'{0}' does not contain a definition for '{1}' and the best extension method overload '{2}' requires a receiver of type '{3}'</value>
  </data>
  <data name="ERR_QueryDuplicateRangeVariable" xml:space="preserve">
    <value>The range variable '{0}' has already been declared</value>
  </data>
  <data name="ERR_QueryRangeVariableOverrides" xml:space="preserve">
    <value>The range variable '{0}' conflicts with a previous declaration of '{0}'</value>
  </data>
  <data name="ERR_QueryRangeVariableAssignedBadValue" xml:space="preserve">
    <value>Cannot assign {0} to a range variable</value>
  </data>
  <data name="ERR_QueryNoProviderCastable" xml:space="preserve">
    <value>Could not find an implementation of the query pattern for source type '{0}'.  '{1}' not found.  Consider explicitly specifying the type of the range variable '{2}'.</value>
  </data>
  <data name="ERR_QueryNoProviderStandard" xml:space="preserve">
    <value>Could not find an implementation of the query pattern for source type '{0}'.  '{1}' not found.  Are you missing a reference to 'System.Core.dll' or a using directive for 'System.Linq'?</value>
  </data>
  <data name="ERR_QueryNoProvider" xml:space="preserve">
    <value>Could not find an implementation of the query pattern for source type '{0}'.  '{1}' not found.</value>
  </data>
  <data name="ERR_QueryOuterKey" xml:space="preserve">
    <value>The name '{0}' is not in scope on the left side of 'equals'.  Consider swapping the expressions on either side of 'equals'.</value>
  </data>
  <data name="ERR_QueryInnerKey" xml:space="preserve">
    <value>The name '{0}' is not in scope on the right side of 'equals'.  Consider swapping the expressions on either side of 'equals'.</value>
  </data>
  <data name="ERR_QueryOutRefRangeVariable" xml:space="preserve">
    <value>Cannot pass the range variable '{0}' as an out or ref parameter</value>
  </data>
  <data name="ERR_QueryMultipleProviders" xml:space="preserve">
    <value>Multiple implementations of the query pattern were found for source type '{0}'.  Ambiguous call to '{1}'.</value>
  </data>
  <data name="ERR_QueryTypeInferenceFailedMulti" xml:space="preserve">
    <value>The type of one of the expressions in the {0} clause is incorrect.  Type inference failed in the call to '{1}'.</value>
  </data>
  <data name="ERR_QueryTypeInferenceFailed" xml:space="preserve">
    <value>The type of the expression in the {0} clause is incorrect.  Type inference failed in the call to '{1}'.</value>
  </data>
  <data name="ERR_QueryTypeInferenceFailedSelectMany" xml:space="preserve">
    <value>An expression of type '{0}' is not allowed in a subsequent from clause in a query expression with source type '{1}'.  Type inference failed in the call to '{2}'.</value>
  </data>
  <data name="ERR_ExpressionTreeContainsPointerOp" xml:space="preserve">
    <value>An expression tree may not contain an unsafe pointer operation</value>
  </data>
  <data name="ERR_ExpressionTreeContainsAnonymousMethod" xml:space="preserve">
    <value>An expression tree may not contain an anonymous method expression</value>
  </data>
  <data name="ERR_AnonymousMethodToExpressionTree" xml:space="preserve">
    <value>An anonymous method expression cannot be converted to an expression tree</value>
  </data>
  <data name="ERR_QueryRangeVariableReadOnly" xml:space="preserve">
    <value>Range variable '{0}' cannot be assigned to -- it is read only</value>
  </data>
  <data name="ERR_QueryRangeVariableSameAsTypeParam" xml:space="preserve">
    <value>The range variable '{0}' cannot have the same name as a method type parameter</value>
  </data>
  <data name="ERR_TypeVarNotFoundRangeVariable" xml:space="preserve">
    <value>The contextual keyword 'var' cannot be used in a range variable declaration</value>
  </data>
  <data name="ERR_BadArgTypesForCollectionAdd" xml:space="preserve">
    <value>The best overloaded Add method '{0}' for the collection initializer has some invalid arguments</value>
  </data>
  <data name="ERR_ByRefParameterInExpressionTree" xml:space="preserve">
    <value>An expression tree lambda may not contain an out or ref parameter</value>
  </data>
  <data name="ERR_VarArgsInExpressionTree" xml:space="preserve">
    <value>An expression tree lambda may not contain a method with variable arguments</value>
  </data>
  <data name="ERR_MemGroupInExpressionTree" xml:space="preserve">
    <value>An expression tree lambda may not contain a method group</value>
  </data>
  <data name="ERR_InitializerAddHasParamModifiers" xml:space="preserve">
    <value>The best overloaded method match '{0}' for the collection initializer element cannot be used. Collection initializer 'Add' methods cannot have ref or out parameters.</value>
  </data>
  <data name="ERR_NonInvocableMemberCalled" xml:space="preserve">
    <value>Non-invocable member '{0}' cannot be used like a method.</value>
  </data>
  <data name="WRN_MultipleRuntimeImplementationMatches" xml:space="preserve">
    <value>Member '{0}' implements interface member '{1}' in type '{2}'. There are multiple matches for the interface member at run-time. It is implementation dependent which method will be called.</value>
  </data>
  <data name="WRN_MultipleRuntimeImplementationMatches_Title" xml:space="preserve">
    <value>Member implements interface member with multiple matches at run-time</value>
  </data>
  <data name="WRN_MultipleRuntimeImplementationMatches_Description" xml:space="preserve">
    <value>This warning can be generated when two interface methods are differentiated only by whether a particular parameter is marked with ref or with out. It is best to change your code to avoid this warning because it is not obvious or guaranteed which method is called at runtime.

Although C# distinguishes between out and ref, the CLR sees them as the same. When deciding which method implements the interface, the CLR just picks one.

Give the compiler some way to differentiate the methods. For example, you can give them different names or provide an additional parameter on one of them.</value>
  </data>
  <data name="WRN_MultipleRuntimeOverrideMatches" xml:space="preserve">
    <value>Member '{1}' overrides '{0}'. There are multiple override candidates at run-time. It is implementation dependent which method will be called.</value>
  </data>
  <data name="WRN_MultipleRuntimeOverrideMatches_Title" xml:space="preserve">
    <value>Member overrides base member with multiple override candidates at run-time</value>
  </data>
  <data name="ERR_ObjectOrCollectionInitializerWithDelegateCreation" xml:space="preserve">
    <value>Object and collection initializer expressions may not be applied to a delegate creation expression</value>
  </data>
  <data name="ERR_InvalidConstantDeclarationType" xml:space="preserve">
    <value>'{0}' is of type '{1}'. The type specified in a constant declaration must be sbyte, byte, short, ushort, int, uint, long, ulong, char, float, double, decimal, bool, string, an enum-type, or a reference-type.</value>
  </data>
  <data name="ERR_FileNotFound" xml:space="preserve">
    <value>Source file '{0}' could not be found.</value>
  </data>
  <data name="WRN_FileAlreadyIncluded" xml:space="preserve">
    <value>Source file '{0}' specified multiple times</value>
  </data>
  <data name="WRN_FileAlreadyIncluded_Title" xml:space="preserve">
    <value>Source file specified multiple times</value>
  </data>
  <data name="ERR_NoFileSpec" xml:space="preserve">
    <value>Missing file specification for '{0}' option</value>
  </data>
  <data name="ERR_SwitchNeedsString" xml:space="preserve">
    <value>Command-line syntax error: Missing '{0}' for '{1}' option</value>
  </data>
  <data name="ERR_BadSwitch" xml:space="preserve">
    <value>Unrecognized option: '{0}'</value>
  </data>
  <data name="WRN_NoSources" xml:space="preserve">
    <value>No source files specified.</value>
  </data>
  <data name="WRN_NoSources_Title" xml:space="preserve">
    <value>No source files specified</value>
  </data>
  <data name="ERR_ExpectedSingleScript" xml:space="preserve">
    <value>Expected a script (.csx file) but none specified</value>
  </data>
  <data name="ERR_OpenResponseFile" xml:space="preserve">
    <value>Error opening response file '{0}'</value>
  </data>
  <data name="ERR_CantOpenFileWrite" xml:space="preserve">
    <value>Cannot open '{0}' for writing -- '{1}'</value>
  </data>
  <data name="ERR_BadBaseNumber" xml:space="preserve">
    <value>Invalid image base number '{0}'</value>
  </data>
  <data name="ERR_BinaryFile" xml:space="preserve">
    <value>'{0}' is a binary file instead of a text file</value>
  </data>
  <data name="FTL_BadCodepage" xml:space="preserve">
    <value>Code page '{0}' is invalid or not installed</value>
  </data>
  <data name="FTL_BadChecksumAlgorithm" xml:space="preserve">
    <value>Algorithm '{0}' is not supported</value>
  </data>
  <data name="ERR_NoMainOnDLL" xml:space="preserve">
    <value>Cannot specify /main if building a module or library</value>
  </data>
  <data name="FTL_InvalidTarget" xml:space="preserve">
    <value>Invalid target type for /target: must specify 'exe', 'winexe', 'library', or 'module'</value>
  </data>
  <data name="FTL_InputFileNameTooLong" xml:space="preserve">
    <value>File name '{0}' is empty, contains invalid characters, has a drive specification without an absolute path, or is too long</value>
  </data>
  <data name="WRN_NoConfigNotOnCommandLine" xml:space="preserve">
    <value>Ignoring /noconfig option because it was specified in a response file</value>
  </data>
  <data name="WRN_NoConfigNotOnCommandLine_Title" xml:space="preserve">
    <value>Ignoring /noconfig option because it was specified in a response file</value>
  </data>
  <data name="ERR_InvalidFileAlignment" xml:space="preserve">
    <value>Invalid file section alignment '{0}'</value>
  </data>
  <data name="ERR_InvalidOutputName" xml:space="preserve">
    <value>Invalid output name: {0}</value>
  </data>
  <data name="ERR_InvalidDebugInformationFormat" xml:space="preserve">
    <value>Invalid debug information format: {0}</value>
  </data>
  <data name="ERR_LegacyObjectIdSyntax" xml:space="preserve">
    <value>'id#' syntax is no longer supported. Use '$id' instead.</value>
  </data>
  <data name="WRN_DefineIdentifierRequired" xml:space="preserve">
    <value>Invalid name for a preprocessing symbol; '{0}' is not a valid identifier</value>
  </data>
  <data name="WRN_DefineIdentifierRequired_Title" xml:space="preserve">
    <value>Invalid name for a preprocessing symbol; not a valid identifier</value>
  </data>
  <data name="FTL_OutputFileExists" xml:space="preserve">
    <value>Cannot create short filename '{0}' when a long filename with the same short filename already exists</value>
  </data>
  <data name="ERR_OneAliasPerReference" xml:space="preserve">
    <value>A /reference option that declares an extern alias can only have one filename. To specify multiple aliases or filenames, use multiple /reference options.</value>
  </data>
  <data name="ERR_SwitchNeedsNumber" xml:space="preserve">
    <value>Command-line syntax error: Missing ':&lt;number&gt;' for '{0}' option</value>
  </data>
  <data name="ERR_MissingDebugSwitch" xml:space="preserve">
    <value>The /pdb option requires that the /debug option also be used</value>
  </data>
  <data name="ERR_ComRefCallInExpressionTree" xml:space="preserve">
    <value>An expression tree lambda may not contain a COM call with ref omitted on arguments</value>
  </data>
  <data name="ERR_InvalidFormatForGuidForOption" xml:space="preserve">
    <value>Command-line syntax error: Invalid Guid format '{0}' for option '{1}'</value>
  </data>
  <data name="ERR_MissingGuidForOption" xml:space="preserve">
    <value>Command-line syntax error: Missing Guid for option '{1}'</value>
  </data>
  <data name="WRN_CLS_NoVarArgs" xml:space="preserve">
    <value>Methods with variable arguments are not CLS-compliant</value>
  </data>
  <data name="WRN_CLS_NoVarArgs_Title" xml:space="preserve">
    <value>Methods with variable arguments are not CLS-compliant</value>
  </data>
  <data name="WRN_CLS_BadArgType" xml:space="preserve">
    <value>Argument type '{0}' is not CLS-compliant</value>
  </data>
  <data name="WRN_CLS_BadArgType_Title" xml:space="preserve">
    <value>Argument type is not CLS-compliant</value>
  </data>
  <data name="WRN_CLS_BadReturnType" xml:space="preserve">
    <value>Return type of '{0}' is not CLS-compliant</value>
  </data>
  <data name="WRN_CLS_BadReturnType_Title" xml:space="preserve">
    <value>Return type is not CLS-compliant</value>
  </data>
  <data name="WRN_CLS_BadFieldPropType" xml:space="preserve">
    <value>Type of '{0}' is not CLS-compliant</value>
  </data>
  <data name="WRN_CLS_BadFieldPropType_Title" xml:space="preserve">
    <value>Type is not CLS-compliant</value>
  </data>
  <data name="WRN_CLS_BadFieldPropType_Description" xml:space="preserve">
    <value>A public, protected, or protected internal variable must be of a type that is compliant with the Common Language Specification (CLS).</value>
  </data>
  <data name="WRN_CLS_BadIdentifierCase" xml:space="preserve">
    <value>Identifier '{0}' differing only in case is not CLS-compliant</value>
  </data>
  <data name="WRN_CLS_BadIdentifierCase_Title" xml:space="preserve">
    <value>Identifier differing only in case is not CLS-compliant</value>
  </data>
  <data name="WRN_CLS_OverloadRefOut" xml:space="preserve">
    <value>Overloaded method '{0}' differing only in ref or out, or in array rank, is not CLS-compliant</value>
  </data>
  <data name="WRN_CLS_OverloadRefOut_Title" xml:space="preserve">
    <value>Overloaded method differing only in ref or out, or in array rank, is not CLS-compliant</value>
  </data>
  <data name="WRN_CLS_OverloadUnnamed" xml:space="preserve">
    <value>Overloaded method '{0}' differing only by unnamed array types is not CLS-compliant</value>
  </data>
  <data name="WRN_CLS_OverloadUnnamed_Title" xml:space="preserve">
    <value>Overloaded method differing only by unnamed array types is not CLS-compliant</value>
  </data>
  <data name="WRN_CLS_OverloadUnnamed_Description" xml:space="preserve">
    <value>This error occurs if you have an overloaded method that takes a jagged array and the only difference between the method signatures is the element type of the array. To avoid this error, consider using a rectangular array rather than a jagged array; use an additional parameter to disambiguate the function call; rename one or more of the overloaded methods; or, if CLS Compliance is not needed, remove the CLSCompliantAttribute attribute.</value>
  </data>
  <data name="WRN_CLS_BadIdentifier" xml:space="preserve">
    <value>Identifier '{0}' is not CLS-compliant</value>
  </data>
  <data name="WRN_CLS_BadIdentifier_Title" xml:space="preserve">
    <value>Identifier is not CLS-compliant</value>
  </data>
  <data name="WRN_CLS_BadBase" xml:space="preserve">
    <value>'{0}': base type '{1}' is not CLS-compliant</value>
  </data>
  <data name="WRN_CLS_BadBase_Title" xml:space="preserve">
    <value>Base type is not CLS-compliant</value>
  </data>
  <data name="WRN_CLS_BadBase_Description" xml:space="preserve">
    <value>A base type was marked as not having to be compliant with the Common Language Specification (CLS) in an assembly that was marked as being CLS compliant. Either remove the attribute that specifies the assembly is CLS compliant or remove the attribute that indicates the type is not CLS compliant.</value>
  </data>
  <data name="WRN_CLS_BadInterfaceMember" xml:space="preserve">
    <value>'{0}': CLS-compliant interfaces must have only CLS-compliant members</value>
  </data>
  <data name="WRN_CLS_BadInterfaceMember_Title" xml:space="preserve">
    <value>CLS-compliant interfaces must have only CLS-compliant members</value>
  </data>
  <data name="WRN_CLS_NoAbstractMembers" xml:space="preserve">
    <value>'{0}': only CLS-compliant members can be abstract</value>
  </data>
  <data name="WRN_CLS_NoAbstractMembers_Title" xml:space="preserve">
    <value>Only CLS-compliant members can be abstract</value>
  </data>
  <data name="WRN_CLS_NotOnModules" xml:space="preserve">
    <value>You must specify the CLSCompliant attribute on the assembly, not the module, to enable CLS compliance checking</value>
  </data>
  <data name="WRN_CLS_NotOnModules_Title" xml:space="preserve">
    <value>You must specify the CLSCompliant attribute on the assembly, not the module, to enable CLS compliance checking</value>
  </data>
  <data name="WRN_CLS_ModuleMissingCLS" xml:space="preserve">
    <value>Added modules must be marked with the CLSCompliant attribute to match the assembly</value>
  </data>
  <data name="WRN_CLS_ModuleMissingCLS_Title" xml:space="preserve">
    <value>Added modules must be marked with the CLSCompliant attribute to match the assembly</value>
  </data>
  <data name="WRN_CLS_AssemblyNotCLS" xml:space="preserve">
    <value>'{0}' cannot be marked as CLS-compliant because the assembly does not have a CLSCompliant attribute</value>
  </data>
  <data name="WRN_CLS_AssemblyNotCLS_Title" xml:space="preserve">
    <value>Type or member cannot be marked as CLS-compliant because the assembly does not have a CLSCompliant attribute</value>
  </data>
  <data name="WRN_CLS_BadAttributeType" xml:space="preserve">
    <value>'{0}' has no accessible constructors which use only CLS-compliant types</value>
  </data>
  <data name="WRN_CLS_BadAttributeType_Title" xml:space="preserve">
    <value>Type has no accessible constructors which use only CLS-compliant types</value>
  </data>
  <data name="WRN_CLS_ArrayArgumentToAttribute" xml:space="preserve">
    <value>Arrays as attribute arguments is not CLS-compliant</value>
  </data>
  <data name="WRN_CLS_ArrayArgumentToAttribute_Title" xml:space="preserve">
    <value>Arrays as attribute arguments is not CLS-compliant</value>
  </data>
  <data name="WRN_CLS_NotOnModules2" xml:space="preserve">
    <value>You cannot specify the CLSCompliant attribute on a module that differs from the CLSCompliant attribute on the assembly</value>
  </data>
  <data name="WRN_CLS_NotOnModules2_Title" xml:space="preserve">
    <value>You cannot specify the CLSCompliant attribute on a module that differs from the CLSCompliant attribute on the assembly</value>
  </data>
  <data name="WRN_CLS_IllegalTrueInFalse" xml:space="preserve">
    <value>'{0}' cannot be marked as CLS-compliant because it is a member of non-CLS-compliant type '{1}'</value>
  </data>
  <data name="WRN_CLS_IllegalTrueInFalse_Title" xml:space="preserve">
    <value>Type cannot be marked as CLS-compliant because it is a member of non-CLS-compliant type</value>
  </data>
  <data name="WRN_CLS_MeaninglessOnPrivateType" xml:space="preserve">
    <value>CLS compliance checking will not be performed on '{0}' because it is not visible from outside this assembly</value>
  </data>
  <data name="WRN_CLS_MeaninglessOnPrivateType_Title" xml:space="preserve">
    <value>CLS compliance checking will not be performed because it is not visible from outside this assembly</value>
  </data>
  <data name="WRN_CLS_AssemblyNotCLS2" xml:space="preserve">
    <value>'{0}' does not need a CLSCompliant attribute because the assembly does not have a CLSCompliant attribute</value>
  </data>
  <data name="WRN_CLS_AssemblyNotCLS2_Title" xml:space="preserve">
    <value>Type or member does not need a CLSCompliant attribute because the assembly does not have a CLSCompliant attribute</value>
  </data>
  <data name="WRN_CLS_MeaninglessOnParam" xml:space="preserve">
    <value>CLSCompliant attribute has no meaning when applied to parameters. Try putting it on the method instead.</value>
  </data>
  <data name="WRN_CLS_MeaninglessOnParam_Title" xml:space="preserve">
    <value>CLSCompliant attribute has no meaning when applied to parameters</value>
  </data>
  <data name="WRN_CLS_MeaninglessOnReturn" xml:space="preserve">
    <value>CLSCompliant attribute has no meaning when applied to return types. Try putting it on the method instead.</value>
  </data>
  <data name="WRN_CLS_MeaninglessOnReturn_Title" xml:space="preserve">
    <value>CLSCompliant attribute has no meaning when applied to return types</value>
  </data>
  <data name="WRN_CLS_BadTypeVar" xml:space="preserve">
    <value>Constraint type '{0}' is not CLS-compliant</value>
  </data>
  <data name="WRN_CLS_BadTypeVar_Title" xml:space="preserve">
    <value>Constraint type is not CLS-compliant</value>
  </data>
  <data name="WRN_CLS_VolatileField" xml:space="preserve">
    <value>CLS-compliant field '{0}' cannot be volatile</value>
  </data>
  <data name="WRN_CLS_VolatileField_Title" xml:space="preserve">
    <value>CLS-compliant field cannot be volatile</value>
  </data>
  <data name="WRN_CLS_BadInterface" xml:space="preserve">
    <value>'{0}' is not CLS-compliant because base interface '{1}' is not CLS-compliant</value>
  </data>
  <data name="WRN_CLS_BadInterface_Title" xml:space="preserve">
    <value>Type is not CLS-compliant because base interface is not CLS-compliant</value>
  </data>
  <data name="ERR_BadAwaitArg" xml:space="preserve">
    <value>'await' requires that the type {0} have a suitable GetAwaiter method</value>
  </data>
  <data name="ERR_BadAwaitArgIntrinsic" xml:space="preserve">
    <value>Cannot await '{0}'</value>
  </data>
  <data name="ERR_BadAwaiterPattern" xml:space="preserve">
    <value>'await' requires that the return type '{0}' of '{1}.GetAwaiter()' have suitable IsCompleted, OnCompleted, and GetResult members, and implement INotifyCompletion or ICriticalNotifyCompletion</value>
  </data>
  <data name="ERR_BadAwaitArg_NeedSystem" xml:space="preserve">
    <value>'await' requires that the type '{0}' have a suitable GetAwaiter method. Are you missing a using directive for 'System'?</value>
  </data>
  <data name="ERR_BadAwaitArgVoidCall" xml:space="preserve">
    <value>Cannot await 'void'</value>
  </data>
  <data name="ERR_BadAwaitAsIdentifier" xml:space="preserve">
    <value>'await' cannot be used as an identifier within an async method or lambda expression</value>
  </data>
  <data name="ERR_DoesntImplementAwaitInterface" xml:space="preserve">
    <value>'{0}' does not implement '{1}'</value>
  </data>
  <data name="ERR_TaskRetNoObjectRequired" xml:space="preserve">
    <value>Since '{0}' is an async method that returns 'Task', a return keyword must not be followed by an object expression. Did you intend to return 'Task&lt;T&gt;'?</value>
  </data>
  <data name="ERR_BadAsyncReturn" xml:space="preserve">
    <value>The return type of an async method must be void, Task or Task&lt;T&gt;</value>
  </data>
  <data name="ERR_CantReturnVoid" xml:space="preserve">
    <value>Cannot return an expression of type 'void'</value>
  </data>
  <data name="ERR_VarargsAsync" xml:space="preserve">
    <value>__arglist is not allowed in the parameter list of async methods</value>
  </data>
  <data name="ERR_ByRefTypeAndAwait" xml:space="preserve">
    <value>'await' cannot be used in an expression containing the type '{0}'</value>
  </data>
  <data name="ERR_UnsafeAsyncArgType" xml:space="preserve">
    <value>Async methods cannot have unsafe parameters or return types</value>
  </data>
  <data name="ERR_BadAsyncArgType" xml:space="preserve">
    <value>Async methods cannot have ref or out parameters</value>
  </data>
  <data name="ERR_BadAwaitWithoutAsync" xml:space="preserve">
    <value>The 'await' operator can only be used when contained within a method or lambda expression marked with the 'async' modifier</value>
  </data>
  <data name="ERR_BadAwaitWithoutAsyncLambda" xml:space="preserve">
    <value>The 'await' operator can only be used within an async {0}. Consider marking this {0} with the 'async' modifier.</value>
  </data>
  <data name="ERR_BadAwaitWithoutAsyncMethod" xml:space="preserve">
    <value>The 'await' operator can only be used within an async method. Consider marking this method with the 'async' modifier and changing its return type to 'Task&lt;{0}&gt;'.</value>
  </data>
  <data name="ERR_BadAwaitWithoutVoidAsyncMethod" xml:space="preserve">
    <value>The 'await' operator can only be used within an async method. Consider marking this method with the 'async' modifier and changing its return type to 'Task'.</value>
  </data>
  <data name="ERR_BadAwaitInFinally" xml:space="preserve">
    <value>Cannot await in the body of a finally clause</value>
  </data>
  <data name="ERR_BadAwaitInCatch" xml:space="preserve">
    <value>Cannot await in a catch clause</value>
  </data>
  <data name="ERR_BadAwaitInCatchFilter" xml:space="preserve">
    <value>Cannot await in the filter expression of a catch clause</value>
  </data>
  <data name="ERR_BadAwaitInLock" xml:space="preserve">
    <value>Cannot await in the body of a lock statement</value>
  </data>
  <data name="ERR_BadAwaitInStaticVariableInitializer" xml:space="preserve">
    <value>The 'await' operator cannot be used in a static script variable initializer.</value>
  </data>
  <data name="ERR_AwaitInUnsafeContext" xml:space="preserve">
    <value>Cannot await in an unsafe context</value>
  </data>
  <data name="ERR_BadAsyncLacksBody" xml:space="preserve">
    <value>The 'async' modifier can only be used in methods that have a body.</value>
  </data>
  <data name="ERR_BadSpecialByRefLocal" xml:space="preserve">
    <value>Parameters or locals of type '{0}' cannot be declared in async methods or lambda expressions.</value>
  </data>
  <data name="ERR_SecurityCriticalOrSecuritySafeCriticalOnAsync" xml:space="preserve">
    <value>Security attribute '{0}' cannot be applied to an Async method.</value>
  </data>
  <data name="ERR_SecurityCriticalOrSecuritySafeCriticalOnAsyncInClassOrStruct" xml:space="preserve">
    <value>Async methods are not allowed in an Interface, Class, or Structure which has the 'SecurityCritical' or 'SecuritySafeCritical' attribute.</value>
  </data>
  <data name="ERR_BadAwaitInQuery" xml:space="preserve">
    <value>The 'await' operator may only be used in a query expression within the first collection expression of the initial 'from' clause or within the collection expression of a 'join' clause</value>
  </data>
  <data name="WRN_AsyncLacksAwaits" xml:space="preserve">
    <value>This async method lacks 'await' operators and will run synchronously. Consider using the 'await' operator to await non-blocking API calls, or 'await Task.Run(...)' to do CPU-bound work on a background thread.</value>
  </data>
  <data name="WRN_AsyncLacksAwaits_Title" xml:space="preserve">
    <value>Async method lacks 'await' operators and will run synchronously</value>
  </data>
  <data name="WRN_UnobservedAwaitableExpression" xml:space="preserve">
    <value>Because this call is not awaited, execution of the current method continues before the call is completed. Consider applying the 'await' operator to the result of the call.</value>
  </data>
  <data name="WRN_UnobservedAwaitableExpression_Title" xml:space="preserve">
    <value>Because this call is not awaited, execution of the current method continues before the call is completed</value>
  </data>
  <data name="WRN_UnobservedAwaitableExpression_Description" xml:space="preserve">
    <value>The current method calls an async method that returns a Task or a Task&lt;TResult&gt; and doesn't apply the await operator to the result. The call to the async method starts an asynchronous task. However, because no await operator is applied, the program continues without waiting for the task to complete. In most cases, that behavior isn't what you expect. Usually other aspects of the calling method depend on the results of the call or, minimally, the called method is expected to complete before you return from the method that contains the call.

An equally important issue is what happens to exceptions that are raised in the called async method. An exception that's raised in a method that returns a Task or Task&lt;TResult&gt; is stored in the returned task. If you don't await the task or explicitly check for exceptions, the exception is lost. If you await the task, its exception is rethrown.

As a best practice, you should always await the call.

You should consider suppressing the warning only if you're sure that you don't want to wait for the asynchronous call to complete and that the called method won't raise any exceptions. In that case, you can suppress the warning by assigning the task result of the call to a variable.</value>
  </data>
  <data name="ERR_SynchronizedAsyncMethod" xml:space="preserve">
    <value>'MethodImplOptions.Synchronized' cannot be applied to an async method</value>
  </data>
  <data name="ERR_NoConversionForCallerLineNumberParam" xml:space="preserve">
    <value>CallerLineNumberAttribute cannot be applied because there are no standard conversions from type '{0}' to type '{1}'</value>
  </data>
  <data name="ERR_NoConversionForCallerFilePathParam" xml:space="preserve">
    <value>CallerFilePathAttribute cannot be applied because there are no standard conversions from type '{0}' to type '{1}'</value>
  </data>
  <data name="ERR_NoConversionForCallerMemberNameParam" xml:space="preserve">
    <value>CallerMemberNameAttribute cannot be applied because there are no standard conversions from type '{0}' to type '{1}'</value>
  </data>
  <data name="ERR_BadCallerLineNumberParamWithoutDefaultValue" xml:space="preserve">
    <value>The CallerLineNumberAttribute may only be applied to parameters with default values</value>
  </data>
  <data name="ERR_BadCallerFilePathParamWithoutDefaultValue" xml:space="preserve">
    <value>The CallerFilePathAttribute may only be applied to parameters with default values</value>
  </data>
  <data name="ERR_BadCallerMemberNameParamWithoutDefaultValue" xml:space="preserve">
    <value>The CallerMemberNameAttribute may only be applied to parameters with default values</value>
  </data>
  <data name="WRN_CallerLineNumberParamForUnconsumedLocation" xml:space="preserve">
    <value>The CallerLineNumberAttribute applied to parameter '{0}' will have no effect because it applies to a member that is used in contexts that do not allow optional arguments</value>
  </data>
  <data name="WRN_CallerLineNumberParamForUnconsumedLocation_Title" xml:space="preserve">
    <value>The CallerLineNumberAttribute will have no effect because it applies to a member that is used in contexts that do not allow optional arguments</value>
  </data>
  <data name="WRN_CallerFilePathParamForUnconsumedLocation" xml:space="preserve">
    <value>The CallerFilePathAttribute applied to parameter '{0}' will have no effect because it applies to a member that is used in contexts that do not allow optional arguments</value>
  </data>
  <data name="WRN_CallerFilePathParamForUnconsumedLocation_Title" xml:space="preserve">
    <value>The CallerFilePathAttribute will have no effect because it applies to a member that is used in contexts that do not allow optional arguments</value>
  </data>
  <data name="WRN_CallerMemberNameParamForUnconsumedLocation" xml:space="preserve">
    <value>The CallerMemberNameAttribute applied to parameter '{0}' will have no effect because it applies to a member that is used in contexts that do not allow optional arguments</value>
  </data>
  <data name="WRN_CallerMemberNameParamForUnconsumedLocation_Title" xml:space="preserve">
    <value>The CallerMemberNameAttribute will have no effect because it applies to a member that is used in contexts that do not allow optional arguments</value>
  </data>
  <data name="ERR_NoEntryPoint" xml:space="preserve">
    <value>Program does not contain a static 'Main' method suitable for an entry point</value>
  </data>
  <data name="ERR_ArrayInitializerIncorrectLength" xml:space="preserve">
    <value>An array initializer of length '{0}' is expected</value>
  </data>
  <data name="ERR_ArrayInitializerExpected" xml:space="preserve">
    <value>A nested array initializer is expected</value>
  </data>
  <data name="ERR_IllegalVarianceSyntax" xml:space="preserve">
    <value>Invalid variance modifier. Only interface and delegate type parameters can be specified as variant.</value>
  </data>
  <data name="ERR_UnexpectedAliasedName" xml:space="preserve">
    <value>Unexpected use of an aliased name</value>
  </data>
  <data name="ERR_UnexpectedGenericName" xml:space="preserve">
    <value>Unexpected use of a generic name</value>
  </data>
  <data name="ERR_UnexpectedUnboundGenericName" xml:space="preserve">
    <value>Unexpected use of an unbound generic name</value>
  </data>
  <data name="ERR_GlobalStatement" xml:space="preserve">
    <value>Expressions and statements can only occur in a method body</value>
  </data>
  <data name="ERR_NamedArgumentForArray" xml:space="preserve">
    <value>An array access may not have a named argument specifier</value>
  </data>
  <data name="ERR_NotYetImplementedInRoslyn" xml:space="preserve">
    <value>This language feature ('{0}') is not yet implemented.</value>
  </data>
  <data name="ERR_DefaultValueNotAllowed" xml:space="preserve">
    <value>Default values are not valid in this context.</value>
  </data>
  <data name="ERR_CantOpenIcon" xml:space="preserve">
    <value>Error opening icon file {0} -- {1}</value>
  </data>
  <data name="ERR_CantOpenWin32Manifest" xml:space="preserve">
    <value>Error opening Win32 manifest file {0} -- {1}</value>
  </data>
  <data name="ERR_ErrorBuildingWin32Resources" xml:space="preserve">
    <value>Error building Win32 resources -- {0}</value>
  </data>
  <data name="ERR_DefaultValueBeforeRequiredValue" xml:space="preserve">
    <value>Optional parameters must appear after all required parameters</value>
  </data>
  <data name="ERR_ExplicitImplCollisionOnRefOut" xml:space="preserve">
    <value>Cannot inherit interface '{0}' with the specified type parameters because it causes method '{1}' to contain overloads which differ only on ref and out</value>
  </data>
  <data name="ERR_PartialWrongTypeParamsVariance" xml:space="preserve">
    <value>Partial declarations of '{0}' must have the same type parameter names and variance modifiers in the same order</value>
  </data>
  <data name="ERR_UnexpectedVariance" xml:space="preserve">
    <value>Invalid variance: The type parameter '{1}' must be {3} valid on '{0}'. '{1}' is {2}.</value>
  </data>
  <data name="ERR_DeriveFromDynamic" xml:space="preserve">
    <value>'{0}': cannot derive from the dynamic type</value>
  </data>
  <data name="ERR_DeriveFromConstructedDynamic" xml:space="preserve">
    <value>'{0}': cannot implement a dynamic interface '{1}'</value>
  </data>
  <data name="ERR_DynamicTypeAsBound" xml:space="preserve">
    <value>Constraint cannot be the dynamic type</value>
  </data>
  <data name="ERR_ConstructedDynamicTypeAsBound" xml:space="preserve">
    <value>Constraint cannot be a dynamic type '{0}'</value>
  </data>
  <data name="ERR_DynamicRequiredTypesMissing" xml:space="preserve">
    <value>One or more types required to compile a dynamic expression cannot be found. Are you missing a reference?</value>
  </data>
  <data name="ERR_MetadataNameTooLong" xml:space="preserve">
    <value>Name '{0}' exceeds the maximum length allowed in metadata.</value>
  </data>
  <data name="ERR_AttributesNotAllowed" xml:space="preserve">
    <value>Attributes are not valid in this context.</value>
  </data>
  <data name="ERR_ExternAliasNotAllowed" xml:space="preserve">
    <value>'extern alias' is not valid in this context</value>
  </data>
  <data name="WRN_IsDynamicIsConfusing" xml:space="preserve">
    <value>Using '{0}' to test compatibility with '{1}' is essentially identical to testing compatibility with '{2}' and will succeed for all non-null values</value>
  </data>
  <data name="WRN_IsDynamicIsConfusing_Title" xml:space="preserve">
    <value>Using 'is' to test compatibility with 'dynamic' is essentially identical to testing compatibility with 'Object'</value>
  </data>
  <data name="ERR_YieldNotAllowedInScript" xml:space="preserve">
    <value>Cannot use 'yield' in top-level script code</value>
  </data>
  <data name="ERR_NamespaceNotAllowedInScript" xml:space="preserve">
    <value>Cannot declare namespace in script code</value>
  </data>
  <data name="ERR_GlobalAttributesNotAllowed" xml:space="preserve">
    <value>Assembly and module attributes are not allowed in this context</value>
  </data>
  <data name="ERR_InvalidDelegateType" xml:space="preserve">
    <value>Delegate '{0}' has no invoke method or an invoke method with a return type or parameter types that are not supported.</value>
  </data>
  <data name="WRN_MainIgnored" xml:space="preserve">
    <value>The entry point of the program is global script code; ignoring '{0}' entry point.</value>
  </data>
  <data name="WRN_MainIgnored_Title" xml:space="preserve">
    <value>The entry point of the program is global script code; ignoring entry point</value>
  </data>
  <data name="ERR_StaticInAsOrIs" xml:space="preserve">
    <value>The second operand of an 'is' or 'as' operator may not be static type '{0}'</value>
  </data>
  <data name="ERR_BadVisEventType" xml:space="preserve">
    <value>Inconsistent accessibility: event type '{1}' is less accessible than event '{0}'</value>
  </data>
  <data name="ERR_NamedArgumentSpecificationBeforeFixedArgument" xml:space="preserve">
    <value>Named argument specifications must appear after all fixed arguments have been specified</value>
  </data>
  <data name="ERR_BadNamedArgument" xml:space="preserve">
    <value>The best overload for '{0}' does not have a parameter named '{1}'</value>
  </data>
  <data name="ERR_BadNamedArgumentForDelegateInvoke" xml:space="preserve">
    <value>The delegate '{0}' does not have a parameter named '{1}'</value>
  </data>
  <data name="ERR_DuplicateNamedArgument" xml:space="preserve">
    <value>Named argument '{0}' cannot be specified multiple times</value>
  </data>
  <data name="ERR_NamedArgumentUsedInPositional" xml:space="preserve">
    <value>Named argument '{0}' specifies a parameter for which a positional argument has already been given</value>
  </data>
  <data name="ERR_DefaultValueUsedWithAttributes" xml:space="preserve">
    <value>Cannot specify default parameter value in conjunction with DefaultParameterAttribute or OptionalAttribute</value>
  </data>
  <data name="ERR_DefaultValueMustBeConstant" xml:space="preserve">
    <value>Default parameter value for '{0}' must be a compile-time constant</value>
  </data>
  <data name="ERR_RefOutDefaultValue" xml:space="preserve">
    <value>A ref or out parameter cannot have a default value</value>
  </data>
  <data name="ERR_DefaultValueForExtensionParameter" xml:space="preserve">
    <value>Cannot specify a default value for the 'this' parameter</value>
  </data>
  <data name="ERR_DefaultValueForParamsParameter" xml:space="preserve">
    <value>Cannot specify a default value for a parameter array</value>
  </data>
  <data name="ERR_NoConversionForDefaultParam" xml:space="preserve">
    <value>A value of type '{0}' cannot be used as a default parameter because there are no standard conversions to type '{1}'</value>
  </data>
  <data name="ERR_NoConversionForNubDefaultParam" xml:space="preserve">
    <value>A value of type '{0}' cannot be used as default parameter for nullable parameter '{1}' because '{0}' is not a simple type</value>
  </data>
  <data name="ERR_NotNullRefDefaultParameter" xml:space="preserve">
    <value>'{0}' is of type '{1}'. A default parameter value of a reference type other than string can only be initialized with null</value>
  </data>
  <data name="WRN_DefaultValueForUnconsumedLocation" xml:space="preserve">
    <value>The default value specified for parameter '{0}' will have no effect because it applies to a member that is used in contexts that do not allow optional arguments</value>
  </data>
  <data name="WRN_DefaultValueForUnconsumedLocation_Title" xml:space="preserve">
    <value>The default value specified will have no effect because it applies to a member that is used in contexts that do not allow optional arguments</value>
  </data>
  <data name="ERR_PublicKeyFileFailure" xml:space="preserve">
    <value>Error signing output with public key from file '{0}' -- {1}</value>
  </data>
  <data name="ERR_PublicKeyContainerFailure" xml:space="preserve">
    <value>Error signing output with public key from container '{0}' -- {1}</value>
  </data>
  <data name="ERR_BadDynamicTypeof" xml:space="preserve">
    <value>The typeof operator cannot be used on the dynamic type</value>
  </data>
  <data name="ERR_ExpressionTreeContainsDynamicOperation" xml:space="preserve">
    <value>An expression tree may not contain a dynamic operation</value>
  </data>
  <data name="ERR_BadAsyncExpressionTree" xml:space="preserve">
    <value>Async lambda expressions cannot be converted to expression trees</value>
  </data>
  <data name="ERR_DynamicAttributeMissing" xml:space="preserve">
    <value>Cannot define a class or member that utilizes 'dynamic' because the compiler required type '{0}' cannot be found. Are you missing a reference?</value>
  </data>
  <data name="ERR_CannotPassNullForFriendAssembly" xml:space="preserve">
    <value>Cannot pass null for friend assembly name</value>
  </data>
  <data name="ERR_SignButNoPrivateKey" xml:space="preserve">
    <value>Key file '{0}' is missing the private key needed for signing</value>
  </data>
  <data name="ERR_PublicSignButNoKey" xml:space="preserve">
    <value>Public signing was specified and requires a public key, but no public key was specified.</value>
  </data>
  <data name="ERR_PublicSignNetModule" xml:space="preserve">
    <value>Public signing is not supported for netmodules.</value>
  </data>
  <data name="WRN_DelaySignButNoKey" xml:space="preserve">
    <value>Delay signing was specified and requires a public key, but no public key was specified</value>
  </data>
  <data name="WRN_DelaySignButNoKey_Title" xml:space="preserve">
    <value>Delay signing was specified and requires a public key, but no public key was specified</value>
  </data>
  <data name="ERR_InvalidVersionFormat" xml:space="preserve">
    <value>The specified version string does not conform to the required format - major[.minor[.build[.revision]]]</value>
  </data>
  <data name="ERR_InvalidVersionFormat2" xml:space="preserve">
    <value>The specified version string does not conform to the required format - major.minor.build.revision</value>
  </data>
  <data name="WRN_InvalidVersionFormat" xml:space="preserve">
    <value>The specified version string does not conform to the recommended format - major.minor.build.revision</value>
  </data>
  <data name="WRN_InvalidVersionFormat_Title" xml:space="preserve">
    <value>The specified version string does not conform to the recommended format - major.minor.build.revision</value>
  </data>
  <data name="ERR_InvalidAssemblyCultureForExe" xml:space="preserve">
    <value>Executables cannot be satellite assemblies; culture should always be empty</value>
  </data>
  <data name="ERR_NoCorrespondingArgument" xml:space="preserve">
    <value>There is no argument given that corresponds to the required formal parameter '{0}' of '{1}'</value>
  </data>
  <data name="WRN_UnimplementedCommandLineSwitch" xml:space="preserve">
    <value>The command line switch '{0}' is not yet implemented and was ignored.</value>
  </data>
  <data name="WRN_UnimplementedCommandLineSwitch_Title" xml:space="preserve">
    <value>Command line switch is not yet implemented</value>
  </data>
  <data name="ERR_ModuleEmitFailure" xml:space="preserve">
    <value>Failed to emit module '{0}'.</value>
  </data>
  <data name="ERR_FixedLocalInLambda" xml:space="preserve">
    <value>Cannot use fixed local '{0}' inside an anonymous method, lambda expression, or query expression</value>
  </data>
  <data name="ERR_ExpressionTreeContainsNamedArgument" xml:space="preserve">
    <value>An expression tree may not contain a named argument specification</value>
  </data>
  <data name="ERR_ExpressionTreeContainsOptionalArgument" xml:space="preserve">
    <value>An expression tree may not contain a call or invocation that uses optional arguments</value>
  </data>
  <data name="ERR_ExpressionTreeContainsIndexedProperty" xml:space="preserve">
    <value>An expression tree may not contain an indexed property</value>
  </data>
  <data name="ERR_IndexedPropertyRequiresParams" xml:space="preserve">
    <value>Indexed property '{0}' has non-optional arguments which must be provided</value>
  </data>
  <data name="ERR_IndexedPropertyMustHaveAllOptionalParams" xml:space="preserve">
    <value>Indexed property '{0}' must have all arguments optional</value>
  </data>
  <data name="ERR_SpecialByRefInLambda" xml:space="preserve">
    <value>Instance of type '{0}' cannot be used inside an anonymous function, query expression, iterator block or async method</value>
  </data>
  <data name="ERR_SecurityAttributeMissingAction" xml:space="preserve">
    <value>First argument to a security attribute must be a valid SecurityAction</value>
  </data>
  <data name="ERR_SecurityAttributeInvalidAction" xml:space="preserve">
    <value>Security attribute '{0}' has an invalid SecurityAction value '{1}'</value>
  </data>
  <data name="ERR_SecurityAttributeInvalidActionAssembly" xml:space="preserve">
    <value>SecurityAction value '{0}' is invalid for security attributes applied to an assembly</value>
  </data>
  <data name="ERR_SecurityAttributeInvalidActionTypeOrMethod" xml:space="preserve">
    <value>SecurityAction value '{0}' is invalid for security attributes applied to a type or a method</value>
  </data>
  <data name="ERR_PrincipalPermissionInvalidAction" xml:space="preserve">
    <value>SecurityAction value '{0}' is invalid for PrincipalPermission attribute</value>
  </data>
  <data name="ERR_FeatureNotValidInExpressionTree" xml:space="preserve">
    <value>An expression tree may not contain '{0}'</value>
  </data>
  <data name="ERR_PermissionSetAttributeInvalidFile" xml:space="preserve">
    <value>Unable to resolve file path '{0}' specified for the named argument '{1}' for PermissionSet attribute</value>
  </data>
  <data name="ERR_PermissionSetAttributeFileReadError" xml:space="preserve">
    <value>Error reading file '{0}' specified for the named argument '{1}' for PermissionSet attribute: '{2}'</value>
  </data>
  <data name="ERR_GlobalSingleTypeNameNotFoundFwd" xml:space="preserve">
    <value>The type name '{0}' could not be found in the global namespace. This type has been forwarded to assembly '{1}' Consider adding a reference to that assembly.</value>
  </data>
  <data name="ERR_DottedTypeNameNotFoundInNSFwd" xml:space="preserve">
    <value>The type name '{0}' could not be found in the namespace '{1}'. This type has been forwarded to assembly '{2}' Consider adding a reference to that assembly.</value>
  </data>
  <data name="ERR_SingleTypeNameNotFoundFwd" xml:space="preserve">
    <value>The type name '{0}' could not be found. This type has been forwarded to assembly '{1}'. Consider adding a reference to that assembly.</value>
  </data>
  <data name="ERR_AssemblySpecifiedForLinkAndRef" xml:space="preserve">
    <value>Assemblies '{0}' and '{1}' refer to the same metadata but only one is a linked reference (specified using /link option); consider removing one of the references.</value>
  </data>
  <data name="WRN_DeprecatedCollectionInitAdd" xml:space="preserve">
    <value>The best overloaded Add method '{0}' for the collection initializer element is obsolete.</value>
  </data>
  <data name="WRN_DeprecatedCollectionInitAdd_Title" xml:space="preserve">
    <value>The best overloaded Add method for the collection initializer element is obsolete</value>
  </data>
  <data name="WRN_DeprecatedCollectionInitAddStr" xml:space="preserve">
    <value>The best overloaded Add method '{0}' for the collection initializer element is obsolete. {1}</value>
  </data>
  <data name="WRN_DeprecatedCollectionInitAddStr_Title" xml:space="preserve">
    <value>The best overloaded Add method for the collection initializer element is obsolete</value>
  </data>
  <data name="ERR_DeprecatedCollectionInitAddStr" xml:space="preserve">
    <value>The best overloaded Add method '{0}' for the collection initializer element is obsolete. {1}</value>
  </data>
  <data name="ERR_IteratorInInteractive" xml:space="preserve">
    <value>Yield statements may not appear at the top level in interactive code.</value>
  </data>
  <data name="ERR_SecurityAttributeInvalidTarget" xml:space="preserve">
    <value>Security attribute '{0}' is not valid on this declaration type. Security attributes are only valid on assembly, type and method declarations.</value>
  </data>
  <data name="ERR_BadDynamicMethodArg" xml:space="preserve">
    <value>Cannot use an expression of type '{0}' as an argument to a dynamically dispatched operation.</value>
  </data>
  <data name="ERR_BadDynamicMethodArgLambda" xml:space="preserve">
    <value>Cannot use a lambda expression as an argument to a dynamically dispatched operation without first casting it to a delegate or expression tree type.</value>
  </data>
  <data name="ERR_BadDynamicMethodArgMemgrp" xml:space="preserve">
    <value>Cannot use a method group as an argument to a dynamically dispatched operation. Did you intend to invoke the method?</value>
  </data>
  <data name="ERR_NoDynamicPhantomOnBase" xml:space="preserve">
    <value>The call to method '{0}' needs to be dynamically dispatched, but cannot be because it is part of a base access expression. Consider casting the dynamic arguments or eliminating the base access.</value>
  </data>
  <data name="ERR_BadDynamicQuery" xml:space="preserve">
    <value>Query expressions over source type 'dynamic' or with a join sequence of type 'dynamic' are not allowed</value>
  </data>
  <data name="ERR_NoDynamicPhantomOnBaseIndexer" xml:space="preserve">
    <value>The indexer access needs to be dynamically dispatched, but cannot be because it is part of a base access expression. Consider casting the dynamic arguments or eliminating the base access.</value>
  </data>
  <data name="WRN_DynamicDispatchToConditionalMethod" xml:space="preserve">
    <value>The dynamically dispatched call to method '{0}' may fail at runtime because one or more applicable overloads are conditional methods.</value>
  </data>
  <data name="WRN_DynamicDispatchToConditionalMethod_Title" xml:space="preserve">
    <value>Dynamically dispatched call may fail at runtime because one or more applicable overloads are conditional methods</value>
  </data>
  <data name="ERR_BadArgTypeDynamicExtension" xml:space="preserve">
    <value>'{0}' has no applicable method named '{1}' but appears to have an extension method by that name. Extension methods cannot be dynamically dispatched. Consider casting the dynamic arguments or calling the extension method without the extension method syntax.</value>
  </data>
  <data name="WRN_CallerFilePathPreferredOverCallerMemberName" xml:space="preserve">
    <value>The CallerMemberNameAttribute applied to parameter '{0}' will have no effect. It is overridden by the CallerFilePathAttribute.</value>
  </data>
  <data name="WRN_CallerFilePathPreferredOverCallerMemberName_Title" xml:space="preserve">
    <value>The CallerMemberNameAttribute will have no effect; it is overridden by the CallerFilePathAttribute</value>
  </data>
  <data name="WRN_CallerLineNumberPreferredOverCallerMemberName" xml:space="preserve">
    <value>The CallerMemberNameAttribute applied to parameter '{0}' will have no effect. It is overridden by the CallerLineNumberAttribute.</value>
  </data>
  <data name="WRN_CallerLineNumberPreferredOverCallerMemberName_Title" xml:space="preserve">
    <value>The CallerMemberNameAttribute will have no effect; it is overridden by the CallerLineNumberAttribute</value>
  </data>
  <data name="WRN_CallerLineNumberPreferredOverCallerFilePath" xml:space="preserve">
    <value>The CallerFilePathAttribute applied to parameter '{0}' will have no effect. It is overridden by the CallerLineNumberAttribute.</value>
  </data>
  <data name="WRN_CallerLineNumberPreferredOverCallerFilePath_Title" xml:space="preserve">
    <value>The CallerFilePathAttribute will have no effect; it is overridden by the CallerLineNumberAttribute</value>
  </data>
  <data name="ERR_InvalidDynamicCondition" xml:space="preserve">
    <value>Expression must be implicitly convertible to Boolean or its type '{0}' must define operator '{1}'.</value>
  </data>
  <data name="ERR_MixingWinRTEventWithRegular" xml:space="preserve">
    <value>'{0}' cannot implement '{1}' because '{2}' is a Windows Runtime event and '{3}' is a regular .NET event.</value>
  </data>
  <data name="WRN_CA2000_DisposeObjectsBeforeLosingScope1" xml:space="preserve">
    <value>Call System.IDisposable.Dispose() on allocated instance of {0} before all references to it are out of scope.</value>
  </data>
  <data name="WRN_CA2000_DisposeObjectsBeforeLosingScope1_Title" xml:space="preserve">
    <value>Call System.IDisposable.Dispose() on allocated instance before all references to it are out of scope</value>
  </data>
  <data name="WRN_CA2000_DisposeObjectsBeforeLosingScope2" xml:space="preserve">
    <value>Allocated instance of {0} is not disposed along all exception paths.  Call System.IDisposable.Dispose() before all references to it are out of scope.</value>
  </data>
  <data name="WRN_CA2000_DisposeObjectsBeforeLosingScope2_Title" xml:space="preserve">
    <value>Allocated instance is not disposed along all exception paths</value>
  </data>
  <data name="WRN_CA2202_DoNotDisposeObjectsMultipleTimes" xml:space="preserve">
    <value>Object '{0}' can be disposed more than once.</value>
  </data>
  <data name="WRN_CA2202_DoNotDisposeObjectsMultipleTimes_Title" xml:space="preserve">
    <value>Object can be disposed more than once</value>
  </data>
  <data name="ERR_NewCoClassOnLink" xml:space="preserve">
    <value>Interop type '{0}' cannot be embedded. Use the applicable interface instead.</value>
  </data>
  <data name="ERR_NoPIANestedType" xml:space="preserve">
    <value>Type '{0}' cannot be embedded because it is a nested type. Consider setting the 'Embed Interop Types' property to false.</value>
  </data>
  <data name="ERR_GenericsUsedInNoPIAType" xml:space="preserve">
    <value>Type '{0}' cannot be embedded because it has a generic argument. Consider setting the 'Embed Interop Types' property to false.</value>
  </data>
  <data name="ERR_InteropStructContainsMethods" xml:space="preserve">
    <value>Embedded interop struct '{0}' can contain only public instance fields.</value>
  </data>
  <data name="ERR_WinRtEventPassedByRef" xml:space="preserve">
    <value>A Windows Runtime event may not be passed as an out or ref parameter.</value>
  </data>
  <data name="ERR_MissingMethodOnSourceInterface" xml:space="preserve">
    <value>Source interface '{0}' is missing method '{1}' which is required to embed event '{2}'.</value>
  </data>
  <data name="ERR_MissingSourceInterface" xml:space="preserve">
    <value>Interface '{0}' has an invalid source interface which is required to embed event '{1}'.</value>
  </data>
  <data name="ERR_InteropTypeMissingAttribute" xml:space="preserve">
    <value>Interop type '{0}' cannot be embedded because it is missing the required '{1}' attribute.</value>
  </data>
  <data name="ERR_NoPIAAssemblyMissingAttribute" xml:space="preserve">
    <value>Cannot embed interop types from assembly '{0}' because it is missing the '{1}' attribute.</value>
  </data>
  <data name="ERR_NoPIAAssemblyMissingAttributes" xml:space="preserve">
    <value>Cannot embed interop types from assembly '{0}' because it is missing either the '{1}' attribute or the '{2}' attribute.</value>
  </data>
  <data name="ERR_InteropTypesWithSameNameAndGuid" xml:space="preserve">
    <value>Cannot embed interop type '{0}' found in both assembly '{1}' and '{2}'. Consider setting the 'Embed Interop Types' property to false.</value>
  </data>
  <data name="ERR_LocalTypeNameClash" xml:space="preserve">
    <value>Embedding the interop type '{0}' from assembly '{1}' causes a name clash in the current assembly. Consider setting the 'Embed Interop Types' property to false.</value>
  </data>
  <data name="WRN_ReferencedAssemblyReferencesLinkedPIA" xml:space="preserve">
    <value>A reference was created to embedded interop assembly '{0}' because of an indirect reference to that assembly created by assembly '{1}'. Consider changing the 'Embed Interop Types' property on either assembly.</value>
  </data>
  <data name="WRN_ReferencedAssemblyReferencesLinkedPIA_Title" xml:space="preserve">
    <value>A reference was created to embedded interop assembly because of an indirect assembly reference</value>
  </data>
  <data name="WRN_ReferencedAssemblyReferencesLinkedPIA_Description" xml:space="preserve">
    <value>You have added a reference to an assembly using /link (Embed Interop Types property set to True). This instructs the compiler to embed interop type information from that assembly. However, the compiler cannot embed interop type information from that assembly because another assembly that you have referenced also references that assembly using /reference (Embed Interop Types property set to False).

To embed interop type information for both assemblies, use /link for references to each assembly (set the Embed Interop Types property to True).

To remove the warning, you can use /reference instead (set the Embed Interop Types property to False). In this case, a primary interop assembly (PIA) provides interop type information.</value>
  </data>
  <data name="ERR_GenericsUsedAcrossAssemblies" xml:space="preserve">
    <value>Type '{0}' from assembly '{1}' cannot be used across assembly boundaries because it has a generic type argument that is an embedded interop type.</value>
  </data>
  <data name="ERR_NoCanonicalView" xml:space="preserve">
    <value>Cannot find the interop type that matches the embedded interop type '{0}'. Are you missing an assembly reference?</value>
  </data>
  <data name="ERR_ByRefReturnUnsupported" xml:space="preserve">
    <value>By-reference return type 'ref {0}' is not supported.</value>
  </data>
  <data name="ERR_NetModuleNameMismatch" xml:space="preserve">
    <value>Module name '{0}' stored in '{1}' must match its filename.</value>
  </data>
  <data name="ERR_BadModuleName" xml:space="preserve">
    <value>Invalid module name: {0}</value>
  </data>
  <data name="ERR_BadCompilationOptionValue" xml:space="preserve">
    <value>Invalid '{0}' value: '{1}'.</value>
  </data>
  <data name="ERR_BadAppConfigPath" xml:space="preserve">
    <value>AppConfigPath must be absolute.</value>
  </data>
  <data name="WRN_AssemblyAttributeFromModuleIsOverridden" xml:space="preserve">
    <value>Attribute '{0}' from module '{1}' will be ignored in favor of the instance appearing in source</value>
  </data>
  <data name="WRN_AssemblyAttributeFromModuleIsOverridden_Title" xml:space="preserve">
    <value>Attribute will be ignored in favor of the instance appearing in source</value>
  </data>
  <data name="ERR_CmdOptionConflictsSource" xml:space="preserve">
    <value>Attribute '{0}' given in a source file conflicts with option '{1}'.</value>
  </data>
  <data name="ERR_FixedBufferTooManyDimensions" xml:space="preserve">
    <value>A fixed buffer may only have one dimension.</value>
  </data>
  <data name="WRN_ReferencedAssemblyDoesNotHaveStrongName" xml:space="preserve">
    <value>Referenced assembly '{0}' does not have a strong name.</value>
  </data>
  <data name="WRN_ReferencedAssemblyDoesNotHaveStrongName_Title" xml:space="preserve">
    <value>Referenced assembly does not have a strong name</value>
  </data>
  <data name="ERR_InvalidSignaturePublicKey" xml:space="preserve">
    <value>Invalid signature public key specified in AssemblySignatureKeyAttribute.</value>
  </data>
  <data name="ERR_ExportedTypeConflictsWithDeclaration" xml:space="preserve">
    <value>Type '{0}' exported from module '{1}' conflicts with type declared in primary module of this assembly.</value>
  </data>
  <data name="ERR_ExportedTypesConflict" xml:space="preserve">
    <value>Type '{0}' exported from module '{1}' conflicts with type '{2}' exported from module '{3}'.</value>
  </data>
  <data name="ERR_ForwardedTypeConflictsWithDeclaration" xml:space="preserve">
    <value>Forwarded type '{0}' conflicts with type declared in primary module of this assembly.</value>
  </data>
  <data name="ERR_ForwardedTypesConflict" xml:space="preserve">
    <value>Type '{0}' forwarded to assembly '{1}' conflicts with type '{2}' forwarded to assembly '{3}'.</value>
  </data>
  <data name="ERR_ForwardedTypeConflictsWithExportedType" xml:space="preserve">
    <value>Type '{0}' forwarded to assembly '{1}' conflicts with type '{2}' exported from module '{3}'.</value>
  </data>
  <data name="WRN_RefCultureMismatch" xml:space="preserve">
    <value>Referenced assembly '{0}' has different culture setting of '{1}'.</value>
  </data>
  <data name="WRN_RefCultureMismatch_Title" xml:space="preserve">
    <value>Referenced assembly has different culture setting</value>
  </data>
  <data name="ERR_AgnosticToMachineModule" xml:space="preserve">
    <value>Agnostic assembly cannot have a processor specific module '{0}'.</value>
  </data>
  <data name="ERR_ConflictingMachineModule" xml:space="preserve">
    <value>Assembly and module '{0}' cannot target different processors.</value>
  </data>
  <data name="WRN_ConflictingMachineAssembly" xml:space="preserve">
    <value>Referenced assembly '{0}' targets a different processor.</value>
  </data>
  <data name="WRN_ConflictingMachineAssembly_Title" xml:space="preserve">
    <value>Referenced assembly targets a different processor</value>
  </data>
  <data name="ERR_CryptoHashFailed" xml:space="preserve">
    <value>Cryptographic failure while creating hashes.</value>
  </data>
  <data name="ERR_MissingNetModuleReference" xml:space="preserve">
    <value>Reference to '{0}' netmodule missing.</value>
  </data>
  <data name="ERR_NetModuleNameMustBeUnique" xml:space="preserve">
    <value>Module '{0}' is already defined in this assembly. Each module must have a unique filename.</value>
  </data>
  <data name="ERR_CantReadConfigFile" xml:space="preserve">
    <value>Cannot read config file '{0}' -- '{1}'</value>
  </data>
  <data name="ERR_EncNoPIAReference" xml:space="preserve">
    <value>Cannot continue since the edit includes a reference to an embedded type: '{0}'.</value>
  </data>
  <data name="ERR_EncReferenceToAddedMember" xml:space="preserve">
    <value>Member '{0}' added during the current debug session can only be accessed from within its declaring assembly '{1}'.</value>
  </data>
  <data name="ERR_MutuallyExclusiveOptions" xml:space="preserve">
    <value>Compilation options '{0}' and '{1}' can't both be specified at the same time.</value>
  </data>
  <data name="ERR_LinkedNetmoduleMetadataMustProvideFullPEImage" xml:space="preserve">
    <value>Linked netmodule metadata must provide a full PE image: '{0}'.</value>
  </data>
  <data name="ERR_BadPrefer32OnLib" xml:space="preserve">
    <value>/platform:anycpu32bitpreferred can only be used with /t:exe, /t:winexe and /t:appcontainerexe</value>
  </data>
  <data name="IDS_PathList" xml:space="preserve">
    <value>&lt;path list&gt;</value>
  </data>
  <data name="IDS_Text" xml:space="preserve">
    <value>&lt;text&gt;</value>
  </data>
  <data name="IDS_FeatureNullPropagatingOperator" xml:space="preserve">
    <value>null propagating operator</value>
  </data>
  <data name="IDS_FeatureExpressionBodiedMethod" xml:space="preserve">
    <value>expression-bodied method</value>
  </data>
  <data name="IDS_FeatureExpressionBodiedProperty" xml:space="preserve">
    <value>expression-bodied property</value>
  </data>
  <data name="IDS_FeatureExpressionBodiedIndexer" xml:space="preserve">
    <value>expression-bodied indexer</value>
  </data>
  <data name="IDS_FeatureAutoPropertyInitializer" xml:space="preserve">
    <value>auto property initializer</value>
  </data>
  <data name="IDS_Namespace1" xml:space="preserve">
    <value>&lt;namespace&gt;</value>
  </data>
  <data name="IDS_FeatureRefLocalsReturns" xml:space="preserve">
    <value>byref locals and returns</value>
  </data>
  <data name="IDS_FeatureReadonlyReferences" xml:space="preserve">
    <value>readonly references</value>
  </data>
  <data name="IDS_FeatureRefStructs" xml:space="preserve">
    <value>ref structs</value>
  </data>
  <data name="CompilationC" xml:space="preserve">
    <value>Compilation (C#): </value>
  </data>
  <data name="SyntaxNodeIsNotWithinSynt" xml:space="preserve">
    <value>Syntax node is not within syntax tree</value>
  </data>
  <data name="LocationMustBeProvided" xml:space="preserve">
    <value>Location must be provided in order to provide minimal type qualification.</value>
  </data>
  <data name="SyntaxTreeSemanticModelMust" xml:space="preserve">
    <value>SyntaxTreeSemanticModel must be provided in order to provide minimal type qualification.</value>
  </data>
  <data name="CantReferenceCompilationOf" xml:space="preserve">
    <value>Can't reference compilation of type '{0}' from {1} compilation.</value>
  </data>
  <data name="SyntaxTreeAlreadyPresent" xml:space="preserve">
    <value>Syntax tree already present</value>
  </data>
  <data name="SubmissionCanOnlyInclude" xml:space="preserve">
    <value>Submission can only include script code.</value>
  </data>
  <data name="SubmissionCanHaveAtMostOne" xml:space="preserve">
    <value>Submission can have at most one syntax tree.</value>
  </data>
  <data name="SyntaxTreeNotFoundTo" xml:space="preserve">
    <value>SyntaxTree '{0}' not found to remove</value>
  </data>
  <data name="TreeMustHaveARootNodeWith" xml:space="preserve">
    <value>tree must have a root node with SyntaxKind.CompilationUnit</value>
  </data>
  <data name="TypeArgumentCannotBeNull" xml:space="preserve">
    <value>Type argument cannot be null</value>
  </data>
  <data name="WrongNumberOfTypeArguments" xml:space="preserve">
    <value>Wrong number of type arguments</value>
  </data>
  <data name="NameConflictForName" xml:space="preserve">
    <value>Name conflict for name {0}</value>
  </data>
  <data name="LookupOptionsHasInvalidCombo" xml:space="preserve">
    <value>LookupOptions has an invalid combination of options</value>
  </data>
  <data name="ItemsMustBeNonEmpty" xml:space="preserve">
    <value>items: must be non-empty</value>
  </data>
  <data name="UseVerbatimIdentifier" xml:space="preserve">
    <value>Use Microsoft.CodeAnalysis.CSharp.SyntaxFactory.Identifier or Microsoft.CodeAnalysis.CSharp.SyntaxFactory.VerbatimIdentifier to create identifier tokens.</value>
  </data>
  <data name="UseLiteralForTokens" xml:space="preserve">
    <value>Use Microsoft.CodeAnalysis.CSharp.SyntaxFactory.Literal to create character literal tokens.</value>
  </data>
  <data name="UseLiteralForNumeric" xml:space="preserve">
    <value>Use Microsoft.CodeAnalysis.CSharp.SyntaxFactory.Literal to create numeric literal tokens.</value>
  </data>
  <data name="ThisMethodCanOnlyBeUsedToCreateTokens" xml:space="preserve">
    <value>This method can only be used to create tokens - {0} is not a token kind.</value>
  </data>
  <data name="GenericParameterDefinition" xml:space="preserve">
    <value>Generic parameter is definition when expected to be reference {0}</value>
  </data>
  <data name="InvalidGetDeclarationNameMultipleDeclarators" xml:space="preserve">
    <value>Called GetDeclarationName for a declaration node that can possibly contain multiple variable declarators.</value>
  </data>
  <data name="TreeNotPartOfCompilation" xml:space="preserve">
    <value>tree not part of compilation</value>
  </data>
  <data name="PositionIsNotWithinSyntax" xml:space="preserve">
    <value>Position is not within syntax tree with full span {0}</value>
  </data>
  <data name="WRN_BadUILang" xml:space="preserve">
    <value>The language name '{0}' is invalid.</value>
  </data>
  <data name="WRN_BadUILang_Title" xml:space="preserve">
    <value>The language name is invalid</value>
  </data>
  <data name="ERR_UnsupportedTransparentIdentifierAccess" xml:space="preserve">
    <value>Transparent identifier member access failed for field '{0}' of '{1}'.  Does the data being queried implement the query pattern?</value>
  </data>
  <data name="ERR_ParamDefaultValueDiffersFromAttribute" xml:space="preserve">
    <value>The parameter has multiple distinct default values.</value>
  </data>
  <data name="ERR_FieldHasMultipleDistinctConstantValues" xml:space="preserve">
    <value>The field has multiple distinct constant values.</value>
  </data>
  <data name="WRN_UnqualifiedNestedTypeInCref" xml:space="preserve">
    <value>Within cref attributes, nested types of generic types should be qualified.</value>
  </data>
  <data name="WRN_UnqualifiedNestedTypeInCref_Title" xml:space="preserve">
    <value>Within cref attributes, nested types of generic types should be qualified</value>
  </data>
  <data name="NotACSharpSymbol" xml:space="preserve">
    <value>Not a C# symbol.</value>
  </data>
  <data name="HDN_UnusedUsingDirective" xml:space="preserve">
    <value>Unnecessary using directive.</value>
  </data>
  <data name="HDN_UnusedExternAlias" xml:space="preserve">
    <value>Unused extern alias.</value>
  </data>
  <data name="ElementsCannotBeNull" xml:space="preserve">
    <value>Elements cannot be null.</value>
  </data>
  <data name="IDS_LIB_ENV" xml:space="preserve">
    <value>LIB environment variable</value>
  </data>
  <data name="IDS_LIB_OPTION" xml:space="preserve">
    <value>/LIB option</value>
  </data>
  <data name="IDS_REFERENCEPATH_OPTION" xml:space="preserve">
    <value>/REFERENCEPATH option</value>
  </data>
  <data name="IDS_DirectoryDoesNotExist" xml:space="preserve">
    <value>directory does not exist</value>
  </data>
  <data name="IDS_DirectoryHasInvalidPath" xml:space="preserve">
    <value>path is too long or invalid</value>
  </data>
  <data name="WRN_NoRuntimeMetadataVersion" xml:space="preserve">
    <value>No value for RuntimeMetadataVersion found. No assembly containing System.Object was found nor was a value for RuntimeMetadataVersion specified through options.</value>
  </data>
  <data name="WRN_NoRuntimeMetadataVersion_Title" xml:space="preserve">
    <value>No value for RuntimeMetadataVersion found</value>
  </data>
  <data name="WrongSemanticModelType" xml:space="preserve">
    <value>Expected a {0} SemanticModel.</value>
  </data>
  <data name="IDS_FeatureLambda" xml:space="preserve">
    <value>lambda expression</value>
  </data>
  <data name="ERR_FeatureNotAvailableInVersion1" xml:space="preserve">
    <value>Feature '{0}' is not available in C# 1. Please use language version {1} or greater.</value>
  </data>
  <data name="ERR_FeatureNotAvailableInVersion2" xml:space="preserve">
    <value>Feature '{0}' is not available in C# 2. Please use language version {1} or greater.</value>
  </data>
  <data name="ERR_FeatureNotAvailableInVersion3" xml:space="preserve">
    <value>Feature '{0}' is not available in C# 3. Please use language version {1} or greater.</value>
  </data>
  <data name="ERR_FeatureNotAvailableInVersion4" xml:space="preserve">
    <value>Feature '{0}' is not available in C# 4. Please use language version {1} or greater.</value>
  </data>
  <data name="ERR_FeatureNotAvailableInVersion5" xml:space="preserve">
    <value>Feature '{0}' is not available in C# 5. Please use language version {1} or greater.</value>
  </data>
  <data name="ERR_FeatureNotAvailableInVersion6" xml:space="preserve">
    <value>Feature '{0}' is not available in C# 6. Please use language version {1} or greater.</value>
  </data>
  <data name="ERR_FeatureNotAvailableInVersion7" xml:space="preserve">
    <value>Feature '{0}' is not available in C# 7. Please use language version {1} or greater.</value>
  </data>
  <data name="ERR_FeatureIsExperimental" xml:space="preserve">
    <value>Feature '{0}' is experimental and unsupported; use '/features:{1}' to enable.</value>
  </data>
  <data name="ERR_FeatureIsUnimplemented" xml:space="preserve">
    <value>Feature '{0}' is not implemented in this compiler.</value>
  </data>
  <data name="IDS_VersionExperimental" xml:space="preserve">
    <value>'experimental'</value>
  </data>
  <data name="PositionNotWithinTree" xml:space="preserve">
    <value>Position must be within span of the syntax tree.</value>
  </data>
  <data name="SpeculatedSyntaxNodeCannotBelongToCurrentCompilation" xml:space="preserve">
    <value>Syntax node to be speculated cannot belong to a syntax tree from the current compilation.</value>
  </data>
  <data name="ChainingSpeculativeModelIsNotSupported" xml:space="preserve">
    <value>Chaining speculative semantic model is not supported. You should create a speculative model from the non-speculative ParentModel.</value>
  </data>
  <data name="IDS_ToolName" xml:space="preserve">
    <value>Microsoft (R) Visual C# Compiler</value>
  </data>
  <data name="IDS_LogoLine1" xml:space="preserve">
    <value>{0} version {1}</value>
  </data>
  <data name="IDS_LogoLine2" xml:space="preserve">
    <value>Copyright (C) Microsoft Corporation. All rights reserved.</value>
  </data>
  <data name="IDS_CSCHelp" xml:space="preserve">
    <value>
                              Visual C# Compiler Options

                        - OUTPUT FILES -
 /out:&lt;file&gt;                   Specify output file name (default: base name of
                               file with main class or first file)
 /target:exe                   Build a console executable (default) (Short
                               form: /t:exe)
 /target:winexe                Build a Windows executable (Short form:
                               /t:winexe)
 /target:library               Build a library (Short form: /t:library)
 /target:module                Build a module that can be added to another
                               assembly (Short form: /t:module)
 /target:appcontainerexe       Build an Appcontainer executable (Short form:
                               /t:appcontainerexe)
 /target:winmdobj              Build a Windows Runtime intermediate file that
                               is consumed by WinMDExp (Short form: /t:winmdobj)
 /doc:&lt;file&gt;                   XML Documentation file to generate
 /refout:&lt;file&gt;                Reference assembly output to generate
 /platform:&lt;string&gt;            Limit which platforms this code can run on: x86,
                               Itanium, x64, arm, anycpu32bitpreferred, or
                               anycpu. The default is anycpu.

                        - INPUT FILES -
 /recurse:&lt;wildcard&gt;           Include all files in the current directory and
                               subdirectories according to the wildcard
                               specifications
 /reference:&lt;alias&gt;=&lt;file&gt;     Reference metadata from the specified assembly
                               file using the given alias (Short form: /r)
 /reference:&lt;file list&gt;        Reference metadata from the specified assembly
                               files (Short form: /r)
 /addmodule:&lt;file list&gt;        Link the specified modules into this assembly
 /link:&lt;file list&gt;             Embed metadata from the specified interop
                               assembly files (Short form: /l)
 /analyzer:&lt;file list&gt;         Run the analyzers from this assembly
                               (Short form: /a)
 /additionalfile:&lt;file list&gt;   Additional files that don't directly affect code
                               generation but may be used by analyzers for producing
                               errors or warnings.
 /embed                        Embed all source files in the PDB.
 /embed:&lt;file list&gt;            Embed specific files in the PDB

                        - RESOURCES -
 /win32res:&lt;file&gt;              Specify a Win32 resource file (.res)
 /win32icon:&lt;file&gt;             Use this icon for the output
 /win32manifest:&lt;file&gt;         Specify a Win32 manifest file (.xml)
 /nowin32manifest              Do not include the default Win32 manifest
 /resource:&lt;resinfo&gt;           Embed the specified resource (Short form: /res)
 /linkresource:&lt;resinfo&gt;       Link the specified resource to this assembly
                               (Short form: /linkres) Where the resinfo format
                               is &lt;file&gt;[,&lt;string name&gt;[,public|private]]

                        - CODE GENERATION -
 /debug[+|-]                   Emit debugging information
 /debug:{full|pdbonly|portable|embedded}
                               Specify debugging type ('full' is default,
                               'portable' is a cross-platform format,
                               'embedded' is a cross-platform format embedded into
                               the target .dll or .exe)
 /optimize[+|-]                Enable optimizations (Short form: /o)
 /deterministic                Produce a deterministic assembly
                               (including module version GUID and timestamp)
 /refonly                      Produce a reference assembly in place of the main output
 /instrument:TestCoverage      Produce an assembly instrumented to collect
                               coverage information
 /sourcelink:&lt;file&gt;            Source link info to embed into PDB.

                        - ERRORS AND WARNINGS -
 /warnaserror[+|-]             Report all warnings as errors
 /warnaserror[+|-]:&lt;warn list&gt; Report specific warnings as errors
 /warn:&lt;n&gt;                     Set warning level (0-4) (Short form: /w)
 /nowarn:&lt;warn list&gt;           Disable specific warning messages
 /ruleset:&lt;file&gt;               Specify a ruleset file that disables specific
                               diagnostics.
 /errorlog:&lt;file&gt;              Specify a file to log all compiler and analyzer
                               diagnostics.
 /reportanalyzer               Report additional analyzer information, such as
                               execution time.

                        - LANGUAGE -
 /checked[+|-]                 Generate overflow checks
 /unsafe[+|-]                  Allow 'unsafe' code
 /define:&lt;symbol list&gt;         Define conditional compilation symbol(s) (Short
                               form: /d)
 /langversion:&lt;string&gt;         Specify language version mode: ISO-1, ISO-2, 3,
                               4, 5, 6, 7, 7.1, Default, or Latest

                        - SECURITY -
 /delaysign[+|-]               Delay-sign the assembly using only the public
                               portion of the strong name key
 /publicsign[+|-]              Public-sign the assembly using only the public
                               portion of the strong name key
 /keyfile:&lt;file&gt;               Specify a strong name key file
 /keycontainer:&lt;string&gt;        Specify a strong name key container
 /highentropyva[+|-]           Enable high-entropy ASLR

                        - MISCELLANEOUS -
 @&lt;file&gt;                       Read response file for more options
 /help                         Display this usage message (Short form: /?)
 /nologo                       Suppress compiler copyright message
 /noconfig                     Do not auto include CSC.RSP file
 /parallel[+|-]                Concurrent build.
 /version                      Display the compiler version number and exit.

                        - ADVANCED -
 /baseaddress:&lt;address&gt;        Base address for the library to be built
 /checksumalgorithm:&lt;alg&gt;      Specify algorithm for calculating source file
                               checksum stored in PDB. Supported values are:
                               SHA1 (default) or SHA256.
 /codepage:&lt;n&gt;                 Specify the codepage to use when opening source
                               files
 /utf8output                   Output compiler messages in UTF-8 encoding
 /main:&lt;type&gt;                  Specify the type that contains the entry point
                               (ignore all other possible entry points) (Short
                               form: /m)
 /fullpaths                    Compiler generates fully qualified paths
 /filealign:&lt;n&gt;                Specify the alignment used for output file
                               sections
 /pathmap:&lt;K1&gt;=&lt;V1&gt;,&lt;K2&gt;=&lt;V2&gt;,...
                               Specify a mapping for source path names output by
                               the compiler.
 /pdb:&lt;file&gt;                   Specify debug information file name (default:
                               output file name with .pdb extension)
 /errorendlocation             Output line and column of the end location of
                               each error
 /preferreduilang              Specify the preferred output language name.
 /nostdlib[+|-]                Do not reference standard library (mscorlib.dll)
 /subsystemversion:&lt;string&gt;    Specify subsystem version of this assembly
 /lib:&lt;file list&gt;              Specify additional directories to search in for
                               references
 /errorreport:&lt;string&gt;         Specify how to handle internal compiler errors:
                               prompt, send, queue, or none. The default is
                               queue.
 /appconfig:&lt;file&gt;             Specify an application configuration file
                               containing assembly binding settings
 /moduleassemblyname:&lt;string&gt;  Name of the assembly which this module will be
                               a part of
 /modulename:&lt;string&gt;          Specify the name of the source module
</value>
    <comment>Visual C# Compiler Options</comment>
  </data>
  <data name="ERR_ComImportWithInitializers" xml:space="preserve">
    <value>'{0}': a class with the ComImport attribute cannot specify field initializers.</value>
  </data>
  <data name="WRN_PdbLocalNameTooLong" xml:space="preserve">
    <value>Local name '{0}' is too long for PDB.  Consider shortening or compiling without /debug.</value>
  </data>
  <data name="WRN_PdbLocalNameTooLong_Title" xml:space="preserve">
    <value>Local name is too long for PDB</value>
  </data>
  <data name="ERR_RetNoObjectRequiredLambda" xml:space="preserve">
    <value>Anonymous function converted to a void returning delegate cannot return a value</value>
  </data>
  <data name="ERR_TaskRetNoObjectRequiredLambda" xml:space="preserve">
    <value>Async lambda expression converted to a 'Task' returning delegate cannot return a value. Did you intend to return 'Task&lt;T&gt;'?</value>
  </data>
  <data name="WRN_AnalyzerCannotBeCreated" xml:space="preserve">
    <value>An instance of analyzer {0} cannot be created from {1} : {2}.</value>
  </data>
  <data name="WRN_AnalyzerCannotBeCreated_Title" xml:space="preserve">
    <value>An analyzer instance cannot be created</value>
  </data>
  <data name="WRN_NoAnalyzerInAssembly" xml:space="preserve">
    <value>The assembly {0} does not contain any analyzers.</value>
  </data>
  <data name="WRN_NoAnalyzerInAssembly_Title" xml:space="preserve">
    <value>Assembly does not contain any analyzers</value>
  </data>
  <data name="WRN_UnableToLoadAnalyzer" xml:space="preserve">
    <value>Unable to load Analyzer assembly {0} : {1}</value>
  </data>
  <data name="WRN_UnableToLoadAnalyzer_Title" xml:space="preserve">
    <value>Unable to load Analyzer assembly</value>
  </data>
  <data name="INF_UnableToLoadSomeTypesInAnalyzer" xml:space="preserve">
    <value>Skipping some types in analyzer assembly {0} due to a ReflectionTypeLoadException : {1}.</value>
  </data>
  <data name="ERR_CantReadRulesetFile" xml:space="preserve">
    <value>Error reading ruleset file {0} - {1}</value>
  </data>
  <data name="ERR_BadPdbData" xml:space="preserve">
    <value>Error reading debug information for '{0}'</value>
  </data>
  <data name="IDS_OperationCausedStackOverflow" xml:space="preserve">
    <value>Operation caused a stack overflow.</value>
  </data>
  <data name="WRN_IdentifierOrNumericLiteralExpected" xml:space="preserve">
    <value>Expected identifier or numeric literal.</value>
  </data>
  <data name="WRN_IdentifierOrNumericLiteralExpected_Title" xml:space="preserve">
    <value>Expected identifier or numeric literal</value>
  </data>
  <data name="ERR_InitializerOnNonAutoProperty" xml:space="preserve">
    <value>Only auto-implemented properties can have initializers.</value>
  </data>
  <data name="ERR_AutoPropertyMustHaveGetAccessor" xml:space="preserve">
    <value>Auto-implemented properties must have get accessors.</value>
  </data>
  <data name="ERR_AutoPropertyMustOverrideSet" xml:space="preserve">
    <value>Auto-implemented properties must override all accessors of the overridden property.</value>
  </data>
  <data name="ERR_AutoPropertyInitializerInInterface" xml:space="preserve">
    <value>Auto-implemented properties inside interfaces cannot have initializers.</value>
  </data>
  <data name="ERR_InitializerInStructWithoutExplicitConstructor" xml:space="preserve">
    <value>Structs without explicit constructors cannot contain members with initializers.</value>
  </data>
  <data name="ERR_EncodinglessSyntaxTree" xml:space="preserve">
    <value>Cannot emit debug information for a source text without encoding.</value>
  </data>
  <data name="ERR_BlockBodyAndExpressionBody" xml:space="preserve">
    <value>Block bodies and expression bodies cannot both be provided.</value>
  </data>
  <data name="ERR_SwitchFallOut" xml:space="preserve">
    <value>Control cannot fall out of switch from final case label ('{0}')</value>
  </data>
  <data name="ERR_UnexpectedBoundGenericName" xml:space="preserve">
    <value>Type arguments are not allowed in the nameof operator.</value>
  </data>
  <data name="ERR_NullPropagatingOpInExpressionTree" xml:space="preserve">
    <value>An expression tree lambda may not contain a null propagating operator.</value>
  </data>
  <data name="ERR_DictionaryInitializerInExpressionTree" xml:space="preserve">
    <value>An expression tree lambda may not contain a dictionary initializer.</value>
  </data>
  <data name="ERR_ExtensionCollectionElementInitializerInExpressionTree" xml:space="preserve">
    <value>An extension Add method is not supported for a collection initializer in an expression lambda.</value>
  </data>
  <data name="IDS_FeatureNameof" xml:space="preserve">
    <value>nameof operator</value>
  </data>
  <data name="IDS_FeatureDictionaryInitializer" xml:space="preserve">
    <value>dictionary initializer</value>
  </data>
  <data name="ERR_UnclosedExpressionHole" xml:space="preserve">
    <value>Missing close delimiter '}' for interpolated expression started with '{'.</value>
  </data>
  <data name="ERR_SingleLineCommentInExpressionHole" xml:space="preserve">
    <value>A single-line comment may not be used in an interpolated string.</value>
  </data>
  <data name="ERR_InsufficientStack" xml:space="preserve">
    <value>An expression is too long or complex to compile</value>
  </data>
  <data name="ERR_ExpressionHasNoName" xml:space="preserve">
    <value>Expression does not have a name.</value>
  </data>
  <data name="ERR_SubexpressionNotInNameof" xml:space="preserve">
    <value>Sub-expression cannot be used in an argument to nameof.</value>
  </data>
  <data name="ERR_AliasQualifiedNameNotAnExpression" xml:space="preserve">
    <value>An alias-qualified name is not an expression.</value>
  </data>
  <data name="ERR_NameofMethodGroupWithTypeParameters" xml:space="preserve">
    <value>Type parameters are not allowed on a method group as an argument to 'nameof'.</value>
  </data>
  <data name="NoNoneSearchCriteria" xml:space="preserve">
    <value>SearchCriteria is expected.</value>
  </data>
  <data name="ERR_InvalidAssemblyCulture" xml:space="preserve">
    <value>Assembly culture strings may not contain embedded NUL characters.</value>
  </data>
  <data name="IDS_FeatureUsingStatic" xml:space="preserve">
    <value>using static</value>
  </data>
  <data name="IDS_FeatureInterpolatedStrings" xml:space="preserve">
    <value>interpolated strings</value>
  </data>
  <data name="IDS_AwaitInCatchAndFinally" xml:space="preserve">
    <value>await in catch blocks and finally blocks</value>
  </data>
  <data name="IDS_FeatureBinaryLiteral" xml:space="preserve">
    <value>binary literals</value>
  </data>
  <data name="IDS_FeatureDigitSeparator" xml:space="preserve">
    <value>digit separators</value>
  </data>
  <data name="IDS_FeatureLocalFunctions" xml:space="preserve">
    <value>local functions</value>
  </data>
  <data name="ERR_UnescapedCurly" xml:space="preserve">
    <value>A '{0}' character must be escaped (by doubling) in an interpolated string.</value>
  </data>
  <data name="ERR_EscapedCurly" xml:space="preserve">
    <value>A '{0}' character may only be escaped by doubling '{0}{0}' in an interpolated string.</value>
  </data>
  <data name="ERR_TrailingWhitespaceInFormatSpecifier" xml:space="preserve">
    <value>A format specifier may not contain trailing whitespace.</value>
  </data>
  <data name="ERR_EmptyFormatSpecifier" xml:space="preserve">
    <value>Empty format specifier.</value>
  </data>
  <data name="ERR_ErrorInReferencedAssembly" xml:space="preserve">
    <value>There is an error in a referenced assembly '{0}'.</value>
  </data>
  <data name="ERR_ExpressionOrDeclarationExpected" xml:space="preserve">
    <value>Expression or declaration statement expected.</value>
  </data>
  <data name="ERR_NameofExtensionMethod" xml:space="preserve">
    <value>Extension method groups are not allowed as an argument to 'nameof'.</value>
  </data>
  <data name="WRN_AlignmentMagnitude" xml:space="preserve">
    <value>Alignment value {0} has a magnitude greater than {1} and may result in a large formatted string.</value>
  </data>
  <data name="HDN_UnusedExternAlias_Title" xml:space="preserve">
    <value>Unused extern alias</value>
  </data>
  <data name="HDN_UnusedUsingDirective_Title" xml:space="preserve">
    <value>Unnecessary using directive</value>
  </data>
  <data name="INF_UnableToLoadSomeTypesInAnalyzer_Title" xml:space="preserve">
    <value>Skip loading types in analyzer assembly that fail due to a ReflectionTypeLoadException</value>
  </data>
  <data name="WRN_AlignmentMagnitude_Title" xml:space="preserve">
    <value>Alignment value has a magnitude that may result in a large formatted string</value>
  </data>
  <data name="ERR_ConstantStringTooLong" xml:space="preserve">
    <value>Length of String constant exceeds current memory limit.  Try splitting the string into multiple constants.</value>
  </data>
  <data name="ERR_TupleTooFewElements" xml:space="preserve">
    <value>Tuple must contain at least two elements.</value>
  </data>
  <data name="ERR_DebugEntryPointNotSourceMethodDefinition" xml:space="preserve">
    <value>Debug entry point must be a definition of a method declared in the current compilation.</value>
  </data>
  <data name="ERR_LoadDirectiveOnlyAllowedInScripts" xml:space="preserve">
    <value>#load is only allowed in scripts</value>
  </data>
  <data name="ERR_PPLoadFollowsToken" xml:space="preserve">
    <value>Cannot use #load after first token in file</value>
  </data>
  <data name="CouldNotFindFile" xml:space="preserve">
    <value>Could not find file.</value>
    <comment>File path referenced in source (#load) could not be resolved.</comment>
  </data>
  <data name="SyntaxTreeFromLoadNoRemoveReplace" xml:space="preserve">
    <value>SyntaxTree '{0}' resulted from a #load directive and cannot be removed or replaced directly.</value>
  </data>
  <data name="ERR_SourceFileReferencesNotSupported" xml:space="preserve">
    <value>Source file references are not supported.</value>
  </data>
  <data name="ERR_InvalidPathMap" xml:space="preserve">
    <value>The pathmap option was incorrectly formatted.</value>
  </data>
  <data name="ERR_InvalidReal" xml:space="preserve">
    <value>Invalid real literal.</value>
  </data>
  <data name="ERR_AutoPropertyCannotBeRefReturning" xml:space="preserve">
    <value>Auto-implemented properties cannot return by reference</value>
  </data>
  <data name="ERR_RefPropertyMustHaveGetAccessor" xml:space="preserve">
    <value>Properties which return by reference must have a get accessor</value>
  </data>
  <data name="ERR_RefPropertyCannotHaveSetAccessor" xml:space="preserve">
    <value>Properties which return by reference cannot have set accessors</value>
  </data>
  <data name="ERR_CantChangeRefReturnOnOverride" xml:space="preserve">
    <value>'{0}' must match by reference return of overridden member '{1}'</value>
  </data>
  <data name="ERR_MustNotHaveRefReturn" xml:space="preserve">
    <value>By-reference returns may only be used in methods that return by reference</value>
  </data>
  <data name="ERR_MustHaveRefReturn" xml:space="preserve">
    <value>By-value returns may only be used in methods that return by value</value>
  </data>
  <data name="ERR_RefReturnMustHaveIdentityConversion" xml:space="preserve">
    <value>The return expression must be of type '{0}' because this method returns by reference</value>
  </data>
  <data name="ERR_CloseUnimplementedInterfaceMemberWrongRefReturn" xml:space="preserve">
    <value>'{0}' does not implement interface member '{1}'. '{2}' cannot implement '{1}' because it does not have matching return by reference.</value>
  </data>
  <data name="ERR_BadIteratorReturnRef" xml:space="preserve">
    <value>The body of '{0}' cannot be an iterator block because '{0}' returns by reference</value>
  </data>
  <data name="ERR_BadRefReturnExpressionTree" xml:space="preserve">
    <value>Lambda expressions that return by reference cannot be converted to expression trees</value>
  </data>
  <data name="ERR_RefReturningCallInExpressionTree" xml:space="preserve">
    <value>An expression tree lambda may not contain a call to a method, property, or indexer that returns by reference</value>
  </data>
  <data name="ERR_RefReturnLvalueExpected" xml:space="preserve">
    <value>An expression cannot be used in this context because it may not be returned by reference</value>
  </data>
  <data name="ERR_RefReturnNonreturnableLocal" xml:space="preserve">
    <value>Cannot return '{0}' by reference because it was initialized to a value that cannot be returned by reference</value>
  </data>
  <data name="ERR_RefReturnNonreturnableLocal2" xml:space="preserve">
    <value>Cannot return by reference a member of '{0}' because it was initialized to a value that cannot be returned by reference</value>
  </data>
  <data name="ERR_RefReturnReadonlyLocal" xml:space="preserve">
    <value>Cannot return '{0}' by reference because it is read-only</value>
  </data>
  <data name="ERR_RefReturnRangeVariable" xml:space="preserve">
    <value>Cannot return the range variable '{0}' by reference</value>
  </data>
  <data name="ERR_RefReturnReadonlyLocalCause" xml:space="preserve">
    <value>Cannot return '{0}' by reference because it is a '{1}'</value>
  </data>
  <data name="ERR_RefReturnReadonlyLocal2Cause" xml:space="preserve">
    <value>Cannot return fields of '{0}' by reference because it is a '{1}'</value>
  </data>
  <data name="ERR_RefReturnReadonly" xml:space="preserve">
    <value>A readonly field cannot be returned by reference</value>
  </data>
  <data name="ERR_RefReturnReadonlyStatic" xml:space="preserve">
    <value>A static readonly field cannot be returned by reference</value>
  </data>
  <data name="ERR_RefReturnReadonly2" xml:space="preserve">
    <value>Members of readonly field '{0}' cannot be returned by reference</value>
  </data>
  <data name="ERR_RefReturnReadonlyStatic2" xml:space="preserve">
    <value>Fields of static readonly field '{0}' cannot be returned by reference</value>
  </data>
  <data name="ERR_RefReturnCall" xml:space="preserve">
    <value>Cannot return by reference a result of '{0}' because the argument passed to parameter '{1}' cannot be returned by reference</value>
  </data>
  <data name="ERR_RefReturnCall2" xml:space="preserve">
    <value>Cannot return by reference a member of result of '{0}' because the argument passed to parameter '{1}' cannot be returned by reference</value>
  </data>
  <data name="ERR_RefReturnParameter" xml:space="preserve">
    <value>Cannot return a parameter by reference '{0}' because it is not a ref or out parameter</value>
  </data>
  <data name="ERR_RefReturnParameter2" xml:space="preserve">
    <value>Cannot return by reference a member of parameter '{0}' by reference because it is not a ref or out parameter</value>
  </data>
  <data name="ERR_RefReturnLocal" xml:space="preserve">
    <value>Cannot return local '{0}' by reference because it is not a ref local</value>
  </data>
  <data name="ERR_RefReturnLocal2" xml:space="preserve">
    <value>Cannot return a member of local '{0}' by reference because it is not a ref local</value>
  </data>
  <data name="ERR_RefReturnReceiver" xml:space="preserve">
    <value>Cannot return '{0}' by reference because its receiver may not be returned by reference</value>
  </data>
  <data name="ERR_RefReturnStructThis" xml:space="preserve">
    <value>Struct members cannot return 'this' or other instance members by reference</value>
  </data>
  <data name="ERR_InitializeByValueVariableWithReference" xml:space="preserve">
    <value>Cannot initialize a by-value variable with a reference</value>
  </data>
  <data name="ERR_InitializeByReferenceVariableWithValue" xml:space="preserve">
    <value>Cannot initialize a by-reference variable with a value</value>
  </data>
  <data name="ERR_RefAssignmentMustHaveIdentityConversion" xml:space="preserve">
    <value>The expression must be of type '{0}' because it is being assigned by reference</value>
  </data>
  <data name="ERR_ByReferenceVariableMustBeInitialized" xml:space="preserve">
    <value>A declaration of a by-reference variable must have an initializer</value>
  </data>
  <data name="ERR_AnonDelegateCantUseLocal" xml:space="preserve">
    <value>Cannot use ref local '{0}' inside an anonymous method, lambda expression, or query expression</value>
  </data>
  <data name="ERR_BadIteratorLocalType" xml:space="preserve">
    <value>Iterators cannot have by reference locals</value>
  </data>
  <data name="ERR_BadAsyncLocalType" xml:space="preserve">
    <value>Async methods cannot have by reference locals</value>
  </data>
  <data name="ERR_RefReturningCallAndAwait" xml:space="preserve">
    <value>'await' cannot be used in an expression containing a call to '{0}' because it returns by reference</value>
  </data>
  <data name="ERR_RefConditionalAndAwait" xml:space="preserve">
    <value>'await' cannot be used in an expression containing a ref conditional operator</value>
  </data>
  <data name="ERR_RefConditionalNeedsTwoRefs" xml:space="preserve">
    <value>Both conditional operator values must be ref values or neither may be a ref value</value>
  </data>
  <data name="ERR_RefConditionalDifferentTypes" xml:space="preserve">
    <value>The expression must be of type '{0}' to match the alternative ref value</value>
  </data>
  <data name="ERR_ExpressionTreeContainsLocalFunction" xml:space="preserve">
    <value>An expression tree may not contain a reference to a local function</value>
  </data>
  <data name="ERR_DynamicLocalFunctionParamsParameter" xml:space="preserve">
    <value>Cannot pass argument with dynamic type to params parameter '{0}' of local function '{1}'.</value>
  </data>
  <data name="SyntaxTreeIsNotASubmission" xml:space="preserve">
    <value>Syntax tree should be created from a submission.</value>
  </data>
  <data name="ERR_TooManyUserStrings" xml:space="preserve">
    <value>Combined length of user strings used by the program exceeds allowed limit. Try to decrease use of string literals.</value>
  </data>
  <data name="ERR_PatternNullableType" xml:space="preserve">
    <value>It is not legal to use nullable type '{0}' in a pattern; use the underlying type '{1}' instead.</value>
  </data>
  <data name="ERR_BadIsPatternExpression" xml:space="preserve">
    <value>Invalid operand for pattern match; value required, but found '{0}'.</value>
  </data>
  <data name="ERR_PeWritingFailure" xml:space="preserve">
    <value>An error occurred while writing the output file: {0}.</value>
  </data>
  <data name="ERR_TupleDuplicateElementName" xml:space="preserve">
    <value>Tuple element names must be unique.</value>
  </data>
  <data name="ERR_TupleReservedElementName" xml:space="preserve">
    <value>Tuple element name '{0}' is only allowed at position {1}.</value>
  </data>
  <data name="ERR_TupleReservedElementNameAnyPosition" xml:space="preserve">
    <value>Tuple element name '{0}' is disallowed at any position.</value>
  </data>
  <data name="ERR_PredefinedTypeMemberNotFoundInAssembly" xml:space="preserve">
    <value>Member '{0}' was not found on type '{1}' from assembly '{2}'.</value>
  </data>
  <data name="IDS_FeatureTuples" xml:space="preserve">
    <value>tuples</value>
  </data>
  <data name="ERR_MissingDeconstruct" xml:space="preserve">
    <value>No Deconstruct instance or extension method was found for type '{0}', with {1} out parameters and a void return type.</value>
  </data>
  <data name="ERR_DeconstructRequiresExpression" xml:space="preserve">
    <value>Deconstruct assignment requires an expression with a type on the right-hand-side.</value>
  </data>
  <data name="ERR_SwitchExpressionValueExpected" xml:space="preserve">
    <value>The switch expression must be a value; found '{0}'.</value>
  </data>
  <data name="ERR_PatternIsSubsumed" xml:space="preserve">
    <value>The switch case has already been handled by a previous case.</value>
  </data>
  <data name="ERR_PatternWrongType" xml:space="preserve">
    <value>An expression of type '{0}' cannot be handled by a pattern of type '{1}'.</value>
  </data>
  <data name="WRN_AttributeIgnoredWhenPublicSigning" xml:space="preserve">
    <value>Attribute '{0}' is ignored when public signing is specified.</value>
  </data>
  <data name="WRN_AttributeIgnoredWhenPublicSigning_Title" xml:space="preserve">
    <value>Attribute is ignored when public signing is specified.</value>
  </data>
  <data name="ERR_OptionMustBeAbsolutePath" xml:space="preserve">
    <value>Option '{0}' must be an absolute path.</value>
  </data>
  <data name="ERR_ConversionNotTupleCompatible" xml:space="preserve">
    <value>Tuple with {0} elements cannot be converted to type '{1}'.</value>
  </data>
  <data name="IDS_FeatureOutVar" xml:space="preserve">
    <value>out variable declaration</value>
  </data>
  <data name="ERR_ImplicitlyTypedOutVariableUsedInTheSameArgumentList" xml:space="preserve">
    <value>Reference to an implicitly-typed out variable '{0}' is not permitted in the same argument list.</value>
  </data>
  <data name="ERR_TypeInferenceFailedForImplicitlyTypedOutVariable" xml:space="preserve">
    <value>Cannot infer the type of implicitly-typed out variable '{0}'.</value>
  </data>
  <data name="ERR_TypeInferenceFailedForImplicitlyTypedDeconstructionVariable" xml:space="preserve">
    <value>Cannot infer the type of implicitly-typed deconstruction variable '{0}'.</value>
  </data>
  <data name="ERR_DiscardTypeInferenceFailed" xml:space="preserve">
    <value>Cannot infer the type of implicitly-typed discard.</value>
  </data>
  <data name="ERR_DeconstructWrongCardinality" xml:space="preserve">
    <value>Cannot deconstruct a tuple of '{0}' elements into '{1}' variables.</value>
  </data>
  <data name="ERR_CannotDeconstructDynamic" xml:space="preserve">
    <value>Cannot deconstruct dynamic objects.</value>
  </data>
  <data name="ERR_DeconstructTooFewElements" xml:space="preserve">
    <value>Deconstruction must contain at least two variables.</value>
  </data>
  <data name="TypeMustBeVar" xml:space="preserve">
    <value>The type must be 'var'.</value>
  </data>
  <data name="WRN_TupleLiteralNameMismatch" xml:space="preserve">
    <value>The tuple element name '{0}' is ignored because a different name or no name is specified by the target type '{1}'.</value>
  </data>
  <data name="WRN_TupleLiteralNameMismatch_Title" xml:space="preserve">
    <value>The tuple element name is ignored because a different name or no name is specified by the assignment target.</value>
  </data>
  <data name="ERR_PredefinedValueTupleTypeMustBeStruct" xml:space="preserve">
    <value>Predefined type '{0}' must be a struct.</value>
  </data>
  <data name="ERR_NewWithTupleTypeSyntax" xml:space="preserve">
    <value>'new' cannot be used with tuple type. Use a tuple literal expression instead.</value>
  </data>
  <data name="ERR_DeconstructionVarFormDisallowsSpecificType" xml:space="preserve">
    <value>Deconstruction 'var (...)' form disallows a specific type for 'var'.</value>
  </data>
  <data name="ERR_TupleElementNamesAttributeMissing" xml:space="preserve">
    <value>Cannot define a class or member that utilizes tuples because the compiler required type '{0}' cannot be found. Are you missing a reference?</value>
  </data>
  <data name="ERR_ExplicitTupleElementNamesAttribute" xml:space="preserve">
    <value>Cannot reference 'System.Runtime.CompilerServices.TupleElementNamesAttribute' explicitly. Use the tuple syntax to define tuple names.</value>
  </data>
  <data name="ERR_ExpressionTreeContainsOutVariable" xml:space="preserve">
    <value>An expression tree may not contain an out argument variable declaration.</value>
  </data>
  <data name="ERR_ExpressionTreeContainsDiscard" xml:space="preserve">
    <value>An expression tree may not contain a discard.</value>
  </data>
  <data name="ERR_ExpressionTreeContainsIsMatch" xml:space="preserve">
    <value>An expression tree may not contain an 'is' pattern-matching operator.</value>
  </data>
  <data name="ERR_ExpressionTreeContainsTupleLiteral" xml:space="preserve">
    <value>An expression tree may not contain a tuple literal.</value>
  </data>
  <data name="ERR_ExpressionTreeContainsTupleConversion" xml:space="preserve">
    <value>An expression tree may not contain a tuple conversion.</value>
  </data>
  <data name="ERR_SourceLinkRequiresPdb" xml:space="preserve">
    <value>/sourcelink switch is only supported when emitting PDB.</value>
  </data>
  <data name="ERR_CannotEmbedWithoutPdb" xml:space="preserve">
    <value>/embed switch is only supported when emitting Portable PDB (/debug:portable or /debug:embedded).</value>
  </data>
  <data name="ERR_InvalidInstrumentationKind" xml:space="preserve">
    <value>Invalid instrumentation kind: {0}</value>
  </data>
  <data name="ERR_VarInvocationLvalueReserved" xml:space="preserve">
    <value>The syntax 'var (...)' as an lvalue is reserved.</value>
  </data>
  <data name="ERR_ExpressionVariableInConstructorOrFieldInitializer" xml:space="preserve">
    <value>Out variable and pattern variable declarations are not allowed within constructor initializers, field initializers, or property initializers.</value>
  </data>
  <data name="ERR_ExpressionVariableInQueryClause" xml:space="preserve">
    <value>Out variable and pattern variable declarations are not allowed within a query clause.</value>
  </data>
  <data name="ERR_SemiOrLBraceOrArrowExpected" xml:space="preserve">
    <value>{ or ; or =&gt; expected</value>
  </data>
  <data name="ERR_ThrowMisplaced" xml:space="preserve">
    <value>A throw expression is not allowed in this context.</value>
  </data>
  <data name="ERR_MixedDeconstructionUnsupported" xml:space="preserve">
    <value>A deconstruction cannot mix declarations and expressions on the left-hand-side.</value>
  </data>
  <data name="ERR_DeclarationExpressionNotPermitted" xml:space="preserve">
    <value>A declaration is not allowed in this context.</value>
  </data>
  <data name="ERR_MustDeclareForeachIteration" xml:space="preserve">
    <value>A foreach loop must declare its iteration variables.</value>
  </data>
  <data name="ERR_TupleElementNamesInDeconstruction" xml:space="preserve">
    <value>Tuple element names are not permitted on the left of a deconstruction.</value>
  </data>
  <data name="ERR_PossibleBadNegCast" xml:space="preserve">
    <value>To cast a negative value, you must enclose the value in parentheses.</value>
  </data>
  <data name="ERR_ExpressionTreeContainsThrowExpression" xml:space="preserve">
    <value>An expression tree may not contain a throw-expression.</value>
  </data>
  <data name="ERR_BadAssemblyName" xml:space="preserve">
    <value>Invalid assembly name: {0}</value>
  </data>
  <data name="ERR_BadAsyncMethodBuilderTaskProperty" xml:space="preserve">
    <value>For type '{0}' to be used as an AsyncMethodBuilder for type '{1}', its Task property should return type '{1}' instead of type '{2}'.</value>
  </data>
  <data name="ERR_AttributesInLocalFuncDecl" xml:space="preserve">
    <value>Attributes are not allowed on local function parameters or type parameters</value>
  </data>
  <data name="ERR_TypeForwardedToMultipleAssemblies" xml:space="preserve">
    <value>Module '{0}' in assembly '{1}' is forwarding the type '{2}' to multiple assemblies: '{3}' and '{4}'.</value>
  </data>
  <data name="ERR_PatternDynamicType" xml:space="preserve">
    <value>It is not legal to use the type 'dynamic' in a pattern.</value>
  </data>
  <data name="ERR_BadDynamicMethodArgDefaultLiteral" xml:space="preserve">
    <value>Cannot use a default literal as an argument to a dynamically dispatched operation.</value>
  </data>
  <data name="ERR_BadDocumentationMode" xml:space="preserve">
    <value>Provided documentation mode is unsupported or invalid: '{0}'.</value>
  </data>
  <data name="ERR_BadSourceCodeKind" xml:space="preserve">
    <value>Provided source code kind is unsupported or invalid: '{0}'</value>
  </data>
  <data name="ERR_BadLanguageVersion" xml:space="preserve">
    <value>Provided language version is unsupported or invalid: '{0}'.</value>
  </data>
  <data name="ERR_InvalidPreprocessingSymbol" xml:space="preserve">
    <value>Invalid name for a preprocessing symbol; '{0}' is not a valid identifier</value>
  </data>
  <data name="ERR_FeatureNotAvailableInVersion7_1" xml:space="preserve">
    <value>Feature '{0}' is not available in C# 7.1. Please use language version {1} or greater.</value>
  </data>
  <data name="ERR_LanguageVersionCannotHaveLeadingZeroes" xml:space="preserve">
    <value>Specified language version '{0}' cannot have leading zeroes</value>
  </data>
  <data name="ERR_VoidAssignment" xml:space="preserve">
    <value>A value of type 'void' may not be assigned.</value>
  </data>
  <data name="WRN_Experimental" xml:space="preserve">
    <value>'{0}' is for evaluation purposes only and is subject to change or removal in future updates.</value>
  </data>
  <data name="WRN_Experimental_Title" xml:space="preserve">
    <value>Type is for evaluation purposes only and is subject to change or removal in future updates.</value>
  </data>
  <data name="ERR_CompilerAndLanguageVersion" xml:space="preserve">
    <value>Compiler version: '{0}'. Language version: {1}.</value>
  </data>
<<<<<<< HEAD
  <data name="ERR_ExplicitReadOnlyAttr" xml:space="preserve">
    <value>Do not use 'System.Runtime.CompilerServices.ReadOnlyAttribute'. This is reserved for compiler usage.</value>
=======
  <data name="IDS_FeatureAsyncMain" xml:space="preserve">
    <value>async main</value>
  </data>
  <data name="ERR_TupleInferredNamesNotAvailable" xml:space="preserve">
    <value>Tuple element name '{0}' is inferred. Please use language version {1} or greater to access an element by its inferred name.</value>
  </data>
  <data name="WRN_DefaultInSwitch" xml:space="preserve">
    <value>Did you mean to use the default switch label (`default:`) rather than `case default:`? If you really mean to use the default literal, consider `case (default):` or another literal (`case 0:` or `case null:`) as appropriate.</value>
  </data>
  <data name="WRN_DefaultInSwitch_Title" xml:space="preserve">
    <value>Did you mean to use the default switch label (`default:`) rather than `case default:`? If you really mean to use the default literal, consider `case (default):` or another literal (`case 0:` or `case null:`) as appropriate.</value>
  </data>
  <data name="ERR_VoidInTuple" xml:space="preserve">
    <value>A tuple may not contain a value of type 'void'.</value>
  </data>
  <data name="ERR_NonTaskMainCantBeAsync" xml:space="preserve">
    <value>A void or int returning entry point cannot be async</value>
  </data>
  <data name="ERR_PatternWrongGenericTypeInVersion" xml:space="preserve">
    <value>An expression of type '{0}' cannot be handled by a pattern of type '{1}' in C# {2}. Please use language version {3} or greater.</value>
>>>>>>> 658c7286
  </data>
</root><|MERGE_RESOLUTION|>--- conflicted
+++ resolved
@@ -5093,30 +5093,28 @@
   <data name="ERR_CompilerAndLanguageVersion" xml:space="preserve">
     <value>Compiler version: '{0}'. Language version: {1}.</value>
   </data>
-<<<<<<< HEAD
+  <data name="IDS_FeatureAsyncMain" xml:space="preserve">
+    <value>async main</value>
+  </data>
+  <data name="ERR_TupleInferredNamesNotAvailable" xml:space="preserve">
+    <value>Tuple element name '{0}' is inferred. Please use language version {1} or greater to access an element by its inferred name.</value>
+  </data>
+  <data name="WRN_DefaultInSwitch" xml:space="preserve">
+    <value>Did you mean to use the default switch label (`default:`) rather than `case default:`? If you really mean to use the default literal, consider `case (default):` or another literal (`case 0:` or `case null:`) as appropriate.</value>
+  </data>
+  <data name="WRN_DefaultInSwitch_Title" xml:space="preserve">
+    <value>Did you mean to use the default switch label (`default:`) rather than `case default:`? If you really mean to use the default literal, consider `case (default):` or another literal (`case 0:` or `case null:`) as appropriate.</value>
+  </data>
+  <data name="ERR_VoidInTuple" xml:space="preserve">
+    <value>A tuple may not contain a value of type 'void'.</value>
+  </data>
+  <data name="ERR_NonTaskMainCantBeAsync" xml:space="preserve">
+    <value>A void or int returning entry point cannot be async</value>
+  </data>
+  <data name="ERR_PatternWrongGenericTypeInVersion" xml:space="preserve">
+    <value>An expression of type '{0}' cannot be handled by a pattern of type '{1}' in C# {2}. Please use language version {3} or greater.</value>
+  </data>
   <data name="ERR_ExplicitReadOnlyAttr" xml:space="preserve">
     <value>Do not use 'System.Runtime.CompilerServices.ReadOnlyAttribute'. This is reserved for compiler usage.</value>
-=======
-  <data name="IDS_FeatureAsyncMain" xml:space="preserve">
-    <value>async main</value>
-  </data>
-  <data name="ERR_TupleInferredNamesNotAvailable" xml:space="preserve">
-    <value>Tuple element name '{0}' is inferred. Please use language version {1} or greater to access an element by its inferred name.</value>
-  </data>
-  <data name="WRN_DefaultInSwitch" xml:space="preserve">
-    <value>Did you mean to use the default switch label (`default:`) rather than `case default:`? If you really mean to use the default literal, consider `case (default):` or another literal (`case 0:` or `case null:`) as appropriate.</value>
-  </data>
-  <data name="WRN_DefaultInSwitch_Title" xml:space="preserve">
-    <value>Did you mean to use the default switch label (`default:`) rather than `case default:`? If you really mean to use the default literal, consider `case (default):` or another literal (`case 0:` or `case null:`) as appropriate.</value>
-  </data>
-  <data name="ERR_VoidInTuple" xml:space="preserve">
-    <value>A tuple may not contain a value of type 'void'.</value>
-  </data>
-  <data name="ERR_NonTaskMainCantBeAsync" xml:space="preserve">
-    <value>A void or int returning entry point cannot be async</value>
-  </data>
-  <data name="ERR_PatternWrongGenericTypeInVersion" xml:space="preserve">
-    <value>An expression of type '{0}' cannot be handled by a pattern of type '{1}' in C# {2}. Please use language version {3} or greater.</value>
->>>>>>> 658c7286
   </data>
 </root>