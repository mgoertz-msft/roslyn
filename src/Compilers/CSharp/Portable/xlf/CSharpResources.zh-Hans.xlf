﻿<?xml version="1.0" encoding="utf-8"?>
<xliff xmlns="urn:oasis:names:tc:xliff:document:1.2" xmlns:xsi="http://www.w3.org/2001/XMLSchema-instance" version="1.2" xsi:schemaLocation="urn:oasis:names:tc:xliff:document:1.2 xliff-core-1.2-transitional.xsd">
  <file datatype="xml" source-language="en" target-language="zh-Hans" original="../CSharpResources.resx">
    <body>
      <trans-unit id="IDS_NULL">
        <source>&lt;null&gt;</source>
        <target state="translated">&lt;null&gt;</target>
        <note />
      </trans-unit>
      <trans-unit id="IDS_ThrowExpression">
        <source>&lt;throw expression&gt;</source>
        <target state="translated">&lt;throw 表达式&gt;</target>
        <note />
      </trans-unit>
      <trans-unit id="IDS_RELATEDERROR">
        <source>(Location of symbol related to previous error)</source>
        <target state="translated">(与前一个错误相关的符号位置)</target>
        <note />
      </trans-unit>
      <trans-unit id="IDS_RELATEDWARNING">
        <source>(Location of symbol related to previous warning)</source>
        <target state="translated">(与前一个警告相关的符号位置)</target>
        <note />
      </trans-unit>
      <trans-unit id="IDS_XMLIGNORED">
        <source>&lt;!-- Badly formed XML comment ignored for member "{0}" --&gt;</source>
        <target state="translated">&lt;!-- 对于成员“{0}”忽略有格式错误的 XML 注释 --&gt;</target>
        <note />
      </trans-unit>
      <trans-unit id="IDS_XMLIGNORED2">
        <source> Badly formed XML file "{0}" cannot be included </source>
        <target state="translated"> 无法包括格式错误的 XML 文件“{0}” </target>
        <note />
      </trans-unit>
      <trans-unit id="IDS_XMLFAILEDINCLUDE">
        <source> Failed to insert some or all of included XML </source>
        <target state="translated">未能插入某些或全部所包含的 XML </target>
        <note />
      </trans-unit>
      <trans-unit id="IDS_XMLBADINCLUDE">
        <source> Include tag is invalid </source>
        <target state="translated"> 包含标记无效 </target>
        <note />
      </trans-unit>
      <trans-unit id="IDS_XMLNOINCLUDE">
        <source> No matching elements were found for the following include tag </source>
        <target state="translated">未找到下列包含标记的匹配元素 </target>
        <note />
      </trans-unit>
      <trans-unit id="IDS_XMLMISSINGINCLUDEFILE">
        <source>Missing file attribute</source>
        <target state="translated">缺少文件特性</target>
        <note />
      </trans-unit>
      <trans-unit id="IDS_XMLMISSINGINCLUDEPATH">
        <source>Missing path attribute</source>
        <target state="translated">缺少路径特性</target>
        <note />
      </trans-unit>
      <trans-unit id="IDS_GlobalNamespace">
        <source>&lt;global namespace&gt;</source>
        <target state="translated">&lt;全局命名空间&gt;</target>
        <note />
      </trans-unit>
      <trans-unit id="IDS_FeatureGenerics">
        <source>generics</source>
        <target state="translated">泛型</target>
        <note />
      </trans-unit>
      <trans-unit id="IDS_FeatureAnonDelegates">
        <source>anonymous methods</source>
        <target state="translated">匿名方法</target>
        <note />
      </trans-unit>
      <trans-unit id="IDS_FeatureModuleAttrLoc">
        <source>module as an attribute target specifier</source>
        <target state="translated">作为特性目标说明符的模块</target>
        <note />
      </trans-unit>
      <trans-unit id="IDS_FeatureGlobalNamespace">
        <source>namespace alias qualifier</source>
        <target state="translated">命名空间别名限定符</target>
        <note />
      </trans-unit>
      <trans-unit id="IDS_FeatureFixedBuffer">
        <source>fixed size buffers</source>
        <target state="translated">固定大小缓冲区</target>
        <note />
      </trans-unit>
      <trans-unit id="IDS_FeaturePragma">
        <source>#pragma</source>
        <target state="translated">#pragma</target>
        <note />
      </trans-unit>
      <trans-unit id="IDS_FeatureStaticClasses">
        <source>static classes</source>
        <target state="translated">静态类</target>
        <note />
      </trans-unit>
      <trans-unit id="IDS_FeatureReadOnlyStructs">
        <source>readonly structs</source>
        <target state="translated">只读结构</target>
        <note />
      </trans-unit>
      <trans-unit id="IDS_FeaturePartialTypes">
        <source>partial types</source>
        <target state="translated">分部类型</target>
        <note />
      </trans-unit>
      <trans-unit id="IDS_FeatureAsync">
        <source>async function</source>
        <target state="translated">异步函数</target>
        <note />
      </trans-unit>
      <trans-unit id="IDS_FeatureSwitchOnBool">
        <source>switch on boolean type</source>
        <target state="translated">启用布尔值类型</target>
        <note />
      </trans-unit>
      <trans-unit id="IDS_MethodGroup">
        <source>method group</source>
        <target state="translated">方法组</target>
        <note />
      </trans-unit>
      <trans-unit id="IDS_AnonMethod">
        <source>anonymous method</source>
        <target state="translated">匿名方法</target>
        <note />
      </trans-unit>
      <trans-unit id="IDS_Lambda">
        <source>lambda expression</source>
        <target state="translated">lambda 表达式</target>
        <note />
      </trans-unit>
      <trans-unit id="IDS_Collection">
        <source>collection</source>
        <target state="translated">集合</target>
        <note />
      </trans-unit>
      <trans-unit id="IDS_FeaturePropertyAccessorMods">
        <source>access modifiers on properties</source>
        <target state="translated">属性的访问修饰符</target>
        <note />
      </trans-unit>
      <trans-unit id="IDS_FeatureExternAlias">
        <source>extern alias</source>
        <target state="translated">外部别名</target>
        <note />
      </trans-unit>
      <trans-unit id="IDS_FeatureIterators">
        <source>iterators</source>
        <target state="translated">迭代器</target>
        <note />
      </trans-unit>
      <trans-unit id="IDS_FeatureDefault">
        <source>default operator</source>
        <target state="translated">默认运算符</target>
        <note />
      </trans-unit>
      <trans-unit id="IDS_FeatureDefaultLiteral">
        <source>default literal</source>
        <target state="translated">默认文本</target>
        <note />
      </trans-unit>
      <trans-unit id="IDS_FeaturePrivateProtected">
        <source>private protected</source>
        <target state="translated">private protected</target>
        <note />
      </trans-unit>
      <trans-unit id="IDS_FeatureNullable">
        <source>nullable types</source>
        <target state="translated">可以为 null 的类型</target>
        <note />
      </trans-unit>
      <trans-unit id="IDS_FeaturePatternMatching">
        <source>pattern matching</source>
        <target state="translated">模式匹配</target>
        <note />
      </trans-unit>
      <trans-unit id="IDS_FeatureExpressionBodiedAccessor">
        <source>expression body property accessor</source>
        <target state="translated">表达式主体属性访问器</target>
        <note />
      </trans-unit>
      <trans-unit id="IDS_FeatureExpressionBodiedDeOrConstructor">
        <source>expression body constructor and destructor</source>
        <target state="translated">表达式主体构造函数和析构函数</target>
        <note />
      </trans-unit>
      <trans-unit id="IDS_FeatureThrowExpression">
        <source>throw expression</source>
        <target state="translated">throw 表达式</target>
        <note />
      </trans-unit>
      <trans-unit id="IDS_FeatureImplicitArray">
        <source>implicitly typed array</source>
        <target state="translated">隐式类型的数组</target>
        <note />
      </trans-unit>
      <trans-unit id="IDS_FeatureImplicitLocal">
        <source>implicitly typed local variable</source>
        <target state="translated">隐式类型的局部变量</target>
        <note />
      </trans-unit>
      <trans-unit id="IDS_FeatureAnonymousTypes">
        <source>anonymous types</source>
        <target state="translated">匿名类型</target>
        <note />
      </trans-unit>
      <trans-unit id="IDS_FeatureAutoImplementedProperties">
        <source>automatically implemented properties</source>
        <target state="translated">自动实现的属性</target>
        <note />
      </trans-unit>
      <trans-unit id="IDS_FeatureReadonlyAutoImplementedProperties">
        <source>readonly automatically implemented properties</source>
        <target state="translated">自动实现 readonly 的属性</target>
        <note />
      </trans-unit>
      <trans-unit id="IDS_FeatureObjectInitializer">
        <source>object initializer</source>
        <target state="translated">对象初始值设定项</target>
        <note />
      </trans-unit>
      <trans-unit id="IDS_FeatureCollectionInitializer">
        <source>collection initializer</source>
        <target state="translated">集合初始值设定项</target>
        <note />
      </trans-unit>
      <trans-unit id="IDS_FeatureQueryExpression">
        <source>query expression</source>
        <target state="translated">查询表达式</target>
        <note />
      </trans-unit>
      <trans-unit id="IDS_FeatureExtensionMethod">
        <source>extension method</source>
        <target state="translated">扩展方法</target>
        <note />
      </trans-unit>
      <trans-unit id="IDS_FeaturePartialMethod">
        <source>partial method</source>
        <target state="translated">分部方法</target>
        <note />
      </trans-unit>
      <trans-unit id="IDS_SK_METHOD">
        <source>method</source>
        <target state="translated">方法</target>
        <note />
      </trans-unit>
      <trans-unit id="IDS_SK_TYPE">
        <source>type</source>
        <target state="translated">类型</target>
        <note />
      </trans-unit>
      <trans-unit id="IDS_SK_NAMESPACE">
        <source>namespace</source>
        <target state="translated">命名空间</target>
        <note />
      </trans-unit>
      <trans-unit id="IDS_SK_FIELD">
        <source>field</source>
        <target state="translated">字段</target>
        <note />
      </trans-unit>
      <trans-unit id="IDS_SK_PROPERTY">
        <source>property</source>
        <target state="translated">属性</target>
        <note />
      </trans-unit>
      <trans-unit id="IDS_SK_UNKNOWN">
        <source>element</source>
        <target state="translated">元素</target>
        <note />
      </trans-unit>
      <trans-unit id="IDS_SK_VARIABLE">
        <source>variable</source>
        <target state="translated">变量</target>
        <note />
      </trans-unit>
      <trans-unit id="IDS_SK_LABEL">
        <source>label</source>
        <target state="translated">标签</target>
        <note />
      </trans-unit>
      <trans-unit id="IDS_SK_EVENT">
        <source>event</source>
        <target state="translated">事件</target>
        <note />
      </trans-unit>
      <trans-unit id="IDS_SK_TYVAR">
        <source>type parameter</source>
        <target state="translated">类型形参</target>
        <note />
      </trans-unit>
      <trans-unit id="IDS_SK_ALIAS">
        <source>using alias</source>
        <target state="translated">using 别名</target>
        <note />
      </trans-unit>
      <trans-unit id="IDS_SK_EXTERNALIAS">
        <source>extern alias</source>
        <target state="translated">外部别名</target>
        <note />
      </trans-unit>
      <trans-unit id="IDS_SK_CONSTRUCTOR">
        <source>constructor</source>
        <target state="translated">构造函数</target>
        <note />
      </trans-unit>
      <trans-unit id="IDS_FOREACHLOCAL">
        <source>foreach iteration variable</source>
        <target state="translated">foreach 迭代变量</target>
        <note />
      </trans-unit>
      <trans-unit id="IDS_FIXEDLOCAL">
        <source>fixed variable</source>
        <target state="translated">固定变量</target>
        <note />
      </trans-unit>
      <trans-unit id="IDS_USINGLOCAL">
        <source>using variable</source>
        <target state="translated">using 变量</target>
        <note />
      </trans-unit>
      <trans-unit id="IDS_Contravariant">
        <source>contravariant</source>
        <target state="translated">逆变</target>
        <note />
      </trans-unit>
      <trans-unit id="IDS_Contravariantly">
        <source>contravariantly</source>
        <target state="translated">逆变式</target>
        <note />
      </trans-unit>
      <trans-unit id="IDS_Covariant">
        <source>covariant</source>
        <target state="translated">协变</target>
        <note />
      </trans-unit>
      <trans-unit id="IDS_Covariantly">
        <source>covariantly</source>
        <target state="translated">协变式</target>
        <note />
      </trans-unit>
      <trans-unit id="IDS_Invariantly">
        <source>invariantly</source>
        <target state="translated">固定式</target>
        <note />
      </trans-unit>
      <trans-unit id="IDS_FeatureDynamic">
        <source>dynamic</source>
        <target state="translated">动态</target>
        <note />
      </trans-unit>
      <trans-unit id="IDS_FeatureNamedArgument">
        <source>named argument</source>
        <target state="translated">命名参数</target>
        <note />
      </trans-unit>
      <trans-unit id="IDS_FeatureOptionalParameter">
        <source>optional parameter</source>
        <target state="translated">可选参数</target>
        <note />
      </trans-unit>
      <trans-unit id="IDS_FeatureExceptionFilter">
        <source>exception filter</source>
        <target state="translated">异常筛选器</target>
        <note />
      </trans-unit>
      <trans-unit id="IDS_FeatureTypeVariance">
        <source>type variance</source>
        <target state="translated">类型方差</target>
        <note />
      </trans-unit>
      <trans-unit id="XML_InvalidToken">
        <source>The character(s) '{0}' cannot be used at this location.</source>
        <target state="translated">此位置无法使用字符“{0}”。</target>
        <note />
      </trans-unit>
      <trans-unit id="XML_IncorrectComment">
        <source>Incorrect syntax was used in a comment.</source>
        <target state="translated">注释中使用的语法不正确。</target>
        <note />
      </trans-unit>
      <trans-unit id="XML_InvalidCharEntity">
        <source>An invalid character was found inside an entity reference.</source>
        <target state="translated">实体引用中发现无效字符。</target>
        <note />
      </trans-unit>
      <trans-unit id="XML_ExpectedEndOfTag">
        <source>Expected '&gt;' or '/&gt;' to close tag '{0}'.</source>
        <target state="translated">需要“&gt;”或“/&gt;”来结束标记“{0}”。</target>
        <note />
      </trans-unit>
      <trans-unit id="XML_ExpectedIdentifier">
        <source>An identifier was expected.</source>
        <target state="translated">应为标识符。</target>
        <note />
      </trans-unit>
      <trans-unit id="XML_InvalidUnicodeChar">
        <source>Invalid unicode character.</source>
        <target state="translated">Unicode 字符无效。</target>
        <note />
      </trans-unit>
      <trans-unit id="XML_InvalidWhitespace">
        <source>Whitespace is not allowed at this location.</source>
        <target state="translated">此位置不允许使用空格。</target>
        <note />
      </trans-unit>
      <trans-unit id="XML_LessThanInAttributeValue">
        <source>The character '&lt;' cannot be used in an attribute value.</source>
        <target state="translated">不能在特性值中使用字符“&lt;”。</target>
        <note />
      </trans-unit>
      <trans-unit id="XML_MissingEqualsAttribute">
        <source>Missing equals sign between attribute and attribute value.</source>
        <target state="translated">特性与特性值之间缺少等号。</target>
        <note />
      </trans-unit>
      <trans-unit id="XML_RefUndefinedEntity_1">
        <source>Reference to undefined entity '{0}'.</source>
        <target state="translated">引用未定义的实体“{0}”。</target>
        <note />
      </trans-unit>
      <trans-unit id="XML_StringLiteralNoStartQuote">
        <source>A string literal was expected, but no opening quotation mark was found.</source>
        <target state="translated">应是字符串，但是找不到左引号。</target>
        <note />
      </trans-unit>
      <trans-unit id="XML_StringLiteralNoEndQuote">
        <source>Missing closing quotation mark for string literal.</source>
        <target state="translated">字符串缺少右引号。</target>
        <note />
      </trans-unit>
      <trans-unit id="XML_StringLiteralNonAsciiQuote">
        <source>Non-ASCII quotations marks may not be used around string literals.</source>
        <target state="translated">不能在字符串周围使用非 ASCII 问号。</target>
        <note />
      </trans-unit>
      <trans-unit id="XML_EndTagNotExpected">
        <source>End tag was not expected at this location.</source>
        <target state="translated">在此位置不应为结束标记。</target>
        <note />
      </trans-unit>
      <trans-unit id="XML_ElementTypeMatch">
        <source>End tag '{0}' does not match the start tag '{1}'.</source>
        <target state="translated">结束标记“{0}”与开始标记“{1}”不匹配。</target>
        <note />
      </trans-unit>
      <trans-unit id="XML_EndTagExpected">
        <source>Expected an end tag for element '{0}'.</source>
        <target state="translated">元素“{0}”需要结束标记。</target>
        <note />
      </trans-unit>
      <trans-unit id="XML_WhitespaceMissing">
        <source>Required white space was missing.</source>
        <target state="translated">缺少所需空格。</target>
        <note />
      </trans-unit>
      <trans-unit id="XML_ExpectedEndOfXml">
        <source>Unexpected character at this location.</source>
        <target state="translated">此位置出现意外字符。</target>
        <note />
      </trans-unit>
      <trans-unit id="XML_CDataEndTagNotAllowed">
        <source>The literal string ']]&gt;' is not allowed in element content.</source>
        <target state="translated">元素内容中不允许使用字符串“]]&gt;”。</target>
        <note />
      </trans-unit>
      <trans-unit id="XML_DuplicateAttribute">
        <source>Duplicate '{0}' attribute</source>
        <target state="translated">“{0}”特性重复</target>
        <note />
      </trans-unit>
      <trans-unit id="ERR_NoMetadataFile">
        <source>Metadata file '{0}' could not be found</source>
        <target state="translated">未能找到元数据文件“{0}”</target>
        <note />
      </trans-unit>
      <trans-unit id="ERR_MetadataReferencesNotSupported">
        <source>Metadata references are not supported.</source>
        <target state="translated">不支持元数据引用。</target>
        <note />
      </trans-unit>
      <trans-unit id="FTL_MetadataCantOpenFile">
        <source>Metadata file '{0}' could not be opened -- {1}</source>
        <target state="translated">无法打开元数据文件“{0}”-- {1}</target>
        <note />
      </trans-unit>
      <trans-unit id="ERR_NoTypeDef">
        <source>The type '{0}' is defined in an assembly that is not referenced. You must add a reference to assembly '{1}'.</source>
        <target state="translated">类型“{0}”在未引用的程序集中定义。必须添加对程序集“{1}”的引用。</target>
        <note />
      </trans-unit>
      <trans-unit id="ERR_NoTypeDefFromModule">
        <source>The type '{0}' is defined in a module that has not been added. You must add the module '{1}'.</source>
        <target state="translated">类型“{0}”在未添加的模块中定义。必须添加模块“{1}”。</target>
        <note />
      </trans-unit>
      <trans-unit id="ERR_OutputWriteFailed">
        <source>Could not write to output file '{0}' -- '{1}'</source>
        <target state="translated">未能写入输出文件“{0}”--“{1}”</target>
        <note />
      </trans-unit>
      <trans-unit id="ERR_MultipleEntryPoints">
        <source>Program has more than one entry point defined. Compile with /main to specify the type that contains the entry point.</source>
        <target state="translated">程序定义了多个入口点。使用 /main (指定包含入口点的类型)进行编译。</target>
        <note />
      </trans-unit>
      <trans-unit id="ERR_BadBinaryOps">
        <source>Operator '{0}' cannot be applied to operands of type '{1}' and '{2}'</source>
        <target state="translated">运算符“{0}”无法应用于“{1}”和“{2}”类型的操作数</target>
        <note />
      </trans-unit>
      <trans-unit id="ERR_IntDivByZero">
        <source>Division by constant zero</source>
        <target state="translated">被常数零除</target>
        <note />
      </trans-unit>
      <trans-unit id="ERR_BadIndexLHS">
        <source>Cannot apply indexing with [] to an expression of type '{0}'</source>
        <target state="translated">无法将带 [] 的索引应用于“{0}”类型的表达式</target>
        <note />
      </trans-unit>
      <trans-unit id="ERR_BadIndexCount">
        <source>Wrong number of indices inside []; expected {0}</source>
        <target state="translated">[] 内的索引数错误，应为 {0}</target>
        <note />
      </trans-unit>
      <trans-unit id="ERR_BadUnaryOp">
        <source>Operator '{0}' cannot be applied to operand of type '{1}'</source>
        <target state="translated">运算符“{0}”无法应用于“{1}”类型的操作数</target>
        <note />
      </trans-unit>
      <trans-unit id="ERR_BadOpOnNullOrDefault">
        <source>Operator '{0}' cannot be applied to operand '{1}'</source>
        <target state="translated">运算符“{0}”无法应用于操作数“{1}”</target>
        <note />
      </trans-unit>
      <trans-unit id="ERR_ThisInStaticMeth">
        <source>Keyword 'this' is not valid in a static property, static method, or static field initializer</source>
        <target state="translated">关键字 "this" 在静态属性、静态方法或静态字段初始值设定项中无效</target>
        <note />
      </trans-unit>
      <trans-unit id="ERR_ThisInBadContext">
        <source>Keyword 'this' is not available in the current context</source>
        <target state="translated">关键字 "this" 在当前上下文中不可用</target>
        <note />
      </trans-unit>
      <trans-unit id="WRN_InvalidMainSig">
        <source>'{0}' has the wrong signature to be an entry point</source>
        <target state="translated">'“{0}”的签名错误，不能作为入口点</target>
        <note />
      </trans-unit>
      <trans-unit id="WRN_InvalidMainSig_Title">
        <source>Method has the wrong signature to be an entry point</source>
        <target state="translated">方法的签名错误，不能作为入口点</target>
        <note />
      </trans-unit>
      <trans-unit id="ERR_NoImplicitConv">
        <source>Cannot implicitly convert type '{0}' to '{1}'</source>
        <target state="translated">无法将类型“{0}”隐式转换为“{1}”</target>
        <note />
      </trans-unit>
      <trans-unit id="ERR_NoExplicitConv">
        <source>Cannot convert type '{0}' to '{1}'</source>
        <target state="translated">无法将类型“{0}”转换为“{1}”</target>
        <note />
      </trans-unit>
      <trans-unit id="ERR_ConstOutOfRange">
        <source>Constant value '{0}' cannot be converted to a '{1}'</source>
        <target state="translated">常量值“{0}”无法转换为“{1}”</target>
        <note />
      </trans-unit>
      <trans-unit id="ERR_AmbigBinaryOps">
        <source>Operator '{0}' is ambiguous on operands of type '{1}' and '{2}'</source>
        <target state="translated">运算符“{0}”对于“{1}”和“{2}”类型的操作数具有二义性</target>
        <note />
      </trans-unit>
      <trans-unit id="ERR_AmbigBinaryOpsOnDefault">
        <source>Operator '{0}' is ambiguous on operands 'default' and 'default'</source>
        <target state="translated">运算符“{0}”在操作数 "default" 和 "default" 上不明确</target>
        <note />
      </trans-unit>
      <trans-unit id="ERR_AmbigUnaryOp">
        <source>Operator '{0}' is ambiguous on an operand of type '{1}'</source>
        <target state="translated">运算符“{0}”对于“{1}”类型的操作数具有二义性</target>
        <note />
      </trans-unit>
      <trans-unit id="ERR_InAttrOnOutParam">
        <source>An out parameter cannot have the In attribute</source>
        <target state="translated">out 参数不能具有 In 特性</target>
        <note />
      </trans-unit>
      <trans-unit id="ERR_ValueCantBeNull">
        <source>Cannot convert null to '{0}' because it is a non-nullable value type</source>
        <target state="translated">无法将 null 转换为“{0}”，因为后者是不可以为 null 的值类型</target>
        <note />
      </trans-unit>
      <trans-unit id="ERR_NoExplicitBuiltinConv">
        <source>Cannot convert type '{0}' to '{1}' via a reference conversion, boxing conversion, unboxing conversion, wrapping conversion, or null type conversion</source>
        <target state="translated">无法通过引用转换、装箱转换、取消装箱转换、包装转换或 null 类型转换将类型“{0}”转换为“{1}”</target>
        <note />
      </trans-unit>
      <trans-unit id="FTL_DebugEmitFailure">
        <source>Unexpected error writing debug information -- '{0}'</source>
        <target state="translated">写入调试信息时出错 --“{0}”</target>
        <note />
      </trans-unit>
      <trans-unit id="ERR_BadVisReturnType">
        <source>Inconsistent accessibility: return type '{1}' is less accessible than method '{0}'</source>
        <target state="translated">可访问性不一致: 返回类型“{1}”的可访问性低于方法“{0}”</target>
        <note />
      </trans-unit>
      <trans-unit id="ERR_BadVisParamType">
        <source>Inconsistent accessibility: parameter type '{1}' is less accessible than method '{0}'</source>
        <target state="translated">可访问性不一致: 参数类型“{1}”的可访问性低于方法“{0}”</target>
        <note />
      </trans-unit>
      <trans-unit id="ERR_BadVisFieldType">
        <source>Inconsistent accessibility: field type '{1}' is less accessible than field '{0}'</source>
        <target state="translated">可访问性不一致: 字段类型“{1}”的可访问性低于字段“{0}”</target>
        <note />
      </trans-unit>
      <trans-unit id="ERR_BadVisPropertyType">
        <source>Inconsistent accessibility: property type '{1}' is less accessible than property '{0}'</source>
        <target state="translated">可访问性不一致: 属性类型“{1}”的可访问性低于属性“{0}”</target>
        <note />
      </trans-unit>
      <trans-unit id="ERR_BadVisIndexerReturn">
        <source>Inconsistent accessibility: indexer return type '{1}' is less accessible than indexer '{0}'</source>
        <target state="translated">可访问性不一致: 索引器返回类型“{1}”的可访问性低于索引器“{0}”</target>
        <note />
      </trans-unit>
      <trans-unit id="ERR_BadVisIndexerParam">
        <source>Inconsistent accessibility: parameter type '{1}' is less accessible than indexer '{0}'</source>
        <target state="translated">可访问性不一致: 参数类型“{1}”的可访问性低于索引器“{0}”</target>
        <note />
      </trans-unit>
      <trans-unit id="ERR_BadVisOpReturn">
        <source>Inconsistent accessibility: return type '{1}' is less accessible than operator '{0}'</source>
        <target state="translated">可访问性不一致: 返回类型“{1}”的可访问性低于运算符“{0}”</target>
        <note />
      </trans-unit>
      <trans-unit id="ERR_BadVisOpParam">
        <source>Inconsistent accessibility: parameter type '{1}' is less accessible than operator '{0}'</source>
        <target state="translated">可访问性不一致: 参数类型“{1}”的可访问性低于运算符“{0}”</target>
        <note />
      </trans-unit>
      <trans-unit id="ERR_BadVisDelegateReturn">
        <source>Inconsistent accessibility: return type '{1}' is less accessible than delegate '{0}'</source>
        <target state="translated">可访问性不一致: 返回类型“{1}”的可访问性低于委托“{0}”</target>
        <note />
      </trans-unit>
      <trans-unit id="ERR_BadVisDelegateParam">
        <source>Inconsistent accessibility: parameter type '{1}' is less accessible than delegate '{0}'</source>
        <target state="translated">可访问性不一致: 参数类型“{1}”的可访问性低于委托“{0}”</target>
        <note />
      </trans-unit>
      <trans-unit id="ERR_BadVisBaseClass">
        <source>Inconsistent accessibility: base class '{1}' is less accessible than class '{0}'</source>
        <target state="translated">可访问性不一致: 基类“{1}”的可访问性低于类“{0}”</target>
        <note />
      </trans-unit>
      <trans-unit id="ERR_BadVisBaseInterface">
        <source>Inconsistent accessibility: base interface '{1}' is less accessible than interface '{0}'</source>
        <target state="translated">可访问性不一致: 基接口“{1}”的可访问性低于接口“{0}”</target>
        <note />
      </trans-unit>
      <trans-unit id="ERR_EventNeedsBothAccessors">
        <source>'{0}': event property must have both add and remove accessors</source>
        <target state="translated">'“{0}”: 事件属性必须同时具有 add 和 remove 访问器</target>
        <note />
      </trans-unit>
      <trans-unit id="ERR_EventNotDelegate">
        <source>'{0}': event must be of a delegate type</source>
        <target state="translated">'“{0}”: 事件必须是委托类型的</target>
        <note />
      </trans-unit>
      <trans-unit id="WRN_UnreferencedEvent">
        <source>The event '{0}' is never used</source>
        <target state="translated">从不使用事件“{0}”</target>
        <note />
      </trans-unit>
      <trans-unit id="WRN_UnreferencedEvent_Title">
        <source>Event is never used</source>
        <target state="translated">事件从未使用过</target>
        <note />
      </trans-unit>
      <trans-unit id="ERR_InterfaceEventInitializer">
        <source>'{0}': instance event in interface cannot have initializer</source>
        <target state="needs-review-translation">'“{0}”: 接口中的事件不能有初始值设定项</target>
        <note />
      </trans-unit>
      <trans-unit id="ERR_BadEventUsage">
        <source>The event '{0}' can only appear on the left hand side of += or -= (except when used from within the type '{1}')</source>
        <target state="translated">事件“{0}”只能出现在 += 或 -= 的左边(从类型“{1}”中使用时除外)</target>
        <note />
      </trans-unit>
      <trans-unit id="ERR_ExplicitEventFieldImpl">
        <source>An explicit interface implementation of an event must use event accessor syntax</source>
        <target state="translated">事件的显式接口实现必须使用事件访问器语法</target>
        <note />
      </trans-unit>
      <trans-unit id="ERR_CantOverrideNonEvent">
        <source>'{0}': cannot override; '{1}' is not an event</source>
        <target state="translated">'“{0}”: 无法重写；“{1}”不是事件</target>
        <note />
      </trans-unit>
      <trans-unit id="ERR_AddRemoveMustHaveBody">
        <source>An add or remove accessor must have a body</source>
        <target state="translated">add 访问器或 remove 访问器必须有一个主体</target>
        <note />
      </trans-unit>
      <trans-unit id="ERR_AbstractEventInitializer">
        <source>'{0}': abstract event cannot have initializer</source>
        <target state="translated">'“{0}”: 抽象事件不能有初始值设定项</target>
        <note />
      </trans-unit>
      <trans-unit id="ERR_ReservedAssemblyName">
        <source>The assembly name '{0}' is reserved and cannot be used as a reference in an interactive session</source>
        <target state="translated">程序集名“{0}”保留名称，不能在交互会话中用作引用</target>
        <note />
      </trans-unit>
      <trans-unit id="ERR_ReservedEnumerator">
        <source>The enumerator name '{0}' is reserved and cannot be used</source>
        <target state="translated">枚举器名“{0}”是保留名称，不能使用</target>
        <note />
      </trans-unit>
      <trans-unit id="ERR_AsMustHaveReferenceType">
        <source>The as operator must be used with a reference type or nullable type ('{0}' is a non-nullable value type)</source>
        <target state="translated">as 运算符必须与引用类型或可以为 null 的类型一起使用(“{0}”是不可以为 null 值的类型)</target>
        <note />
      </trans-unit>
      <trans-unit id="WRN_LowercaseEllSuffix">
        <source>The 'l' suffix is easily confused with the digit '1' -- use 'L' for clarity</source>
        <target state="translated">“l”后缀容易与数字“1”混淆；为清楚起见，请使用“L”</target>
        <note />
      </trans-unit>
      <trans-unit id="WRN_LowercaseEllSuffix_Title">
        <source>The 'l' suffix is easily confused with the digit '1'</source>
        <target state="translated">"l" 后缀容易与数字 "1" 混淆</target>
        <note />
      </trans-unit>
      <trans-unit id="ERR_BadEventUsageNoField">
        <source>The event '{0}' can only appear on the left hand side of += or -=</source>
        <target state="translated">事件“{0}”只能出现在 += 或 -= 的左边</target>
        <note />
      </trans-unit>
      <trans-unit id="ERR_ConstraintOnlyAllowedOnGenericDecl">
        <source>Constraints are not allowed on non-generic declarations</source>
        <target state="translated">在非泛型声明上不允许使用约束</target>
        <note />
      </trans-unit>
      <trans-unit id="ERR_TypeParamMustBeIdentifier">
        <source>Type parameter declaration must be an identifier not a type</source>
        <target state="translated">类型形参声明必须是标识符，不能是类型</target>
        <note />
      </trans-unit>
      <trans-unit id="ERR_MemberReserved">
        <source>Type '{1}' already reserves a member called '{0}' with the same parameter types</source>
        <target state="translated">类型“{1}”已保留了一个名为“{0}”的具有相同参数类型的成员</target>
        <note />
      </trans-unit>
      <trans-unit id="ERR_DuplicateParamName">
        <source>The parameter name '{0}' is a duplicate</source>
        <target state="translated">参数名“{0}”重复</target>
        <note />
      </trans-unit>
      <trans-unit id="ERR_DuplicateNameInNS">
        <source>The namespace '{1}' already contains a definition for '{0}'</source>
        <target state="translated">命名空间“{1}”已经包含“{0}”的定义</target>
        <note />
      </trans-unit>
      <trans-unit id="ERR_DuplicateNameInClass">
        <source>The type '{0}' already contains a definition for '{1}'</source>
        <target state="translated">类型“{0}”已经包含“{1}”的定义</target>
        <note />
      </trans-unit>
      <trans-unit id="ERR_NameNotInContext">
        <source>The name '{0}' does not exist in the current context</source>
        <target state="translated">当前上下文中不存在名称“{0}”</target>
        <note />
      </trans-unit>
      <trans-unit id="ERR_NameNotInContextPossibleMissingReference">
        <source>The name '{0}' does not exist in the current context (are you missing a reference to assembly '{1}'?)</source>
        <target state="translated">当前上下文中不存在名称“{0}”(是否缺少对程序集“{1}”的引用?)</target>
        <note />
      </trans-unit>
      <trans-unit id="ERR_AmbigContext">
        <source>'{0}' is an ambiguous reference between '{1}' and '{2}'</source>
        <target state="translated">'“{0}”是“{1}”和“{2}”之间的不明确的引用</target>
        <note />
      </trans-unit>
      <trans-unit id="WRN_DuplicateUsing">
        <source>The using directive for '{0}' appeared previously in this namespace</source>
        <target state="translated">“{0}”的 using 指令以前在此命名空间中出现过</target>
        <note />
      </trans-unit>
      <trans-unit id="WRN_DuplicateUsing_Title">
        <source>Using directive appeared previously in this namespace</source>
        <target state="translated">using 指令以前在此命名空间中出现过</target>
        <note />
      </trans-unit>
      <trans-unit id="ERR_BadMemberFlag">
        <source>The modifier '{0}' is not valid for this item</source>
        <target state="translated">修饰符“{0}”对该项无效</target>
        <note />
      </trans-unit>
      <trans-unit id="ERR_BadMemberProtection">
        <source>More than one protection modifier</source>
        <target state="translated">多个保护修饰符</target>
        <note />
      </trans-unit>
      <trans-unit id="WRN_NewRequired">
        <source>'{0}' hides inherited member '{1}'. Use the new keyword if hiding was intended.</source>
        <target state="translated">'“{0}”隐藏继承的成员“{1}”。如果是有意隐藏，请使用关键字 new。</target>
        <note />
      </trans-unit>
      <trans-unit id="WRN_NewRequired_Title">
        <source>Member hides inherited member; missing new keyword</source>
        <target state="translated">成员隐藏继承的成员；缺少关键字 new</target>
        <note />
      </trans-unit>
      <trans-unit id="WRN_NewRequired_Description">
        <source>A variable was declared with the same name as a variable in a base class. However, the new keyword was not used. This warning informs you that you should use new; the variable is declared as if new had been used in the declaration.</source>
        <target state="translated">使用与基类中的变量相同的名称声明了变量。但是，未使用关键字 new。此警告通知应使用 new；变量如同在声明中使用了 new 一样进行声明。</target>
        <note />
      </trans-unit>
      <trans-unit id="WRN_NewNotRequired">
        <source>The member '{0}' does not hide an accessible member. The new keyword is not required.</source>
        <target state="translated">成员“{0}”不会隐藏可访问成员。不需要关键字 new。</target>
        <note />
      </trans-unit>
      <trans-unit id="WRN_NewNotRequired_Title">
        <source>Member does not hide an inherited member; new keyword is not required</source>
        <target state="translated">成员不会隐藏继承的成员；不需要关键字 new</target>
        <note />
      </trans-unit>
      <trans-unit id="ERR_CircConstValue">
        <source>The evaluation of the constant value for '{0}' involves a circular definition</source>
        <target state="translated">“{0}”的常量值计算涉及循环定义</target>
        <note />
      </trans-unit>
      <trans-unit id="ERR_MemberAlreadyExists">
        <source>Type '{1}' already defines a member called '{0}' with the same parameter types</source>
        <target state="translated">类型“{1}”已定义了一个名为“{0}”的具有相同参数类型的成员</target>
        <note />
      </trans-unit>
      <trans-unit id="ERR_StaticNotVirtual">
        <source>A static member '{0}' cannot be marked as override, virtual, or abstract</source>
        <target state="translated">静态成员“{0}”不能标记为 override、virtual 或 abstract</target>
        <note />
      </trans-unit>
      <trans-unit id="ERR_OverrideNotNew">
        <source>A member '{0}' marked as override cannot be marked as new or virtual</source>
        <target state="translated">标记为 override 的成员“{0}”不能标记为 new 或 virtual</target>
        <note />
      </trans-unit>
      <trans-unit id="WRN_NewOrOverrideExpected">
        <source>'{0}' hides inherited member '{1}'. To make the current member override that implementation, add the override keyword. Otherwise add the new keyword.</source>
        <target state="translated">'“{0}”隐藏继承的成员“{1}”。若要使当前成员重写该实现，请添加关键字 override。否则，添加关键字 new。</target>
        <note />
      </trans-unit>
      <trans-unit id="WRN_NewOrOverrideExpected_Title">
        <source>Member hides inherited member; missing override keyword</source>
        <target state="translated">成员隐藏继承的成员；缺少关键字 override</target>
        <note />
      </trans-unit>
      <trans-unit id="ERR_OverrideNotExpected">
        <source>'{0}': no suitable method found to override</source>
        <target state="translated">'“{0}”: 没有找到适合的方法来重写</target>
        <note />
      </trans-unit>
      <trans-unit id="ERR_NamespaceUnexpected">
        <source>A namespace cannot directly contain members such as fields or methods</source>
        <target state="translated">命名空间不能直接包含字段或方法之类的成员</target>
        <note />
      </trans-unit>
      <trans-unit id="ERR_NoSuchMember">
        <source>'{0}' does not contain a definition for '{1}'</source>
        <target state="translated">'“{0}”未包含“{1}”的定义</target>
        <note />
      </trans-unit>
      <trans-unit id="ERR_BadSKknown">
        <source>'{0}' is a {1} but is used like a {2}</source>
        <target state="translated">'“{0}”是 {1}，但此处被当做 {2} 来使用</target>
        <note />
      </trans-unit>
      <trans-unit id="ERR_BadSKunknown">
        <source>'{0}' is a {1}, which is not valid in the given context</source>
        <target state="translated">'“{0}”是一个 {1}，这在给定的上下文中无效</target>
        <note />
      </trans-unit>
      <trans-unit id="ERR_ObjectRequired">
        <source>An object reference is required for the non-static field, method, or property '{0}'</source>
        <target state="translated">对象引用对于非静态的字段、方法或属性“{0}”是必需的</target>
        <note />
      </trans-unit>
      <trans-unit id="ERR_AmbigCall">
        <source>The call is ambiguous between the following methods or properties: '{0}' and '{1}'</source>
        <target state="translated">以下方法或属性之间的调用具有二义性:“{0}”和“{1}”</target>
        <note />
      </trans-unit>
      <trans-unit id="ERR_BadAccess">
        <source>'{0}' is inaccessible due to its protection level</source>
        <target state="translated">'“{0}”不可访问，因为它具有一定的保护级别</target>
        <note />
      </trans-unit>
      <trans-unit id="ERR_MethDelegateMismatch">
        <source>No overload for '{0}' matches delegate '{1}'</source>
        <target state="translated">“{0}”没有与委托“{1}”匹配的重载</target>
        <note />
      </trans-unit>
      <trans-unit id="ERR_RetObjectRequired">
        <source>An object of a type convertible to '{0}' is required</source>
        <target state="translated">需要一个类型可转换为“{0}”的对象</target>
        <note />
      </trans-unit>
      <trans-unit id="ERR_RetNoObjectRequired">
        <source>Since '{0}' returns void, a return keyword must not be followed by an object expression</source>
        <target state="translated">由于“{0}”返回 void，返回关键字后面不得有对象表达式</target>
        <note />
      </trans-unit>
      <trans-unit id="ERR_LocalDuplicate">
        <source>A local variable or function named '{0}' is already defined in this scope</source>
        <target state="translated">已在此范围定义了名为“{0}”的局部变量或函数</target>
        <note />
      </trans-unit>
      <trans-unit id="ERR_AssgLvalueExpected">
        <source>The left-hand side of an assignment must be a variable, property or indexer</source>
        <target state="translated">赋值号左边必须是变量、属性或索引器</target>
        <note />
      </trans-unit>
      <trans-unit id="ERR_StaticConstParam">
        <source>'{0}': a static constructor must be parameterless</source>
        <target state="translated">'“{0}”: 静态构造函数必须无参数</target>
        <note />
      </trans-unit>
      <trans-unit id="ERR_NotConstantExpression">
        <source>The expression being assigned to '{0}' must be constant</source>
        <target state="translated">指派给“{0}”的表达式必须是常量</target>
        <note />
      </trans-unit>
      <trans-unit id="ERR_NotNullConstRefField">
        <source>'{0}' is of type '{1}'. A const field of a reference type other than string can only be initialized with null.</source>
        <target state="translated">'“{0}”的类型为“{1}”。只能用 Null 对引用类型(字符串除外)的常量字段进行初始化。</target>
        <note />
      </trans-unit>
      <trans-unit id="ERR_LocalIllegallyOverrides">
        <source>A local or parameter named '{0}' cannot be declared in this scope because that name is used in an enclosing local scope to define a local or parameter</source>
        <target state="translated">无法在此范围中声明名为“{0}”的局部变量或参数，因为该名称在封闭局部范围中用于定义局部变量或参数</target>
        <note />
      </trans-unit>
      <trans-unit id="ERR_BadUsingNamespace">
        <source>A 'using namespace' directive can only be applied to namespaces; '{0}' is a type not a namespace. Consider a 'using static' directive instead</source>
        <target state="translated">“using namespace”指令只能应用于命名空间；“{0}”是一个类型而不是命名空间。请考虑改用“using static”指令</target>
        <note />
      </trans-unit>
      <trans-unit id="ERR_BadUsingType">
        <source>A 'using static' directive can only be applied to types; '{0}' is a namespace not a type. Consider a 'using namespace' directive instead</source>
        <target state="translated">“using static” 指令只能应用于类型；“{0}”是一个命名空间而不是类型。请考虑改用“using namespace”指令</target>
        <note />
      </trans-unit>
      <trans-unit id="ERR_NoAliasHere">
        <source>A 'using static' directive cannot be used to declare an alias</source>
        <target state="translated">“using static”指令不能用于声明别名</target>
        <note />
      </trans-unit>
      <trans-unit id="ERR_NoBreakOrCont">
        <source>No enclosing loop out of which to break or continue</source>
        <target state="translated">没有要中断或继续的封闭循环</target>
        <note />
      </trans-unit>
      <trans-unit id="ERR_DuplicateLabel">
        <source>The label '{0}' is a duplicate</source>
        <target state="translated">标签“{0}”重复</target>
        <note />
      </trans-unit>
      <trans-unit id="ERR_NoConstructors">
        <source>The type '{0}' has no constructors defined</source>
        <target state="translated">类型“{0}”未定义构造函数</target>
        <note />
      </trans-unit>
      <trans-unit id="ERR_NoNewAbstract">
        <source>Cannot create an instance of the abstract class or interface '{0}'</source>
        <target state="translated">无法创建抽象类或接口“{0}”的实例</target>
        <note />
      </trans-unit>
      <trans-unit id="ERR_ConstValueRequired">
        <source>A const field requires a value to be provided</source>
        <target state="translated">常量字段要求提供一个值</target>
        <note />
      </trans-unit>
      <trans-unit id="ERR_CircularBase">
        <source>Circular base class dependency involving '{0}' and '{1}'</source>
        <target state="translated">涉及“{0}”和“{1}”的循环基类依赖项</target>
        <note />
      </trans-unit>
      <trans-unit id="ERR_BadDelegateConstructor">
        <source>The delegate '{0}' does not have a valid constructor</source>
        <target state="translated">委托“{0}”没有有效的构造函数</target>
        <note />
      </trans-unit>
      <trans-unit id="ERR_MethodNameExpected">
        <source>Method name expected</source>
        <target state="translated">应输入方法名称</target>
        <note />
      </trans-unit>
      <trans-unit id="ERR_ConstantExpected">
        <source>A constant value is expected</source>
        <target state="translated">应输入常量值</target>
        <note />
      </trans-unit>
      <trans-unit id="ERR_V6SwitchGoverningTypeValueExpected">
        <source>A switch expression or case label must be a bool, char, string, integral, enum, or corresponding nullable type in C# 6 and earlier.</source>
        <target state="translated">switch 表达式或事例标签必须是 bool、char、string、integral、enum 或 C#6 及更早版本中相应的可以为 null 的类型。</target>
        <note />
      </trans-unit>
      <trans-unit id="ERR_IntegralTypeValueExpected">
        <source>A value of an integral type expected</source>
        <target state="translated">应输入整型值</target>
        <note />
      </trans-unit>
      <trans-unit id="ERR_DuplicateCaseLabel">
        <source>The switch statement contains multiple cases with the label value '{0}'</source>
        <target state="translated">switch 语句包含多个具有标签值“{0}”的情况</target>
        <note />
      </trans-unit>
      <trans-unit id="ERR_InvalidGotoCase">
        <source>A goto case is only valid inside a switch statement</source>
        <target state="translated">goto case 只在 switch 语句中有效</target>
        <note />
      </trans-unit>
      <trans-unit id="ERR_PropertyLacksGet">
        <source>The property or indexer '{0}' cannot be used in this context because it lacks the get accessor</source>
        <target state="translated">属性或索引器“{0}”不能用在此上下文中，因为它缺少 get 访问器</target>
        <note />
      </trans-unit>
      <trans-unit id="ERR_BadExceptionType">
        <source>The type caught or thrown must be derived from System.Exception</source>
        <target state="translated">捕获或抛弃的类型必须从 System.Exception 派生</target>
        <note />
      </trans-unit>
      <trans-unit id="ERR_BadEmptyThrow">
        <source>A throw statement with no arguments is not allowed outside of a catch clause</source>
        <target state="translated">无参数的 throw 语句不允许在 catch 子句之外使用</target>
        <note />
      </trans-unit>
      <trans-unit id="ERR_BadFinallyLeave">
        <source>Control cannot leave the body of a finally clause</source>
        <target state="translated">控制不能离开 finally 子句主体</target>
        <note />
      </trans-unit>
      <trans-unit id="ERR_LabelShadow">
        <source>The label '{0}' shadows another label by the same name in a contained scope</source>
        <target state="translated">在包含的范围中标签“{0}”遮盖了具有同样名称的另一个标签</target>
        <note />
      </trans-unit>
      <trans-unit id="ERR_LabelNotFound">
        <source>No such label '{0}' within the scope of the goto statement</source>
        <target state="translated">goto 语句范围内没有“{0}”这样的标签</target>
        <note />
      </trans-unit>
      <trans-unit id="ERR_UnreachableCatch">
        <source>A previous catch clause already catches all exceptions of this or of a super type ('{0}')</source>
        <target state="translated">上一个 catch 子句已经捕获了此类型或超类型(“{0}”)的所有异常</target>
        <note />
      </trans-unit>
      <trans-unit id="WRN_FilterIsConstantTrue">
        <source>Filter expression is a constant 'true', consider removing the filter</source>
        <target state="translated">筛选器表达式是常量 “true”，请考虑删除筛选器</target>
        <note />
      </trans-unit>
      <trans-unit id="WRN_FilterIsConstantTrue_Title">
        <source>Filter expression is a constant 'true'</source>
        <target state="translated">筛选器表达式是常量 “true”</target>
        <note />
      </trans-unit>
      <trans-unit id="ERR_ReturnExpected">
        <source>'{0}': not all code paths return a value</source>
        <target state="translated">'“{0}”: 并非所有的代码路径都返回值</target>
        <note />
      </trans-unit>
      <trans-unit id="WRN_UnreachableCode">
        <source>Unreachable code detected</source>
        <target state="translated">检测到无法访问的代码</target>
        <note />
      </trans-unit>
      <trans-unit id="WRN_UnreachableCode_Title">
        <source>Unreachable code detected</source>
        <target state="translated">检测到无法访问的代码</target>
        <note />
      </trans-unit>
      <trans-unit id="ERR_SwitchFallThrough">
        <source>Control cannot fall through from one case label ('{0}') to another</source>
        <target state="translated">控制不能从一个 case 标签(“{0}”)贯穿到另一个 case 标签</target>
        <note />
      </trans-unit>
      <trans-unit id="WRN_UnreferencedLabel">
        <source>This label has not been referenced</source>
        <target state="translated">这个标签尚未被引用</target>
        <note />
      </trans-unit>
      <trans-unit id="WRN_UnreferencedLabel_Title">
        <source>This label has not been referenced</source>
        <target state="translated">这个标签尚未被引用</target>
        <note />
      </trans-unit>
      <trans-unit id="ERR_UseDefViolation">
        <source>Use of unassigned local variable '{0}'</source>
        <target state="translated">使用了未赋值的局部变量“{0}”</target>
        <note />
      </trans-unit>
      <trans-unit id="WRN_UnreferencedVar">
        <source>The variable '{0}' is declared but never used</source>
        <target state="translated">声明了变量“{0}”，但从未使用过</target>
        <note />
      </trans-unit>
      <trans-unit id="WRN_UnreferencedVar_Title">
        <source>Variable is declared but never used</source>
        <target state="translated">声明了变量，但从未使用过</target>
        <note />
      </trans-unit>
      <trans-unit id="WRN_UnreferencedField">
        <source>The field '{0}' is never used</source>
        <target state="translated">从不使用字段“{0}”</target>
        <note />
      </trans-unit>
      <trans-unit id="WRN_UnreferencedField_Title">
        <source>Field is never used</source>
        <target state="translated">字段从未使用过</target>
        <note />
      </trans-unit>
      <trans-unit id="ERR_UseDefViolationField">
        <source>Use of possibly unassigned field '{0}'</source>
        <target state="translated">使用了可能未赋值的字段“{0}”</target>
        <note />
      </trans-unit>
      <trans-unit id="ERR_UseDefViolationProperty">
        <source>Use of possibly unassigned auto-implemented property '{0}'</source>
        <target state="translated">使用可能未赋值的自动实现的属性“{0}”</target>
        <note />
      </trans-unit>
      <trans-unit id="ERR_UnassignedThis">
        <source>Field '{0}' must be fully assigned before control is returned to the caller</source>
        <target state="translated">在控制返回调用方之前，字段“{0}”必须完全赋值</target>
        <note />
      </trans-unit>
      <trans-unit id="ERR_AmbigQM">
        <source>Type of conditional expression cannot be determined because '{0}' and '{1}' implicitly convert to one another</source>
        <target state="translated">无法确定条件表达式的类型，因为“{0}”和“{1}”可相互隐式转换</target>
        <note />
      </trans-unit>
      <trans-unit id="ERR_InvalidQM">
        <source>Type of conditional expression cannot be determined because there is no implicit conversion between '{0}' and '{1}'</source>
        <target state="translated">无法确定条件表达式的类型，因为“{0}”和“{1}”之间没有隐式转换</target>
        <note />
      </trans-unit>
      <trans-unit id="ERR_NoBaseClass">
        <source>A base class is required for a 'base' reference</source>
        <target state="translated">"base" 引用需要基类</target>
        <note />
      </trans-unit>
      <trans-unit id="ERR_BaseIllegal">
        <source>Use of keyword 'base' is not valid in this context</source>
        <target state="translated">在此上下文中使用关键字 "base" 无效</target>
        <note />
      </trans-unit>
      <trans-unit id="ERR_ObjectProhibited">
        <source>Member '{0}' cannot be accessed with an instance reference; qualify it with a type name instead</source>
        <target state="translated">无法使用实例引用来访问成员“{0}”；请改用类型名来限定它</target>
        <note />
      </trans-unit>
      <trans-unit id="ERR_ParamUnassigned">
        <source>The out parameter '{0}' must be assigned to before control leaves the current method</source>
        <target state="translated">控制离开当前方法之前必须对 out 参数“{0}”赋值</target>
        <note />
      </trans-unit>
      <trans-unit id="ERR_InvalidArray">
        <source>Invalid rank specifier: expected ',' or ']'</source>
        <target state="translated">无效的秩说明符: 应为“,”或“]”</target>
        <note />
      </trans-unit>
      <trans-unit id="ERR_ExternHasBody">
        <source>'{0}' cannot be extern and declare a body</source>
        <target state="translated">'“{0}”不能是外部的，也无法声明主体</target>
        <note />
      </trans-unit>
      <trans-unit id="ERR_ExternHasConstructorInitializer">
        <source>'{0}' cannot be extern and have a constructor initializer</source>
        <target state="translated">'“{0}”不能是外部的，也不能具有构造函数初始值设定项</target>
        <note />
      </trans-unit>
      <trans-unit id="ERR_AbstractAndExtern">
        <source>'{0}' cannot be both extern and abstract</source>
        <target state="translated">'“{0}”不能既是外部的又是抽象的</target>
        <note />
      </trans-unit>
      <trans-unit id="ERR_BadAttributeParamType">
        <source>Attribute constructor parameter '{0}' has type '{1}', which is not a valid attribute parameter type</source>
        <target state="translated">特性构造函数参数“{0}”具有类型“{1}”，这不是有效特性参数类型</target>
        <note />
      </trans-unit>
      <trans-unit id="ERR_BadAttributeArgument">
        <source>An attribute argument must be a constant expression, typeof expression or array creation expression of an attribute parameter type</source>
        <target state="translated">特性实参必须是特性形参类型的常量表达式、typeof 表达式或数组创建表达式</target>
        <note />
      </trans-unit>
      <trans-unit id="ERR_BadAttributeParamDefaultArgument">
        <source>Attribute constructor parameter '{0}' is optional, but no default parameter value was specified.</source>
        <target state="translated">特性构造函数参数“{0}”是可选的，但是未指定默认参数值。</target>
        <note />
      </trans-unit>
      <trans-unit id="WRN_IsAlwaysTrue">
        <source>The given expression is always of the provided ('{0}') type</source>
        <target state="translated">给定表达式始终为所提供的(“{0}”)类型</target>
        <note />
      </trans-unit>
      <trans-unit id="WRN_IsAlwaysTrue_Title">
        <source>'is' expression's given expression is always of the provided type</source>
        <target state="translated">'"is" 表达式的给定表达式始终是所提供的类型</target>
        <note />
      </trans-unit>
      <trans-unit id="WRN_IsAlwaysFalse">
        <source>The given expression is never of the provided ('{0}') type</source>
        <target state="translated">给定表达式始终不是所提供的(“{0}”)类型</target>
        <note />
      </trans-unit>
      <trans-unit id="WRN_IsAlwaysFalse_Title">
        <source>'is' expression's given expression is never of the provided type</source>
        <target state="translated">'"is" 表达式的给定表达式始终不是所提供的类型</target>
        <note />
      </trans-unit>
      <trans-unit id="ERR_LockNeedsReference">
        <source>'{0}' is not a reference type as required by the lock statement</source>
        <target state="translated">'“{0}”不是 lock 语句要求的引用类型</target>
        <note />
      </trans-unit>
      <trans-unit id="ERR_NullNotValid">
        <source>Use of null is not valid in this context</source>
        <target state="translated">在此上下文中使用 null 无效</target>
        <note />
      </trans-unit>
      <trans-unit id="ERR_DefaultLiteralNotValid">
        <source>Use of default literal is not valid in this context</source>
        <target state="translated">在此背景下使用默认文本无效</target>
        <note />
      </trans-unit>
      <trans-unit id="ERR_UseDefViolationThis">
        <source>The 'this' object cannot be used before all of its fields are assigned to</source>
        <target state="translated">在给 "this" 对象的所有字段赋值之前，无法使用该对象</target>
        <note />
      </trans-unit>
      <trans-unit id="ERR_ArgsInvalid">
        <source>The __arglist construct is valid only within a variable argument method</source>
        <target state="translated">__arglist 构造只在变量参数方法中有效</target>
        <note />
      </trans-unit>
      <trans-unit id="ERR_PtrExpected">
        <source>The * or -&gt; operator must be applied to a pointer</source>
        <target state="translated">* 或 -&gt; 运算符只能应用于指针</target>
        <note />
      </trans-unit>
      <trans-unit id="ERR_PtrIndexSingle">
        <source>A pointer must be indexed by only one value</source>
        <target state="translated">指针必须只根据一个值进行索引</target>
        <note />
      </trans-unit>
      <trans-unit id="WRN_ByRefNonAgileField">
        <source>Using '{0}' as a ref or out value or taking its address may cause a runtime exception because it is a field of a marshal-by-reference class</source>
        <target state="translated">由于“{0}”是引用封送类的字段，将它用作 ref 或 out 值或获取它的地址可能导致运行时异常</target>
        <note />
      </trans-unit>
      <trans-unit id="WRN_ByRefNonAgileField_Title">
        <source>Using a field of a marshal-by-reference class as a ref or out value or taking its address may cause a runtime exception</source>
        <target state="translated">将引用封送类的字段用作 ref 或 out 值或获取其地址可能导致运行时异常</target>
        <note />
      </trans-unit>
      <trans-unit id="ERR_AssgReadonlyStatic">
        <source>A static readonly field cannot be assigned to (except in a static constructor or a variable initializer)</source>
        <target state="translated">无法对静态只读字段赋值(静态构造函数或变量初始值中除外)</target>
        <note />
      </trans-unit>
      <trans-unit id="ERR_RefReadonlyStatic">
        <source>A static readonly field cannot be used as a ref or out value (except in a static constructor)</source>
        <target state="translated">无法将静态只读字段用作 ref 或 out 值(静态构造函数中除外)</target>
        <note />
      </trans-unit>
      <trans-unit id="ERR_AssgReadonlyProp">
        <source>Property or indexer '{0}' cannot be assigned to -- it is read only</source>
        <target state="translated">无法为属性或索引器“{0}”赋值 - 它是只读的</target>
        <note />
      </trans-unit>
      <trans-unit id="ERR_IllegalStatement">
        <source>Only assignment, call, increment, decrement, and new object expressions can be used as a statement</source>
        <target state="translated">只有 assignment、call、increment、decrement 和 new 对象表达式可用作语句</target>
        <note />
      </trans-unit>
      <trans-unit id="ERR_BadGetEnumerator">
        <source>foreach requires that the return type '{0}' of '{1}' must have a suitable public MoveNext method and public Current property</source>
        <target state="translated">foreach 要求“{1}”的返回类型“{0}”必须具有适当的公共 MoveNext 方法和公共 Current 属性</target>
        <note />
      </trans-unit>
      <trans-unit id="ERR_TooManyLocals">
        <source>Only 65534 locals, including those generated by the compiler, are allowed</source>
        <target state="translated">仅允许 65534 个局部变量，包括编译器生成的局部变量</target>
        <note />
      </trans-unit>
      <trans-unit id="ERR_AbstractBaseCall">
        <source>Cannot call an abstract base member: '{0}'</source>
        <target state="translated">无法调用抽象基成员:“{0}”</target>
        <note />
      </trans-unit>
      <trans-unit id="ERR_RefProperty">
        <source>A property or indexer may not be passed as an out or ref parameter</source>
        <target state="translated">属性或索引器不能作为 out 或 ref 参数传递</target>
        <note />
      </trans-unit>
      <trans-unit id="ERR_ManagedAddr">
        <source>Cannot take the address of, get the size of, or declare a pointer to a managed type ('{0}')</source>
        <target state="translated">无法获取托管类型(“{0}”)的地址和大小，或者声明指向它的指针</target>
        <note />
      </trans-unit>
      <trans-unit id="ERR_BadFixedInitType">
        <source>The type of a local declared in a fixed statement must be a pointer type</source>
        <target state="translated">fixed 语句中声明的局部变量类型必须是指针类型</target>
        <note />
      </trans-unit>
      <trans-unit id="ERR_FixedMustInit">
        <source>You must provide an initializer in a fixed or using statement declaration</source>
        <target state="translated">必须在 fixed 或者 using 语句声明中提供初始值设定项</target>
        <note />
      </trans-unit>
      <trans-unit id="ERR_InvalidAddrOp">
        <source>Cannot take the address of the given expression</source>
        <target state="translated">无法获取给定表达式的地址</target>
        <note />
      </trans-unit>
      <trans-unit id="ERR_FixedNeeded">
        <source>You can only take the address of an unfixed expression inside of a fixed statement initializer</source>
        <target state="translated">只能获取 fixed 语句初始值设定项内的未固定表达式的地址</target>
        <note />
      </trans-unit>
      <trans-unit id="ERR_FixedNotNeeded">
        <source>You cannot use the fixed statement to take the address of an already fixed expression</source>
        <target state="translated">不能使用 fixed 语句来获取已固定的表达式的地址</target>
        <note />
      </trans-unit>
      <trans-unit id="ERR_UnsafeNeeded">
        <source>Pointers and fixed size buffers may only be used in an unsafe context</source>
        <target state="translated">指针和固定大小缓冲区只能在不安全的上下文中使用</target>
        <note />
      </trans-unit>
      <trans-unit id="ERR_OpTFRetType">
        <source>The return type of operator True or False must be bool</source>
        <target state="translated">运算符 True 或 False 的返回类型必须是 bool</target>
        <note />
      </trans-unit>
      <trans-unit id="ERR_OperatorNeedsMatch">
        <source>The operator '{0}' requires a matching operator '{1}' to also be defined</source>
        <target state="translated">运算符“{0}”要求也要定义匹配的运算符“{1}”</target>
        <note />
      </trans-unit>
      <trans-unit id="ERR_BadBoolOp">
        <source>In order to be applicable as a short circuit operator a user-defined logical operator ('{0}') must have the same return type and parameter types</source>
        <target state="translated">为了可以像短路运算符一样应用，用户定义的逻辑运算符(“{0}”)的返回类型和参数类型必须相同</target>
        <note />
      </trans-unit>
      <trans-unit id="ERR_MustHaveOpTF">
        <source>In order for '{0}' to be applicable as a short circuit operator, its declaring type '{1}' must define operator true and operator false</source>
        <target state="translated">为了使“{0}”可以像短路运算符一样应用，其声明类型“{1}”必须定义运算符 true 和运算符 false</target>
        <note />
      </trans-unit>
      <trans-unit id="WRN_UnreferencedVarAssg">
        <source>The variable '{0}' is assigned but its value is never used</source>
        <target state="translated">变量“{0}”已被赋值，但从未使用过它的值</target>
        <note />
      </trans-unit>
      <trans-unit id="WRN_UnreferencedVarAssg_Title">
        <source>Variable is assigned but its value is never used</source>
        <target state="translated">变量已被赋值，但从未使用过它的值</target>
        <note />
      </trans-unit>
      <trans-unit id="ERR_CheckedOverflow">
        <source>The operation overflows at compile time in checked mode</source>
        <target state="translated">在 checked 模式下，运算在编译时溢出</target>
        <note />
      </trans-unit>
      <trans-unit id="ERR_ConstOutOfRangeChecked">
        <source>Constant value '{0}' cannot be converted to a '{1}' (use 'unchecked' syntax to override)</source>
        <target state="translated">常量值“{0}”无法转换为“{1}”(使用 "unchecked" 语法重写)</target>
        <note />
      </trans-unit>
      <trans-unit id="ERR_BadVarargs">
        <source>A method with vararg cannot be generic, be in a generic type, or have a params parameter</source>
        <target state="translated">带有 vararg 的方法不能是泛型，不能属于泛型类型，也不能具有 params 参数</target>
        <note />
      </trans-unit>
      <trans-unit id="ERR_ParamsMustBeArray">
        <source>The params parameter must be a single dimensional array</source>
        <target state="translated">params 参数必须是一维数组</target>
        <note />
      </trans-unit>
      <trans-unit id="ERR_IllegalArglist">
        <source>An __arglist expression may only appear inside of a call or new expression</source>
        <target state="translated">__arglist 表达式只能出现在调用或 new 表达式内部</target>
        <note />
      </trans-unit>
      <trans-unit id="ERR_IllegalUnsafe">
        <source>Unsafe code may only appear if compiling with /unsafe</source>
        <target state="translated">不安全代码只会在使用 /unsafe 编译的情况下出现</target>
        <note />
      </trans-unit>
      <trans-unit id="ERR_AmbigMember">
        <source>Ambiguity between '{0}' and '{1}'</source>
        <target state="translated">在“{0}”和“{1}”之间具有二义性</target>
        <note />
      </trans-unit>
      <trans-unit id="ERR_BadForeachDecl">
        <source>Type and identifier are both required in a foreach statement</source>
        <target state="translated">在 foreach 语句中，类型和标识符都是必需的</target>
        <note />
      </trans-unit>
      <trans-unit id="ERR_ParamsLast">
        <source>A params parameter must be the last parameter in a formal parameter list</source>
        <target state="translated">params 参数必须是形参表中的最后一个参数</target>
        <note />
      </trans-unit>
      <trans-unit id="ERR_SizeofUnsafe">
        <source>'{0}' does not have a predefined size, therefore sizeof can only be used in an unsafe context (consider using System.Runtime.InteropServices.Marshal.SizeOf)</source>
        <target state="translated">'“{0}”没有预定义的大小，因此 sizeof 只能在不安全的上下文中使用(请考虑使用 System.Runtime.InteropServices.Marshal.SizeOf)</target>
        <note />
      </trans-unit>
      <trans-unit id="ERR_DottedTypeNameNotFoundInNS">
        <source>The type or namespace name '{0}' does not exist in the namespace '{1}' (are you missing an assembly reference?)</source>
        <target state="translated">命名空间“{1}”中不存在类型或命名空间名“{0}”(是否缺少程序集引用?)</target>
        <note />
      </trans-unit>
      <trans-unit id="ERR_FieldInitRefNonstatic">
        <source>A field initializer cannot reference the non-static field, method, or property '{0}'</source>
        <target state="translated">字段初始值设定项无法引用非静态字段、方法或属性“{0}”</target>
        <note />
      </trans-unit>
      <trans-unit id="ERR_SealedNonOverride">
        <source>'{0}' cannot be sealed because it is not an override</source>
        <target state="translated">'因为“{0}”不是重写，所以无法将其密封</target>
        <note />
      </trans-unit>
      <trans-unit id="ERR_CantOverrideSealed">
        <source>'{0}': cannot override inherited member '{1}' because it is sealed</source>
        <target state="translated">'“{0}”: 继承成员“{1}”是密封的，无法进行重写</target>
        <note />
      </trans-unit>
      <trans-unit id="ERR_VoidError">
        <source>The operation in question is undefined on void pointers</source>
        <target state="translated">相关操作在 void 指针上未定义</target>
        <note />
      </trans-unit>
      <trans-unit id="ERR_ConditionalOnOverride">
        <source>The Conditional attribute is not valid on '{0}' because it is an override method</source>
        <target state="translated">Conditional 特性在“{0}”上无效，因为该特性是重写方法</target>
        <note />
      </trans-unit>
      <trans-unit id="ERR_PointerInAsOrIs">
        <source>Neither 'is' nor 'as' is valid on pointer types</source>
        <target state="translated">"is" 和 "as" 在指针类型上都无效</target>
        <note />
      </trans-unit>
      <trans-unit id="ERR_CallingFinalizeDeprecated">
        <source>Destructors and object.Finalize cannot be called directly. Consider calling IDisposable.Dispose if available.</source>
        <target state="translated">无法直接调用析构函数和 object.Finalize。如果可用，请考虑调用 IDisposable.Dispose。</target>
        <note />
      </trans-unit>
      <trans-unit id="ERR_SingleTypeNameNotFound">
        <source>The type or namespace name '{0}' could not be found (are you missing a using directive or an assembly reference?)</source>
        <target state="translated">未能找到类型或命名空间名“{0}”(是否缺少 using 指令或程序集引用?)</target>
        <note />
      </trans-unit>
      <trans-unit id="ERR_NegativeStackAllocSize">
        <source>Cannot use a negative size with stackalloc</source>
        <target state="translated">无法对 stackalloc 采用负值大小</target>
        <note />
      </trans-unit>
      <trans-unit id="ERR_NegativeArraySize">
        <source>Cannot create an array with a negative size</source>
        <target state="translated">无法创建大小为负值的数组</target>
        <note />
      </trans-unit>
      <trans-unit id="ERR_OverrideFinalizeDeprecated">
        <source>Do not override object.Finalize. Instead, provide a destructor.</source>
        <target state="translated">请不要重写 object.Finalize，而是提供一个析构函数。</target>
        <note />
      </trans-unit>
      <trans-unit id="ERR_CallingBaseFinalizeDeprecated">
        <source>Do not directly call your base class Finalize method. It is called automatically from your destructor.</source>
        <target state="translated">不要直接调用基类 Finalize 方法。它将从析构函数中自动调用。</target>
        <note />
      </trans-unit>
      <trans-unit id="WRN_NegativeArrayIndex">
        <source>Indexing an array with a negative index (array indices always start at zero)</source>
        <target state="translated">用负索引对数组进行索引(数组索引总是从零开始)</target>
        <note />
      </trans-unit>
      <trans-unit id="WRN_NegativeArrayIndex_Title">
        <source>Indexing an array with a negative index</source>
        <target state="translated">正在使用负值对数组编制索引</target>
        <note />
      </trans-unit>
      <trans-unit id="WRN_BadRefCompareLeft">
        <source>Possible unintended reference comparison; to get a value comparison, cast the left hand side to type '{0}'</source>
        <target state="translated">可能非有意的引用比较；若要获取值比较，请将左边转换为类型“{0}”</target>
        <note />
      </trans-unit>
      <trans-unit id="WRN_BadRefCompareLeft_Title">
        <source>Possible unintended reference comparison; left hand side needs cast</source>
        <target state="translated">可能非有意的引用比较；左侧需要强制转换</target>
        <note />
      </trans-unit>
      <trans-unit id="WRN_BadRefCompareRight">
        <source>Possible unintended reference comparison; to get a value comparison, cast the right hand side to type '{0}'</source>
        <target state="translated">可能非有意的引用比较；若要获取值比较，请将右边转换为类型“{0}”</target>
        <note />
      </trans-unit>
      <trans-unit id="WRN_BadRefCompareRight_Title">
        <source>Possible unintended reference comparison; right hand side needs cast</source>
        <target state="translated">可能非有意的引用比较；右侧需要强制转换</target>
        <note />
      </trans-unit>
      <trans-unit id="ERR_BadCastInFixed">
        <source>The right hand side of a fixed statement assignment may not be a cast expression</source>
        <target state="translated">fixed 语句赋值的右边不能是强制转换表达式</target>
        <note />
      </trans-unit>
      <trans-unit id="ERR_StackallocInCatchFinally">
        <source>stackalloc may not be used in a catch or finally block</source>
        <target state="translated">stackalloc 不能用在 catch 或 finally 块中</target>
        <note />
      </trans-unit>
      <trans-unit id="ERR_VarargsLast">
        <source>An __arglist parameter must be the last parameter in a formal parameter list</source>
        <target state="translated">__arglist 参数必须是形参表中的最后一个参数</target>
        <note />
      </trans-unit>
      <trans-unit id="ERR_MissingPartial">
        <source>Missing partial modifier on declaration of type '{0}'; another partial declaration of this type exists</source>
        <target state="translated">类型“{0}”的声明上缺少 partial 修饰符；存在此类型的其他分部声明</target>
        <note />
      </trans-unit>
      <trans-unit id="ERR_PartialTypeKindConflict">
        <source>Partial declarations of '{0}' must be all classes, all structs, or all interfaces</source>
        <target state="translated">“{0}”的分部声明必须是所有的类、所有的结构或所有的接口</target>
        <note />
      </trans-unit>
      <trans-unit id="ERR_PartialModifierConflict">
        <source>Partial declarations of '{0}' have conflicting accessibility modifiers</source>
        <target state="translated">“{0}”的分部声明包含冲突的可访问性修饰符</target>
        <note />
      </trans-unit>
      <trans-unit id="ERR_PartialMultipleBases">
        <source>Partial declarations of '{0}' must not specify different base classes</source>
        <target state="translated">“{0}”的分部声明一定不能指定不同的基类</target>
        <note />
      </trans-unit>
      <trans-unit id="ERR_PartialWrongTypeParams">
        <source>Partial declarations of '{0}' must have the same type parameter names in the same order</source>
        <target state="translated">“{0}”的分部声明必须具有顺序相同的相同类型参数名</target>
        <note />
      </trans-unit>
      <trans-unit id="ERR_PartialWrongConstraints">
        <source>Partial declarations of '{0}' have inconsistent constraints for type parameter '{1}'</source>
        <target state="translated">“{0}”的分部声明对类型参数“{1}”具有不一致的约束</target>
        <note />
      </trans-unit>
      <trans-unit id="ERR_NoImplicitConvCast">
        <source>Cannot implicitly convert type '{0}' to '{1}'. An explicit conversion exists (are you missing a cast?)</source>
        <target state="translated">无法将类型“{0}”隐式转换为“{1}”。存在一个显式转换(是否缺少强制转换?)</target>
        <note />
      </trans-unit>
      <trans-unit id="ERR_PartialMisplaced">
        <source>The 'partial' modifier can only appear immediately before 'class', 'struct', 'interface', or 'void'</source>
        <target state="translated">"partial" 修饰符的后面只能紧跟 "class"、"struct"、"interface" 或 "void"</target>
        <note />
      </trans-unit>
      <trans-unit id="ERR_ImportedCircularBase">
        <source>Imported type '{0}' is invalid. It contains a circular base class dependency.</source>
        <target state="translated">导入的类型“{0}”无效。它包含循环的基类依赖项。</target>
        <note />
      </trans-unit>
      <trans-unit id="ERR_UseDefViolationOut">
        <source>Use of unassigned out parameter '{0}'</source>
        <target state="translated">使用了未赋值的 out 参数“{0}”</target>
        <note />
      </trans-unit>
      <trans-unit id="ERR_ArraySizeInDeclaration">
        <source>Array size cannot be specified in a variable declaration (try initializing with a 'new' expression)</source>
        <target state="translated">不能在变量声明中指定数组大小(请尝试使用 "new" 表达式初始化)</target>
        <note />
      </trans-unit>
      <trans-unit id="ERR_InaccessibleGetter">
        <source>The property or indexer '{0}' cannot be used in this context because the get accessor is inaccessible</source>
        <target state="translated">属性或索引器“{0}”不能用在此上下文中，因为 get 访问器不可访问</target>
        <note />
      </trans-unit>
      <trans-unit id="ERR_InaccessibleSetter">
        <source>The property or indexer '{0}' cannot be used in this context because the set accessor is inaccessible</source>
        <target state="translated">属性或索引器“{0}”不能用在此上下文中，因为 set 访问器不可访问</target>
        <note />
      </trans-unit>
      <trans-unit id="ERR_InvalidPropertyAccessMod">
        <source>The accessibility modifier of the '{0}' accessor must be more restrictive than the property or indexer '{1}'</source>
        <target state="translated">“{0}”访问器的可访问性修饰符必须比属性或索引器“{1}”具有更强的限制</target>
        <note />
      </trans-unit>
      <trans-unit id="ERR_DuplicatePropertyAccessMods">
        <source>Cannot specify accessibility modifiers for both accessors of the property or indexer '{0}'</source>
        <target state="translated">不能为属性或索引器“{0}”的两个访问器同时指定可访问性修饰符</target>
        <note />
      </trans-unit>
      <trans-unit id="ERR_AccessModMissingAccessor">
        <source>'{0}': accessibility modifiers on accessors may only be used if the property or indexer has both a get and a set accessor</source>
        <target state="translated">'“{0}”: 仅当属性或索引器同时具有 get 访问器和 set 访问器时，才能对访问器使用可访问性修饰符</target>
        <note />
      </trans-unit>
      <trans-unit id="ERR_UnimplementedInterfaceAccessor">
        <source>'{0}' does not implement interface member '{1}'. '{2}' is not public.</source>
        <target state="translated">'“{0}”不实现接口成员“{1}”。“{2}”不是公共的。</target>
        <note />
      </trans-unit>
      <trans-unit id="WRN_PatternIsAmbiguous">
        <source>'{0}' does not implement the '{1}' pattern. '{2}' is ambiguous with '{3}'.</source>
        <target state="translated">'“{0}”不实现“{1}”模式。“{2}”与“{3}”一起使用时目的不明确。</target>
        <note />
      </trans-unit>
      <trans-unit id="WRN_PatternIsAmbiguous_Title">
        <source>Type does not implement the collection pattern; members are ambiguous</source>
        <target state="translated">类型不实现集合模式；成员不明确</target>
        <note />
      </trans-unit>
      <trans-unit id="WRN_PatternStaticOrInaccessible">
        <source>'{0}' does not implement the '{1}' pattern. '{2}' is either static or not public.</source>
        <target state="translated">'“{0}”不实现“{1}”模式。“{2}”是静态的或非公共的。</target>
        <note />
      </trans-unit>
      <trans-unit id="WRN_PatternStaticOrInaccessible_Title">
        <source>Type does not implement the collection pattern; member is either static or not public</source>
        <target state="translated">类型不实现集合模式；成员静态的或非公共的</target>
        <note />
      </trans-unit>
      <trans-unit id="WRN_PatternBadSignature">
        <source>'{0}' does not implement the '{1}' pattern. '{2}' has the wrong signature.</source>
        <target state="translated">'“{0}”不实现“{1}”模式。“{2}”有错误的签名。</target>
        <note />
      </trans-unit>
      <trans-unit id="WRN_PatternBadSignature_Title">
        <source>Type does not implement the collection pattern; member has the wrong signature</source>
        <target state="translated">类型不实现集合模式；成员有错误的签名</target>
        <note />
      </trans-unit>
      <trans-unit id="ERR_FriendRefNotEqualToThis">
        <source>Friend access was granted by '{0}', but the public key of the output assembly does not match that specified by the attribute in the granting assembly.</source>
        <target state="translated">友元访问权限由“{0}”授予，但是输出程序集的公钥与授予程序集中特性指定的公钥不匹配。</target>
        <note />
      </trans-unit>
      <trans-unit id="ERR_FriendRefSigningMismatch">
        <source>Friend access was granted by '{0}', but the strong name signing state of the output assembly does not match that of the granting assembly.</source>
        <target state="translated">友元访问权限由“{0}”授予，但是输出程序集的强名称签名状态与授予程序集的强名称签名状态不匹配。</target>
        <note />
      </trans-unit>
      <trans-unit id="WRN_SequentialOnPartialClass">
        <source>There is no defined ordering between fields in multiple declarations of partial struct '{0}'. To specify an ordering, all instance fields must be in the same declaration.</source>
        <target state="translated">在分部结构“{0}”的多个声明中的字段之间没有已定义的排序方式。要指定排序方式，所有实例字段必须位于同一声明中。</target>
        <note />
      </trans-unit>
      <trans-unit id="WRN_SequentialOnPartialClass_Title">
        <source>There is no defined ordering between fields in multiple declarations of partial struct</source>
        <target state="translated">在分部结构的多个声明中的字段之间没有已定义的排序方式</target>
        <note />
      </trans-unit>
      <trans-unit id="ERR_BadConstType">
        <source>The type '{0}' cannot be declared const</source>
        <target state="translated">不能将类型“{0}”声明为 const</target>
        <note />
      </trans-unit>
      <trans-unit id="ERR_NoNewTyvar">
        <source>Cannot create an instance of the variable type '{0}' because it does not have the new() constraint</source>
        <target state="translated">变量类型“{0}”没有 new() 约束，因此无法创建该类型的实例</target>
        <note />
      </trans-unit>
      <trans-unit id="ERR_BadArity">
        <source>Using the generic {1} '{0}' requires {2} type arguments</source>
        <target state="translated">使用泛型 {1}“{0}”需要 {2} 个类型参数</target>
        <note />
      </trans-unit>
      <trans-unit id="ERR_BadTypeArgument">
        <source>The type '{0}' may not be used as a type argument</source>
        <target state="translated">类型“{0}”不能用作类型参数</target>
        <note />
      </trans-unit>
      <trans-unit id="ERR_TypeArgsNotAllowed">
        <source>The {1} '{0}' cannot be used with type arguments</source>
        <target state="translated">{1}“{0}”不能与类型参数一起使用</target>
        <note />
      </trans-unit>
      <trans-unit id="ERR_HasNoTypeVars">
        <source>The non-generic {1} '{0}' cannot be used with type arguments</source>
        <target state="translated">非泛型 {1}“{0}”不能与类型参数一起使用</target>
        <note />
      </trans-unit>
      <trans-unit id="ERR_NewConstraintNotSatisfied">
        <source>'{2}' must be a non-abstract type with a public parameterless constructor in order to use it as parameter '{1}' in the generic type or method '{0}'</source>
        <target state="translated">'“{2}”必须是具有公共的无参数构造函数的非抽象类型，才能用作泛型类型或方法“{0}”中的参数“{1}”</target>
        <note />
      </trans-unit>
      <trans-unit id="ERR_GenericConstraintNotSatisfiedRefType">
        <source>The type '{3}' cannot be used as type parameter '{2}' in the generic type or method '{0}'. There is no implicit reference conversion from '{3}' to '{1}'.</source>
        <target state="translated">类型“{3}”不能用作泛型类型或方法“{0}”中的类型参数“{2}”。没有从“{3}”到“{1}”的隐式引用转换。</target>
        <note />
      </trans-unit>
      <trans-unit id="ERR_GenericConstraintNotSatisfiedNullableEnum">
        <source>The type '{3}' cannot be used as type parameter '{2}' in the generic type or method '{0}'. The nullable type '{3}' does not satisfy the constraint of '{1}'.</source>
        <target state="translated">类型“{3}”不能用作泛型类型或方法“{0}”中的类型参数“{2}”。可以为 null 的类型“{3}”不满足“{1}”的约束。</target>
        <note />
      </trans-unit>
      <trans-unit id="ERR_GenericConstraintNotSatisfiedNullableInterface">
        <source>The type '{3}' cannot be used as type parameter '{2}' in the generic type or method '{0}'. The nullable type '{3}' does not satisfy the constraint of '{1}'. Nullable types can not satisfy any interface constraints.</source>
        <target state="translated">类型“{3}”不能用作泛型类型或方法“{0}”中的类型参数“{2}”。可以为 null 的类型“{3}”不满足“{1}”的约束。可以为 null 的类型不能满足任何接口约束。</target>
        <note />
      </trans-unit>
      <trans-unit id="ERR_GenericConstraintNotSatisfiedTyVar">
        <source>The type '{3}' cannot be used as type parameter '{2}' in the generic type or method '{0}'. There is no boxing conversion or type parameter conversion from '{3}' to '{1}'.</source>
        <target state="translated">类型“{3}”不能用作泛型类型或方法“{0}”中的类型参数“{2}”。没有从“{3}”到“{1}”的装箱转换或类型参数转换。</target>
        <note />
      </trans-unit>
      <trans-unit id="ERR_GenericConstraintNotSatisfiedValType">
        <source>The type '{3}' cannot be used as type parameter '{2}' in the generic type or method '{0}'. There is no boxing conversion from '{3}' to '{1}'.</source>
        <target state="translated">类型“{3}”不能用作泛型类型或方法“{0}”中的类型参数“{2}”。没有从“{3}”到“{1}”的装箱转换。</target>
        <note />
      </trans-unit>
      <trans-unit id="ERR_DuplicateGeneratedName">
        <source>The parameter name '{0}' conflicts with an automatically-generated parameter name</source>
        <target state="translated">参数名“{0}”与某个自动生成的参数名冲突</target>
        <note />
      </trans-unit>
      <trans-unit id="ERR_GlobalSingleTypeNameNotFound">
        <source>The type or namespace name '{0}' could not be found in the global namespace (are you missing an assembly reference?)</source>
        <target state="translated">未能在全局命名空间中找到类型或命名空间名“{0}”(是否缺少程序集引用?)</target>
        <note />
      </trans-unit>
      <trans-unit id="ERR_NewBoundMustBeLast">
        <source>The new() constraint must be the last constraint specified</source>
        <target state="translated">new() 约束必须是指定的最后一个约束</target>
        <note />
      </trans-unit>
      <trans-unit id="WRN_MainCantBeGeneric">
        <source>'{0}': an entry point cannot be generic or in a generic type</source>
        <target state="translated">'“{0}”: 入口点不能是泛型的或属于泛型类型</target>
        <note />
      </trans-unit>
      <trans-unit id="WRN_MainCantBeGeneric_Title">
        <source>An entry point cannot be generic or in a generic type</source>
        <target state="translated">入口点不能是泛型的或属于泛型类型</target>
        <note />
      </trans-unit>
      <trans-unit id="ERR_TypeVarCantBeNull">
        <source>Cannot convert null to type parameter '{0}' because it could be a non-nullable value type. Consider using 'default({0})' instead.</source>
        <target state="translated">无法将 null 转换为类型参数“{0}”，因为它可能是不可以为 null 的值类型。请考虑改用“default({0})”。</target>
        <note />
      </trans-unit>
      <trans-unit id="ERR_AttributeCantBeGeneric">
        <source>Cannot apply attribute class '{0}' because it is generic</source>
        <target state="translated">无法应用特性类“{0}”，因为它是泛型的</target>
        <note />
      </trans-unit>
      <trans-unit id="ERR_DuplicateBound">
        <source>Duplicate constraint '{0}' for type parameter '{1}'</source>
        <target state="translated">类型参数“{1}”的约束“{0}”重复</target>
        <note />
      </trans-unit>
      <trans-unit id="ERR_ClassBoundNotFirst">
        <source>The class type constraint '{0}' must come before any other constraints</source>
        <target state="translated">类类型约束“{0}”必须在其他任何约束之前</target>
        <note />
      </trans-unit>
      <trans-unit id="ERR_BadRetType">
        <source>'{1} {0}' has the wrong return type</source>
        <target state="translated">'“{1} {0}”的返回类型错误</target>
        <note />
      </trans-unit>
      <trans-unit id="ERR_DelegateRefMismatch">
        <source>Ref mismatch between '{0}' and delegate '{1}'</source>
        <target state="translated">“{0}”和委托“{1}”之间引用不匹配</target>
        <note />
      </trans-unit>
      <trans-unit id="ERR_DuplicateConstraintClause">
        <source>A constraint clause has already been specified for type parameter '{0}'. All of the constraints for a type parameter must be specified in a single where clause.</source>
        <target state="translated">已经为类型参数“{0}”指定了 constraint 子句。必须在单个 where 子句中指定类型参数的所有约束。</target>
        <note />
      </trans-unit>
      <trans-unit id="ERR_CantInferMethTypeArgs">
        <source>The type arguments for method '{0}' cannot be inferred from the usage. Try specifying the type arguments explicitly.</source>
        <target state="translated">无法从用法中推断出方法“{0}”的类型参数。请尝试显式指定类型参数。</target>
        <note />
      </trans-unit>
      <trans-unit id="ERR_LocalSameNameAsTypeParam">
        <source>'{0}': a parameter, local variable, or local function cannot have the same name as a method type parameter</source>
        <target state="translated">'“{0}”: 参数、局部变量或本地函数不能与方法类型参数同名</target>
        <note />
      </trans-unit>
      <trans-unit id="ERR_AsWithTypeVar">
        <source>The type parameter '{0}' cannot be used with the 'as' operator because it does not have a class type constraint nor a 'class' constraint</source>
        <target state="translated">由于类型参数“{0}”既没有类类型约束也没有“class”约束，因此不能与“as”运算符一起使用</target>
        <note />
      </trans-unit>
      <trans-unit id="WRN_UnreferencedFieldAssg">
        <source>The field '{0}' is assigned but its value is never used</source>
        <target state="translated">字段“{0}”已被赋值，但从未使用过它的值</target>
        <note />
      </trans-unit>
      <trans-unit id="WRN_UnreferencedFieldAssg_Title">
        <source>Field is assigned but its value is never used</source>
        <target state="translated">字段已被赋值，但从未使用过它的值</target>
        <note />
      </trans-unit>
      <trans-unit id="ERR_BadIndexerNameAttr">
        <source>The '{0}' attribute is valid only on an indexer that is not an explicit interface member declaration</source>
        <target state="translated">“{0}”特性仅在不是显式接口成员声明的索引器上有效</target>
        <note />
      </trans-unit>
      <trans-unit id="ERR_AttrArgWithTypeVars">
        <source>'{0}': an attribute argument cannot use type parameters</source>
        <target state="translated">'“{0}”: 特性参数不能使用类型参数</target>
        <note />
      </trans-unit>
      <trans-unit id="ERR_NewTyvarWithArgs">
        <source>'{0}': cannot provide arguments when creating an instance of a variable type</source>
        <target state="translated">'“{0}”: 创建变量类型的实例时无法提供参数</target>
        <note />
      </trans-unit>
      <trans-unit id="ERR_AbstractSealedStatic">
        <source>'{0}': an abstract class cannot be sealed or static</source>
        <target state="translated">'“{0}”: 抽象类不能是密封的或静态的</target>
        <note />
      </trans-unit>
      <trans-unit id="WRN_AmbiguousXMLReference">
        <source>Ambiguous reference in cref attribute: '{0}'. Assuming '{1}', but could have also matched other overloads including '{2}'.</source>
        <target state="translated">cref 特性中有不明确的引用:“{0}”。假定为“{1}”，但可能还与其他重载匹配，包括“{2}”。</target>
        <note />
      </trans-unit>
      <trans-unit id="WRN_AmbiguousXMLReference_Title">
        <source>Ambiguous reference in cref attribute</source>
        <target state="translated">cref 特性中有不明确的引用</target>
        <note />
      </trans-unit>
      <trans-unit id="WRN_VolatileByRef">
        <source>'{0}': a reference to a volatile field will not be treated as volatile</source>
        <target state="translated">'“{0}”: 对 volatile 字段的引用不被视为 volatile</target>
        <note />
      </trans-unit>
      <trans-unit id="WRN_VolatileByRef_Title">
        <source>A reference to a volatile field will not be treated as volatile</source>
        <target state="translated">对可变字段的引用不被视为可变字段</target>
        <note />
      </trans-unit>
      <trans-unit id="WRN_VolatileByRef_Description">
        <source>A volatile field should not normally be used as a ref or out value, since it will not be treated as volatile. There are exceptions to this, such as when calling an interlocked API.</source>
        <target state="translated">可变字段通常不应用作 ref 或 out 值，因为它不会被视为可变字段。这种情况存在例外情况，如调用联锁 API 时。</target>
        <note />
      </trans-unit>
      <trans-unit id="ERR_ComImportWithImpl">
        <source>Since '{1}' has the ComImport attribute, '{0}' must be extern or abstract</source>
        <target state="translated">由于“{1}”具有 ComImport 特性，因此“{0}”必须是外部的或抽象的</target>
        <note />
      </trans-unit>
      <trans-unit id="ERR_ComImportWithBase">
        <source>'{0}': a class with the ComImport attribute cannot specify a base class</source>
        <target state="translated">'“{0}”: 具有 ComImport 特性的类不能指定基类</target>
        <note />
      </trans-unit>
      <trans-unit id="ERR_ImplBadConstraints">
        <source>The constraints for type parameter '{0}' of method '{1}' must match the constraints for type parameter '{2}' of interface method '{3}'. Consider using an explicit interface implementation instead.</source>
        <target state="translated">方法“{1}”的类型参数“{0}”的约束必须与接口方法“{3}”的类型参数“{2}”的约束相匹配。请考虑改用显式接口实现。</target>
        <note />
      </trans-unit>
      <trans-unit id="ERR_ImplBadTupleNames">
        <source>The tuple element names in the signature of method '{0}' must match the tuple element names of interface method '{1}' (including on the return type).</source>
        <target state="translated">方法“{0}”的签名中的元组元素名称必须与接口方法“{1}”的元组元素名称匹配(包括返回类型)。</target>
        <note />
      </trans-unit>
      <trans-unit id="ERR_DottedTypeNameNotFoundInAgg">
        <source>The type name '{0}' does not exist in the type '{1}'</source>
        <target state="translated">类型“{1}”中不存在类型名“{0}”</target>
        <note />
      </trans-unit>
      <trans-unit id="ERR_MethGrpToNonDel">
        <source>Cannot convert method group '{0}' to non-delegate type '{1}'. Did you intend to invoke the method?</source>
        <target state="translated">无法将方法组“{0}”转换为非委托类型“{1}”。是否希望调用此方法?</target>
        <note />
      </trans-unit>
      <trans-unit id="ERR_BadExternAlias">
        <source>The extern alias '{0}' was not specified in a /reference option</source>
        <target state="translated">在 /reference 选项中未指定外部别名“{0}”</target>
        <note />
      </trans-unit>
      <trans-unit id="ERR_ColColWithTypeAlias">
        <source>Cannot use alias '{0}' with '::' since the alias references a type. Use '.' instead.</source>
        <target state="translated">无法将别名“{0}”与“::”一起使用，因为该别名引用了类型。请改用“.”。</target>
        <note />
      </trans-unit>
      <trans-unit id="ERR_AliasNotFound">
        <source>Alias '{0}' not found</source>
        <target state="translated">找不到别名“{0}”</target>
        <note />
      </trans-unit>
      <trans-unit id="ERR_SameFullNameAggAgg">
        <source>The type '{1}' exists in both '{0}' and '{2}'</source>
        <target state="translated">类型“{1}”同时存在于“{0}”和“{2}”中</target>
        <note />
      </trans-unit>
      <trans-unit id="ERR_SameFullNameNsAgg">
        <source>The namespace '{1}' in '{0}' conflicts with the type '{3}' in '{2}'</source>
        <target state="translated">“{0}”中的命名空间“{1}”与“{2}”中的类型“{3}”冲突</target>
        <note />
      </trans-unit>
      <trans-unit id="WRN_SameFullNameThisNsAgg">
        <source>The namespace '{1}' in '{0}' conflicts with the imported type '{3}' in '{2}'. Using the namespace defined in '{0}'.</source>
        <target state="translated">“{0}”中的命名空间“{1}”与“{2}”中的导入类型“{3}”冲突。请使用“{0}”中定义的命名空间。</target>
        <note />
      </trans-unit>
      <trans-unit id="WRN_SameFullNameThisNsAgg_Title">
        <source>Namespace conflicts with imported type</source>
        <target state="translated">命名空间与导入类型冲突</target>
        <note />
      </trans-unit>
      <trans-unit id="WRN_SameFullNameThisAggAgg">
        <source>The type '{1}' in '{0}' conflicts with the imported type '{3}' in '{2}'. Using the type defined in '{0}'.</source>
        <target state="translated">“{0}”中的类型“{1}”与“{2}”中的导入类型“{3}”冲突。请使用“{0}”中定义的类型。</target>
        <note />
      </trans-unit>
      <trans-unit id="WRN_SameFullNameThisAggAgg_Title">
        <source>Type conflicts with imported type</source>
        <target state="translated">类型与导入类型冲突</target>
        <note />
      </trans-unit>
      <trans-unit id="WRN_SameFullNameThisAggNs">
        <source>The type '{1}' in '{0}' conflicts with the imported namespace '{3}' in '{2}'. Using the type defined in '{0}'.</source>
        <target state="translated">“{0}”中的类型“{1}”与“{2}”中的导入命令空间“{3}”冲突。请使用“{0}”中定义的类型。</target>
        <note />
      </trans-unit>
      <trans-unit id="WRN_SameFullNameThisAggNs_Title">
        <source>Type conflicts with imported namespace</source>
        <target state="translated">类型与导入命名空间冲突</target>
        <note />
      </trans-unit>
      <trans-unit id="ERR_SameFullNameThisAggThisNs">
        <source>The type '{1}' in '{0}' conflicts with the namespace '{3}' in '{2}'</source>
        <target state="translated">“{0}”中的类型“{1}”与“{2}”中的命名空间“{3}”冲突</target>
        <note />
      </trans-unit>
      <trans-unit id="ERR_ExternAfterElements">
        <source>An extern alias declaration must precede all other elements defined in the namespace</source>
        <target state="translated">外部别名声明必须位于命名空间中定义的所有其他元素之前</target>
        <note />
      </trans-unit>
      <trans-unit id="WRN_GlobalAliasDefn">
        <source>Defining an alias named 'global' is ill-advised since 'global::' always references the global namespace and not an alias</source>
        <target state="translated">由于 "global::" 总是引用全局命名空间而非别名，因此定义一个名为 "global" 的别名是欠妥的</target>
        <note />
      </trans-unit>
      <trans-unit id="WRN_GlobalAliasDefn_Title">
        <source>Defining an alias named 'global' is ill-advised</source>
        <target state="translated">定义名为 "global" 的别名是欠妥的</target>
        <note />
      </trans-unit>
      <trans-unit id="ERR_SealedStaticClass">
        <source>'{0}': a class cannot be both static and sealed</source>
        <target state="translated">'“{0}”: 类不能既是静态的又是密封的</target>
        <note />
      </trans-unit>
      <trans-unit id="ERR_PrivateAbstractAccessor">
        <source>'{0}': abstract properties cannot have private accessors</source>
        <target state="translated">'“{0}”: 抽象属性不能具有专用访问器</target>
        <note />
      </trans-unit>
      <trans-unit id="ERR_ValueExpected">
        <source>Syntax error; value expected</source>
        <target state="translated">语法错误，应为值</target>
        <note />
      </trans-unit>
      <trans-unit id="ERR_UnboxNotLValue">
        <source>Cannot modify the result of an unboxing conversion</source>
        <target state="translated">无法修改取消装箱转换的结果</target>
        <note />
      </trans-unit>
      <trans-unit id="ERR_AnonMethGrpInForEach">
        <source>Foreach cannot operate on a '{0}'. Did you intend to invoke the '{0}'?</source>
        <target state="translated">Foreach 不能操作“{0}”。是否要调用“{0}”?</target>
        <note />
      </trans-unit>
      <trans-unit id="ERR_BadIncDecRetType">
        <source>The return type for ++ or -- operator must match the parameter type or be derived from the parameter type</source>
        <target state="translated">++ 或 -- 运算符的返回类型必须与参数类型匹配或从参数类型派生</target>
        <note />
      </trans-unit>
      <trans-unit id="ERR_RefValBoundMustBeFirst">
        <source>The 'class' or 'struct' constraint must come before any other constraints</source>
        <target state="translated">"class" 或 "struct" 约束必须在其他任何约束之前</target>
        <note />
      </trans-unit>
      <trans-unit id="ERR_RefValBoundWithClass">
        <source>'{0}': cannot specify both a constraint class and the 'class' or 'struct' constraint</source>
        <target state="translated">'“{0}”: 不能既指定约束类又指定“class”或“struct”约束</target>
        <note />
      </trans-unit>
      <trans-unit id="ERR_NewBoundWithVal">
        <source>The 'new()' constraint cannot be used with the 'struct' constraint</source>
        <target state="translated">"new()" 约束不能与 "struct" 约束一起使用</target>
        <note />
      </trans-unit>
      <trans-unit id="ERR_RefConstraintNotSatisfied">
        <source>The type '{2}' must be a reference type in order to use it as parameter '{1}' in the generic type or method '{0}'</source>
        <target state="translated">类型“{2}”必须是引用类型才能用作泛型类型或方法“{0}”中的参数“{1}”</target>
        <note />
      </trans-unit>
      <trans-unit id="ERR_ValConstraintNotSatisfied">
        <source>The type '{2}' must be a non-nullable value type in order to use it as parameter '{1}' in the generic type or method '{0}'</source>
        <target state="translated">类型“{2}”必须是不可以为 null 值的类型，才能用作泛型类型或方法“{0}”中的参数“{1}”</target>
        <note />
      </trans-unit>
      <trans-unit id="ERR_CircularConstraint">
        <source>Circular constraint dependency involving '{0}' and '{1}'</source>
        <target state="translated">涉及“{0}”和“{1}”的循环约束依赖项</target>
        <note />
      </trans-unit>
      <trans-unit id="ERR_BaseConstraintConflict">
        <source>Type parameter '{0}' inherits conflicting constraints '{1}' and '{2}'</source>
        <target state="translated">类型参数“{0}”继承了彼此冲突的“{1}”和“{2}”约束</target>
        <note />
      </trans-unit>
      <trans-unit id="ERR_ConWithValCon">
        <source>Type parameter '{1}' has the 'struct' constraint so '{1}' cannot be used as a constraint for '{0}'</source>
        <target state="translated">类型参数“{1}”具有 "struct" 约束，因此“{1}”不能用作“{0}”的约束</target>
        <note />
      </trans-unit>
      <trans-unit id="ERR_AmbigUDConv">
        <source>Ambiguous user defined conversions '{0}' and '{1}' when converting from '{2}' to '{3}'</source>
        <target state="translated">从“{2}”转换为“{3}”时，用户定义的转换“{0}”和“{1}”具有二义性</target>
        <note />
      </trans-unit>
      <trans-unit id="WRN_AlwaysNull">
        <source>The result of the expression is always 'null' of type '{0}'</source>
        <target state="translated">表达式的结果总是“{0}”类型的“null”</target>
        <note />
      </trans-unit>
      <trans-unit id="WRN_AlwaysNull_Title">
        <source>The result of the expression is always 'null'</source>
        <target state="translated">表达式的结果总是 "null"</target>
        <note />
      </trans-unit>
      <trans-unit id="ERR_RefReturnThis">
        <source>Cannot return 'this' by reference.</source>
        <target state="translated">不能通过引用返回 "this"。</target>
        <note />
      </trans-unit>
      <trans-unit id="ERR_AttributeCtorInParameter">
        <source>Cannot use attribute constructor '{0}' because it is has 'in' parameters.</source>
        <target state="translated">不可使用特性构造函数“{0}”，因为它具有 “in” 参数。</target>
        <note />
      </trans-unit>
      <trans-unit id="ERR_OverrideWithConstraints">
        <source>Constraints for override and explicit interface implementation methods are inherited from the base method, so they cannot be specified directly</source>
        <target state="translated">重写和显式接口实现方法的约束是从基方法继承的，因此不能直接指定这些约束</target>
        <note />
      </trans-unit>
      <trans-unit id="ERR_AmbigOverride">
        <source>The inherited members '{0}' and '{1}' have the same signature in type '{2}', so they cannot be overridden</source>
        <target state="translated">继承的成员“{0}”和“{1}”在类型“{2}”中具有相同的签名，因此不能重写这些成员</target>
        <note />
      </trans-unit>
      <trans-unit id="ERR_DecConstError">
        <source>Evaluation of the decimal constant expression failed</source>
        <target state="translated">计算十进制常量表达式失败</target>
        <note />
      </trans-unit>
      <trans-unit id="WRN_CmpAlwaysFalse">
        <source>Comparing with null of type '{0}' always produces 'false'</source>
        <target state="translated">与类型为“{0}”的 null 进行比较始终产生“false”</target>
        <note />
      </trans-unit>
      <trans-unit id="WRN_CmpAlwaysFalse_Title">
        <source>Comparing with null of struct type always produces 'false'</source>
        <target state="translated">与结构类型的 null 进行比较始终产生 "false"</target>
        <note />
      </trans-unit>
      <trans-unit id="WRN_FinalizeMethod">
        <source>Introducing a 'Finalize' method can interfere with destructor invocation. Did you intend to declare a destructor?</source>
        <target state="translated">引入 "Finalize" 方法会妨碍析构函数调用。是否希望声明析构函数?</target>
        <note />
      </trans-unit>
      <trans-unit id="WRN_FinalizeMethod_Title">
        <source>Introducing a 'Finalize' method can interfere with destructor invocation</source>
        <target state="translated">引入 "Finalize" 方法可能会妨碍析构函数调用</target>
        <note />
      </trans-unit>
      <trans-unit id="WRN_FinalizeMethod_Description">
        <source>This warning occurs when you create a class with a method whose signature is public virtual void Finalize.

If such a class is used as a base class and if the deriving class defines a destructor, the destructor will override the base class Finalize method, not Finalize.</source>
        <target state="translated">创建的类具有签名为 public virtual void Finalize 的方法时，会出现此警告。

如果将这样一个类用作基类，并且如果派生类定义一个析构函数，则该析构函数会重写基类 Finalize 方法，而不是 Finalize。</target>
        <note />
      </trans-unit>
      <trans-unit id="ERR_ExplicitImplParams">
        <source>'{0}' should not have a params parameter since '{1}' does not</source>
        <target state="translated">'由于“{1}”没有 params 数组，因此“{0}”也不应当有 params 参数</target>
        <note />
      </trans-unit>
      <trans-unit id="WRN_GotoCaseShouldConvert">
        <source>The 'goto case' value is not implicitly convertible to type '{0}'</source>
        <target state="translated">“goto case”值不可隐式转换为类型“{0}”</target>
        <note />
      </trans-unit>
      <trans-unit id="WRN_GotoCaseShouldConvert_Title">
        <source>The 'goto case' value is not implicitly convertible to the switch type</source>
        <target state="translated">"goto case" 值不可隐式转换为开关类型</target>
        <note />
      </trans-unit>
      <trans-unit id="ERR_MethodImplementingAccessor">
        <source>Method '{0}' cannot implement interface accessor '{1}' for type '{2}'. Use an explicit interface implementation.</source>
        <target state="translated">方法“{0}”无法实现类型“{2}”的接口访问器“{1}” 请使用显式接口实现。</target>
        <note />
      </trans-unit>
      <trans-unit id="WRN_NubExprIsConstBool">
        <source>The result of the expression is always '{0}' since a value of type '{1}' is never equal to 'null' of type '{2}'</source>
        <target state="translated">由于“{1}”类型的值永不等于“{2}”类型的 "null"，该表达式的结果始终为“{0}”</target>
        <note />
      </trans-unit>
      <trans-unit id="WRN_NubExprIsConstBool_Title">
        <source>The result of the expression is always the same since a value of this type is never equal to 'null'</source>
        <target state="translated">由于此类型的值永不等于 "null"，该表达式的结果始终相同</target>
        <note />
      </trans-unit>
      <trans-unit id="WRN_NubExprIsConstBool2">
        <source>The result of the expression is always '{0}' since a value of type '{1}' is never equal to 'null' of type '{2}'</source>
        <target state="translated">由于“{1}”类型的值永不等于“{2}”类型的 "null"，该表达式的结果始终为“{0}”</target>
        <note />
      </trans-unit>
      <trans-unit id="WRN_NubExprIsConstBool2_Title">
        <source>The result of the expression is always the same since a value of this type is never equal to 'null'</source>
        <target state="translated">由于此类型的值永不等于 "null"，该表达式的结果始终相同</target>
        <note />
      </trans-unit>
      <trans-unit id="WRN_ExplicitImplCollision">
        <source>Explicit interface implementation '{0}' matches more than one interface member. Which interface member is actually chosen is implementation-dependent. Consider using a non-explicit implementation instead.</source>
        <target state="translated">显式接口实现“{0}”与多个接口成员匹配。实际选择哪个接口成员取决于具体的实现。请考虑改用非显式实现。</target>
        <note />
      </trans-unit>
      <trans-unit id="WRN_ExplicitImplCollision_Title">
        <source>Explicit interface implementation matches more than one interface member</source>
        <target state="translated">显式接口实现与多个接口成员匹配</target>
        <note />
      </trans-unit>
      <trans-unit id="ERR_AbstractHasBody">
        <source>'{0}' cannot declare a body because it is marked abstract</source>
        <target state="translated">'“{0}”无法声明主体，因为它标记为 abstract</target>
        <note />
      </trans-unit>
      <trans-unit id="ERR_ConcreteMissingBody">
        <source>'{0}' must declare a body because it is not marked abstract, extern, or partial</source>
        <target state="translated">'“{0}”必须声明主体，因为它未标记为 abstract、extern 或 partial</target>
        <note />
      </trans-unit>
      <trans-unit id="ERR_AbstractAndSealed">
        <source>'{0}' cannot be both abstract and sealed</source>
        <target state="translated">'“{0}”不能既是抽象的又是密封的</target>
        <note />
      </trans-unit>
      <trans-unit id="ERR_AbstractNotVirtual">
        <source>The abstract {0} '{1}' cannot be marked virtual</source>
        <target state="translated">抽象 {0}“{1}”不能标记为虚拟</target>
        <note />
      </trans-unit>
      <trans-unit id="ERR_StaticConstant">
        <source>The constant '{0}' cannot be marked static</source>
        <target state="translated">常量“{0}”不能标记为 static</target>
        <note />
      </trans-unit>
      <trans-unit id="ERR_CantOverrideNonFunction">
        <source>'{0}': cannot override because '{1}' is not a function</source>
        <target state="translated">'“{0}”: 无法重写，因为“{1}”不是函数</target>
        <note />
      </trans-unit>
      <trans-unit id="ERR_CantOverrideNonVirtual">
        <source>'{0}': cannot override inherited member '{1}' because it is not marked virtual, abstract, or override</source>
        <target state="translated">'“{0}”: 继承成员“{1}”未标记为 virtual、abstract 或 override，无法进行重写</target>
        <note />
      </trans-unit>
      <trans-unit id="ERR_CantChangeAccessOnOverride">
        <source>'{0}': cannot change access modifiers when overriding '{1}' inherited member '{2}'</source>
        <target state="translated">'“{0}”: 当重写“{1}”继承成员“{2}”时，无法更改访问修饰符</target>
        <note />
      </trans-unit>
      <trans-unit id="ERR_CantChangeTupleNamesOnOverride">
        <source>'{0}': cannot change tuple element names when overriding inherited member '{1}'</source>
        <target state="translated">'{0}: 替代继承成员“{1}”时无法更改元组元素名称</target>
        <note />
      </trans-unit>
      <trans-unit id="ERR_CantChangeReturnTypeOnOverride">
        <source>'{0}': return type must be '{2}' to match overridden member '{1}'</source>
        <target state="translated">'“{0}”: 返回类型必须是“{2}”才能与重写成员“{1}”匹配</target>
        <note />
      </trans-unit>
      <trans-unit id="ERR_CantDeriveFromSealedType">
        <source>'{0}': cannot derive from sealed type '{1}'</source>
        <target state="translated">'“{0}”: 无法从密封类型“{1}”派生</target>
        <note />
      </trans-unit>
      <trans-unit id="ERR_AbstractInConcreteClass">
        <source>'{0}' is abstract but it is contained in non-abstract class '{1}'</source>
        <target state="translated">'“{0}”是抽象的，但它包含在非抽象类“{1}”中</target>
        <note />
      </trans-unit>
      <trans-unit id="ERR_StaticConstructorWithExplicitConstructorCall">
        <source>'{0}': static constructor cannot have an explicit 'this' or 'base' constructor call</source>
        <target state="translated">'“{0}”: 静态构造函数不能具有显式的“this”或“base”构造函数调用</target>
        <note />
      </trans-unit>
      <trans-unit id="ERR_StaticConstructorWithAccessModifiers">
        <source>'{0}': access modifiers are not allowed on static constructors</source>
        <target state="translated">'“{0}”: 静态构造函数中不允许出现访问修饰符</target>
        <note />
      </trans-unit>
      <trans-unit id="ERR_RecursiveConstructorCall">
        <source>Constructor '{0}' cannot call itself</source>
        <target state="translated">构造函数“{0}”不能调用自身</target>
        <note />
      </trans-unit>
      <trans-unit id="ERR_IndirectRecursiveConstructorCall">
        <source>Constructor '{0}' cannot call itself through another constructor</source>
        <target state="translated">构造函数“{0}”无法通过另一构造函数调用自身</target>
        <note />
      </trans-unit>
      <trans-unit id="ERR_ObjectCallingBaseConstructor">
        <source>'{0}' has no base class and cannot call a base constructor</source>
        <target state="translated">'“{0}”没有基类，无法调用基构造函数</target>
        <note />
      </trans-unit>
      <trans-unit id="ERR_PredefinedTypeNotFound">
        <source>Predefined type '{0}' is not defined or imported</source>
        <target state="translated">预定义类型“{0}”未定义或导入</target>
        <note />
      </trans-unit>
      <trans-unit id="ERR_PredefinedValueTupleTypeNotFound">
        <source>Predefined type '{0}' is not defined or imported</source>
        <target state="translated">预定义类型“{0}”未定义或导入</target>
        <note />
      </trans-unit>
      <trans-unit id="ERR_PredefinedValueTupleTypeAmbiguous3">
        <source>Predefined type '{0}' is declared in multiple referenced assemblies: '{1}' and '{2}'</source>
        <target state="translated">已在多个引用的程序集(“{1}”和“{2}”)中声明了预定义类型“{0}”。</target>
        <note />
      </trans-unit>
      <trans-unit id="ERR_StructWithBaseConstructorCall">
        <source>'{0}': structs cannot call base class constructors</source>
        <target state="translated">'“{0}”: 结构无法调用基类构造函数</target>
        <note />
      </trans-unit>
      <trans-unit id="ERR_StructLayoutCycle">
        <source>Struct member '{0}' of type '{1}' causes a cycle in the struct layout</source>
        <target state="translated">“{1}”类型的结构成员“{0}”在结构布局中导致循环</target>
        <note />
      </trans-unit>
      <trans-unit id="ERR_InterfacesCantContainFields">
        <source>Interfaces cannot contain instance fields</source>
        <target state="needs-review-translation">接口不能包含字段</target>
        <note />
      </trans-unit>
      <trans-unit id="ERR_InterfacesCantContainConstructors">
        <source>Interfaces cannot contain constructors</source>
        <target state="translated">接口不能包含构造函数</target>
        <note />
      </trans-unit>
      <trans-unit id="ERR_NonInterfaceInInterfaceList">
        <source>Type '{0}' in interface list is not an interface</source>
        <target state="translated">接口列表中的类型“{0}”不是接口</target>
        <note />
      </trans-unit>
      <trans-unit id="ERR_DuplicateInterfaceInBaseList">
        <source>'{0}' is already listed in interface list</source>
        <target state="translated">'“{0}”已经在接口列表中列出</target>
        <note />
      </trans-unit>
      <trans-unit id="ERR_DuplicateInterfaceWithTupleNamesInBaseList">
        <source>'{0}' is already listed in the interface list on type '{2}' with different tuple element names, as '{1}'.</source>
        <target state="translated">'“{0}”已列入类型“{2}”的接口列表中，其中包含不同的元组元素名称，例如“{1}”。</target>
        <note />
      </trans-unit>
      <trans-unit id="ERR_CycleInInterfaceInheritance">
        <source>Inherited interface '{1}' causes a cycle in the interface hierarchy of '{0}'</source>
        <target state="translated">继承接口“{1}”在“{0}”的接口层次结构中导致一个循环</target>
        <note />
      </trans-unit>
      <trans-unit id="ERR_HidingAbstractMethod">
        <source>'{0}' hides inherited abstract member '{1}'</source>
        <target state="translated">'“{0}”隐藏继承的抽象成员“{1}”</target>
        <note />
      </trans-unit>
      <trans-unit id="ERR_UnimplementedAbstractMethod">
        <source>'{0}' does not implement inherited abstract member '{1}'</source>
        <target state="translated">'“{0}”不实现继承的抽象成员“{1}”</target>
        <note />
      </trans-unit>
      <trans-unit id="ERR_UnimplementedInterfaceMember">
        <source>'{0}' does not implement interface member '{1}'</source>
        <target state="translated">'“{0}”不实现接口成员“{1}”</target>
        <note />
      </trans-unit>
      <trans-unit id="ERR_ObjectCantHaveBases">
        <source>The class System.Object cannot have a base class or implement an interface</source>
        <target state="translated">类 System.Object 不能有基类也不能实现接口</target>
        <note />
      </trans-unit>
      <trans-unit id="ERR_ExplicitInterfaceImplementationNotInterface">
        <source>'{0}' in explicit interface declaration is not an interface</source>
        <target state="translated">'显式接口声明中的“{0}”不是接口</target>
        <note />
      </trans-unit>
      <trans-unit id="ERR_InterfaceMemberNotFound">
        <source>'{0}' in explicit interface declaration is not found among members of the interface that can be implemented</source>
        <target state="needs-review-translation">'显式接口声明中的“{0}”不是接口成员</target>
        <note />
      </trans-unit>
      <trans-unit id="ERR_ClassDoesntImplementInterface">
        <source>'{0}': containing type does not implement interface '{1}'</source>
        <target state="translated">'“{0}”: 包含类型不实现接口“{1}”</target>
        <note />
      </trans-unit>
      <trans-unit id="ERR_ExplicitInterfaceImplementationInNonClassOrStruct">
        <source>'{0}': explicit interface declaration can only be declared in a class, struct or interface</source>
        <target state="needs-review-translation">'“{0}”: 显式接口声明只能在类或结构中声明</target>
        <note />
      </trans-unit>
      <trans-unit id="ERR_MemberNameSameAsType">
        <source>'{0}': member names cannot be the same as their enclosing type</source>
        <target state="translated">'“{0}”: 成员名不能与它们的封闭类型相同</target>
        <note />
      </trans-unit>
      <trans-unit id="ERR_EnumeratorOverflow">
        <source>'{0}': the enumerator value is too large to fit in its type</source>
        <target state="translated">'“{0}”: 枚举器值太大，不能适应它的类型</target>
        <note />
      </trans-unit>
      <trans-unit id="ERR_CantOverrideNonProperty">
        <source>'{0}': cannot override because '{1}' is not a property</source>
        <target state="translated">'“{0}”: 无法重写，因为“{1}”不是属性</target>
        <note />
      </trans-unit>
      <trans-unit id="ERR_NoGetToOverride">
        <source>'{0}': cannot override because '{1}' does not have an overridable get accessor</source>
        <target state="translated">'“{0}”: 无法重写，因为“{1}”没有可重写的 get 访问器</target>
        <note />
      </trans-unit>
      <trans-unit id="ERR_NoSetToOverride">
        <source>'{0}': cannot override because '{1}' does not have an overridable set accessor</source>
        <target state="translated">'“{0}”: 无法重写，因为“{1}”没有可重写的 set 访问器</target>
        <note />
      </trans-unit>
      <trans-unit id="ERR_PropertyCantHaveVoidType">
        <source>'{0}': property or indexer cannot have void type</source>
        <target state="translated">'“{0}”: 属性或索引器不能具有 void 类型</target>
        <note />
      </trans-unit>
      <trans-unit id="ERR_PropertyWithNoAccessors">
        <source>'{0}': property or indexer must have at least one accessor</source>
        <target state="translated">'“{0}”: 属性或索引器必须至少有一个访问器</target>
        <note />
      </trans-unit>
      <trans-unit id="ERR_NewVirtualInSealed">
        <source>'{0}' is a new virtual member in sealed class '{1}'</source>
        <target state="translated">'“{0}”是密封类“{1}”中新的虚拟成员</target>
        <note />
      </trans-unit>
      <trans-unit id="ERR_ExplicitPropertyAddingAccessor">
        <source>'{0}' adds an accessor not found in interface member '{1}'</source>
        <target state="translated">'“{0}”添加了接口成员“{1}”中没有的访问器</target>
        <note />
      </trans-unit>
      <trans-unit id="ERR_ExplicitPropertyMissingAccessor">
        <source>Explicit interface implementation '{0}' is missing accessor '{1}'</source>
        <target state="translated">显式接口实现“{0}”缺少访问器“{1}”</target>
        <note />
      </trans-unit>
      <trans-unit id="ERR_ConversionWithInterface">
        <source>'{0}': user-defined conversions to or from an interface are not allowed</source>
        <target state="translated">'“{0}”: 不允许进行以接口为转换源或目标用户定义转换</target>
        <note />
      </trans-unit>
      <trans-unit id="ERR_ConversionWithBase">
        <source>'{0}': user-defined conversions to or from a base class are not allowed</source>
        <target state="translated">'“{0}”: 不允许进行以基类为转换源或目标的用户定义转换</target>
        <note />
      </trans-unit>
      <trans-unit id="ERR_ConversionWithDerived">
        <source>'{0}': user-defined conversions to or from a derived class are not allowed</source>
        <target state="translated">'“{0}”: 不允许进行以派生类为转换源或目标的用户定义转换</target>
        <note />
      </trans-unit>
      <trans-unit id="ERR_IdentityConversion">
        <source>User-defined operator cannot take an object of the enclosing type and convert to an object of the enclosing type</source>
        <target state="translated">用户定义的运算符不能采用封闭类型的对象，也不能转换成封闭类型的对象</target>
        <note />
      </trans-unit>
      <trans-unit id="ERR_ConversionNotInvolvingContainedType">
        <source>User-defined conversion must convert to or from the enclosing type</source>
        <target state="translated">用户定义的转换必须是转换成封闭类型，或者从封闭类型转换</target>
        <note />
      </trans-unit>
      <trans-unit id="ERR_DuplicateConversionInClass">
        <source>Duplicate user-defined conversion in type '{0}'</source>
        <target state="translated">类型“{0}”中有重复的用户定义转换</target>
        <note />
      </trans-unit>
      <trans-unit id="ERR_OperatorsMustBeStatic">
        <source>User-defined operator '{0}' must be declared static and public</source>
        <target state="translated">用户定义的运算符“{0}”必须声明为 static 和 public</target>
        <note />
      </trans-unit>
      <trans-unit id="ERR_BadIncDecSignature">
        <source>The parameter type for ++ or -- operator must be the containing type</source>
        <target state="translated">++ 或 -- 运算符的参数类型必须是包含类型</target>
        <note />
      </trans-unit>
      <trans-unit id="ERR_BadUnaryOperatorSignature">
        <source>The parameter of a unary operator must be the containing type</source>
        <target state="translated">一元运算符的参数必须是包含类型</target>
        <note />
      </trans-unit>
      <trans-unit id="ERR_BadBinaryOperatorSignature">
        <source>One of the parameters of a binary operator must be the containing type</source>
        <target state="translated">二元运算符的参数之一必须是包含类型</target>
        <note />
      </trans-unit>
      <trans-unit id="ERR_BadShiftOperatorSignature">
        <source>The first operand of an overloaded shift operator must have the same type as the containing type, and the type of the second operand must be int</source>
        <target state="translated">重载移位运算符的第一个操作数的类型必须与包含类型相同，第二个操作数的类型必须是 int 类型</target>
        <note />
      </trans-unit>
      <trans-unit id="ERR_StructsCantContainDefaultConstructor">
        <source>Structs cannot contain explicit parameterless constructors</source>
        <target state="translated">结构不能包含显式的无参数构造函数</target>
        <note />
      </trans-unit>
      <trans-unit id="ERR_EnumsCantContainDefaultConstructor">
        <source>Enums cannot contain explicit parameterless constructors</source>
        <target state="translated">枚举不能包含显式无参数构造函数</target>
        <note />
      </trans-unit>
      <trans-unit id="ERR_CantOverrideBogusMethod">
        <source>'{0}': cannot override '{1}' because it is not supported by the language</source>
        <target state="translated">'“{0}”: 无法重写“{1}”，因为该语言不支持它</target>
        <note />
      </trans-unit>
      <trans-unit id="ERR_BindToBogus">
        <source>'{0}' is not supported by the language</source>
        <target state="translated">'现用语言不支持“{0}”</target>
        <note />
      </trans-unit>
      <trans-unit id="ERR_CantCallSpecialMethod">
        <source>'{0}': cannot explicitly call operator or accessor</source>
        <target state="translated">'“{0}”: 无法显式调用运算符或访问器</target>
        <note />
      </trans-unit>
      <trans-unit id="ERR_BadTypeReference">
        <source>'{0}': cannot reference a type through an expression; try '{1}' instead</source>
        <target state="translated">'“{0}”: 无法通过表达式引用类型；请尝试“{1}”</target>
        <note />
      </trans-unit>
      <trans-unit id="ERR_FieldInitializerInStruct">
        <source>'{0}': cannot have instance property or field initializers in structs</source>
        <target state="translated">'“{0}”: 结构中不能实例属性或字段初始值设定项</target>
        <note />
      </trans-unit>
      <trans-unit id="ERR_BadDestructorName">
        <source>Name of destructor must match name of class</source>
        <target state="translated">析构函数的名称必须与类的名称匹配</target>
        <note />
      </trans-unit>
      <trans-unit id="ERR_OnlyClassesCanContainDestructors">
        <source>Only class types can contain destructors</source>
        <target state="translated">只有类类型才能包含析构函数</target>
        <note />
      </trans-unit>
      <trans-unit id="ERR_ConflictAliasAndMember">
        <source>Namespace '{1}' contains a definition conflicting with alias '{0}'</source>
        <target state="translated">命名空间“{1}”包含与别名“{0}”冲突的定义</target>
        <note />
      </trans-unit>
      <trans-unit id="ERR_ConflictingAliasAndDefinition">
        <source>Alias '{0}' conflicts with {1} definition</source>
        <target state="translated">别名“{0}”与 {1} 定义冲突</target>
        <note />
      </trans-unit>
      <trans-unit id="ERR_ConditionalOnSpecialMethod">
        <source>The Conditional attribute is not valid on '{0}' because it is a constructor, destructor, operator, or explicit interface implementation</source>
        <target state="translated">Conditional 特性在“{0}”上无效，因为它是构造函数、析构函数、运算符或显式接口实现</target>
        <note />
      </trans-unit>
      <trans-unit id="ERR_ConditionalMustReturnVoid">
        <source>The Conditional attribute is not valid on '{0}' because its return type is not void</source>
        <target state="translated">Conditional 特性在“{0}”上无效，因为其返回类型不是 void</target>
        <note />
      </trans-unit>
      <trans-unit id="ERR_DuplicateAttribute">
        <source>Duplicate '{0}' attribute</source>
        <target state="translated">“{0}”特性重复</target>
        <note />
      </trans-unit>
      <trans-unit id="ERR_DuplicateAttributeInNetModule">
        <source>Duplicate '{0}' attribute in '{1}'</source>
        <target state="translated">“{0}”特性在“{1}”中重复</target>
        <note />
      </trans-unit>
      <trans-unit id="ERR_ConditionalOnInterfaceMethod">
        <source>The Conditional attribute is not valid on interface members</source>
        <target state="translated">Conditional 特性在接口成员上无效</target>
        <note />
      </trans-unit>
      <trans-unit id="ERR_OperatorCantReturnVoid">
        <source>User-defined operators cannot return void</source>
        <target state="translated">用户定义的运算符不能返回 void</target>
        <note />
      </trans-unit>
      <trans-unit id="ERR_BadDynamicConversion">
        <source>'{0}': user-defined conversions to or from the dynamic type are not allowed</source>
        <target state="translated">'“{0}”: 不允许对动态类型执行用户定义的转换</target>
        <note />
      </trans-unit>
      <trans-unit id="ERR_InvalidAttributeArgument">
        <source>Invalid value for argument to '{0}' attribute</source>
        <target state="translated">“{0}”特性的参数值无效</target>
        <note />
      </trans-unit>
      <trans-unit id="ERR_ParameterNotValidForType">
        <source>Parameter not valid for the specified unmanaged type.</source>
        <target state="translated">参数对于指定非托管类型无效。</target>
        <note />
      </trans-unit>
      <trans-unit id="ERR_AttributeParameterRequired1">
        <source>Attribute parameter '{0}' must be specified.</source>
        <target state="translated">必须指定特性参数“{0}”。</target>
        <note />
      </trans-unit>
      <trans-unit id="ERR_AttributeParameterRequired2">
        <source>Attribute parameter '{0}' or '{1}' must be specified.</source>
        <target state="translated">必须指定特性参数“{0}”或“{1}”。</target>
        <note />
      </trans-unit>
      <trans-unit id="ERR_MarshalUnmanagedTypeNotValidForFields">
        <source>Unmanaged type '{0}' not valid for fields.</source>
        <target state="translated">非托管类型“{0}”对于字段无效。</target>
        <note />
      </trans-unit>
      <trans-unit id="ERR_MarshalUnmanagedTypeOnlyValidForFields">
        <source>Unmanaged type '{0}' is only valid for fields.</source>
        <target state="translated">非托管类型“{0}”仅对字段有效。</target>
        <note />
      </trans-unit>
      <trans-unit id="ERR_AttributeOnBadSymbolType">
        <source>Attribute '{0}' is not valid on this declaration type. It is only valid on '{1}' declarations.</source>
        <target state="translated">特性“{0}”对此声明类型无效。它仅对“{1}”声明有效。</target>
        <note />
      </trans-unit>
      <trans-unit id="ERR_FloatOverflow">
        <source>Floating-point constant is outside the range of type '{0}'</source>
        <target state="translated">浮点常量超出“{0}”类型的范围</target>
        <note />
      </trans-unit>
      <trans-unit id="ERR_ComImportWithoutUuidAttribute">
        <source>The Guid attribute must be specified with the ComImport attribute</source>
        <target state="translated">Guid 特性必须用 ComImport 特性指定</target>
        <note />
      </trans-unit>
      <trans-unit id="ERR_InvalidNamedArgument">
        <source>Invalid value for named attribute argument '{0}'</source>
        <target state="translated">命名特性参数“{0}”的值无效</target>
        <note />
      </trans-unit>
      <trans-unit id="ERR_DllImportOnInvalidMethod">
        <source>The DllImport attribute must be specified on a method marked 'static' and 'extern'</source>
        <target state="translated">必须在标记为 "static" 和 "extern" 的方法上指定 DllImport 特性</target>
        <note />
      </trans-unit>
      <trans-unit id="ERR_EncUpdateFailedMissingAttribute">
        <source>Cannot update '{0}'; attribute '{1}' is missing.</source>
        <target state="translated">无法更新“{0}”；特性“{1}”缺失。</target>
        <note />
      </trans-unit>
      <trans-unit id="ERR_DllImportOnGenericMethod">
        <source>The DllImport attribute cannot be applied to a method that is generic or contained in a generic type.</source>
        <target state="translated">DllImport 特性不能应用于属于泛型类型或者包含在泛型类型中的方法。</target>
        <note />
      </trans-unit>
      <trans-unit id="ERR_FieldCantBeRefAny">
        <source>Field or property cannot be of type '{0}'</source>
        <target state="translated">字段或属性不能是“{0}”类型</target>
        <note />
      </trans-unit>
      <trans-unit id="ERR_FieldAutoPropCantBeByRefLike">
        <source>Field or auto-implemented property cannot be of type '{0}' unless it is an instance member of a ref struct.</source>
        <target state="translated">字段或自动实现的属性不能是类型“{0}”，除非它是 ref 结构的实例成员。</target>
        <note />
      </trans-unit>
      <trans-unit id="ERR_ArrayElementCantBeRefAny">
        <source>Array elements cannot be of type '{0}'</source>
        <target state="translated">数组元素不能是“{0}”类型</target>
        <note />
      </trans-unit>
      <trans-unit id="WRN_DeprecatedSymbol">
        <source>'{0}' is obsolete</source>
        <target state="translated">'“{0}”已过时</target>
        <note />
      </trans-unit>
      <trans-unit id="WRN_DeprecatedSymbol_Title">
        <source>Type or member is obsolete</source>
        <target state="translated">类型或成员已过时</target>
        <note />
      </trans-unit>
      <trans-unit id="ERR_NotAnAttributeClass">
        <source>'{0}' is not an attribute class</source>
        <target state="translated">'“{0}”不是特性类</target>
        <note />
      </trans-unit>
      <trans-unit id="ERR_BadNamedAttributeArgument">
        <source>'{0}' is not a valid named attribute argument. Named attribute arguments must be fields which are not readonly, static, or const, or read-write properties which are public and not static.</source>
        <target state="translated">'“{0}”不是有效的命名特性参数。命名特性参数必须是非只读、非静态或非常数的字段，或者是公共的和非静态的读写属性。</target>
        <note />
      </trans-unit>
      <trans-unit id="WRN_DeprecatedSymbolStr">
        <source>'{0}' is obsolete: '{1}'</source>
        <target state="translated">'“{0}”已过时:“{1}”</target>
        <note />
      </trans-unit>
      <trans-unit id="WRN_DeprecatedSymbolStr_Title">
        <source>Type or member is obsolete</source>
        <target state="translated">类型或成员已过时</target>
        <note />
      </trans-unit>
      <trans-unit id="ERR_DeprecatedSymbolStr">
        <source>'{0}' is obsolete: '{1}'</source>
        <target state="translated">'“{0}”已过时:“{1}”</target>
        <note />
      </trans-unit>
      <trans-unit id="ERR_IndexerCantHaveVoidType">
        <source>Indexers cannot have void type</source>
        <target state="translated">索引器不能有 void 类型</target>
        <note />
      </trans-unit>
      <trans-unit id="ERR_VirtualPrivate">
        <source>'{0}': virtual or abstract members cannot be private</source>
        <target state="translated">'“{0}”: 虚拟成员或抽象成员不能是私有的</target>
        <note />
      </trans-unit>
      <trans-unit id="ERR_ArrayInitToNonArrayType">
        <source>Can only use array initializer expressions to assign to array types. Try using a new expression instead.</source>
        <target state="translated">只能使用数组初始值设定项表达式为数组类型赋值。请尝试改用 new 表达式。</target>
        <note />
      </trans-unit>
      <trans-unit id="ERR_ArrayInitInBadPlace">
        <source>Array initializers can only be used in a variable or field initializer. Try using a new expression instead.</source>
        <target state="translated">数组初始值设定项只能在变量或字段初始值设定项中使用。请尝试改用 new 表达式。</target>
        <note />
      </trans-unit>
      <trans-unit id="ERR_MissingStructOffset">
        <source>'{0}': instance field in types marked with StructLayout(LayoutKind.Explicit) must have a FieldOffset attribute</source>
        <target state="needs-review-translation">'“{0}”: 标记为 StructLayout(LayoutKind.Explicit) 的实例字段类型必须具有 FieldOffset 特性</target>
        <note />
      </trans-unit>
      <trans-unit id="WRN_ExternMethodNoImplementation">
        <source>Method, operator, or accessor '{0}' is marked external and has no attributes on it. Consider adding a DllImport attribute to specify the external implementation.</source>
        <target state="translated">方法、运算符或访问器“{0}”标记为外部对象并且它上面没有任何特性。请考虑添加一个 DllImport 特性以指定外部实现。</target>
        <note />
      </trans-unit>
      <trans-unit id="WRN_ExternMethodNoImplementation_Title">
        <source>Method, operator, or accessor is marked external and has no attributes on it</source>
        <target state="translated">方法、运算符或访问器标记为外部对象并且上面没有任何特性</target>
        <note />
      </trans-unit>
      <trans-unit id="WRN_ProtectedInSealed">
        <source>'{0}': new protected member declared in sealed class</source>
        <target state="translated">'“{0}”: 在密封类中声明了新的保护成员</target>
        <note />
      </trans-unit>
      <trans-unit id="WRN_ProtectedInSealed_Title">
        <source>New protected member declared in sealed class</source>
        <target state="translated">在密封类中声明了新的保护成员</target>
        <note />
      </trans-unit>
      <trans-unit id="ERR_InterfaceImplementedByConditional">
        <source>Conditional member '{0}' cannot implement interface member '{1}' in type '{2}'</source>
        <target state="translated">条件成员“{0}”无法实现类型“{2}”中的接口成员“{1}”</target>
        <note />
      </trans-unit>
      <trans-unit id="ERR_IllegalRefParam">
        <source>ref and out are not valid in this context</source>
        <target state="translated">ref 和 out 参数在此上下文中无效</target>
        <note />
      </trans-unit>
      <trans-unit id="ERR_BadArgumentToAttribute">
        <source>The argument to the '{0}' attribute must be a valid identifier</source>
        <target state="translated">“{0}”特性的参数必须是有效的标识符</target>
        <note />
      </trans-unit>
      <trans-unit id="ERR_StructOffsetOnBadStruct">
        <source>The FieldOffset attribute can only be placed on members of types marked with the StructLayout(LayoutKind.Explicit)</source>
        <target state="translated">FieldOffset 特性只能放置在标记为 StructLayout(LayoutKind.Explicit) 的类型的成员上</target>
        <note />
      </trans-unit>
      <trans-unit id="ERR_StructOffsetOnBadField">
        <source>The FieldOffset attribute is not allowed on static or const fields</source>
        <target state="translated">静态字段或常量字段上不允许存在 FieldOffset 特性</target>
        <note />
      </trans-unit>
      <trans-unit id="ERR_AttributeUsageOnNonAttributeClass">
        <source>Attribute '{0}' is only valid on classes derived from System.Attribute</source>
        <target state="translated">特性“{0}”仅在从 System.Attribute 派生的类上有效</target>
        <note />
      </trans-unit>
      <trans-unit id="WRN_PossibleMistakenNullStatement">
        <source>Possible mistaken empty statement</source>
        <target state="translated">空语句可能有错误</target>
        <note />
      </trans-unit>
      <trans-unit id="WRN_PossibleMistakenNullStatement_Title">
        <source>Possible mistaken empty statement</source>
        <target state="translated">空语句可能有错误</target>
        <note />
      </trans-unit>
      <trans-unit id="ERR_DuplicateNamedAttributeArgument">
        <source>'{0}' duplicate named attribute argument</source>
        <target state="translated">'“{0}”重复命名特性参数</target>
        <note />
      </trans-unit>
      <trans-unit id="ERR_DeriveFromEnumOrValueType">
        <source>'{0}' cannot derive from special class '{1}'</source>
        <target state="translated">'“{0}”无法从特殊类“{1}”派生</target>
        <note />
      </trans-unit>
      <trans-unit id="ERR_DefaultMemberOnIndexedType">
        <source>Cannot specify the DefaultMember attribute on a type containing an indexer</source>
        <target state="translated">不能对包含索引器的类型指定 DefaultMember 特性</target>
        <note />
      </trans-unit>
      <trans-unit id="ERR_BogusType">
        <source>'{0}' is a type not supported by the language</source>
        <target state="translated">'“{0}”不是现用语言支持的类型</target>
        <note />
      </trans-unit>
      <trans-unit id="WRN_UnassignedInternalField">
        <source>Field '{0}' is never assigned to, and will always have its default value {1}</source>
        <target state="translated">从未对字段“{0}”赋值，字段将一直保持其默认值 {1}</target>
        <note />
      </trans-unit>
      <trans-unit id="WRN_UnassignedInternalField_Title">
        <source>Field is never assigned to, and will always have its default value</source>
        <target state="translated">从未对字段赋值，字段将一直保持其默认值</target>
        <note />
      </trans-unit>
      <trans-unit id="ERR_CStyleArray">
        <source>Bad array declarator: To declare a managed array the rank specifier precedes the variable's identifier. To declare a fixed size buffer field, use the fixed keyword before the field type.</source>
        <target state="translated">错误的数组声明符: 要声明托管数组，秩说明符应位于变量标识符之前。要声明固定大小缓冲区字段，应在字段类型之前使用 fixed 关键字。</target>
        <note />
      </trans-unit>
      <trans-unit id="WRN_VacuousIntegralComp">
        <source>Comparison to integral constant is useless; the constant is outside the range of type '{0}'</source>
        <target state="translated">与整数常量比较无意义；该常量不在“{0}”类型的范围之内</target>
        <note />
      </trans-unit>
      <trans-unit id="WRN_VacuousIntegralComp_Title">
        <source>Comparison to integral constant is useless; the constant is outside the range of the type</source>
        <target state="translated">与整数常量比较无意义；该常量不在类型的范围之内</target>
        <note />
      </trans-unit>
      <trans-unit id="ERR_AbstractAttributeClass">
        <source>Cannot apply attribute class '{0}' because it is abstract</source>
        <target state="translated">无法应用特性类“{0}”，因为它是抽象的</target>
        <note />
      </trans-unit>
      <trans-unit id="ERR_BadNamedAttributeArgumentType">
        <source>'{0}' is not a valid named attribute argument because it is not a valid attribute parameter type</source>
        <target state="translated">'“{0}”不是有效的特性参数类型，因此不是有效的命名特性参数</target>
        <note />
      </trans-unit>
      <trans-unit id="ERR_MissingPredefinedMember">
        <source>Missing compiler required member '{0}.{1}'</source>
        <target state="translated">缺少编译器要求的成员“{0}.{1}”</target>
        <note />
      </trans-unit>
      <trans-unit id="WRN_AttributeLocationOnBadDeclaration">
        <source>'{0}' is not a valid attribute location for this declaration. Valid attribute locations for this declaration are '{1}'. All attributes in this block will be ignored.</source>
        <target state="translated">'“{0}”不是此声明的有效特性位置。此声明的有效特性位置是“{1}”。此块中的所有特性都将被忽略。</target>
        <note />
      </trans-unit>
      <trans-unit id="WRN_AttributeLocationOnBadDeclaration_Title">
        <source>Not a valid attribute location for this declaration</source>
        <target state="translated">不是此声明的有效特性位置</target>
        <note />
      </trans-unit>
      <trans-unit id="WRN_InvalidAttributeLocation">
        <source>'{0}' is not a recognized attribute location. Valid attribute locations for this declaration are '{1}'. All attributes in this block will be ignored.</source>
        <target state="translated">'“{0}”不是可识别的特性位置。此声明的有效特性位置为“{1}”。此块中的所有特性都将被忽略。</target>
        <note />
      </trans-unit>
      <trans-unit id="WRN_InvalidAttributeLocation_Title">
        <source>Not a recognized attribute location</source>
        <target state="translated">不是可识别的特性位置</target>
        <note />
      </trans-unit>
      <trans-unit id="WRN_EqualsWithoutGetHashCode">
        <source>'{0}' overrides Object.Equals(object o) but does not override Object.GetHashCode()</source>
        <target state="translated">'“{0}”重写 Object.Equals(object o) 但不重写 Object.GetHashCode()</target>
        <note />
      </trans-unit>
      <trans-unit id="WRN_EqualsWithoutGetHashCode_Title">
        <source>Type overrides Object.Equals(object o) but does not override Object.GetHashCode()</source>
        <target state="translated">类型重写 Object.Equals(object o)，但不重写 Object.GetHashCode()</target>
        <note />
      </trans-unit>
      <trans-unit id="WRN_EqualityOpWithoutEquals">
        <source>'{0}' defines operator == or operator != but does not override Object.Equals(object o)</source>
        <target state="translated">'“{0}”定义运算符 == 或运算符 !=，但不重写 Object.Equals(object o)</target>
        <note />
      </trans-unit>
      <trans-unit id="WRN_EqualityOpWithoutEquals_Title">
        <source>Type defines operator == or operator != but does not override Object.Equals(object o)</source>
        <target state="translated">类型定义运算符 == 或运算符 !=，但不重写 Object.Equals(object o)</target>
        <note />
      </trans-unit>
      <trans-unit id="WRN_EqualityOpWithoutGetHashCode">
        <source>'{0}' defines operator == or operator != but does not override Object.GetHashCode()</source>
        <target state="translated">'“{0}”定义运算符 == 或运算符 !=，但不重写 Object.GetHashCode()</target>
        <note />
      </trans-unit>
      <trans-unit id="WRN_EqualityOpWithoutGetHashCode_Title">
        <source>Type defines operator == or operator != but does not override Object.GetHashCode()</source>
        <target state="translated">类型定义运算符 == 或运算符 !=，但不重写 Object.GetHashCode()</target>
        <note />
      </trans-unit>
      <trans-unit id="ERR_OutAttrOnRefParam">
        <source>Cannot specify the Out attribute on a ref parameter without also specifying the In attribute.</source>
        <target state="translated">不可在 ref 参数上指定 Out 特性，除非同时指定 In 特性。</target>
        <note />
      </trans-unit>
      <trans-unit id="ERR_OverloadRefKind">
        <source>'{0}' cannot define an overloaded {1} that differs only on parameter modifiers '{2}' and '{3}'</source>
        <target state="translated">'“{0}”不能定义仅在参数修饰符“{2}”和“{3}”上存在区别的重载 {1}</target>
        <note />
      </trans-unit>
      <trans-unit id="ERR_LiteralDoubleCast">
        <source>Literal of type double cannot be implicitly converted to type '{1}'; use an '{0}' suffix to create a literal of this type</source>
        <target state="translated">无法将 Double 类型隐式转换为“{1}”类型；请使用“{0}”后缀创建此类型</target>
        <note />
      </trans-unit>
      <trans-unit id="WRN_IncorrectBooleanAssg">
        <source>Assignment in conditional expression is always constant; did you mean to use == instead of = ?</source>
        <target state="translated">条件表达式中的赋值总是常量；是否希望使用 "==" 而非 "="?</target>
        <note />
      </trans-unit>
      <trans-unit id="WRN_IncorrectBooleanAssg_Title">
        <source>Assignment in conditional expression is always constant</source>
        <target state="translated">条件表达式中的赋值总是常量</target>
        <note />
      </trans-unit>
      <trans-unit id="ERR_ProtectedInStruct">
        <source>'{0}': new protected member declared in struct</source>
        <target state="translated">'“{0}”: 结构中已声明新的保护成员</target>
        <note />
      </trans-unit>
      <trans-unit id="ERR_InconsistentIndexerNames">
        <source>Two indexers have different names; the IndexerName attribute must be used with the same name on every indexer within a type</source>
        <target state="translated">两个索引器的名称不同；在类型中的每个索引器上的 IndexerName 特性都必须使用相同的名称</target>
        <note />
      </trans-unit>
      <trans-unit id="ERR_ComImportWithUserCtor">
        <source>A class with the ComImport attribute cannot have a user-defined constructor</source>
        <target state="translated">具有 ComImport 特性的类不能有用户定义的构造函数</target>
        <note />
      </trans-unit>
      <trans-unit id="ERR_FieldCantHaveVoidType">
        <source>Field cannot have void type</source>
        <target state="translated">字段不能有 void 类型</target>
        <note />
      </trans-unit>
      <trans-unit id="WRN_NonObsoleteOverridingObsolete">
        <source>Member '{0}' overrides obsolete member '{1}'. Add the Obsolete attribute to '{0}'.</source>
        <target state="translated">成员“{0}”将重写过时的成员“{1}”。请向“{0}”中添加 Obsolete 特性。</target>
        <note />
      </trans-unit>
      <trans-unit id="WRN_NonObsoleteOverridingObsolete_Title">
        <source>Member overrides obsolete member</source>
        <target state="translated">成员将重写过时的成员</target>
        <note />
      </trans-unit>
      <trans-unit id="ERR_SystemVoid">
        <source>System.Void cannot be used from C# -- use typeof(void) to get the void type object</source>
        <target state="translated">在 C# 中无法使用 System.Void -- 使用 typeof(void)获取 void 类型对象</target>
        <note />
      </trans-unit>
      <trans-unit id="ERR_ExplicitParamArray">
        <source>Do not use 'System.ParamArrayAttribute'. Use the 'params' keyword instead.</source>
        <target state="translated">不要使用 "System.ParamArrayAttribute"，而是使用 "params" 关键字。</target>
        <note />
      </trans-unit>
      <trans-unit id="WRN_BitwiseOrSignExtend">
        <source>Bitwise-or operator used on a sign-extended operand; consider casting to a smaller unsigned type first</source>
        <target state="translated">在经符号扩展的操作数上使用了按位“或”运算符；请考虑首先强制转换为较小的无符号类型</target>
        <note />
      </trans-unit>
      <trans-unit id="WRN_BitwiseOrSignExtend_Title">
        <source>Bitwise-or operator used on a sign-extended operand</source>
        <target state="translated">对进行了带符号扩展的操作数使用了按位或运算符</target>
        <note />
      </trans-unit>
      <trans-unit id="WRN_BitwiseOrSignExtend_Description">
        <source>The compiler implicitly widened and sign-extended a variable, and then used the resulting value in a bitwise OR operation. This can result in unexpected behavior.</source>
        <target state="translated">编译器对某个变量进行了隐式拓展和带符号扩展，然后在按位或操作中使用生成的值。这可能会导致意外行为。</target>
        <note />
      </trans-unit>
      <trans-unit id="ERR_VolatileStruct">
        <source>'{0}': a volatile field cannot be of the type '{1}'</source>
        <target state="translated">'“{0}”: 可变字段的类型不能是“{1}”</target>
        <note />
      </trans-unit>
      <trans-unit id="ERR_VolatileAndReadonly">
        <source>'{0}': a field cannot be both volatile and readonly</source>
        <target state="translated">'“{0}”: 字段不能既是可变的又是只读的</target>
        <note />
      </trans-unit>
      <trans-unit id="ERR_AbstractField">
        <source>The modifier 'abstract' is not valid on fields. Try using a property instead.</source>
        <target state="translated">修饰符 "abstract" 对于字段无效。请尝试改用属性。</target>
        <note />
      </trans-unit>
      <trans-unit id="ERR_BogusExplicitImpl">
        <source>'{0}' cannot implement '{1}' because it is not supported by the language</source>
        <target state="translated">'“{0}”无法实现“{1}”，因为该语言不支持它</target>
        <note />
      </trans-unit>
      <trans-unit id="ERR_ExplicitMethodImplAccessor">
        <source>'{0}' explicit method implementation cannot implement '{1}' because it is an accessor</source>
        <target state="translated">'“{0}”显式方法实现无法实现“{1}”，因为它是一个访问器</target>
        <note />
      </trans-unit>
      <trans-unit id="WRN_CoClassWithoutComImport">
        <source>'{0}' interface marked with 'CoClassAttribute' not marked with 'ComImportAttribute'</source>
        <target state="translated">'“{0}”接口标记为“CoClassAttribute”而不是“ComImportAttribute”</target>
        <note />
      </trans-unit>
      <trans-unit id="WRN_CoClassWithoutComImport_Title">
        <source>Interface marked with 'CoClassAttribute' not marked with 'ComImportAttribute'</source>
        <target state="translated">接口标记为 "CoClassAttribute" 而不是 "ComImportAttribute"</target>
        <note />
      </trans-unit>
      <trans-unit id="ERR_ConditionalWithOutParam">
        <source>Conditional member '{0}' cannot have an out parameter</source>
        <target state="translated">条件成员“{0}”不能有 out 参数</target>
        <note />
      </trans-unit>
      <trans-unit id="ERR_AccessorImplementingMethod">
        <source>Accessor '{0}' cannot implement interface member '{1}' for type '{2}'. Use an explicit interface implementation.</source>
        <target state="translated">访问器“{0}”无法实现类型“{2}”的接口成员“{1}” 请使用显式接口实现。</target>
        <note />
      </trans-unit>
      <trans-unit id="ERR_AliasQualAsExpression">
        <source>The namespace alias qualifier '::' always resolves to a type or namespace so is illegal here. Consider using '.' instead.</source>
        <target state="translated">命名空间别名限定符 "::" 始终解析为类型或命名空间，因此在这里是非法的。请考虑改用 "."。</target>
        <note />
      </trans-unit>
      <trans-unit id="ERR_DerivingFromATyVar">
        <source>Cannot derive from '{0}' because it is a type parameter</source>
        <target state="translated">“{0}”是一个类型参数，无法从它进行派生</target>
        <note />
      </trans-unit>
      <trans-unit id="ERR_DuplicateTypeParameter">
        <source>Duplicate type parameter '{0}'</source>
        <target state="translated">重复的类型参数“{0}”</target>
        <note />
      </trans-unit>
      <trans-unit id="WRN_TypeParameterSameAsOuterTypeParameter">
        <source>Type parameter '{0}' has the same name as the type parameter from outer type '{1}'</source>
        <target state="translated">类型参数“{0}”与外部类型“{1}”中的类型参数同名</target>
        <note />
      </trans-unit>
      <trans-unit id="WRN_TypeParameterSameAsOuterTypeParameter_Title">
        <source>Type parameter has the same name as the type parameter from outer type</source>
        <target state="translated">类型参数与外部类型中的类型参数同名</target>
        <note />
      </trans-unit>
      <trans-unit id="ERR_TypeVariableSameAsParent">
        <source>Type parameter '{0}' has the same name as the containing type, or method</source>
        <target state="translated">类型参数“{0}”与包含类型或方法同名</target>
        <note />
      </trans-unit>
      <trans-unit id="ERR_UnifyingInterfaceInstantiations">
        <source>'{0}' cannot implement both '{1}' and '{2}' because they may unify for some type parameter substitutions</source>
        <target state="translated">'“{0}”不能同时实现“{1}”和“{2}”，原因是它们可以统一以进行某些类型参数替换</target>
        <note />
      </trans-unit>
      <trans-unit id="ERR_GenericDerivingFromAttribute">
        <source>A generic type cannot derive from '{0}' because it is an attribute class</source>
        <target state="translated">“{0}”是一个特性类，无法从它派生泛型类型</target>
        <note />
      </trans-unit>
      <trans-unit id="ERR_TyVarNotFoundInConstraint">
        <source>'{1}' does not define type parameter '{0}'</source>
        <target state="translated">'“{1}”未定义类型参数“{0}”</target>
        <note />
      </trans-unit>
      <trans-unit id="ERR_BadBoundType">
        <source>'{0}' is not a valid constraint. A type used as a constraint must be an interface, a non-sealed class or a type parameter.</source>
        <target state="translated">'“{0}”不是有效的约束。作为约束使用的类型必须是接口、非密封类或类型参数。</target>
        <note />
      </trans-unit>
      <trans-unit id="ERR_SpecialTypeAsBound">
        <source>Constraint cannot be special class '{0}'</source>
        <target state="translated">约束不能是特殊类“{0}”</target>
        <note />
      </trans-unit>
      <trans-unit id="ERR_BadVisBound">
        <source>Inconsistent accessibility: constraint type '{1}' is less accessible than '{0}'</source>
        <target state="translated">可访问性不一致: 约束类型“{1}”的可访问性低于“{0}”</target>
        <note />
      </trans-unit>
      <trans-unit id="ERR_LookupInTypeVariable">
        <source>Cannot do member lookup in '{0}' because it is a type parameter</source>
        <target state="translated">“{0}”是一个类型参数，无法在其中执行成员查找</target>
        <note />
      </trans-unit>
      <trans-unit id="ERR_BadConstraintType">
        <source>Invalid constraint type. A type used as a constraint must be an interface, a non-sealed class or a type parameter.</source>
        <target state="translated">约束类型无效。作为约束使用的类型必须是接口、非密封类或类型形参。</target>
        <note />
      </trans-unit>
      <trans-unit id="ERR_InstanceMemberInStaticClass">
        <source>'{0}': cannot declare instance members in a static class</source>
        <target state="translated">'“{0}”: 不能在静态类中声明实例成员</target>
        <note />
      </trans-unit>
      <trans-unit id="ERR_StaticBaseClass">
        <source>'{1}': cannot derive from static class '{0}'</source>
        <target state="translated">'“{0}”: 无法从静态类“{1}”派生</target>
        <note />
      </trans-unit>
      <trans-unit id="ERR_ConstructorInStaticClass">
        <source>Static classes cannot have instance constructors</source>
        <target state="translated">静态类不能有实例构造函数</target>
        <note />
      </trans-unit>
      <trans-unit id="ERR_DestructorInStaticClass">
        <source>Static classes cannot contain destructors</source>
        <target state="translated">静态类不能包含析构函数</target>
        <note />
      </trans-unit>
      <trans-unit id="ERR_InstantiatingStaticClass">
        <source>Cannot create an instance of the static class '{0}'</source>
        <target state="translated">无法创建静态类“{0}”的实例</target>
        <note />
      </trans-unit>
      <trans-unit id="ERR_StaticDerivedFromNonObject">
        <source>Static class '{0}' cannot derive from type '{1}'. Static classes must derive from object.</source>
        <target state="translated">静态类“{0}”不能从类型“{1}”派生。静态类必须从对象派生。</target>
        <note />
      </trans-unit>
      <trans-unit id="ERR_StaticClassInterfaceImpl">
        <source>'{0}': static classes cannot implement interfaces</source>
        <target state="translated">'“{0}”: 静态类不能实现接口</target>
        <note />
      </trans-unit>
      <trans-unit id="ERR_RefStructInterfaceImpl">
        <source>'{0}': ref structs cannot implement interfaces</source>
        <target state="translated">'{0}: ref 结构不能实现接口</target>
        <note />
      </trans-unit>
      <trans-unit id="ERR_OperatorInStaticClass">
        <source>'{0}': static classes cannot contain user-defined operators</source>
        <target state="translated">'“{0}”: 静态类不能包含用户定义的运算符</target>
        <note />
      </trans-unit>
      <trans-unit id="ERR_ConvertToStaticClass">
        <source>Cannot convert to static type '{0}'</source>
        <target state="translated">无法转换为静态类型“{0}”</target>
        <note />
      </trans-unit>
      <trans-unit id="ERR_ConstraintIsStaticClass">
        <source>'{0}': static classes cannot be used as constraints</source>
        <target state="translated">'“{0}”: 静态类不能用作约束</target>
        <note />
      </trans-unit>
      <trans-unit id="ERR_GenericArgIsStaticClass">
        <source>'{0}': static types cannot be used as type arguments</source>
        <target state="translated">'“{0}”: 静态类型不能用作类型参数</target>
        <note />
      </trans-unit>
      <trans-unit id="ERR_ArrayOfStaticClass">
        <source>'{0}': array elements cannot be of static type</source>
        <target state="translated">'“{0}”: 数组元素不能是静态类型的</target>
        <note />
      </trans-unit>
      <trans-unit id="ERR_IndexerInStaticClass">
        <source>'{0}': cannot declare indexers in a static class</source>
        <target state="translated">'“{0}”: 不能在静态类中声明索引器</target>
        <note />
      </trans-unit>
      <trans-unit id="ERR_ParameterIsStaticClass">
        <source>'{0}': static types cannot be used as parameters</source>
        <target state="translated">'“{0}”: 静态类型不能用作参数</target>
        <note />
      </trans-unit>
      <trans-unit id="ERR_ReturnTypeIsStaticClass">
        <source>'{0}': static types cannot be used as return types</source>
        <target state="translated">'“{0}”: 静态类型不能用作返回类型</target>
        <note />
      </trans-unit>
      <trans-unit id="ERR_VarDeclIsStaticClass">
        <source>Cannot declare a variable of static type '{0}'</source>
        <target state="translated">无法声明静态类型“{0}”的变量</target>
        <note />
      </trans-unit>
      <trans-unit id="ERR_BadEmptyThrowInFinally">
        <source>A throw statement with no arguments is not allowed in a finally clause that is nested inside the nearest enclosing catch clause</source>
        <target state="translated">在嵌套在最近的封闭 catch 子句内部的 finally 子句内不允许使用不带参数的 throw 语句</target>
        <note />
      </trans-unit>
      <trans-unit id="ERR_InvalidSpecifier">
        <source>'{0}' is not a valid format specifier</source>
        <target state="translated">'“{0}”不是有效的格式说明符</target>
        <note />
      </trans-unit>
      <trans-unit id="WRN_AssignmentToLockOrDispose">
        <source>Possibly incorrect assignment to local '{0}' which is the argument to a using or lock statement. The Dispose call or unlocking will happen on the original value of the local.</source>
        <target state="translated">对局部变量“{0}”的赋值可能不正确，该变量是 using 或 lock 语句的参数。Dispose 调用或解锁将发生在该局部变量的原始值上。</target>
        <note />
      </trans-unit>
      <trans-unit id="WRN_AssignmentToLockOrDispose_Title">
        <source>Possibly incorrect assignment to local which is the argument to a using or lock statement</source>
        <target state="translated">对局部变量的赋值可能不正确，该变量是 using 或 lock 语句的参数</target>
        <note />
      </trans-unit>
      <trans-unit id="ERR_ForwardedTypeInThisAssembly">
        <source>Type '{0}' is defined in this assembly, but a type forwarder is specified for it</source>
        <target state="translated">类型“{0}”是在此程序集中定义的，但又为它指定了一个类型转发器</target>
        <note />
      </trans-unit>
      <trans-unit id="ERR_ForwardedTypeIsNested">
        <source>Cannot forward type '{0}' because it is a nested type of '{1}'</source>
        <target state="translated">类型“{0}”是“{1}”的嵌套类型，无法转发</target>
        <note />
      </trans-unit>
      <trans-unit id="ERR_CycleInTypeForwarder">
        <source>The type forwarder for type '{0}' in assembly '{1}' causes a cycle</source>
        <target state="translated">程序集“{1}”中类型“{0}”的类型转发器导致循环</target>
        <note />
      </trans-unit>
      <trans-unit id="ERR_AssemblyNameOnNonModule">
        <source>The /moduleassemblyname option may only be specified when building a target type of 'module'</source>
        <target state="translated">只有在生成 "module" 目标类型时才能指定 /moduleassemblyname 选项</target>
        <note />
      </trans-unit>
      <trans-unit id="ERR_InvalidAssemblyName">
        <source>Assembly reference '{0}' is invalid and cannot be resolved</source>
        <target state="translated">程序集引用“{0}”无效，无法解析</target>
        <note />
      </trans-unit>
      <trans-unit id="ERR_InvalidFwdType">
        <source>Invalid type specified as an argument for TypeForwardedTo attribute</source>
        <target state="translated">指定为 TypeForwardedTo 特性的参数的类型无效</target>
        <note />
      </trans-unit>
      <trans-unit id="ERR_CloseUnimplementedInterfaceMemberStatic">
        <source>'{0}' does not implement interface member '{1}'. '{2}' cannot implement an interface member because it is static.</source>
        <target state="translated">'“{0}”不实现接口成员“{1}”。“{2}”无法实现接口成员，因为它是静态的。</target>
        <note />
      </trans-unit>
      <trans-unit id="ERR_CloseUnimplementedInterfaceMemberNotPublic">
        <source>'{0}' does not implement interface member '{1}'. '{2}' cannot implement an interface member because it is not public.</source>
        <target state="translated">'“{0}”不实现接口成员“{1}”。“{2}”无法实现接口成员，因为它不是公共的。</target>
        <note />
      </trans-unit>
      <trans-unit id="ERR_CloseUnimplementedInterfaceMemberWrongReturnType">
        <source>'{0}' does not implement interface member '{1}'. '{2}' cannot implement '{1}' because it does not have the matching return type of '{3}'.</source>
        <target state="translated">'“{0}”不实现接口成员“{1}”。“{2}”无法实现“{1}”，因为它没有“{3}”的匹配返回类型。</target>
        <note />
      </trans-unit>
      <trans-unit id="ERR_DuplicateTypeForwarder">
        <source>'{0}' duplicate TypeForwardedToAttribute</source>
        <target state="translated">'“{0}”与 TypeForwardedToAttribute 重复</target>
        <note />
      </trans-unit>
      <trans-unit id="ERR_ExpectedSelectOrGroup">
        <source>A query body must end with a select clause or a group clause</source>
        <target state="translated">查询正文必须以 select 或 group 子句结尾</target>
        <note />
      </trans-unit>
      <trans-unit id="ERR_ExpectedContextualKeywordOn">
        <source>Expected contextual keyword 'on'</source>
        <target state="translated">应为上下文关键字 "on"</target>
        <note />
      </trans-unit>
      <trans-unit id="ERR_ExpectedContextualKeywordEquals">
        <source>Expected contextual keyword 'equals'</source>
        <target state="translated">应为上下文关键字 "equals"</target>
        <note />
      </trans-unit>
      <trans-unit id="ERR_ExpectedContextualKeywordBy">
        <source>Expected contextual keyword 'by'</source>
        <target state="translated">应为上下文关键字 "by"</target>
        <note />
      </trans-unit>
      <trans-unit id="ERR_InvalidAnonymousTypeMemberDeclarator">
        <source>Invalid anonymous type member declarator. Anonymous type members must be declared with a member assignment, simple name or member access.</source>
        <target state="translated">无效的匿名类型成员声明符。匿名类型成员必须使用成员赋值、简单名称或成员访问来声明。</target>
        <note />
      </trans-unit>
      <trans-unit id="ERR_InvalidInitializerElementInitializer">
        <source>Invalid initializer member declarator</source>
        <target state="translated">初始值设定项成员声明符无效</target>
        <note />
      </trans-unit>
      <trans-unit id="ERR_InconsistentLambdaParameterUsage">
        <source>Inconsistent lambda parameter usage; parameter types must be all explicit or all implicit</source>
        <target state="translated">lambda 参数的用法不一致；参数类型必须全部为显式或全部为隐式</target>
        <note />
      </trans-unit>
      <trans-unit id="ERR_PartialMethodInvalidModifier">
        <source>A partial method cannot have access modifiers or the virtual, abstract, override, new, sealed, or extern modifiers</source>
        <target state="translated">分部方法不能具有访问修饰符或 virtual、abstract、override、new、sealed 或 extern 修饰符</target>
        <note />
      </trans-unit>
      <trans-unit id="ERR_PartialMethodOnlyInPartialClass">
        <source>A partial method must be declared within a partial class or partial struct</source>
        <target state="translated">分部方法必须在分部类或分部结构内声明</target>
        <note />
      </trans-unit>
      <trans-unit id="ERR_PartialMethodCannotHaveOutParameters">
        <source>A partial method cannot have out parameters</source>
        <target state="translated">分部方法不能有 out 参数</target>
        <note />
      </trans-unit>
      <trans-unit id="ERR_PartialMethodNotExplicit">
        <source>A partial method may not explicitly implement an interface method</source>
        <target state="translated">分部方法不能显式实现接口方法</target>
        <note />
      </trans-unit>
      <trans-unit id="ERR_PartialMethodExtensionDifference">
        <source>Both partial method declarations must be extension methods or neither may be an extension method</source>
        <target state="translated">两个分部方法声明都必须是扩展方法，或者都不能是扩展方法</target>
        <note />
      </trans-unit>
      <trans-unit id="ERR_PartialMethodOnlyOneLatent">
        <source>A partial method may not have multiple defining declarations</source>
        <target state="translated">分部方法不能有多个定义声明</target>
        <note />
      </trans-unit>
      <trans-unit id="ERR_PartialMethodOnlyOneActual">
        <source>A partial method may not have multiple implementing declarations</source>
        <target state="translated">分部方法不能有多个实现声明</target>
        <note />
      </trans-unit>
      <trans-unit id="ERR_PartialMethodParamsDifference">
        <source>Both partial method declarations must use a params parameter or neither may use a params parameter</source>
        <target state="translated">两种分部方法声明必须要么都使用 params 参数，要么都不使用 params 参数</target>
        <note />
      </trans-unit>
      <trans-unit id="ERR_PartialMethodMustHaveLatent">
        <source>No defining declaration found for implementing declaration of partial method '{0}'</source>
        <target state="translated">没有为分部方法“{0}”的实现声明找到定义声明</target>
        <note />
      </trans-unit>
      <trans-unit id="ERR_PartialMethodInconsistentTupleNames">
        <source>Both partial method declarations, '{0}' and '{1}', must use the same tuple element names.</source>
        <target state="translated">两种分部方法声明(“{0}”和“{1}”)都必须使用相同的元组元素名称。</target>
        <note />
      </trans-unit>
      <trans-unit id="ERR_PartialMethodInconsistentConstraints">
        <source>Partial method declarations of '{0}' have inconsistent type parameter constraints</source>
        <target state="translated">“{0}”的分部方法声明具有不一致的类型参数约束</target>
        <note />
      </trans-unit>
      <trans-unit id="ERR_PartialMethodToDelegate">
        <source>Cannot create delegate from method '{0}' because it is a partial method without an implementing declaration</source>
        <target state="translated">无法通过方法“{0}”创建委托，因为该方法是没有实现声明的分部方法</target>
        <note />
      </trans-unit>
      <trans-unit id="ERR_PartialMethodStaticDifference">
        <source>Both partial method declarations must be static or neither may be static</source>
        <target state="translated">两个分部方法声明必须都是静态声明，或者两者都不能是静态声明</target>
        <note />
      </trans-unit>
      <trans-unit id="ERR_PartialMethodUnsafeDifference">
        <source>Both partial method declarations must be unsafe or neither may be unsafe</source>
        <target state="translated">两个分部方法声明必须都是不安全声明，或者两者都不能是不安全声明</target>
        <note />
      </trans-unit>
      <trans-unit id="ERR_PartialMethodInExpressionTree">
        <source>Partial methods with only a defining declaration or removed conditional methods cannot be used in expression trees</source>
        <target state="translated">不能在表达式树中使用只有定义声明的分部方法或已移除的条件方法</target>
        <note />
      </trans-unit>
      <trans-unit id="ERR_PartialMethodMustReturnVoid">
        <source>Partial methods must have a void return type</source>
        <target state="translated">分部方法必须具有 void 返回类型</target>
        <note />
      </trans-unit>
      <trans-unit id="WRN_ObsoleteOverridingNonObsolete">
        <source>Obsolete member '{0}' overrides non-obsolete member '{1}'</source>
        <target state="translated">过时成员“{0}”重写未过时成员“{1}”</target>
        <note />
      </trans-unit>
      <trans-unit id="WRN_ObsoleteOverridingNonObsolete_Title">
        <source>Obsolete member overrides non-obsolete member</source>
        <target state="translated">过时成员重写未过时成员</target>
        <note />
      </trans-unit>
      <trans-unit id="WRN_DebugFullNameTooLong">
        <source>The fully qualified name for '{0}' is too long for debug information. Compile without '/debug' option.</source>
        <target state="translated">“{0}”的完全限定名对于调试信息太长。请在不使用“/debug”选项的情况下编译。</target>
        <note />
      </trans-unit>
      <trans-unit id="WRN_DebugFullNameTooLong_Title">
        <source>Fully qualified name is too long for debug information</source>
        <target state="translated">完全限定名对于调试信息太长</target>
        <note />
      </trans-unit>
      <trans-unit id="ERR_ImplicitlyTypedVariableAssignedBadValue">
        <source>Cannot assign {0} to an implicitly-typed variable</source>
        <target state="translated">无法将 {0} 赋予隐式类型化的变量</target>
        <note />
      </trans-unit>
      <trans-unit id="ERR_ImplicitlyTypedVariableWithNoInitializer">
        <source>Implicitly-typed variables must be initialized</source>
        <target state="translated">隐式类型化的变量必须已初始化</target>
        <note />
      </trans-unit>
      <trans-unit id="ERR_ImplicitlyTypedVariableMultipleDeclarator">
        <source>Implicitly-typed variables cannot have multiple declarators</source>
        <target state="translated">隐式类型化的变量不能有多个声明符</target>
        <note />
      </trans-unit>
      <trans-unit id="ERR_ImplicitlyTypedVariableAssignedArrayInitializer">
        <source>Cannot initialize an implicitly-typed variable with an array initializer</source>
        <target state="translated">无法使用数组初始值设定项初始化隐式类型化的变量</target>
        <note />
      </trans-unit>
      <trans-unit id="ERR_ImplicitlyTypedLocalCannotBeFixed">
        <source>Implicitly-typed local variables cannot be fixed</source>
        <target state="translated">隐式类型的局部变量不能是固定值</target>
        <note />
      </trans-unit>
      <trans-unit id="ERR_ImplicitlyTypedVariableCannotBeConst">
        <source>Implicitly-typed variables cannot be constant</source>
        <target state="translated">隐式类型化的变量不能是常量</target>
        <note />
      </trans-unit>
      <trans-unit id="WRN_ExternCtorNoImplementation">
        <source>Constructor '{0}' is marked external</source>
        <target state="translated">构造函数“{0}”标记为外部对象</target>
        <note />
      </trans-unit>
      <trans-unit id="WRN_ExternCtorNoImplementation_Title">
        <source>Constructor is marked external</source>
        <target state="translated">构造函数标记为外部对象</target>
        <note />
      </trans-unit>
      <trans-unit id="ERR_TypeVarNotFound">
        <source>The contextual keyword 'var' may only appear within a local variable declaration or in script code</source>
        <target state="translated">上下文关键字“var”只能出现在局部变量声明或脚本代码中</target>
        <note />
      </trans-unit>
      <trans-unit id="ERR_ImplicitlyTypedArrayNoBestType">
        <source>No best type found for implicitly-typed array</source>
        <target state="translated">找不到隐式类型数组的最佳类型</target>
        <note />
      </trans-unit>
      <trans-unit id="ERR_AnonymousTypePropertyAssignedBadValue">
        <source>Cannot assign '{0}' to anonymous type property</source>
        <target state="translated">无法将“{0}”分配给匿名类型属性</target>
        <note />
      </trans-unit>
      <trans-unit id="ERR_ExpressionTreeContainsBaseAccess">
        <source>An expression tree may not contain a base access</source>
        <target state="translated">表达式树不能包含基访问</target>
        <note />
      </trans-unit>
      <trans-unit id="ERR_ExpressionTreeContainsAssignment">
        <source>An expression tree may not contain an assignment operator</source>
        <target state="translated">表达式树不能包含赋值运算符</target>
        <note />
      </trans-unit>
      <trans-unit id="ERR_AnonymousTypeDuplicatePropertyName">
        <source>An anonymous type cannot have multiple properties with the same name</source>
        <target state="translated">匿名类型不能有多个同名属性</target>
        <note />
      </trans-unit>
      <trans-unit id="ERR_StatementLambdaToExpressionTree">
        <source>A lambda expression with a statement body cannot be converted to an expression tree</source>
        <target state="translated">无法将具有语句体的 lambda 表达式转换为表达式树</target>
        <note />
      </trans-unit>
      <trans-unit id="ERR_ExpressionTreeMustHaveDelegate">
        <source>Cannot convert lambda to an expression tree whose type argument '{0}' is not a delegate type</source>
        <target state="translated">不能将 lambda 转换为类型参数“{0}”不是委托类型的表达式树</target>
        <note />
      </trans-unit>
      <trans-unit id="ERR_AnonymousTypeNotAvailable">
        <source>Cannot use anonymous type in a constant expression</source>
        <target state="translated">无法在常量表达式中使用匿名类型</target>
        <note />
      </trans-unit>
      <trans-unit id="ERR_LambdaInIsAs">
        <source>The first operand of an 'is' or 'as' operator may not be a lambda expression, anonymous method, or method group.</source>
        <target state="translated">“is”或“as”运算符的第一个操作数不能是 lambda 表达式、匿名方法或方法组。</target>
        <note />
      </trans-unit>
      <trans-unit id="ERR_TypelessTupleInAs">
        <source>The first operand of an 'as' operator may not be a tuple literal without a natural type.</source>
        <target state="translated">"as" 运算符的第一个操作数在没有自然类型的情况下可能不是元组文本。</target>
        <note />
      </trans-unit>
      <trans-unit id="ERR_ExpressionTreeContainsMultiDimensionalArrayInitializer">
        <source>An expression tree may not contain a multidimensional array initializer</source>
        <target state="translated">表达式树不能包含多维数组初始值</target>
        <note />
      </trans-unit>
      <trans-unit id="ERR_MissingArgument">
        <source>Argument missing</source>
        <target state="translated">缺少参数</target>
        <note />
      </trans-unit>
      <trans-unit id="ERR_VariableUsedBeforeDeclaration">
        <source>Cannot use local variable '{0}' before it is declared</source>
        <target state="translated">本地变量“{0}”在声明之前无法使用</target>
        <note />
      </trans-unit>
      <trans-unit id="ERR_RecursivelyTypedVariable">
        <source>Type of '{0}' cannot be inferred since its initializer directly or indirectly refers to the definition.</source>
        <target state="translated">无法推理“{0}”类型，因为其初始值设定项直接或间接地引用定义。</target>
        <note />
      </trans-unit>
      <trans-unit id="ERR_UnassignedThisAutoProperty">
        <source>Auto-implemented property '{0}' must be fully assigned before control is returned to the caller.</source>
        <target state="translated">在控制返回调用方之前，自动实现的属性“{0}”必须完全赋值。</target>
        <note />
      </trans-unit>
      <trans-unit id="ERR_VariableUsedBeforeDeclarationAndHidesField">
        <source>Cannot use local variable '{0}' before it is declared. The declaration of the local variable hides the field '{1}'.</source>
        <target state="translated">本地变量“{0}”在声明之前无法使用。声明该本地变量将隐藏字段“{1}”。</target>
        <note />
      </trans-unit>
      <trans-unit id="ERR_ExpressionTreeContainsBadCoalesce">
        <source>An expression tree lambda may not contain a coalescing operator with a null or default literal left-hand side</source>
        <target state="translated">表达式树 lambda 不能包含左侧为 null 或默认文本的合并运算符</target>
        <note />
      </trans-unit>
      <trans-unit id="ERR_IdentifierExpected">
        <source>Identifier expected</source>
        <target state="translated">应输入标识符</target>
        <note />
      </trans-unit>
      <trans-unit id="ERR_SemicolonExpected">
        <source>; expected</source>
        <target state="translated">应输入 ;</target>
        <note />
      </trans-unit>
      <trans-unit id="ERR_SyntaxError">
        <source>Syntax error, '{0}' expected</source>
        <target state="translated">语法错误，应输入“{0}”</target>
        <note />
      </trans-unit>
      <trans-unit id="ERR_DuplicateModifier">
        <source>Duplicate '{0}' modifier</source>
        <target state="translated">“{0}”修饰符重复</target>
        <note />
      </trans-unit>
      <trans-unit id="ERR_DuplicateAccessor">
        <source>Property accessor already defined</source>
        <target state="translated">属性访问器已经定义</target>
        <note />
      </trans-unit>
      <trans-unit id="ERR_IntegralTypeExpected">
        <source>Type byte, sbyte, short, ushort, int, uint, long, or ulong expected</source>
        <target state="translated">应输入类型 byte、sbyte、short、ushort、int、uint、long 或 ulong</target>
        <note />
      </trans-unit>
      <trans-unit id="ERR_IllegalEscape">
        <source>Unrecognized escape sequence</source>
        <target state="translated">无法识别的转义序列</target>
        <note />
      </trans-unit>
      <trans-unit id="ERR_NewlineInConst">
        <source>Newline in constant</source>
        <target state="translated">常量中有换行符</target>
        <note />
      </trans-unit>
      <trans-unit id="ERR_EmptyCharConst">
        <source>Empty character literal</source>
        <target state="translated">空字符</target>
        <note />
      </trans-unit>
      <trans-unit id="ERR_TooManyCharsInConst">
        <source>Too many characters in character literal</source>
        <target state="translated">字符文本中的字符太多</target>
        <note />
      </trans-unit>
      <trans-unit id="ERR_InvalidNumber">
        <source>Invalid number</source>
        <target state="translated">无效数字</target>
        <note />
      </trans-unit>
      <trans-unit id="ERR_GetOrSetExpected">
        <source>A get or set accessor expected</source>
        <target state="translated">应为 get 或 set 访问器</target>
        <note />
      </trans-unit>
      <trans-unit id="ERR_ClassTypeExpected">
        <source>An object, string, or class type expected</source>
        <target state="translated">应是对象、字符串或类类型</target>
        <note />
      </trans-unit>
      <trans-unit id="ERR_NamedArgumentExpected">
        <source>Named attribute argument expected</source>
        <target state="translated">应为命名特性参数</target>
        <note />
      </trans-unit>
      <trans-unit id="ERR_TooManyCatches">
        <source>Catch clauses cannot follow the general catch clause of a try statement</source>
        <target state="translated">catch 子句不能跟在 try 语句的常规 catch 子句之后</target>
        <note />
      </trans-unit>
      <trans-unit id="ERR_ThisOrBaseExpected">
        <source>Keyword 'this' or 'base' expected</source>
        <target state="translated">应为关键字 "this" 或 "base"</target>
        <note />
      </trans-unit>
      <trans-unit id="ERR_OvlUnaryOperatorExpected">
        <source>Overloadable unary operator expected</source>
        <target state="translated">应输入可重载的一元运算符</target>
        <note />
      </trans-unit>
      <trans-unit id="ERR_OvlBinaryOperatorExpected">
        <source>Overloadable binary operator expected</source>
        <target state="translated">应输入可重载的二元运算符</target>
        <note />
      </trans-unit>
      <trans-unit id="ERR_IntOverflow">
        <source>Integral constant is too large</source>
        <target state="translated">整数常量太大</target>
        <note />
      </trans-unit>
      <trans-unit id="ERR_EOFExpected">
        <source>Type or namespace definition, or end-of-file expected</source>
        <target state="translated">应输入类型、命名空间定义或文件尾</target>
        <note />
      </trans-unit>
      <trans-unit id="ERR_GlobalDefinitionOrStatementExpected">
        <source>Member definition, statement, or end-of-file expected</source>
        <target state="translated">应是成员定义、语句或文件尾</target>
        <note />
      </trans-unit>
      <trans-unit id="ERR_BadEmbeddedStmt">
        <source>Embedded statement cannot be a declaration or labeled statement</source>
        <target state="translated">嵌入的语句不能是声明或标记语句</target>
        <note />
      </trans-unit>
      <trans-unit id="ERR_PPDirectiveExpected">
        <source>Preprocessor directive expected</source>
        <target state="translated">应输入预处理器指令</target>
        <note />
      </trans-unit>
      <trans-unit id="ERR_EndOfPPLineExpected">
        <source>Single-line comment or end-of-line expected</source>
        <target state="translated">应输入单行注释或行尾</target>
        <note />
      </trans-unit>
      <trans-unit id="ERR_CloseParenExpected">
        <source>) expected</source>
        <target state="translated">应输入 )</target>
        <note />
      </trans-unit>
      <trans-unit id="ERR_EndifDirectiveExpected">
        <source>#endif directive expected</source>
        <target state="translated">应输入 #endif 指令</target>
        <note />
      </trans-unit>
      <trans-unit id="ERR_UnexpectedDirective">
        <source>Unexpected preprocessor directive</source>
        <target state="translated">意外的预处理器指令</target>
        <note />
      </trans-unit>
      <trans-unit id="ERR_ErrorDirective">
        <source>#error: '{0}'</source>
        <target state="translated">#错误:“{0}”</target>
        <note />
      </trans-unit>
      <trans-unit id="WRN_WarningDirective">
        <source>#warning: '{0}'</source>
        <target state="translated">#警告:“{0}”</target>
        <note />
      </trans-unit>
      <trans-unit id="WRN_WarningDirective_Title">
        <source>#warning directive</source>
        <target state="translated">#warning 指令</target>
        <note />
      </trans-unit>
      <trans-unit id="ERR_TypeExpected">
        <source>Type expected</source>
        <target state="translated">应输入类型</target>
        <note />
      </trans-unit>
      <trans-unit id="ERR_PPDefFollowsToken">
        <source>Cannot define/undefine preprocessor symbols after first token in file</source>
        <target state="translated">不能在文件的第一个标记之后定义或取消定义预处理器符号</target>
        <note />
      </trans-unit>
      <trans-unit id="ERR_PPReferenceFollowsToken">
        <source>Cannot use #r after first token in file</source>
        <target state="translated">不能在文件的第一个标记之后使用 #r</target>
        <note />
      </trans-unit>
      <trans-unit id="ERR_OpenEndedComment">
        <source>End-of-file found, '*/' expected</source>
        <target state="translated">发现文件尾，应输入 "*/"</target>
        <note />
      </trans-unit>
      <trans-unit id="ERR_Merge_conflict_marker_encountered">
        <source>Merge conflict marker encountered</source>
        <target state="translated">遇到合并冲突标记</target>
        <note />
      </trans-unit>
      <trans-unit id="ERR_NoRefOutWhenRefOnly">
        <source>Do not use refout when using refonly.</source>
        <target state="translated">不要在使用 refonly 时使用 refout。</target>
        <note />
      </trans-unit>
      <trans-unit id="ERR_NoNetModuleOutputWhenRefOutOrRefOnly">
        <source>Cannot compile net modules when using /refout or /refonly.</source>
        <target state="translated">无法在使用 /refout 或 /refonly 时编译 Net 模块。</target>
        <note />
      </trans-unit>
      <trans-unit id="ERR_OvlOperatorExpected">
        <source>Overloadable operator expected</source>
        <target state="translated">应输入可重载运算符</target>
        <note />
      </trans-unit>
      <trans-unit id="ERR_EndRegionDirectiveExpected">
        <source>#endregion directive expected</source>
        <target state="translated">应输入 #endregion 指令</target>
        <note />
      </trans-unit>
      <trans-unit id="ERR_UnterminatedStringLit">
        <source>Unterminated string literal</source>
        <target state="translated">字符串未终止</target>
        <note />
      </trans-unit>
      <trans-unit id="ERR_BadDirectivePlacement">
        <source>Preprocessor directives must appear as the first non-whitespace character on a line</source>
        <target state="translated">预处理器指令必须作为一行的第一个非空白字符出现</target>
        <note />
      </trans-unit>
      <trans-unit id="ERR_IdentifierExpectedKW">
        <source>Identifier expected; '{1}' is a keyword</source>
        <target state="translated">应为标识符；“{1}”是关键字</target>
        <note />
      </trans-unit>
      <trans-unit id="ERR_SemiOrLBraceExpected">
        <source>{ or ; expected</source>
        <target state="translated">应为 { 或 ;</target>
        <note />
      </trans-unit>
      <trans-unit id="ERR_MultiTypeInDeclaration">
        <source>Cannot use more than one type in a for, using, fixed, or declaration statement</source>
        <target state="translated">在 for、using、fixed 或声明语句中不能使用多个类型</target>
        <note />
      </trans-unit>
      <trans-unit id="ERR_AddOrRemoveExpected">
        <source>An add or remove accessor expected</source>
        <target state="translated">应为 add 访问器或 remove 访问器</target>
        <note />
      </trans-unit>
      <trans-unit id="ERR_UnexpectedCharacter">
        <source>Unexpected character '{0}'</source>
        <target state="translated">意外的字符“{0}”</target>
        <note />
      </trans-unit>
      <trans-unit id="ERR_UnexpectedToken">
        <source>Unexpected token '{0}'</source>
        <target state="translated">意外标记“{0}”</target>
        <note />
      </trans-unit>
      <trans-unit id="ERR_ProtectedInStatic">
        <source>'{0}': static classes cannot contain protected members</source>
        <target state="translated">'“{0}”: 静态类不能包含保护成员</target>
        <note />
      </trans-unit>
      <trans-unit id="WRN_UnreachableGeneralCatch">
        <source>A previous catch clause already catches all exceptions. All non-exceptions thrown will be wrapped in a System.Runtime.CompilerServices.RuntimeWrappedException.</source>
        <target state="translated">上一个 catch 子句已捕获所有异常。引发的所有非异常均被包装在 System.Runtime.CompilerServices.RuntimeWrappedException 中。</target>
        <note />
      </trans-unit>
      <trans-unit id="WRN_UnreachableGeneralCatch_Title">
        <source>A previous catch clause already catches all exceptions</source>
        <target state="translated">上一个 catch 子句已经捕获了所有异常</target>
        <note />
      </trans-unit>
      <trans-unit id="WRN_UnreachableGeneralCatch_Description">
        <source>This warning is caused when a catch() block has no specified exception type after a catch (System.Exception e) block. The warning advises that the catch() block will not catch any exceptions.

A catch() block after a catch (System.Exception e) block can catch non-CLS exceptions if the RuntimeCompatibilityAttribute is set to false in the AssemblyInfo.cs file: [assembly: RuntimeCompatibilityAttribute(WrapNonExceptionThrows = false)]. If this attribute is not set explicitly to false, all thrown non-CLS exceptions are wrapped as Exceptions and the catch (System.Exception e) block catches them.</source>
        <target state="translated">当 catch() 块未在 catch (System.Exception e) 块之后指定异常类型时，会出现此警告。该警告建议 catch() 块不捕获任何异常。

如果 RuntimeCompatibilityAttribute 在 AssemblyInfo.cs 文件中设置为 false，则 catch (System.Exception e) 块之后的 catch() 块可以捕获非 CLS 异常: [程序集: RuntimeCompatibilityAttribute(WrapNonExceptionThrows = false)]。如果此特性未显式设置为 false，则所有引发的非 CLS 异常都包装为“异常”，catch (System.Exception e) 块可以捕获它们。</target>
        <note />
      </trans-unit>
      <trans-unit id="ERR_IncrementLvalueExpected">
        <source>The operand of an increment or decrement operator must be a variable, property or indexer</source>
        <target state="translated">递增或递减运算符的操作数必须是变量、属性或索引器</target>
        <note />
      </trans-unit>
      <trans-unit id="ERR_NoSuchMemberOrExtension">
        <source>'{0}' does not contain a definition for '{1}' and no extension method '{1}' accepting a first argument of type '{0}' could be found (are you missing a using directive or an assembly reference?)</source>
        <target state="translated">'“{0}”未包含“{1}”的定义，并且找不到可接受第一个“{0}”类型参数的扩展方法“{1}”(是否缺少 using 指令或程序集引用?)</target>
        <note />
      </trans-unit>
      <trans-unit id="ERR_NoSuchMemberOrExtensionNeedUsing">
        <source>'{0}' does not contain a definition for '{1}' and no extension method '{1}' accepting a first argument of type '{0}' could be found (are you missing a using directive for '{2}'?)</source>
        <target state="translated">'“{0}”不包含“{1}”的定义，并且找不到可接受类型为“{0}”的第一个参数的扩展方法“{1}”(是否缺少针对“{2}”的 using 指令?)</target>
        <note />
      </trans-unit>
      <trans-unit id="ERR_BadThisParam">
        <source>Method '{0}' has a parameter modifier 'this' which is not on the first parameter</source>
        <target state="translated">方法“{0}”具有一个参数修饰符“this”，该修饰符不在第一个参数上</target>
        <note />
      </trans-unit>
      <trans-unit id="ERR_BadParameterModifiers">
        <source> The parameter modifier '{0}' cannot be used with '{1}'</source>
        <target state="translated">参数修饰符“{0}”不能与“{1}”一起使用</target>
        <note />
      </trans-unit>
      <trans-unit id="ERR_BadTypeforThis">
        <source>The first parameter of an extension method cannot be of type '{0}'</source>
        <target state="translated">扩展方法的第一个参数的类型不能是“{0}”</target>
        <note />
      </trans-unit>
      <trans-unit id="ERR_BadParamModThis">
        <source>A parameter array cannot be used with 'this' modifier on an extension method</source>
        <target state="translated">参数数组不能与“this”修饰符一起在扩展方法中使用</target>
        <note />
      </trans-unit>
      <trans-unit id="ERR_BadExtensionMeth">
        <source>Extension method must be static</source>
        <target state="translated">扩展方法必须是静态的</target>
        <note />
      </trans-unit>
      <trans-unit id="ERR_BadExtensionAgg">
        <source>Extension method must be defined in a non-generic static class</source>
        <target state="translated">扩展方法必须在非泛型静态类中定义</target>
        <note />
      </trans-unit>
      <trans-unit id="ERR_DupParamMod">
        <source>A parameter can only have one '{0}' modifier</source>
        <target state="translated">参数只能有一个“{0}”修饰符</target>
        <note />
      </trans-unit>
      <trans-unit id="ERR_ExtensionMethodsDecl">
        <source>Extension methods must be defined in a top level static class; {0} is a nested class</source>
        <target state="translated">扩展方法必须在顶级静态类中定义；{0} 是嵌套类</target>
        <note />
      </trans-unit>
      <trans-unit id="ERR_ExtensionAttrNotFound">
        <source>Cannot define a new extension method because the compiler required type '{0}' cannot be found. Are you missing a reference to System.Core.dll?</source>
        <target state="translated">无法定义新的扩展方法，因为找不到编译器需要的类型“{0}”。是否缺少对 System.Core.dll 的引用?</target>
        <note />
      </trans-unit>
      <trans-unit id="ERR_ExplicitExtension">
        <source>Do not use 'System.Runtime.CompilerServices.ExtensionAttribute'. Use the 'this' keyword instead.</source>
        <target state="translated">不要使用“System.Runtime.CompilerServices.ExtensionAttribute”。请改用“this”关键字。</target>
        <note />
      </trans-unit>
      <trans-unit id="ERR_ExplicitDynamicAttr">
        <source>Do not use 'System.Runtime.CompilerServices.DynamicAttribute'. Use the 'dynamic' keyword instead.</source>
        <target state="translated">不要使用“System.Runtime.CompilerServices.DynamicAtribute”。请改用“dynamic”关键字。</target>
        <note />
      </trans-unit>
      <trans-unit id="ERR_NoDynamicPhantomOnBaseCtor">
        <source>The constructor call needs to be dynamically dispatched, but cannot be because it is part of a constructor initializer. Consider casting the dynamic arguments.</source>
        <target state="translated">构造函数调用需要进行动态调度，但无法如此，因为它是构造函数初始值的一部分。请考虑强制转换动态参数。</target>
        <note />
      </trans-unit>
      <trans-unit id="ERR_ValueTypeExtDelegate">
        <source>Extension method '{0}' defined on value type '{1}' cannot be used to create delegates</source>
        <target state="translated">不能使用值类型“{1}”上定义的扩展方法“{0}”来创建委托</target>
        <note />
      </trans-unit>
      <trans-unit id="ERR_BadArgCount">
        <source>No overload for method '{0}' takes {1} arguments</source>
        <target state="translated">“{0}”方法没有采用 {1} 个参数的重载</target>
        <note />
      </trans-unit>
      <trans-unit id="ERR_BadArgType">
        <source>Argument {0}: cannot convert from '{1}' to '{2}'</source>
        <target state="translated">参数 {0}: 无法从“{1}”转换为“{2}”</target>
        <note />
      </trans-unit>
      <trans-unit id="ERR_NoSourceFile">
        <source>Source file '{0}' could not be opened -- {1}</source>
        <target state="translated">无法打开源文件“{0}”-- {1}</target>
        <note />
      </trans-unit>
      <trans-unit id="ERR_CantRefResource">
        <source>Cannot link resource files when building a module</source>
        <target state="translated">生成模块时，无法链接资源文件</target>
        <note />
      </trans-unit>
      <trans-unit id="ERR_ResourceNotUnique">
        <source>Resource identifier '{0}' has already been used in this assembly</source>
        <target state="translated">此程序集中已使用了资源标识符“{0}”</target>
        <note />
      </trans-unit>
      <trans-unit id="ERR_ResourceFileNameNotUnique">
        <source>Each linked resource and module must have a unique filename. Filename '{0}' is specified more than once in this assembly</source>
        <target state="translated">每个链接资源和模块必须具有唯一的文件名。在此程序集中多次指定了文件名 {0}</target>
        <note />
      </trans-unit>
      <trans-unit id="ERR_ImportNonAssembly">
        <source>The referenced file '{0}' is not an assembly</source>
        <target state="translated">引用的文件“{0}”不是程序集</target>
        <note />
      </trans-unit>
      <trans-unit id="ERR_RefLvalueExpected">
        <source>A ref or out value must be an assignable variable</source>
        <target state="translated">ref 或 out 值必须是可以赋值的变量</target>
        <note />
      </trans-unit>
      <trans-unit id="ERR_BaseInStaticMeth">
        <source>Keyword 'base' is not available in a static method</source>
        <target state="translated">关键字“base”在静态方法中不可用</target>
        <note />
      </trans-unit>
      <trans-unit id="ERR_BaseInBadContext">
        <source>Keyword 'base' is not available in the current context</source>
        <target state="translated">关键字“base”在当前上下文中不可用</target>
        <note />
      </trans-unit>
      <trans-unit id="ERR_RbraceExpected">
        <source>} expected</source>
        <target state="translated">应输入 }</target>
        <note />
      </trans-unit>
      <trans-unit id="ERR_LbraceExpected">
        <source>{ expected</source>
        <target state="translated">应为 {</target>
        <note />
      </trans-unit>
      <trans-unit id="ERR_InExpected">
        <source>'in' expected</source>
        <target state="translated">'应为 "in"</target>
        <note />
      </trans-unit>
      <trans-unit id="ERR_InvalidPreprocExpr">
        <source>Invalid preprocessor expression</source>
        <target state="translated">无效的预处理器表达式</target>
        <note />
      </trans-unit>
      <trans-unit id="ERR_InvalidMemberDecl">
        <source>Invalid token '{0}' in class, struct, or interface member declaration</source>
        <target state="translated">类、结构或接口成员声明中的标记“{0}”无效</target>
        <note />
      </trans-unit>
      <trans-unit id="ERR_MemberNeedsType">
        <source>Method must have a return type</source>
        <target state="translated">方法必须具有返回类型</target>
        <note />
      </trans-unit>
      <trans-unit id="ERR_BadBaseType">
        <source>Invalid base type</source>
        <target state="translated">无效的基类型</target>
        <note />
      </trans-unit>
      <trans-unit id="WRN_EmptySwitch">
        <source>Empty switch block</source>
        <target state="translated">空的 switch 块</target>
        <note />
      </trans-unit>
      <trans-unit id="WRN_EmptySwitch_Title">
        <source>Empty switch block</source>
        <target state="translated">空的 switch 块</target>
        <note />
      </trans-unit>
      <trans-unit id="ERR_ExpectedEndTry">
        <source>Expected catch or finally</source>
        <target state="translated">应输入 catch 或 finally</target>
        <note />
      </trans-unit>
      <trans-unit id="ERR_InvalidExprTerm">
        <source>Invalid expression term '{0}'</source>
        <target state="translated">表达式项“{0}”无效</target>
        <note />
      </trans-unit>
      <trans-unit id="ERR_BadNewExpr">
        <source>A new expression requires (), [], or {} after type</source>
        <target state="translated">new 表达式要求在类型后有 ()、[] 或 {}</target>
        <note />
      </trans-unit>
      <trans-unit id="ERR_NoNamespacePrivate">
        <source>Elements defined in a namespace cannot be explicitly declared as private, protected, protected internal, or private protected</source>
        <target state="translated">命名空间中定义的元素无法显式声明为 private、protected、protected internal 或 private protected</target>
        <note />
      </trans-unit>
      <trans-unit id="ERR_BadVarDecl">
        <source>Expected ; or = (cannot specify constructor arguments in declaration)</source>
        <target state="translated">应输入 ";" 或 "="(无法在声明中指定构造函数参数)</target>
        <note />
      </trans-unit>
      <trans-unit id="ERR_UsingAfterElements">
        <source>A using clause must precede all other elements defined in the namespace except extern alias declarations</source>
        <target state="translated">using 子句必须位于命名空间中定义的所有其他元素之前(外部别名声明除外)</target>
        <note />
      </trans-unit>
      <trans-unit id="ERR_BadBinOpArgs">
        <source>Overloaded binary operator '{0}' takes two parameters</source>
        <target state="translated">重载的二元运算符“{0}”采用两个参数</target>
        <note />
      </trans-unit>
      <trans-unit id="ERR_BadUnOpArgs">
        <source>Overloaded unary operator '{0}' takes one parameter</source>
        <target state="translated">重载的一元运算符“{0}”采用一个参数</target>
        <note />
      </trans-unit>
      <trans-unit id="ERR_NoVoidParameter">
        <source>Invalid parameter type 'void'</source>
        <target state="translated">参数类型 "void" 无效</target>
        <note />
      </trans-unit>
      <trans-unit id="ERR_DuplicateAlias">
        <source>The using alias '{0}' appeared previously in this namespace</source>
        <target state="translated">using 别名“{0}”以前在此命名空间中出现过</target>
        <note />
      </trans-unit>
      <trans-unit id="ERR_BadProtectedAccess">
        <source>Cannot access protected member '{0}' via a qualifier of type '{1}'; the qualifier must be of type '{2}' (or derived from it)</source>
        <target state="translated">无法通过“{1}”类型的限定符访问受保护的成员“{0}”；限定符必须是“{2}”类型(或者从该类型派生)</target>
        <note />
      </trans-unit>
      <trans-unit id="ERR_AddModuleAssembly">
        <source>'{0}' cannot be added to this assembly because it already is an assembly</source>
        <target state="translated">'“{0}”无法添加到此程序集，因为它已是程序集</target>
        <note />
      </trans-unit>
      <trans-unit id="ERR_BindToBogusProp2">
        <source>Property, indexer, or event '{0}' is not supported by the language; try directly calling accessor methods '{1}' or '{2}'</source>
        <target state="translated">属性、索引器或事件“{0}”不受现用语言支持；请尝试直接调用访问器方法“{1}”或“{2}”</target>
        <note />
      </trans-unit>
      <trans-unit id="ERR_BindToBogusProp1">
        <source>Property, indexer, or event '{0}' is not supported by the language; try directly calling accessor method '{1}'</source>
        <target state="translated">属性、索引器或事件“{0}”不受现用语言支持；请尝试直接调用访问器方法“{1}”</target>
        <note />
      </trans-unit>
      <trans-unit id="ERR_NoVoidHere">
        <source>Keyword 'void' cannot be used in this context</source>
        <target state="translated">关键字 "void" 不能在此上下文中使用</target>
        <note />
      </trans-unit>
      <trans-unit id="ERR_IndexerNeedsParam">
        <source>Indexers must have at least one parameter</source>
        <target state="translated">索引器必须至少有一个参数</target>
        <note />
      </trans-unit>
      <trans-unit id="ERR_BadArraySyntax">
        <source>Array type specifier, [], must appear before parameter name</source>
        <target state="translated">数组类型说明符 [] 必须出现在参数名之前</target>
        <note />
      </trans-unit>
      <trans-unit id="ERR_BadOperatorSyntax">
        <source>Declaration is not valid; use '{0} operator &lt;dest-type&gt; (...' instead</source>
        <target state="translated">声明无效；请改用“{0} operator &lt;dest-type&gt; (...”</target>
        <note />
      </trans-unit>
      <trans-unit id="ERR_MainClassNotFound">
        <source>Could not find '{0}' specified for Main method</source>
        <target state="translated">未能找到为 Main 方法指定的“{0}”</target>
        <note />
      </trans-unit>
      <trans-unit id="ERR_MainClassNotClass">
        <source>'{0}' specified for Main method must be a non-generic class, struct, or interface</source>
        <target state="needs-review-translation">'为 Main 方法指定的“{0}”必须是有效的非泛型类或结构</target>
        <note />
      </trans-unit>
      <trans-unit id="ERR_NoMainInClass">
        <source>'{0}' does not have a suitable static Main method</source>
        <target state="translated">'“{0}”没有合适的静态 Main 方法</target>
        <note />
      </trans-unit>
      <trans-unit id="ERR_MainClassIsImport">
        <source>Cannot use '{0}' for Main method because it is imported</source>
        <target state="translated">无法对 Main 方法使用“{0}”，因为它是被导入的</target>
        <note />
      </trans-unit>
      <trans-unit id="ERR_OutputNeedsName">
        <source>Outputs without source must have the /out option specified</source>
        <target state="translated">必须为没有源的输出指定 /out 选项</target>
        <note />
      </trans-unit>
      <trans-unit id="ERR_CantHaveWin32ResAndManifest">
        <source>Conflicting options specified: Win32 resource file; Win32 manifest</source>
        <target state="translated">指定了冲突的选项: Win32 资源文件；Win32 清单</target>
        <note />
      </trans-unit>
      <trans-unit id="ERR_CantHaveWin32ResAndIcon">
        <source>Conflicting options specified: Win32 resource file; Win32 icon</source>
        <target state="translated">指定的选项冲突: Win32 资源文件；Win32 图标</target>
        <note />
      </trans-unit>
      <trans-unit id="ERR_CantReadResource">
        <source>Error reading resource '{0}' -- '{1}'</source>
        <target state="translated">读取资源“{0}”时出错 --“{1}”</target>
        <note />
      </trans-unit>
      <trans-unit id="ERR_DocFileGen">
        <source>Error writing to XML documentation file: {0}</source>
        <target state="translated">写入 XML 文档文件时出错: {0}</target>
        <note />
      </trans-unit>
      <trans-unit id="WRN_XMLParseError">
        <source>XML comment has badly formed XML -- '{0}'</source>
        <target state="translated">XML 注释出现 XML 格式错误 --“{0}”</target>
        <note />
      </trans-unit>
      <trans-unit id="WRN_XMLParseError_Title">
        <source>XML comment has badly formed XML</source>
        <target state="translated">XML 注释出现 XML 格式错误</target>
        <note />
      </trans-unit>
      <trans-unit id="WRN_DuplicateParamTag">
        <source>XML comment has a duplicate param tag for '{0}'</source>
        <target state="translated">XML 注释中对“{0}”有重复的 param 标记</target>
        <note />
      </trans-unit>
      <trans-unit id="WRN_DuplicateParamTag_Title">
        <source>XML comment has a duplicate param tag</source>
        <target state="translated">XML 注释中有重复的 param 标记</target>
        <note />
      </trans-unit>
      <trans-unit id="WRN_UnmatchedParamTag">
        <source>XML comment has a param tag for '{0}', but there is no parameter by that name</source>
        <target state="translated">XML 注释中有“{0}”的 param 标记，但是没有该名称的参数</target>
        <note />
      </trans-unit>
      <trans-unit id="WRN_UnmatchedParamTag_Title">
        <source>XML comment has a param tag, but there is no parameter by that name</source>
        <target state="translated">XML 注释中有 param 标记，但是没有该名称的参数</target>
        <note />
      </trans-unit>
      <trans-unit id="WRN_UnmatchedParamRefTag">
        <source>XML comment on '{1}' has a paramref tag for '{0}', but there is no parameter by that name</source>
        <target state="translated">“{1}”上的 XML 注释中有“{0}”的 paramref 标记，但是没有该名称的参数</target>
        <note />
      </trans-unit>
      <trans-unit id="WRN_UnmatchedParamRefTag_Title">
        <source>XML comment has a paramref tag, but there is no parameter by that name</source>
        <target state="translated">XML 注释中有 paramref 标记，但是没有该名称的参数</target>
        <note />
      </trans-unit>
      <trans-unit id="WRN_MissingParamTag">
        <source>Parameter '{0}' has no matching param tag in the XML comment for '{1}' (but other parameters do)</source>
        <target state="translated">参数“{0}”在“{1}”的 XML 注释中没有匹配的 param 标记(但其他参数有)</target>
        <note />
      </trans-unit>
      <trans-unit id="WRN_MissingParamTag_Title">
        <source>Parameter has no matching param tag in the XML comment (but other parameters do)</source>
        <target state="translated">参数在 XML 注释中没有匹配的 param 标记(但其他参数有)</target>
        <note />
      </trans-unit>
      <trans-unit id="WRN_BadXMLRef">
        <source>XML comment has cref attribute '{0}' that could not be resolved</source>
        <target state="translated">XML 注释中有未能解析的 cref 特性“{0}”</target>
        <note />
      </trans-unit>
      <trans-unit id="WRN_BadXMLRef_Title">
        <source>XML comment has cref attribute that could not be resolved</source>
        <target state="translated">XML 注释中有无法解析的 cref 特性</target>
        <note />
      </trans-unit>
      <trans-unit id="ERR_BadStackAllocExpr">
        <source>A stackalloc expression requires [] after type</source>
        <target state="translated">stackalloc 表达式在类型后要求有 []</target>
        <note />
      </trans-unit>
      <trans-unit id="ERR_InvalidLineNumber">
        <source>The line number specified for #line directive is missing or invalid</source>
        <target state="translated">为 #line 指令指定的行号缺少或无效</target>
        <note />
      </trans-unit>
      <trans-unit id="ERR_MissingPPFile">
        <source>Quoted file name, single-line comment or end-of-line expected</source>
        <target state="translated">应是应用的文件名、单行注释或行尾</target>
        <note />
      </trans-unit>
      <trans-unit id="ERR_ExpectedPPFile">
        <source>Quoted file name expected</source>
        <target state="translated">应是引用的文件名</target>
        <note />
      </trans-unit>
      <trans-unit id="ERR_ReferenceDirectiveOnlyAllowedInScripts">
        <source>#r is only allowed in scripts</source>
        <target state="translated">仅脚本中允许使用 #r</target>
        <note />
      </trans-unit>
      <trans-unit id="ERR_ForEachMissingMember">
        <source>foreach statement cannot operate on variables of type '{0}' because '{0}' does not contain a public instance definition for '{1}'</source>
        <target state="needs-review-translation">“{0}”不包含“{1}”的公共定义，因此 foreach 语句不能作用于“{0}”类型的变量</target>
        <note />
      </trans-unit>
      <trans-unit id="WRN_BadXMLRefParamType">
        <source>Invalid type for parameter {0} in XML comment cref attribute: '{1}'</source>
        <target state="translated">XML 注释 cref 特性中参数 {0} 的类型无效:“{1}”</target>
        <note />
      </trans-unit>
      <trans-unit id="WRN_BadXMLRefParamType_Title">
        <source>Invalid type for parameter in XML comment cref attribute</source>
        <target state="translated">XML 注释 cref 特性中参数的类型无效</target>
        <note />
      </trans-unit>
      <trans-unit id="WRN_BadXMLRefReturnType">
        <source>Invalid return type in XML comment cref attribute</source>
        <target state="translated">XML 注释的 cref 特性中的返回类型无效</target>
        <note />
      </trans-unit>
      <trans-unit id="WRN_BadXMLRefReturnType_Title">
        <source>Invalid return type in XML comment cref attribute</source>
        <target state="translated">XML 注释的 cref 特性中的返回类型无效</target>
        <note />
      </trans-unit>
      <trans-unit id="ERR_BadWin32Res">
        <source>Error reading Win32 resources -- {0}</source>
        <target state="translated">读取 Win32 资源时出错 -- {0}</target>
        <note />
      </trans-unit>
      <trans-unit id="WRN_BadXMLRefSyntax">
        <source>XML comment has syntactically incorrect cref attribute '{0}'</source>
        <target state="translated">XML 注释中有语法错误的 cref 特性“{0}”</target>
        <note />
      </trans-unit>
      <trans-unit id="WRN_BadXMLRefSyntax_Title">
        <source>XML comment has syntactically incorrect cref attribute</source>
        <target state="translated">XML 注释中有语法错误的 cref 特性</target>
        <note />
      </trans-unit>
      <trans-unit id="ERR_BadModifierLocation">
        <source>Member modifier '{0}' must precede the member type and name</source>
        <target state="translated">成员修饰符“{0}”必须位于成员类型和名称之前</target>
        <note />
      </trans-unit>
      <trans-unit id="ERR_MissingArraySize">
        <source>Array creation must have array size or array initializer</source>
        <target state="translated">数组创建必须有数组大小或数组初始值设定项</target>
        <note />
      </trans-unit>
      <trans-unit id="WRN_UnprocessedXMLComment">
        <source>XML comment is not placed on a valid language element</source>
        <target state="translated">XML 注释没有放在有效语言元素上</target>
        <note />
      </trans-unit>
      <trans-unit id="WRN_UnprocessedXMLComment_Title">
        <source>XML comment is not placed on a valid language element</source>
        <target state="translated">XML 注释没有放在有效语言元素上</target>
        <note />
      </trans-unit>
      <trans-unit id="WRN_FailedInclude">
        <source>Unable to include XML fragment '{1}' of file '{0}' -- {2}</source>
        <target state="translated">无法包括文件“{0}”的 XML 段落“{1}”-- {2}</target>
        <note />
      </trans-unit>
      <trans-unit id="WRN_FailedInclude_Title">
        <source>Unable to include XML fragment</source>
        <target state="translated">无法包括 XML 段落。</target>
        <note />
      </trans-unit>
      <trans-unit id="WRN_InvalidInclude">
        <source>Invalid XML include element -- {0}</source>
        <target state="translated">无效的 XML 包含元素 -- {0}</target>
        <note />
      </trans-unit>
      <trans-unit id="WRN_InvalidInclude_Title">
        <source>Invalid XML include element</source>
        <target state="translated">XML 包含元素无效</target>
        <note />
      </trans-unit>
      <trans-unit id="WRN_MissingXMLComment">
        <source>Missing XML comment for publicly visible type or member '{0}'</source>
        <target state="translated">缺少对公共可见类型或成员“{0}”的 XML 注释</target>
        <note />
      </trans-unit>
      <trans-unit id="WRN_MissingXMLComment_Title">
        <source>Missing XML comment for publicly visible type or member</source>
        <target state="translated">缺少对公共可见类型或成员的 XML 注释</target>
        <note />
      </trans-unit>
      <trans-unit id="WRN_MissingXMLComment_Description">
        <source>The /doc compiler option was specified, but one or more constructs did not have comments.</source>
        <target state="translated">指定了 /doc 编译器选项，但是一个或多个构造没有注释。</target>
        <note />
      </trans-unit>
      <trans-unit id="WRN_XMLParseIncludeError">
        <source>Badly formed XML in included comments file -- '{0}'</source>
        <target state="translated">所包含的注释文件中有格式错误的 XML --“{0}”</target>
        <note />
      </trans-unit>
      <trans-unit id="WRN_XMLParseIncludeError_Title">
        <source>Badly formed XML in included comments file</source>
        <target state="translated">所包含的注释文件中有格式错误的 XML</target>
        <note />
      </trans-unit>
      <trans-unit id="ERR_BadDelArgCount">
        <source>Delegate '{0}' does not take {1} arguments</source>
        <target state="translated">委托“{0}”未采用 {1} 个参数</target>
        <note />
      </trans-unit>
      <trans-unit id="ERR_UnexpectedSemicolon">
        <source>Semicolon after method or accessor block is not valid</source>
        <target state="translated">方法或访问器块后面的分号无效</target>
        <note />
      </trans-unit>
      <trans-unit id="ERR_MethodReturnCantBeRefAny">
        <source>Method or delegate cannot return type '{0}'</source>
        <target state="translated">方法或委托不能返回“{0}”类型</target>
        <note />
      </trans-unit>
      <trans-unit id="ERR_CompileCancelled">
        <source>Compilation cancelled by user</source>
        <target state="translated">编译被用户取消</target>
        <note />
      </trans-unit>
      <trans-unit id="ERR_MethodArgCantBeRefAny">
        <source>Cannot make reference to variable of type '{0}'</source>
        <target state="translated">无法引用类型为“{0}”的变量</target>
        <note />
      </trans-unit>
      <trans-unit id="ERR_AssgReadonlyLocal">
        <source>Cannot assign to '{0}' because it is read-only</source>
        <target state="translated">无法为“{0}”赋值，因为它是只读的</target>
        <note />
      </trans-unit>
      <trans-unit id="ERR_RefReadonlyLocal">
        <source>Cannot use '{0}' as a ref or out value because it is read-only</source>
        <target state="translated">“{0}”是只读的，无法用作 ref 或 out 值</target>
        <note />
      </trans-unit>
      <trans-unit id="ERR_CantUseRequiredAttribute">
        <source>The RequiredAttribute attribute is not permitted on C# types</source>
        <target state="translated">C# 类型上不允许有 RequiredAttribute 特性</target>
        <note />
      </trans-unit>
      <trans-unit id="ERR_NoModifiersOnAccessor">
        <source>Modifiers cannot be placed on event accessor declarations</source>
        <target state="translated">修饰符不能放置在事件访问器声明上</target>
        <note />
      </trans-unit>
      <trans-unit id="ERR_ParamsCantBeWithModifier">
        <source>The params parameter cannot be declared as {0}</source>
        <target state="translated">params 参数不能声明为 {0}</target>
        <note />
      </trans-unit>
      <trans-unit id="ERR_ReturnNotLValue">
        <source>Cannot modify the return value of '{0}' because it is not a variable</source>
        <target state="translated">无法修改“{0}”的返回值，因为它不是变量</target>
        <note />
      </trans-unit>
      <trans-unit id="ERR_MissingCoClass">
        <source>The managed coclass wrapper class '{0}' for interface '{1}' cannot be found (are you missing an assembly reference?)</source>
        <target state="translated">无法找到接口“{1}”的托管组件类包装器类“{0}”(是否缺少程序集引用?)</target>
        <note />
      </trans-unit>
      <trans-unit id="ERR_AmbiguousAttribute">
        <source>'{0}' is ambiguous between '{1}' and '{2}'; use either '@{0}' or '{0}Attribute'</source>
        <target state="translated">'“{0}”在“{1}”和“{2}”之间不明确；请使用“@{0}”或“{0}Attribute”</target>
        <note />
      </trans-unit>
      <trans-unit id="ERR_BadArgExtraRef">
        <source>Argument {0} may not be passed with the '{1}' keyword</source>
        <target state="translated">参数 {0} 不可与关键字“{1}”一起传递</target>
        <note />
      </trans-unit>
      <trans-unit id="WRN_CmdOptionConflictsSource">
        <source>Option '{0}' overrides attribute '{1}' given in a source file or added module</source>
        <target state="translated">选项“{0}”重写源文件或添加的模块中给出的特性“{1}”</target>
        <note />
      </trans-unit>
      <trans-unit id="WRN_CmdOptionConflictsSource_Title">
        <source>Option overrides attribute given in a source file or added module</source>
        <target state="translated">选项重写源文件或添加的模块中给出的特性</target>
        <note />
      </trans-unit>
      <trans-unit id="WRN_CmdOptionConflictsSource_Description">
        <source>This warning occurs if the assembly attributes AssemblyKeyFileAttribute or AssemblyKeyNameAttribute found in source conflict with the /keyfile or /keycontainer command line option or key file name or key container specified in the Project Properties.</source>
        <target state="translated">如果源中出现的程序集特性 AssemblyKeyFileAttribute 或 AssemblyKeyNameAttribute 与 /keyfile 或 /keycontainer 命令行选项或是“项目属性”中指定的密钥文件名或密钥容器冲突，则会出现此警告。</target>
        <note />
      </trans-unit>
      <trans-unit id="ERR_BadCompatMode">
        <source>Invalid option '{0}' for /langversion. Use '/langversion:?' to list supported values.</source>
        <target state="translated">/langversion 的选项“{0}”无效。使用 "/langversion:?" 列出支持的值。</target>
        <note />
      </trans-unit>
      <trans-unit id="ERR_DelegateOnConditional">
        <source>Cannot create delegate with '{0}' because it or a method it overrides has a Conditional attribute</source>
        <target state="translated">无法用“{0}”创建委托，因为它或它重写的方法具有 Conditional 特性</target>
        <note />
      </trans-unit>
      <trans-unit id="ERR_CantMakeTempFile">
        <source>Cannot create temporary file -- {0}</source>
        <target state="translated">无法创建临时文件 -- {0}</target>
        <note />
      </trans-unit>
      <trans-unit id="ERR_BadArgRef">
        <source>Argument {0} must be passed with the '{1}' keyword</source>
        <target state="translated">参数 {0} 必须与关键字“{1}”一起传递</target>
        <note />
      </trans-unit>
      <trans-unit id="ERR_YieldInAnonMeth">
        <source>The yield statement cannot be used inside an anonymous method or lambda expression</source>
        <target state="translated">不能在匿名方法或 lambda 表达式内使用 yield 语句</target>
        <note />
      </trans-unit>
      <trans-unit id="ERR_ReturnInIterator">
        <source>Cannot return a value from an iterator. Use the yield return statement to return a value, or yield break to end the iteration.</source>
        <target state="translated">无法从迭代器返回值。请使用 yield return 语句返回值，或使用 yield break 语句结束迭代。</target>
        <note />
      </trans-unit>
      <trans-unit id="ERR_BadIteratorArgType">
        <source>Iterators cannot have ref or out parameters</source>
        <target state="translated">迭代器不能有 ref 或 out 参数</target>
        <note />
      </trans-unit>
      <trans-unit id="ERR_BadIteratorReturn">
        <source>The body of '{0}' cannot be an iterator block because '{1}' is not an iterator interface type</source>
        <target state="translated">“{1}”不是迭代器接口类型，因此“{0}”体不能是迭代器块</target>
        <note />
      </trans-unit>
      <trans-unit id="ERR_BadYieldInFinally">
        <source>Cannot yield in the body of a finally clause</source>
        <target state="translated">无法在 finally 子句体中生成</target>
        <note />
      </trans-unit>
      <trans-unit id="ERR_BadYieldInTryOfCatch">
        <source>Cannot yield a value in the body of a try block with a catch clause</source>
        <target state="translated">无法在包含 catch 子句的 Try 块体中生成值</target>
        <note />
      </trans-unit>
      <trans-unit id="ERR_EmptyYield">
        <source>Expression expected after yield return</source>
        <target state="translated">yield return 之后应为表达式</target>
        <note />
      </trans-unit>
      <trans-unit id="ERR_AnonDelegateCantUse">
        <source>Cannot use ref, out, or in parameter '{0}' inside an anonymous method, lambda expression, query expression, or local function</source>
        <target state="needs-review-translation">不能在匿名方法、lambda 表达式或查询表达式中使用 ref 或 out 参数“{0}”</target>
        <note />
      </trans-unit>
      <trans-unit id="ERR_IllegalInnerUnsafe">
        <source>Unsafe code may not appear in iterators</source>
        <target state="translated">迭代器中不能出现不安全的代码</target>
        <note />
      </trans-unit>
      <trans-unit id="ERR_BadYieldInCatch">
        <source>Cannot yield a value in the body of a catch clause</source>
        <target state="translated">无法在 catch 子句体中生成值</target>
        <note />
      </trans-unit>
      <trans-unit id="ERR_BadDelegateLeave">
        <source>Control cannot leave the body of an anonymous method or lambda expression</source>
        <target state="translated">控制不能离开匿名方法体或 lambda 表达式体</target>
        <note />
      </trans-unit>
      <trans-unit id="WRN_IllegalPragma">
        <source>Unrecognized #pragma directive</source>
        <target state="translated">无法识别的 #pragma 指令</target>
        <note />
      </trans-unit>
      <trans-unit id="WRN_IllegalPragma_Title">
        <source>Unrecognized #pragma directive</source>
        <target state="translated">无法识别的 #pragma 指令</target>
        <note />
      </trans-unit>
      <trans-unit id="WRN_IllegalPPWarning">
        <source>Expected disable or restore</source>
        <target state="translated">应为 disable 或 restore</target>
        <note />
      </trans-unit>
      <trans-unit id="WRN_IllegalPPWarning_Title">
        <source>Expected disable or restore after #pragma warning</source>
        <target state="translated">#pragma 警告后应为 disable 或 restore</target>
        <note />
      </trans-unit>
      <trans-unit id="WRN_BadRestoreNumber">
        <source>Cannot restore warning 'CS{0}' because it was disabled globally</source>
        <target state="translated">“CS{0}”警告已被全局禁用，无法还原</target>
        <note />
      </trans-unit>
      <trans-unit id="WRN_BadRestoreNumber_Title">
        <source>Cannot restore warning because it was disabled globally</source>
        <target state="translated">警告已全局禁用，无法还原</target>
        <note />
      </trans-unit>
      <trans-unit id="ERR_VarargsIterator">
        <source>__arglist is not allowed in the parameter list of iterators</source>
        <target state="translated">迭代器的参数列表中不允许有 __arglist</target>
        <note />
      </trans-unit>
      <trans-unit id="ERR_UnsafeIteratorArgType">
        <source>Iterators cannot have unsafe parameters or yield types</source>
        <target state="translated">迭代器不能有不安全的参数或 yield 类型</target>
        <note />
      </trans-unit>
      <trans-unit id="ERR_BadCoClassSig">
        <source>The managed coclass wrapper class signature '{0}' for interface '{1}' is not a valid class name signature</source>
        <target state="translated">接口“{1}”的托管组件类包装器类签名“{0}”不是有效的类名签名</target>
        <note />
      </trans-unit>
      <trans-unit id="ERR_MultipleIEnumOfT">
        <source>foreach statement cannot operate on variables of type '{0}' because it implements multiple instantiations of '{1}'; try casting to a specific interface instantiation</source>
        <target state="translated">foreach 语句实现“{1}”的多个实例化，因此不能在“{0}”类型的变量上运行；请尝试强制转换到特定的接口实例化</target>
        <note />
      </trans-unit>
      <trans-unit id="ERR_FixedDimsRequired">
        <source>A fixed size buffer field must have the array size specifier after the field name</source>
        <target state="translated">固定大小缓冲区字段的字段名称后必须带有数组大小说明符</target>
        <note />
      </trans-unit>
      <trans-unit id="ERR_FixedNotInStruct">
        <source>Fixed size buffer fields may only be members of structs</source>
        <target state="translated">固定大小缓冲区字段只能是结构的成员</target>
        <note />
      </trans-unit>
      <trans-unit id="ERR_AnonymousReturnExpected">
        <source>Not all code paths return a value in {0} of type '{1}'</source>
        <target state="translated">在类型“{1}”的“{0}”中，并不是所有代码路径都返回值</target>
        <note />
      </trans-unit>
      <trans-unit id="WRN_NonECMAFeature">
        <source>Feature '{0}' is not part of the standardized ISO C# language specification, and may not be accepted by other compilers</source>
        <target state="translated">功能“{0}”不是标准化 ISO C# 语言规范的一部分，其他编译器可能不接受它</target>
        <note />
      </trans-unit>
      <trans-unit id="WRN_NonECMAFeature_Title">
        <source>Feature is not part of the standardized ISO C# language specification, and may not be accepted by other compilers</source>
        <target state="translated">功能不是标准化 ISO C# 语言规范的一部分，其他编译器可能不接受它</target>
        <note />
      </trans-unit>
      <trans-unit id="ERR_ExpectedVerbatimLiteral">
        <source>Keyword, identifier, or string expected after verbatim specifier: @</source>
        <target state="translated">原义说明符 @ 之后应为关键字、标识符或字符串@</target>
        <note />
      </trans-unit>
      <trans-unit id="ERR_RefReadonly">
        <source>A readonly field cannot be used as a ref or out value (except in a constructor)</source>
        <target state="translated">无法将只读字段用作 ref 或 out 值(构造函数中除外)</target>
        <note />
      </trans-unit>
      <trans-unit id="ERR_RefReadonly2">
        <source>Members of readonly field '{0}' cannot be used as a ref or out value (except in a constructor)</source>
        <target state="translated">无法将只读字段“{0}”的成员用作 ref 或 out 值(构造函数中除外)</target>
        <note />
      </trans-unit>
      <trans-unit id="ERR_AssgReadonly">
        <source>A readonly field cannot be assigned to (except in a constructor or a variable initializer)</source>
        <target state="translated">无法对只读的字段赋值(构造函数或变量初始值指定项中除外)</target>
        <note />
      </trans-unit>
      <trans-unit id="ERR_AssgReadonly2">
        <source>Members of readonly field '{0}' cannot be modified (except in a constructor or a variable initializer)</source>
        <target state="translated">无法修改只读字段“{0}”的成员(在构造函数或变量初始值设定项中除外)</target>
        <note />
      </trans-unit>
      <trans-unit id="ERR_RefReadonlyNotField">
        <source>Cannot use {0} '{1}' as a ref or out value because it is a readonly variable</source>
        <target state="translated">不能将 {0} '{1}' 作为 ref 或 out 值使用，因为它是只读变量</target>
        <note />
      </trans-unit>
      <trans-unit id="ERR_RefReadonlyNotField2">
        <source>Members of {0} '{1}' cannot be used as a ref or out value because it is a readonly variable</source>
        <target state="translated">{0} '{1}' 的成员不能作为 ref 或 out 值使用，因为它是只读变量</target>
        <note />
      </trans-unit>
      <trans-unit id="ERR_AssignReadonlyNotField">
        <source>Cannot assign to {0} '{1}' because it is a readonly variable</source>
        <target state="translated">无法分配到 {0} '{1}' ，因为它是只读变量</target>
        <note />
      </trans-unit>
      <trans-unit id="ERR_AssignReadonlyNotField2">
        <source>Cannot assign to a member of {0} '{1}' because it is a readonly variable</source>
        <target state="translated">不能分配到 {0} '{1}' 的成员，因为它是只读变量</target>
        <note />
      </trans-unit>
      <trans-unit id="ERR_RefReturnReadonlyNotField">
        <source>Cannot return {0} '{1}' by writable reference because it is a readonly variable</source>
        <target state="translated">不能通过可写的引用返回 {0} '{1}'，因为它是只读变量</target>
        <note />
      </trans-unit>
      <trans-unit id="ERR_RefReturnReadonlyNotField2">
        <source>Members of {0} '{1}' cannot be returned by writable reference because it is a readonly variable</source>
        <target state="translated">不能通过可写的引用返回 {0} '{1}' 的成员，因为它是只读变量</target>
        <note />
      </trans-unit>
      <trans-unit id="ERR_AssgReadonlyStatic2">
        <source>Fields of static readonly field '{0}' cannot be assigned to (except in a static constructor or a variable initializer)</source>
        <target state="translated">无法为静态只读字段“{0}”的字段赋值(在静态构造函数或变量初始值设定项中除外)</target>
        <note />
      </trans-unit>
      <trans-unit id="ERR_RefReadonlyStatic2">
        <source>Fields of static readonly field '{0}' cannot be used as a ref or out value (except in a static constructor)</source>
        <target state="translated">无法将静态只读字段“{0}”的字段用作 ref 或 out 值(静态构造函数中除外)</target>
        <note />
      </trans-unit>
      <trans-unit id="ERR_AssgReadonlyLocal2Cause">
        <source>Cannot modify members of '{0}' because it is a '{1}'</source>
        <target state="translated">“{0}”是一个“{1}”，因此无法修改其成员</target>
        <note />
      </trans-unit>
      <trans-unit id="ERR_RefReadonlyLocal2Cause">
        <source>Cannot use fields of '{0}' as a ref or out value because it is a '{1}'</source>
        <target state="translated">“{0}”是一个“{1}”，其字段不能用作 ref 或 out 值</target>
        <note />
      </trans-unit>
      <trans-unit id="ERR_AssgReadonlyLocalCause">
        <source>Cannot assign to '{0}' because it is a '{1}'</source>
        <target state="translated">无法为“{0}”赋值，因为它是“{1}”</target>
        <note />
      </trans-unit>
      <trans-unit id="ERR_RefReadonlyLocalCause">
        <source>Cannot use '{0}' as a ref or out value because it is a '{1}'</source>
        <target state="translated">“{0}”是一个“{1}”，无法用作 ref 或 out 值</target>
        <note />
      </trans-unit>
      <trans-unit id="WRN_ErrorOverride">
        <source>{0}. See also error CS{1}.</source>
        <target state="translated">{0}。另请参见错误 CS{1}。</target>
        <note />
      </trans-unit>
      <trans-unit id="WRN_ErrorOverride_Title">
        <source>Warning is overriding an error</source>
        <target state="translated">警告正在重写错误</target>
        <note />
      </trans-unit>
      <trans-unit id="WRN_ErrorOverride_Description">
        <source>The compiler emits this warning when it overrides an error with a warning. For information about the problem, search for the error code mentioned.</source>
        <target state="translated">编译器在将错误重写为警告时发出此警告。有关该问题的信息，请搜索提到的错误代码。</target>
        <note />
      </trans-unit>
      <trans-unit id="ERR_AnonMethToNonDel">
        <source>Cannot convert {0} to type '{1}' because it is not a delegate type</source>
        <target state="translated">无法将 {0} 转换为类型“{1}”，原因是它不是委托类型</target>
        <note />
      </trans-unit>
      <trans-unit id="ERR_CantConvAnonMethParams">
        <source>Cannot convert {0} to delegate type '{1}' because the parameter types do not match the delegate parameter types</source>
        <target state="translated">无法将 {0} 转换为委托类型“{1}”，原因是参数类型与委托参数类型不匹配</target>
        <note />
      </trans-unit>
      <trans-unit id="ERR_CantConvAnonMethReturns">
        <source>Cannot convert {0} to intended delegate type because some of the return types in the block are not implicitly convertible to the delegate return type</source>
        <target state="translated">无法将 {0} 转换为预期委托类型，因为块中的某些返回类型不可隐式转换为委托返回类型</target>
        <note />
      </trans-unit>
      <trans-unit id="ERR_BadAsyncReturnExpression">
        <source>Since this is an async method, the return expression must be of type '{0}' rather than 'Task&lt;{0}&gt;'</source>
        <target state="translated">这是一个异步方法，因此返回表达式的类型必须为“{0}”而不是“Task&lt;{0}&gt;”</target>
        <note />
      </trans-unit>
      <trans-unit id="ERR_CantConvAsyncAnonFuncReturns">
        <source>Cannot convert async {0} to delegate type '{1}'. An async {0} may return void, Task or Task&lt;T&gt;, none of which are convertible to '{1}'.</source>
        <target state="translated">无法将异步 {0} 转换为委托类型“{1}”。异步 {0} 可能会返回 void、Task 或 Task&lt;T&gt;，这些都不可转换为“{1}”。</target>
        <note />
      </trans-unit>
      <trans-unit id="ERR_IllegalFixedType">
        <source>Fixed size buffer type must be one of the following: bool, byte, short, int, long, char, sbyte, ushort, uint, ulong, float or double</source>
        <target state="translated">固定大小的缓冲区类型必须为下列类型之一: bool、byte、short、int、long、char、sbyte、ushort、uint、ulong、float 或 double</target>
        <note />
      </trans-unit>
      <trans-unit id="ERR_FixedOverflow">
        <source>Fixed size buffer of length {0} and type '{1}' is too big</source>
        <target state="translated">长度为 {0}、类型为“{1}”的固定大小缓冲区太大</target>
        <note />
      </trans-unit>
      <trans-unit id="ERR_InvalidFixedArraySize">
        <source>Fixed size buffers must have a length greater than zero</source>
        <target state="translated">固定大小缓冲区的长度必须大于零</target>
        <note />
      </trans-unit>
      <trans-unit id="ERR_FixedBufferNotFixed">
        <source>You cannot use fixed size buffers contained in unfixed expressions. Try using the fixed statement.</source>
        <target state="translated">不能使用非固定表达式中包含的固定大小缓冲区。请尝试使用 fixed 语句。</target>
        <note />
      </trans-unit>
      <trans-unit id="ERR_AttributeNotOnAccessor">
        <source>Attribute '{0}' is not valid on property or event accessors. It is only valid on '{1}' declarations.</source>
        <target state="translated">特性“{0}”对属性或事件访问器无效。它仅对“{1}”声明有效。</target>
        <note />
      </trans-unit>
      <trans-unit id="WRN_InvalidSearchPathDir">
        <source>Invalid search path '{0}' specified in '{1}' -- '{2}'</source>
        <target state="translated">“{1}”中指定的搜索路径“{0}”无效 --“{2}”</target>
        <note />
      </trans-unit>
      <trans-unit id="WRN_InvalidSearchPathDir_Title">
        <source>Invalid search path specified</source>
        <target state="translated">指定的搜索路径无效</target>
        <note />
      </trans-unit>
      <trans-unit id="ERR_IllegalVarArgs">
        <source>__arglist is not valid in this context</source>
        <target state="translated">__arglist 在此上下文中无效</target>
        <note />
      </trans-unit>
      <trans-unit id="ERR_IllegalParams">
        <source>params is not valid in this context</source>
        <target state="translated">params 在此上下文中无效</target>
        <note />
      </trans-unit>
      <trans-unit id="ERR_BadModifiersOnNamespace">
        <source>A namespace declaration cannot have modifiers or attributes</source>
        <target state="translated">命名空间声明不能有修饰符或特性</target>
        <note />
      </trans-unit>
      <trans-unit id="ERR_BadPlatformType">
        <source>Invalid option '{0}' for /platform; must be anycpu, x86, Itanium, arm, arm64 or x64</source>
        <target state="needs-review-translation">选项“{0}”对 /platform 无效；必须是 anycpu、x86、Itanium 或 x64</target>
        <note />
      </trans-unit>
      <trans-unit id="ERR_ThisStructNotInAnonMeth">
        <source>Anonymous methods, lambda expressions, and query expressions inside structs cannot access instance members of 'this'. Consider copying 'this' to a local variable outside the anonymous method, lambda expression or query expression and using the local instead.</source>
        <target state="translated">结构内部的匿名方法、lambda 表达式和查询表达式无法访问 "this" 的实例成员。请考虑将 "this" 复制到匿名方法、lambda 表达式或查询表达式外部的某个局部变量并改用该局部变量。</target>
        <note />
      </trans-unit>
      <trans-unit id="ERR_NoConvToIDisp">
        <source>'{0}': type used in a using statement must be implicitly convertible to 'System.IDisposable'</source>
        <target state="translated">'“{0}”: using 语句中使用的类型必须可隐式转换为“System.IDisposable”</target>
        <note />
      </trans-unit>
      <trans-unit id="ERR_BadParamRef">
        <source>Parameter {0} must be declared with the '{1}' keyword</source>
        <target state="translated">参数 {0} 必须使用“{1}”关键字进行声明</target>
        <note />
      </trans-unit>
      <trans-unit id="ERR_BadParamExtraRef">
        <source>Parameter {0} should not be declared with the '{1}' keyword</source>
        <target state="translated">参数 {0} 不应使用“{1}”关键字进行声明</target>
        <note />
      </trans-unit>
      <trans-unit id="ERR_BadParamType">
        <source>Parameter {0} is declared as type '{1}{2}' but should be '{3}{4}'</source>
        <target state="translated">参数 {0} 声明为类型“{1}{2}”，但它应为“{3}{4}”</target>
        <note />
      </trans-unit>
      <trans-unit id="ERR_BadExternIdentifier">
        <source>Invalid extern alias for '/reference'; '{0}' is not a valid identifier</source>
        <target state="translated">“/reference”的外部别名无效；“{0}”不是有效的标识符</target>
        <note />
      </trans-unit>
      <trans-unit id="ERR_AliasMissingFile">
        <source>Invalid reference alias option: '{0}=' -- missing filename</source>
        <target state="translated">无效的引用别名选项:“{0}=”-- 缺少文件名</target>
        <note />
      </trans-unit>
      <trans-unit id="ERR_GlobalExternAlias">
        <source>You cannot redefine the global extern alias</source>
        <target state="translated">不能重新定义全局外部别名</target>
        <note />
      </trans-unit>
      <trans-unit id="ERR_MissingTypeInSource">
        <source>Reference to type '{0}' claims it is defined in this assembly, but it is not defined in source or any added modules</source>
        <target state="translated">对类型“{0}”的引用声称在此程序集中定义了该类型，但源代码或任何添加的模块中并未定义该类型</target>
        <note />
      </trans-unit>
      <trans-unit id="ERR_MissingTypeInAssembly">
        <source>Reference to type '{0}' claims it is defined in '{1}', but it could not be found</source>
        <target state="translated">对类型“{0}”的引用声称该类型是在“{1}”中定义的，但未能找到</target>
        <note />
      </trans-unit>
      <trans-unit id="WRN_MultiplePredefTypes">
        <source>The predefined type '{0}' is defined in multiple assemblies in the global alias; using definition from '{1}'</source>
        <target state="translated">预定义类型“{0}”是在全局别名的多个程序集中定义的；将使用“{1}”中的定义</target>
        <note />
      </trans-unit>
      <trans-unit id="WRN_MultiplePredefTypes_Title">
        <source>Predefined type is defined in multiple assemblies in the global alias</source>
        <target state="translated">预定义类型是在全局别名的多个程序集中定义的</target>
        <note />
      </trans-unit>
      <trans-unit id="WRN_MultiplePredefTypes_Description">
        <source>This error occurs when a predefined system type such as System.Int32 is found in two assemblies. One way this can happen is if you are referencing mscorlib or System.Runtime.dll from two different places, such as trying to run two versions of the .NET Framework side-by-side.</source>
        <target state="translated">在两个程序集中找到预定义系统类型(如 System.Int32)时会发生此错误。可能发生这种情况的一种方式是从两个不同位置引用 mscorlib 或 System.Runtime.dll (如尝试并行运行两个版本的 .NET Framework)。</target>
        <note />
      </trans-unit>
      <trans-unit id="ERR_LocalCantBeFixedAndHoisted">
        <source>Local '{0}' or its members cannot have their address taken and be used inside an anonymous method or lambda expression</source>
        <target state="translated">局部变量“{0}”或其成员的地址不能用作匿名方法的参数，也不能在匿名方法或 lambda 表达式内部使用</target>
        <note />
      </trans-unit>
      <trans-unit id="WRN_TooManyLinesForDebugger">
        <source>Source file has exceeded the limit of 16,707,565 lines representable in the PDB; debug information will be incorrect</source>
        <target state="translated">源文件已超过在 PDB 中可表示的 16,707,565 行的限制；调试信息将不正确</target>
        <note />
      </trans-unit>
      <trans-unit id="WRN_TooManyLinesForDebugger_Title">
        <source>Source file has exceeded the limit of 16,707,565 lines representable in the PDB; debug information will be incorrect</source>
        <target state="translated">源文件已超过在 PDB 中可表示的 16,707,565 行的限制；调试信息将不正确</target>
        <note />
      </trans-unit>
      <trans-unit id="ERR_CantConvAnonMethNoParams">
        <source>Cannot convert anonymous method block without a parameter list to delegate type '{0}' because it has one or more out parameters</source>
        <target state="translated">无法将不含参数列表的匿名方法块转换为委托类型“{0}”，原因是该方法块具有一个或多个 out 参数</target>
        <note />
      </trans-unit>
      <trans-unit id="ERR_ConditionalOnNonAttributeClass">
        <source>Attribute '{0}' is only valid on methods or attribute classes</source>
        <target state="translated">特性“{0}”仅对方法或特性类有效</target>
        <note />
      </trans-unit>
      <trans-unit id="WRN_CallOnNonAgileField">
        <source>Accessing a member on '{0}' may cause a runtime exception because it is a field of a marshal-by-reference class</source>
        <target state="translated">由于“{0}”是引用封送类的字段，访问上面的成员可能导致运行时异常</target>
        <note />
      </trans-unit>
      <trans-unit id="WRN_CallOnNonAgileField_Title">
        <source>Accessing a member on a field of a marshal-by-reference class may cause a runtime exception</source>
        <target state="translated">访问引用封送类的字段上的成员可能导致运行时异常</target>
        <note />
      </trans-unit>
      <trans-unit id="WRN_CallOnNonAgileField_Description">
        <source>This warning occurs when you try to call a method, property, or indexer on a member of a class that derives from MarshalByRefObject, and the member is a value type. Objects that inherit from MarshalByRefObject are typically intended to be marshaled by reference across an application domain. If any code ever attempts to directly access the value-type member of such an object across an application domain, a runtime exception will occur. To resolve the warning, first copy the member into a local variable and call the method on that variable.</source>
        <target state="translated">尝试对从 MarshalByRefObject 派生的类的成员调用方法、属性或索引器，并且成员具有值类型时，会出现此警告。从 MarshalByRefObject 继承的对象通常旨在跨应用程序域进行引用封送。如果任何代码尝试跨应用程序域直接访问这样一个对象的值类型成员，则会出现运行时异常。要解决该警告，请先将成员复制到本地变量中，然后对该变量调用方法。</target>
        <note />
      </trans-unit>
      <trans-unit id="WRN_BadWarningNumber">
        <source>'{0}' is not a valid warning number</source>
        <target state="translated">'“{0}”不是有效的警告编号</target>
        <note />
      </trans-unit>
      <trans-unit id="WRN_BadWarningNumber_Title">
        <source>Not a valid warning number</source>
        <target state="translated">不是有效警告编号</target>
        <note />
      </trans-unit>
      <trans-unit id="WRN_BadWarningNumber_Description">
        <source>A number that was passed to the #pragma warning preprocessor directive was not a valid warning number. Verify that the number represents a warning, not an error.</source>
        <target state="translated">传递到 #pragma 警告预处理器指令的编号不是有效的警告编号。验证该编号是否表示警告而不是错误。</target>
        <note />
      </trans-unit>
      <trans-unit id="WRN_InvalidNumber">
        <source>Invalid number</source>
        <target state="translated">无效数字</target>
        <note />
      </trans-unit>
      <trans-unit id="WRN_InvalidNumber_Title">
        <source>Invalid number</source>
        <target state="translated">无效数字</target>
        <note />
      </trans-unit>
      <trans-unit id="WRN_FileNameTooLong">
        <source>Invalid filename specified for preprocessor directive. Filename is too long or not a valid filename.</source>
        <target state="translated">为预处理器指令指定的文件名无效。文件名太长或者是无效的文件名。</target>
        <note />
      </trans-unit>
      <trans-unit id="WRN_FileNameTooLong_Title">
        <source>Invalid filename specified for preprocessor directive</source>
        <target state="translated">为预处理器指令指定的文件名无效</target>
        <note />
      </trans-unit>
      <trans-unit id="WRN_IllegalPPChecksum">
        <source>Invalid #pragma checksum syntax; should be #pragma checksum "filename" "{XXXXXXXX-XXXX-XXXX-XXXX-XXXXXXXXXXXX}" "XXXX..."</source>
        <target state="translated">无效的 #pragma checksum 语法；应为 #pragma checksum "filename" "{XXXXXXXX-XXXX-XXXX-XXXX-XXXXXXXXXXXX}" "XXXX..."</target>
        <note />
      </trans-unit>
      <trans-unit id="WRN_IllegalPPChecksum_Title">
        <source>Invalid #pragma checksum syntax</source>
        <target state="translated">#pragma checksum 语法无效</target>
        <note />
      </trans-unit>
      <trans-unit id="WRN_EndOfPPLineExpected">
        <source>Single-line comment or end-of-line expected</source>
        <target state="translated">应输入单行注释或行尾</target>
        <note />
      </trans-unit>
      <trans-unit id="WRN_EndOfPPLineExpected_Title">
        <source>Single-line comment or end-of-line expected after #pragma directive</source>
        <target state="translated">#pragma 指令之后应是单行注释或行尾</target>
        <note />
      </trans-unit>
      <trans-unit id="WRN_ConflictingChecksum">
        <source>Different checksum values given for '{0}'</source>
        <target state="translated">为“{0}”提供了不同的校验和值</target>
        <note />
      </trans-unit>
      <trans-unit id="WRN_ConflictingChecksum_Title">
        <source>Different #pragma checksum values given</source>
        <target state="translated">提供了不同的 #pragma 校验和值</target>
        <note />
      </trans-unit>
      <trans-unit id="WRN_InvalidAssemblyName">
        <source>Assembly reference '{0}' is invalid and cannot be resolved</source>
        <target state="translated">程序集引用“{0}”无效，无法解析</target>
        <note />
      </trans-unit>
      <trans-unit id="WRN_InvalidAssemblyName_Title">
        <source>Assembly reference is invalid and cannot be resolved</source>
        <target state="translated">程序集引用无效，无法解析</target>
        <note />
      </trans-unit>
      <trans-unit id="WRN_InvalidAssemblyName_Description">
        <source>This warning indicates that an attribute, such as InternalsVisibleToAttribute, was not specified correctly.</source>
        <target state="translated">此警告指示特性(如 InternalsVisibleToAttribute)未正确指定。</target>
        <note />
      </trans-unit>
      <trans-unit id="WRN_UnifyReferenceMajMin">
        <source>Assuming assembly reference '{0}' used by '{1}' matches identity '{2}' of '{3}', you may need to supply runtime policy</source>
        <target state="translated">假定“{1}”使用的程序集引用“{0}”与“{3}”的标识“{2}”匹配，您可能需要提供运行时策略</target>
        <note />
      </trans-unit>
      <trans-unit id="WRN_UnifyReferenceMajMin_Title">
        <source>Assuming assembly reference matches identity</source>
        <target state="translated">假定程序集引用与标识匹配</target>
        <note />
      </trans-unit>
      <trans-unit id="WRN_UnifyReferenceMajMin_Description">
        <source>The two assemblies differ in release and/or version number. For unification to occur, you must specify directives in the application's .config file, and you must provide the correct strong name of an assembly.</source>
        <target state="translated">两个程序集的版本和/或版本号不同。为进行统一，必须在应用程序的 .config 文件中指定指令，并且必须提供程序集的正确强名称。</target>
        <note />
      </trans-unit>
      <trans-unit id="WRN_UnifyReferenceBldRev">
        <source>Assuming assembly reference '{0}' used by '{1}' matches identity '{2}' of '{3}', you may need to supply runtime policy</source>
        <target state="translated">假定“{1}”使用的程序集引用“{0}”与“{3}”的标识“{2}”匹配，您可能需要提供运行时策略</target>
        <note />
      </trans-unit>
      <trans-unit id="WRN_UnifyReferenceBldRev_Title">
        <source>Assuming assembly reference matches identity</source>
        <target state="translated">假定程序集引用与标识匹配</target>
        <note />
      </trans-unit>
      <trans-unit id="WRN_UnifyReferenceBldRev_Description">
        <source>The two assemblies differ in release and/or version number. For unification to occur, you must specify directives in the application's .config file, and you must provide the correct strong name of an assembly.</source>
        <target state="translated">两个程序集的版本和/或版本号不同。为进行统一，必须在应用程序的 .config 文件中指定指令，并且必须提供程序集的正确强名称。</target>
        <note />
      </trans-unit>
      <trans-unit id="ERR_DuplicateImport">
        <source>Multiple assemblies with equivalent identity have been imported: '{0}' and '{1}'. Remove one of the duplicate references.</source>
        <target state="translated">导入了具有等效标识的多个程序集:“{0}”和“{1}”。请删除重复引用之一。</target>
        <note />
      </trans-unit>
      <trans-unit id="ERR_DuplicateImportSimple">
        <source>An assembly with the same simple name '{0}' has already been imported. Try removing one of the references (e.g. '{1}') or sign them to enable side-by-side.</source>
        <target state="translated">已导入具有相同简单名称“{0}”的程序集。请尝试删除这些引用之一(例如“{1}”)，或对它们进行签名以并行启用。</target>
        <note />
      </trans-unit>
      <trans-unit id="ERR_AssemblyMatchBadVersion">
        <source>Assembly '{0}' with identity '{1}' uses '{2}' which has a higher version than referenced assembly '{3}' with identity '{4}'</source>
        <target state="translated">标识为“{1}”的程序集“{0}”所使用的“{2}”版本高于所引用的标识为“{4}”的程序集“{3}”</target>
        <note />
      </trans-unit>
      <trans-unit id="ERR_FixedNeedsLvalue">
        <source>Fixed size buffers can only be accessed through locals or fields</source>
        <target state="translated">只能通过局部变量或字段访问固定大小缓冲区</target>
        <note />
      </trans-unit>
      <trans-unit id="WRN_DuplicateTypeParamTag">
        <source>XML comment has a duplicate typeparam tag for '{0}'</source>
        <target state="translated">XML 注释中对“{0}”有重复的 typeparam 标记</target>
        <note />
      </trans-unit>
      <trans-unit id="WRN_DuplicateTypeParamTag_Title">
        <source>XML comment has a duplicate typeparam tag</source>
        <target state="translated">XML 注释中有重复的 typeparam 标记</target>
        <note />
      </trans-unit>
      <trans-unit id="WRN_UnmatchedTypeParamTag">
        <source>XML comment has a typeparam tag for '{0}', but there is no type parameter by that name</source>
        <target state="translated">XML 注释中有“{0}”的 typeparam 标记，但是没有该名称的类型参数</target>
        <note />
      </trans-unit>
      <trans-unit id="WRN_UnmatchedTypeParamTag_Title">
        <source>XML comment has a typeparam tag, but there is no type parameter by that name</source>
        <target state="translated">XML 注释中有 typeparam 标记，但是没有该名称的类型参数</target>
        <note />
      </trans-unit>
      <trans-unit id="WRN_UnmatchedTypeParamRefTag">
        <source>XML comment on '{1}' has a typeparamref tag for '{0}', but there is no type parameter by that name</source>
        <target state="translated">“{1}”上的 XML 注释中有“{0}”的 typeparamref 标记，但是没有该名称的类型参数</target>
        <note />
      </trans-unit>
      <trans-unit id="WRN_UnmatchedTypeParamRefTag_Title">
        <source>XML comment has a typeparamref tag, but there is no type parameter by that name</source>
        <target state="translated">XML 注释中有 typeparamref 标记，但是没有该名称的类型参数</target>
        <note />
      </trans-unit>
      <trans-unit id="WRN_MissingTypeParamTag">
        <source>Type parameter '{0}' has no matching typeparam tag in the XML comment on '{1}' (but other type parameters do)</source>
        <target state="translated">类型参数“{0}”在“{1}”的 XML 注释中没有匹配的 typeparam 标记(但其他类型参数有)</target>
        <note />
      </trans-unit>
      <trans-unit id="WRN_MissingTypeParamTag_Title">
        <source>Type parameter has no matching typeparam tag in the XML comment (but other type parameters do)</source>
        <target state="translated">类型参数在 XML 注释中没有匹配的 typeparam 标记(但其他类型参数有)</target>
        <note />
      </trans-unit>
      <trans-unit id="ERR_CantChangeTypeOnOverride">
        <source>'{0}': type must be '{2}' to match overridden member '{1}'</source>
        <target state="translated">'“{0}”: 类型必须是“{2}”才能与重写成员“{1}”匹配</target>
        <note />
      </trans-unit>
      <trans-unit id="ERR_DoNotUseFixedBufferAttr">
        <source>Do not use 'System.Runtime.CompilerServices.FixedBuffer' attribute. Use the 'fixed' field modifier instead.</source>
        <target state="translated">请不要使用 "System.Runtime.CompilerServices.FixedBuffer" 特性。请改用 "fixed" 字段修饰符。</target>
        <note />
      </trans-unit>
      <trans-unit id="WRN_AssignmentToSelf">
        <source>Assignment made to same variable; did you mean to assign something else?</source>
        <target state="translated">对同一变量进行赋值；是否希望对其他变量赋值?</target>
        <note />
      </trans-unit>
      <trans-unit id="WRN_AssignmentToSelf_Title">
        <source>Assignment made to same variable</source>
        <target state="translated">对同一变量进行了赋值</target>
        <note />
      </trans-unit>
      <trans-unit id="WRN_ComparisonToSelf">
        <source>Comparison made to same variable; did you mean to compare something else?</source>
        <target state="translated">对同一变量进行比较；是否希望比较其他变量?</target>
        <note />
      </trans-unit>
      <trans-unit id="WRN_ComparisonToSelf_Title">
        <source>Comparison made to same variable</source>
        <target state="translated">对同一变量进行了比较</target>
        <note />
      </trans-unit>
      <trans-unit id="ERR_CantOpenWin32Res">
        <source>Error opening Win32 resource file '{0}' -- '{1}'</source>
        <target state="translated">打开 Win32 资源文件“{0}”时出错 --“{1}”</target>
        <note />
      </trans-unit>
      <trans-unit id="WRN_DotOnDefault">
        <source>Expression will always cause a System.NullReferenceException because the default value of '{0}' is null</source>
        <target state="translated">由于“{0}”的默认值为 null，因此表达式总会导致 System.NullReferenceException</target>
        <note />
      </trans-unit>
      <trans-unit id="WRN_DotOnDefault_Title">
        <source>Expression will always cause a System.NullReferenceException because the type's default value is null</source>
        <target state="translated">由于类型的默认值为 null，因此表达式总会导致 System.NullReferenceException</target>
        <note />
      </trans-unit>
      <trans-unit id="ERR_NoMultipleInheritance">
        <source>Class '{0}' cannot have multiple base classes: '{1}' and '{2}'</source>
        <target state="translated">类“{0}”不能具有多个基类:“{1}”和“{2}”</target>
        <note />
      </trans-unit>
      <trans-unit id="ERR_BaseClassMustBeFirst">
        <source>Base class '{0}' must come before any interfaces</source>
        <target state="translated">基类“{0}”必须在任何接口之前</target>
        <note />
      </trans-unit>
      <trans-unit id="WRN_BadXMLRefTypeVar">
        <source>XML comment has cref attribute '{0}' that refers to a type parameter</source>
        <target state="translated">XML 注释中有引用类型参数的 cref 特性“{0}”</target>
        <note />
      </trans-unit>
      <trans-unit id="WRN_BadXMLRefTypeVar_Title">
        <source>XML comment has cref attribute that refers to a type parameter</source>
        <target state="translated">XML 注释中有引用类型参数的 cref 特性</target>
        <note />
      </trans-unit>
      <trans-unit id="ERR_FriendAssemblyBadArgs">
        <source>Friend assembly reference '{0}' is invalid. InternalsVisibleTo declarations cannot have a version, culture, public key token, or processor architecture specified.</source>
        <target state="translated">友元程序集引用“{0}”无效。不能在 InternalsVisibleTo 声明中指定版本、区域性、公钥标记或处理器架构。</target>
        <note />
      </trans-unit>
      <trans-unit id="ERR_FriendAssemblySNReq">
        <source>Friend assembly reference '{0}' is invalid. Strong-name signed assemblies must specify a public key in their InternalsVisibleTo declarations.</source>
        <target state="translated">友元程序集引用“{0}”无效。强名称签名的程序集必须在其 InternalsVisibleTo 声明中指定一个公钥。</target>
        <note />
      </trans-unit>
      <trans-unit id="ERR_DelegateOnNullable">
        <source>Cannot bind delegate to '{0}' because it is a member of 'System.Nullable&lt;T&gt;'</source>
        <target state="translated">无法将委托绑定到作为 "System.Nullable&lt;T&gt;" 成员的“{0}”</target>
        <note />
      </trans-unit>
      <trans-unit id="ERR_BadCtorArgCount">
        <source>'{0}' does not contain a constructor that takes {1} arguments</source>
        <target state="translated">'“{0}”不包含采用 {1} 个参数的构造函数</target>
        <note />
      </trans-unit>
      <trans-unit id="ERR_GlobalAttributesNotFirst">
        <source>Assembly and module attributes must precede all other elements defined in a file except using clauses and extern alias declarations</source>
        <target state="translated">程序集和模块特性必须位于文件中定义的所有其他元素之前(using 子句和外部别名声明除外)</target>
        <note />
      </trans-unit>
      <trans-unit id="ERR_ExpressionExpected">
        <source>Expected expression</source>
        <target state="translated">应为表达式</target>
        <note />
      </trans-unit>
      <trans-unit id="ERR_InvalidSubsystemVersion">
        <source>Invalid version {0} for /subsystemversion. The version must be 6.02 or greater for ARM or AppContainerExe, and 4.00 or greater otherwise</source>
        <target state="translated">版本 {0} 对于 /subsystemversion 无效。对于 ARM 或 AppContainerExe，此版本必须是 6.02 或更高，其他情况下必须为 4.00 或更高</target>
        <note />
      </trans-unit>
      <trans-unit id="ERR_InteropMethodWithBody">
        <source>Embedded interop method '{0}' contains a body.</source>
        <target state="translated">嵌入互操作方法“{0}”包含主体。</target>
        <note />
      </trans-unit>
      <trans-unit id="ERR_BadWarningLevel">
        <source>Warning level must be in the range 0-4</source>
        <target state="translated">警告等级必须在 0-4 的范围内</target>
        <note />
      </trans-unit>
      <trans-unit id="ERR_BadDebugType">
        <source>Invalid option '{0}' for /debug; must be 'portable', 'embedded', 'full' or 'pdbonly'</source>
        <target state="translated">用于 /debug 的选项“{0}”无效；选项必须是 "portable"、"embedded"、"full" 或 "pdbonly"</target>
        <note />
      </trans-unit>
      <trans-unit id="ERR_BadResourceVis">
        <source>Invalid option '{0}'; Resource visibility must be either 'public' or 'private'</source>
        <target state="translated">选项“{0}”无效；资源可见性必须是“public”或“private”</target>
        <note />
      </trans-unit>
      <trans-unit id="ERR_DefaultValueTypeMustMatch">
        <source>The type of the argument to the DefaultParameterValue attribute must match the parameter type</source>
        <target state="translated">DefaultParameterValue 特性的实参类型必须与形参类型匹配</target>
        <note />
      </trans-unit>
      <trans-unit id="ERR_DefaultValueBadValueType">
        <source>Argument of type '{0}' is not applicable for the DefaultParameterValue attribute</source>
        <target state="translated">“{0}”类型的参数不适用于 DefaultParameterValue 特性</target>
        <note />
      </trans-unit>
      <trans-unit id="ERR_MemberAlreadyInitialized">
        <source>Duplicate initialization of member '{0}'</source>
        <target state="translated">成员“{0}”的初始化重复</target>
        <note />
      </trans-unit>
      <trans-unit id="ERR_MemberCannotBeInitialized">
        <source>Member '{0}' cannot be initialized. It is not a field or property.</source>
        <target state="translated">成员“{0}”无法初始化。它不是字段或属性。</target>
        <note />
      </trans-unit>
      <trans-unit id="ERR_StaticMemberInObjectInitializer">
        <source>Static field or property '{0}' cannot be assigned in an object initializer</source>
        <target state="translated">无法在对象初始值设定项中为静态字段或属性“{0}”赋值</target>
        <note />
      </trans-unit>
      <trans-unit id="ERR_ReadonlyValueTypeInObjectInitializer">
        <source>Members of readonly field '{0}' of type '{1}' cannot be assigned with an object initializer because it is of a value type</source>
        <target state="translated">无法使用对象初始值设定项为类型为“{1}”的只读字段“{0}”的成员赋值，因为它是值类型</target>
        <note />
      </trans-unit>
      <trans-unit id="ERR_ValueTypePropertyInObjectInitializer">
        <source>Members of property '{0}' of type '{1}' cannot be assigned with an object initializer because it is of a value type</source>
        <target state="translated">无法使用对象初始值设定项为类型为“{1}”的属性“{0}”的成员赋值，因为它是值类型</target>
        <note />
      </trans-unit>
      <trans-unit id="ERR_UnsafeTypeInObjectCreation">
        <source>Unsafe type '{0}' cannot be used in object creation</source>
        <target state="translated">对象创建中不能使用不安全的类型“{0}”</target>
        <note />
      </trans-unit>
      <trans-unit id="ERR_EmptyElementInitializer">
        <source>Element initializer cannot be empty</source>
        <target state="translated">元素初始值设定项不能为空</target>
        <note />
      </trans-unit>
      <trans-unit id="ERR_InitializerAddHasWrongSignature">
        <source>The best overloaded method match for '{0}' has wrong signature for the initializer element. The initializable Add must be an accessible instance method.</source>
        <target state="translated">与“{0}”最匹配的重载方法具有对于初始值设定项元素而言错误的签名。可初始化的 Add 必须是可访问的实例方法。</target>
        <note />
      </trans-unit>
      <trans-unit id="ERR_CollectionInitRequiresIEnumerable">
        <source>Cannot initialize type '{0}' with a collection initializer because it does not implement 'System.Collections.IEnumerable'</source>
        <target state="translated">无法使用集合初始值设定项初始化类型“{0}”，原因是它不实现“System.Collections.IEnumerable”</target>
        <note />
      </trans-unit>
      <trans-unit id="ERR_CantSetWin32Manifest">
        <source>Error reading Win32 manifest file '{0}' -- '{1}'</source>
        <target state="translated">读取 Win32 清单文件“{0}”时出错 --“{1}”</target>
        <note />
      </trans-unit>
      <trans-unit id="WRN_CantHaveManifestForModule">
        <source>Ignoring /win32manifest for module because it only applies to assemblies</source>
        <target state="translated">对模块忽略 /win32manifest，因为它仅应用于程序集</target>
        <note />
      </trans-unit>
      <trans-unit id="WRN_CantHaveManifestForModule_Title">
        <source>Ignoring /win32manifest for module because it only applies to assemblies</source>
        <target state="translated">对模块忽略 /win32manifest，因为它仅应用于程序集</target>
        <note />
      </trans-unit>
      <trans-unit id="ERR_BadInstanceArgType">
        <source>'{0}' does not contain a definition for '{1}' and the best extension method overload '{2}' requires a receiver of type '{3}'</source>
        <target state="translated">'“{0}”不包含“{1}”的定义，并且最佳扩展方法重载“{2}”需要类型为“{3}”的接收器</target>
        <note />
      </trans-unit>
      <trans-unit id="ERR_QueryDuplicateRangeVariable">
        <source>The range variable '{0}' has already been declared</source>
        <target state="translated">已声明范围变量“{0}”</target>
        <note />
      </trans-unit>
      <trans-unit id="ERR_QueryRangeVariableOverrides">
        <source>The range variable '{0}' conflicts with a previous declaration of '{0}'</source>
        <target state="translated">范围变量“{0}”与“{0}”的以前声明冲突</target>
        <note />
      </trans-unit>
      <trans-unit id="ERR_QueryRangeVariableAssignedBadValue">
        <source>Cannot assign {0} to a range variable</source>
        <target state="translated">无法将 {0} 赋给范围变量</target>
        <note />
      </trans-unit>
      <trans-unit id="ERR_QueryNoProviderCastable">
        <source>Could not find an implementation of the query pattern for source type '{0}'.  '{1}' not found.  Consider explicitly specifying the type of the range variable '{2}'.</source>
        <target state="translated">未能找到源类型“{0}”的查询模式的实现。未找到“{1}”。请考虑显式指定范围变量“{2}”的类型。</target>
        <note />
      </trans-unit>
      <trans-unit id="ERR_QueryNoProviderStandard">
        <source>Could not find an implementation of the query pattern for source type '{0}'.  '{1}' not found.  Are you missing a reference to 'System.Core.dll' or a using directive for 'System.Linq'?</source>
        <target state="translated">未能找到源类型“{0}”的查询模式的实现。未找到“{1}”。是否缺少对“System.Core.dll”的引用，或者缺少针对“System.Linq”的 using 指令?</target>
        <note />
      </trans-unit>
      <trans-unit id="ERR_QueryNoProvider">
        <source>Could not find an implementation of the query pattern for source type '{0}'.  '{1}' not found.</source>
        <target state="translated">未能找到源类型“{0}”的查询模式的实现。未找到“{1}”。</target>
        <note />
      </trans-unit>
      <trans-unit id="ERR_QueryOuterKey">
        <source>The name '{0}' is not in scope on the left side of 'equals'.  Consider swapping the expressions on either side of 'equals'.</source>
        <target state="translated">名称“{0}”不在“equals”左侧的范围中。请考虑交换“equals”两侧的表达式。</target>
        <note />
      </trans-unit>
      <trans-unit id="ERR_QueryInnerKey">
        <source>The name '{0}' is not in scope on the right side of 'equals'.  Consider swapping the expressions on either side of 'equals'.</source>
        <target state="translated">名称“{0}”不在“equals”右侧的范围中。请考虑交换“equals”两侧的表达式。</target>
        <note />
      </trans-unit>
      <trans-unit id="ERR_QueryOutRefRangeVariable">
        <source>Cannot pass the range variable '{0}' as an out or ref parameter</source>
        <target state="translated">无法作为 out 或 ref 参数传递范围变量“{0}”</target>
        <note />
      </trans-unit>
      <trans-unit id="ERR_QueryMultipleProviders">
        <source>Multiple implementations of the query pattern were found for source type '{0}'.  Ambiguous call to '{1}'.</source>
        <target state="translated">找到源类型“{0}”的多个查询模式实现。对“{1}”的调用不明确。</target>
        <note />
      </trans-unit>
      <trans-unit id="ERR_QueryTypeInferenceFailedMulti">
        <source>The type of one of the expressions in the {0} clause is incorrect.  Type inference failed in the call to '{1}'.</source>
        <target state="translated">{0} 子句中其中一个表达式的类型不正确。在对“{1}”的调用中，类型推理失败。</target>
        <note />
      </trans-unit>
      <trans-unit id="ERR_QueryTypeInferenceFailed">
        <source>The type of the expression in the {0} clause is incorrect.  Type inference failed in the call to '{1}'.</source>
        <target state="translated">{0} 子句中的表达式的类型不正确。在对“{1}”的调用中，类型推理失败。</target>
        <note />
      </trans-unit>
      <trans-unit id="ERR_QueryTypeInferenceFailedSelectMany">
        <source>An expression of type '{0}' is not allowed in a subsequent from clause in a query expression with source type '{1}'.  Type inference failed in the call to '{2}'.</source>
        <target state="translated">在源类型为“{1}”的查询表达式中，不允许在后面的 from 子句中使用类型“{0}”的表达式。在对“{2}”的调用中，类型推理失败。</target>
        <note />
      </trans-unit>
      <trans-unit id="ERR_ExpressionTreeContainsPointerOp">
        <source>An expression tree may not contain an unsafe pointer operation</source>
        <target state="translated">表达式树不能包含不安全的指针操作</target>
        <note />
      </trans-unit>
      <trans-unit id="ERR_ExpressionTreeContainsAnonymousMethod">
        <source>An expression tree may not contain an anonymous method expression</source>
        <target state="translated">表达式树不能包含匿名方法表达式</target>
        <note />
      </trans-unit>
      <trans-unit id="ERR_AnonymousMethodToExpressionTree">
        <source>An anonymous method expression cannot be converted to an expression tree</source>
        <target state="translated">无法将匿名方法表达式转换为表达式树</target>
        <note />
      </trans-unit>
      <trans-unit id="ERR_QueryRangeVariableReadOnly">
        <source>Range variable '{0}' cannot be assigned to -- it is read only</source>
        <target state="translated">无法对范围变量“{0}”赋值 -- 它是只读的</target>
        <note />
      </trans-unit>
      <trans-unit id="ERR_QueryRangeVariableSameAsTypeParam">
        <source>The range variable '{0}' cannot have the same name as a method type parameter</source>
        <target state="translated">范围变量“{0}”的名称不能与方法类型参数相同</target>
        <note />
      </trans-unit>
      <trans-unit id="ERR_TypeVarNotFoundRangeVariable">
        <source>The contextual keyword 'var' cannot be used in a range variable declaration</source>
        <target state="translated">不能在范围变量声明中使用上下文关键字“var”</target>
        <note />
      </trans-unit>
      <trans-unit id="ERR_BadArgTypesForCollectionAdd">
        <source>The best overloaded Add method '{0}' for the collection initializer has some invalid arguments</source>
        <target state="translated">集合初始值设定项的最佳重载 Add 方法“{0}”具有一些无效参数</target>
        <note />
      </trans-unit>
      <trans-unit id="ERR_ByRefParameterInExpressionTree">
        <source>An expression tree lambda may not contain an out or ref parameter</source>
        <target state="translated">表达式树 lambda 不能包含 out 或 ref 参数</target>
        <note />
      </trans-unit>
      <trans-unit id="ERR_VarArgsInExpressionTree">
        <source>An expression tree lambda may not contain a method with variable arguments</source>
        <target state="translated">表达式树 lambda 不能包含具有变量参数的方法</target>
        <note />
      </trans-unit>
      <trans-unit id="ERR_MemGroupInExpressionTree">
        <source>An expression tree lambda may not contain a method group</source>
        <target state="translated">表达式树 lambda 不能包含方法组</target>
        <note />
      </trans-unit>
      <trans-unit id="ERR_InitializerAddHasParamModifiers">
        <source>The best overloaded method match '{0}' for the collection initializer element cannot be used. Collection initializer 'Add' methods cannot have ref or out parameters.</source>
        <target state="translated">无法使用集合初始值设定项元素的最佳重载方法匹配项“{0}”。集合初始值设定项 "Add" 方法不能具有 ref 或 out 参数。</target>
        <note />
      </trans-unit>
      <trans-unit id="ERR_NonInvocableMemberCalled">
        <source>Non-invocable member '{0}' cannot be used like a method.</source>
        <target state="translated">不可调用的成员“{0}”不能像方法一样使用。</target>
        <note />
      </trans-unit>
      <trans-unit id="WRN_MultipleRuntimeImplementationMatches">
        <source>Member '{0}' implements interface member '{1}' in type '{2}'. There are multiple matches for the interface member at run-time. It is implementation dependent which method will be called.</source>
        <target state="translated">成员“{0}”实现类型“{2}”中的接口成员“{1}”。在运行时该接口成员有多个匹配项。此实现取决于将要调用的方法。</target>
        <note />
      </trans-unit>
      <trans-unit id="WRN_MultipleRuntimeImplementationMatches_Title">
        <source>Member implements interface member with multiple matches at run-time</source>
        <target state="translated">成员在运行时使用多个匹配项实现接口成员</target>
        <note />
      </trans-unit>
      <trans-unit id="WRN_MultipleRuntimeImplementationMatches_Description">
        <source>This warning can be generated when two interface methods are differentiated only by whether a particular parameter is marked with ref or with out. It is best to change your code to avoid this warning because it is not obvious or guaranteed which method is called at runtime.

Although C# distinguishes between out and ref, the CLR sees them as the same. When deciding which method implements the interface, the CLR just picks one.

Give the compiler some way to differentiate the methods. For example, you can give them different names or provide an additional parameter on one of them.</source>
        <target state="translated">两个接口方法的唯一区别是特定参数是标记为 ref 还是 out 时，可能会生成此警告。最好更改代码以避免此警告，因为运行时调用的方法不明显或不受保证。

虽然 C# 可区分 out 和 ref，但是 CLR 会将它们视为相同的。 决定实现接口的方法时，CLR 只选取一个。

为编译器提供某种方式来区分方法。例如，可以为它们提供不同名称或对其中之一提供附加参数。</target>
        <note />
      </trans-unit>
      <trans-unit id="WRN_MultipleRuntimeOverrideMatches">
        <source>Member '{1}' overrides '{0}'. There are multiple override candidates at run-time. It is implementation dependent which method will be called.</source>
        <target state="translated">成员“{1}”重写“{0}”。在运行时有多个重写候选项。此实现取决于将要调用的方法。</target>
        <note />
      </trans-unit>
      <trans-unit id="WRN_MultipleRuntimeOverrideMatches_Title">
        <source>Member overrides base member with multiple override candidates at run-time</source>
        <target state="translated">成员在运行时使用多个重写候选项重写基成员</target>
        <note />
      </trans-unit>
      <trans-unit id="ERR_ObjectOrCollectionInitializerWithDelegateCreation">
        <source>Object and collection initializer expressions may not be applied to a delegate creation expression</source>
        <target state="translated">对象和集合初始值设定项表达式不能应用于委托创建表达式</target>
        <note />
      </trans-unit>
      <trans-unit id="ERR_InvalidConstantDeclarationType">
        <source>'{0}' is of type '{1}'. The type specified in a constant declaration must be sbyte, byte, short, ushort, int, uint, long, ulong, char, float, double, decimal, bool, string, an enum-type, or a reference-type.</source>
        <target state="translated">'“{0}”的类型为“{1}”。在常量声明中指定的类型必须为 sbyte、byte、short、ushort、int、uint、long、ulong、char、float、double、decimal、bool、string、枚举类型或引用类型。</target>
        <note />
      </trans-unit>
      <trans-unit id="ERR_FileNotFound">
        <source>Source file '{0}' could not be found.</source>
        <target state="translated">未能找到源文件“{0}”。</target>
        <note />
      </trans-unit>
      <trans-unit id="WRN_FileAlreadyIncluded">
        <source>Source file '{0}' specified multiple times</source>
        <target state="translated">源文件“{0}”指定了多次</target>
        <note />
      </trans-unit>
      <trans-unit id="WRN_FileAlreadyIncluded_Title">
        <source>Source file specified multiple times</source>
        <target state="translated">多次指定源文件</target>
        <note />
      </trans-unit>
      <trans-unit id="ERR_NoFileSpec">
        <source>Missing file specification for '{0}' option</source>
        <target state="translated">“{0}”选项缺少文件规范</target>
        <note />
      </trans-unit>
      <trans-unit id="ERR_SwitchNeedsString">
        <source>Command-line syntax error: Missing '{0}' for '{1}' option</source>
        <target state="translated">命令行语法错误:“{1}”选项缺少“{0}”</target>
        <note />
      </trans-unit>
      <trans-unit id="ERR_BadSwitch">
        <source>Unrecognized option: '{0}'</source>
        <target state="translated">无法识别的选项: “{0}”</target>
        <note />
      </trans-unit>
      <trans-unit id="WRN_NoSources">
        <source>No source files specified.</source>
        <target state="translated">未指定源文件。</target>
        <note />
      </trans-unit>
      <trans-unit id="WRN_NoSources_Title">
        <source>No source files specified</source>
        <target state="translated">未指定源文件</target>
        <note />
      </trans-unit>
      <trans-unit id="ERR_ExpectedSingleScript">
        <source>Expected a script (.csx file) but none specified</source>
        <target state="translated">需要一个脚本 (.csx file) 文件，但并未指定</target>
        <note />
      </trans-unit>
      <trans-unit id="ERR_OpenResponseFile">
        <source>Error opening response file '{0}'</source>
        <target state="translated">打开响应文件“{0}”时出错</target>
        <note />
      </trans-unit>
      <trans-unit id="ERR_CantOpenFileWrite">
        <source>Cannot open '{0}' for writing -- '{1}'</source>
        <target state="translated">无法打开“{0}”进行写入 --“{1}”</target>
        <note />
      </trans-unit>
      <trans-unit id="ERR_BadBaseNumber">
        <source>Invalid image base number '{0}'</source>
        <target state="translated">图像基数“{0}”无效</target>
        <note />
      </trans-unit>
      <trans-unit id="ERR_BinaryFile">
        <source>'{0}' is a binary file instead of a text file</source>
        <target state="translated">'“{0}”是二进制文件而非文本文件</target>
        <note />
      </trans-unit>
      <trans-unit id="FTL_BadCodepage">
        <source>Code page '{0}' is invalid or not installed</source>
        <target state="translated">代码页“{0}”无效或未安装</target>
        <note />
      </trans-unit>
      <trans-unit id="FTL_BadChecksumAlgorithm">
        <source>Algorithm '{0}' is not supported</source>
        <target state="translated">不支持算法“{0}”</target>
        <note />
      </trans-unit>
      <trans-unit id="ERR_NoMainOnDLL">
        <source>Cannot specify /main if building a module or library</source>
        <target state="translated">如果生成模块或库，则无法指定 /main</target>
        <note />
      </trans-unit>
      <trans-unit id="FTL_InvalidTarget">
        <source>Invalid target type for /target: must specify 'exe', 'winexe', 'library', or 'module'</source>
        <target state="translated">/target 的目标类型无效: 必须指定“exe”、“winexe”、“library”或“module”</target>
        <note />
      </trans-unit>
      <trans-unit id="FTL_InputFileNameTooLong">
        <source>File name '{0}' is empty, contains invalid characters, has a drive specification without an absolute path, or is too long</source>
        <target state="translated">文件名“{0}”为空、包含无效字符、未使用绝对路径指定驱动器或太长</target>
        <note />
      </trans-unit>
      <trans-unit id="WRN_NoConfigNotOnCommandLine">
        <source>Ignoring /noconfig option because it was specified in a response file</source>
        <target state="translated">/noconfig 选项是在响应文件中指定的，因此被忽略</target>
        <note />
      </trans-unit>
      <trans-unit id="WRN_NoConfigNotOnCommandLine_Title">
        <source>Ignoring /noconfig option because it was specified in a response file</source>
        <target state="translated">/noconfig 选项是在响应文件中指定的，因此被忽略</target>
        <note />
      </trans-unit>
      <trans-unit id="ERR_InvalidFileAlignment">
        <source>Invalid file section alignment '{0}'</source>
        <target state="translated">无效的文件节对齐方式“{0}”</target>
        <note />
      </trans-unit>
      <trans-unit id="ERR_InvalidOutputName">
        <source>Invalid output name: {0}</source>
        <target state="translated">无效输出名: {0}</target>
        <note />
      </trans-unit>
      <trans-unit id="ERR_InvalidDebugInformationFormat">
        <source>Invalid debug information format: {0}</source>
        <target state="translated">无效的调试信息格式: {0}</target>
        <note />
      </trans-unit>
      <trans-unit id="ERR_LegacyObjectIdSyntax">
        <source>'id#' syntax is no longer supported. Use '$id' instead.</source>
        <target state="translated">'不再支持 "id #" 语法。应使用 "$id"。</target>
        <note />
      </trans-unit>
      <trans-unit id="WRN_DefineIdentifierRequired">
        <source>Invalid name for a preprocessing symbol; '{0}' is not a valid identifier</source>
        <target state="translated">预处理符号的名称无效；“{0}”不是有效的标识符</target>
        <note />
      </trans-unit>
      <trans-unit id="WRN_DefineIdentifierRequired_Title">
        <source>Invalid name for a preprocessing symbol; not a valid identifier</source>
        <target state="translated">预处理符号的名称无效；不是有效的标识符</target>
        <note />
      </trans-unit>
      <trans-unit id="FTL_OutputFileExists">
        <source>Cannot create short filename '{0}' when a long filename with the same short filename already exists</source>
        <target state="translated">包含短文件名“{0}”的长文件名已存在，无法创建同名短文件名</target>
        <note />
      </trans-unit>
      <trans-unit id="ERR_OneAliasPerReference">
        <source>A /reference option that declares an extern alias can only have one filename. To specify multiple aliases or filenames, use multiple /reference options.</source>
        <target state="translated">一个声明外部别名的 /reference 选项只能有一个文件名。要指定多个别名或文件名，请使用多个 /reference 选项。</target>
        <note />
      </trans-unit>
      <trans-unit id="ERR_SwitchNeedsNumber">
        <source>Command-line syntax error: Missing ':&lt;number&gt;' for '{0}' option</source>
        <target state="translated">命令行语法错误:“{0}”选项缺少“:&lt;number&gt;”</target>
        <note />
      </trans-unit>
      <trans-unit id="ERR_MissingDebugSwitch">
        <source>The /pdb option requires that the /debug option also be used</source>
        <target state="translated">要使用 /pdb 选项，必须同时使用 /debug 选项</target>
        <note />
      </trans-unit>
      <trans-unit id="ERR_ComRefCallInExpressionTree">
        <source>An expression tree lambda may not contain a COM call with ref omitted on arguments</source>
        <target state="translated">表达式树 lambda 不能包含参数中省略 ref 的 COM 调用</target>
        <note />
      </trans-unit>
      <trans-unit id="ERR_InvalidFormatForGuidForOption">
        <source>Command-line syntax error: Invalid Guid format '{0}' for option '{1}'</source>
        <target state="translated">命令行语法错误: Guid 格式“{0}”对于选项“{1}”无效</target>
        <note />
      </trans-unit>
      <trans-unit id="ERR_MissingGuidForOption">
        <source>Command-line syntax error: Missing Guid for option '{1}'</source>
        <target state="translated">命令行语法错误: 选项“{1}”缺少 Guid</target>
        <note />
      </trans-unit>
      <trans-unit id="WRN_CLS_NoVarArgs">
        <source>Methods with variable arguments are not CLS-compliant</source>
        <target state="translated">带有变量参数的方法不符合 CLS</target>
        <note />
      </trans-unit>
      <trans-unit id="WRN_CLS_NoVarArgs_Title">
        <source>Methods with variable arguments are not CLS-compliant</source>
        <target state="translated">带有变量参数的方法不符合 CLS</target>
        <note />
      </trans-unit>
      <trans-unit id="WRN_CLS_BadArgType">
        <source>Argument type '{0}' is not CLS-compliant</source>
        <target state="translated">参数类型“{0}”不符合 CLS</target>
        <note />
      </trans-unit>
      <trans-unit id="WRN_CLS_BadArgType_Title">
        <source>Argument type is not CLS-compliant</source>
        <target state="translated">参数类型不符合 CLS</target>
        <note />
      </trans-unit>
      <trans-unit id="WRN_CLS_BadReturnType">
        <source>Return type of '{0}' is not CLS-compliant</source>
        <target state="translated">“{0}”的返回类型不符合 CLS</target>
        <note />
      </trans-unit>
      <trans-unit id="WRN_CLS_BadReturnType_Title">
        <source>Return type is not CLS-compliant</source>
        <target state="translated">返回类型不符合 CLS</target>
        <note />
      </trans-unit>
      <trans-unit id="WRN_CLS_BadFieldPropType">
        <source>Type of '{0}' is not CLS-compliant</source>
        <target state="translated">“{0}”的类型不符合 CLS</target>
        <note />
      </trans-unit>
      <trans-unit id="WRN_CLS_BadFieldPropType_Title">
        <source>Type is not CLS-compliant</source>
        <target state="translated">类型不符合 CLS</target>
        <note />
      </trans-unit>
      <trans-unit id="WRN_CLS_BadFieldPropType_Description">
        <source>A public, protected, or protected internal variable must be of a type that is compliant with the Common Language Specification (CLS).</source>
        <target state="translated">public、protected 或 protected internal 变量必须属于符合公共语言规范(CLS)的类型。</target>
        <note />
      </trans-unit>
      <trans-unit id="WRN_CLS_BadIdentifierCase">
        <source>Identifier '{0}' differing only in case is not CLS-compliant</source>
        <target state="translated">仅大小写不同的标识符“{0}”不符合 CLS</target>
        <note />
      </trans-unit>
      <trans-unit id="WRN_CLS_BadIdentifierCase_Title">
        <source>Identifier differing only in case is not CLS-compliant</source>
        <target state="translated">仅大小写不同的标识符不符合 CLS</target>
        <note />
      </trans-unit>
      <trans-unit id="WRN_CLS_OverloadRefOut">
        <source>Overloaded method '{0}' differing only in ref or out, or in array rank, is not CLS-compliant</source>
        <target state="translated">仅 ref 或 out 有区别，或者仅数组秩不同的重载方法“{0}”不符合 CLS</target>
        <note />
      </trans-unit>
      <trans-unit id="WRN_CLS_OverloadRefOut_Title">
        <source>Overloaded method differing only in ref or out, or in array rank, is not CLS-compliant</source>
        <target state="translated">仅 ref 或 out 有区别，或者仅数组秩的重载方法不符合 CLS</target>
        <note />
      </trans-unit>
      <trans-unit id="WRN_CLS_OverloadUnnamed">
        <source>Overloaded method '{0}' differing only by unnamed array types is not CLS-compliant</source>
        <target state="translated">仅未命名数组类型不同的重载方法“{0}”不符合 CLS</target>
        <note />
      </trans-unit>
      <trans-unit id="WRN_CLS_OverloadUnnamed_Title">
        <source>Overloaded method differing only by unnamed array types is not CLS-compliant</source>
        <target state="translated">仅未命名数组类型不同的重载方法不符合 CLS</target>
        <note />
      </trans-unit>
      <trans-unit id="WRN_CLS_OverloadUnnamed_Description">
        <source>This error occurs if you have an overloaded method that takes a jagged array and the only difference between the method signatures is the element type of the array. To avoid this error, consider using a rectangular array rather than a jagged array; use an additional parameter to disambiguate the function call; rename one or more of the overloaded methods; or, if CLS Compliance is not needed, remove the CLSCompliantAttribute attribute.</source>
        <target state="translated">如果具有采用交错数组的重载方法并且方法签名之间的唯一差异是该数组的元素类型时，则会发生此错误。要避免此错误，请考虑使用矩形数组而不是交错数组；使用附加参数区分函数调用；重命名一个或多个重载方法；或是，如果无需符合 CLS，请移除 CLSCompliantAttribute 特性。</target>
        <note />
      </trans-unit>
      <trans-unit id="WRN_CLS_BadIdentifier">
        <source>Identifier '{0}' is not CLS-compliant</source>
        <target state="translated">标识符“{0}”不符合 CLS</target>
        <note />
      </trans-unit>
      <trans-unit id="WRN_CLS_BadIdentifier_Title">
        <source>Identifier is not CLS-compliant</source>
        <target state="translated">标识符不符合 CLS</target>
        <note />
      </trans-unit>
      <trans-unit id="WRN_CLS_BadBase">
        <source>'{0}': base type '{1}' is not CLS-compliant</source>
        <target state="translated">'“{0}”: 基类型“{1}”不符合 CLS</target>
        <note />
      </trans-unit>
      <trans-unit id="WRN_CLS_BadBase_Title">
        <source>Base type is not CLS-compliant</source>
        <target state="translated">基类型不符合 CLS</target>
        <note />
      </trans-unit>
      <trans-unit id="WRN_CLS_BadBase_Description">
        <source>A base type was marked as not having to be compliant with the Common Language Specification (CLS) in an assembly that was marked as being CLS compliant. Either remove the attribute that specifies the assembly is CLS compliant or remove the attribute that indicates the type is not CLS compliant.</source>
        <target state="translated">基类型在标记为符合公共语言规范(CLS)的程序集中标记为不必符合 CLS。移除指定程序集符合 CLS 的特性或移除指示类型不符合 CLS 的特性。</target>
        <note />
      </trans-unit>
      <trans-unit id="WRN_CLS_BadInterfaceMember">
        <source>'{0}': CLS-compliant interfaces must have only CLS-compliant members</source>
        <target state="translated">'“{0}”: 符合 CLS 的接口必须仅有符合 CLS 的成员</target>
        <note />
      </trans-unit>
      <trans-unit id="WRN_CLS_BadInterfaceMember_Title">
        <source>CLS-compliant interfaces must have only CLS-compliant members</source>
        <target state="translated">符合 CLS 的接口必须仅有符合 CLS 的成员</target>
        <note />
      </trans-unit>
      <trans-unit id="WRN_CLS_NoAbstractMembers">
        <source>'{0}': only CLS-compliant members can be abstract</source>
        <target state="translated">'“{0}”: 只有符合 CLS 的成员才能是抽象的</target>
        <note />
      </trans-unit>
      <trans-unit id="WRN_CLS_NoAbstractMembers_Title">
        <source>Only CLS-compliant members can be abstract</source>
        <target state="translated">只有符合 CLS 的成员才能是抽象的</target>
        <note />
      </trans-unit>
      <trans-unit id="WRN_CLS_NotOnModules">
        <source>You must specify the CLSCompliant attribute on the assembly, not the module, to enable CLS compliance checking</source>
        <target state="translated">必须在程序集而不是模块上指定 CLSCompliant 特性，以便启用 CLS 遵从性检查</target>
        <note />
      </trans-unit>
      <trans-unit id="WRN_CLS_NotOnModules_Title">
        <source>You must specify the CLSCompliant attribute on the assembly, not the module, to enable CLS compliance checking</source>
        <target state="translated">必须在程序集而不是模块上指定 CLSCompliant 特性，以便启用 CLS 遵从性检查</target>
        <note />
      </trans-unit>
      <trans-unit id="WRN_CLS_ModuleMissingCLS">
        <source>Added modules must be marked with the CLSCompliant attribute to match the assembly</source>
        <target state="translated">添加的模块必须用 CLSCompliant 特性标记才能与程序集匹配</target>
        <note />
      </trans-unit>
      <trans-unit id="WRN_CLS_ModuleMissingCLS_Title">
        <source>Added modules must be marked with the CLSCompliant attribute to match the assembly</source>
        <target state="translated">添加的模块必须用 CLSCompliant 特性标记才能与程序集匹配</target>
        <note />
      </trans-unit>
      <trans-unit id="WRN_CLS_AssemblyNotCLS">
        <source>'{0}' cannot be marked as CLS-compliant because the assembly does not have a CLSCompliant attribute</source>
        <target state="translated">'由于程序集没有 CLSCompliant 特性，因此不能将“{0}”标记为符合 CLS</target>
        <note />
      </trans-unit>
      <trans-unit id="WRN_CLS_AssemblyNotCLS_Title">
        <source>Type or member cannot be marked as CLS-compliant because the assembly does not have a CLSCompliant attribute</source>
        <target state="translated">由于程序集没有 CLSCompliant 特性，因此不能将类型或成员标记为符合 CLS</target>
        <note />
      </trans-unit>
      <trans-unit id="WRN_CLS_BadAttributeType">
        <source>'{0}' has no accessible constructors which use only CLS-compliant types</source>
        <target state="translated">'“{0}”没有只使用符合 CLS 类型的可访问的构造函数</target>
        <note />
      </trans-unit>
      <trans-unit id="WRN_CLS_BadAttributeType_Title">
        <source>Type has no accessible constructors which use only CLS-compliant types</source>
        <target state="translated">类型没有只使用符合 CLS 类型的可访问的构造函数</target>
        <note />
      </trans-unit>
      <trans-unit id="WRN_CLS_ArrayArgumentToAttribute">
        <source>Arrays as attribute arguments is not CLS-compliant</source>
        <target state="translated">作为特性参数的数组不符合 CLS</target>
        <note />
      </trans-unit>
      <trans-unit id="WRN_CLS_ArrayArgumentToAttribute_Title">
        <source>Arrays as attribute arguments is not CLS-compliant</source>
        <target state="translated">作为特性参数的数组不符合 CLS</target>
        <note />
      </trans-unit>
      <trans-unit id="WRN_CLS_NotOnModules2">
        <source>You cannot specify the CLSCompliant attribute on a module that differs from the CLSCompliant attribute on the assembly</source>
        <target state="translated">不能在模块上指定与程序集的 CLSCompliant 特性不同的 CLSCompliant 特性</target>
        <note />
      </trans-unit>
      <trans-unit id="WRN_CLS_NotOnModules2_Title">
        <source>You cannot specify the CLSCompliant attribute on a module that differs from the CLSCompliant attribute on the assembly</source>
        <target state="translated">不能在模块上指定与程序集的 CLSCompliant 特性不同的 CLSCompliant 特性</target>
        <note />
      </trans-unit>
      <trans-unit id="WRN_CLS_IllegalTrueInFalse">
        <source>'{0}' cannot be marked as CLS-compliant because it is a member of non-CLS-compliant type '{1}'</source>
        <target state="translated">'“{0}”是不符合 CLS 的类型“{1}”的成员，因此不能将其标记为符合 CLS</target>
        <note />
      </trans-unit>
      <trans-unit id="WRN_CLS_IllegalTrueInFalse_Title">
        <source>Type cannot be marked as CLS-compliant because it is a member of non-CLS-compliant type</source>
        <target state="translated">类型是不符合 CLS 的类型的成员，因此不能将其标记为符合 CLS</target>
        <note />
      </trans-unit>
      <trans-unit id="WRN_CLS_MeaninglessOnPrivateType">
        <source>CLS compliance checking will not be performed on '{0}' because it is not visible from outside this assembly</source>
        <target state="translated">“{0}”在此程序集外部不可见，因此不会对它执行 CLS 遵从性检查</target>
        <note />
      </trans-unit>
      <trans-unit id="WRN_CLS_MeaninglessOnPrivateType_Title">
        <source>CLS compliance checking will not be performed because it is not visible from outside this assembly</source>
        <target state="translated">CLS 遵从性检查在此程序集外部不可见，因此不会执行它</target>
        <note />
      </trans-unit>
      <trans-unit id="WRN_CLS_AssemblyNotCLS2">
        <source>'{0}' does not need a CLSCompliant attribute because the assembly does not have a CLSCompliant attribute</source>
        <target state="translated">'由于程序集没有 CLSCompliant 特性，因此“{0}”不需要 CLSCompliant 特性</target>
        <note />
      </trans-unit>
      <trans-unit id="WRN_CLS_AssemblyNotCLS2_Title">
        <source>Type or member does not need a CLSCompliant attribute because the assembly does not have a CLSCompliant attribute</source>
        <target state="translated">由于程序集没有 CLSCompliant 特性，因此类型或成员不需要 CLSCompliant 特性</target>
        <note />
      </trans-unit>
      <trans-unit id="WRN_CLS_MeaninglessOnParam">
        <source>CLSCompliant attribute has no meaning when applied to parameters. Try putting it on the method instead.</source>
        <target state="translated">CLSCompliant 特性在应用于参数时无意义。请尝试将该特性应用于方法。</target>
        <note />
      </trans-unit>
      <trans-unit id="WRN_CLS_MeaninglessOnParam_Title">
        <source>CLSCompliant attribute has no meaning when applied to parameters</source>
        <target state="translated">CLSCompliant 特性在应用于参数时无意义</target>
        <note />
      </trans-unit>
      <trans-unit id="WRN_CLS_MeaninglessOnReturn">
        <source>CLSCompliant attribute has no meaning when applied to return types. Try putting it on the method instead.</source>
        <target state="translated">CLSCompliant 特性在应用于返回类型时无意义。请尝试将该特性应用于方法。</target>
        <note />
      </trans-unit>
      <trans-unit id="WRN_CLS_MeaninglessOnReturn_Title">
        <source>CLSCompliant attribute has no meaning when applied to return types</source>
        <target state="translated">CLSCompliant 特性在应用于返回类型时无意义</target>
        <note />
      </trans-unit>
      <trans-unit id="WRN_CLS_BadTypeVar">
        <source>Constraint type '{0}' is not CLS-compliant</source>
        <target state="translated">约束类型“{0}”不符合 CLS</target>
        <note />
      </trans-unit>
      <trans-unit id="WRN_CLS_BadTypeVar_Title">
        <source>Constraint type is not CLS-compliant</source>
        <target state="translated">约束类型不符合 CLS</target>
        <note />
      </trans-unit>
      <trans-unit id="WRN_CLS_VolatileField">
        <source>CLS-compliant field '{0}' cannot be volatile</source>
        <target state="translated">符合 CLS 的字段“{0}”不能是可变字段</target>
        <note />
      </trans-unit>
      <trans-unit id="WRN_CLS_VolatileField_Title">
        <source>CLS-compliant field cannot be volatile</source>
        <target state="translated">符合 CLS 的字段不能是可变字段</target>
        <note />
      </trans-unit>
      <trans-unit id="WRN_CLS_BadInterface">
        <source>'{0}' is not CLS-compliant because base interface '{1}' is not CLS-compliant</source>
        <target state="translated">'“{0}”不符合 CLS，因为基接口“{1}”不符合 CLS</target>
        <note />
      </trans-unit>
      <trans-unit id="WRN_CLS_BadInterface_Title">
        <source>Type is not CLS-compliant because base interface is not CLS-compliant</source>
        <target state="translated">类型不符合 CLS，因为基接口不符合 CLS</target>
        <note />
      </trans-unit>
      <trans-unit id="ERR_BadAwaitArg">
        <source>'await' requires that the type {0} have a suitable GetAwaiter method</source>
        <target state="translated">'“await”要求类型 {0} 包含适当的 GetAwaiter 方法</target>
        <note />
      </trans-unit>
      <trans-unit id="ERR_BadAwaitArgIntrinsic">
        <source>Cannot await '{0}'</source>
        <target state="translated">无法等待“{0}”</target>
        <note />
      </trans-unit>
      <trans-unit id="ERR_BadAwaiterPattern">
        <source>'await' requires that the return type '{0}' of '{1}.GetAwaiter()' have suitable IsCompleted, OnCompleted, and GetResult members, and implement INotifyCompletion or ICriticalNotifyCompletion</source>
        <target state="translated">'“await”要求“{1}.GetAwaiter()”的返回类型“{0}”包含适当的 IsCompleted、OnCompleted 和 GetResult 成员，并实现 INotifyCompletion 或 ICriticalNotifyCompletion</target>
        <note />
      </trans-unit>
      <trans-unit id="ERR_BadAwaitArg_NeedSystem">
        <source>'await' requires that the type '{0}' have a suitable GetAwaiter method. Are you missing a using directive for 'System'?</source>
        <target state="translated">'“await”要求类型“{0}”包含适当的 GetAwaiter 方法。是否缺少针对“System”的 using 指令?</target>
        <note />
      </trans-unit>
      <trans-unit id="ERR_BadAwaitArgVoidCall">
        <source>Cannot await 'void'</source>
        <target state="translated">无法等待“void”</target>
        <note />
      </trans-unit>
      <trans-unit id="ERR_BadAwaitAsIdentifier">
        <source>'await' cannot be used as an identifier within an async method or lambda expression</source>
        <target state="translated">'“await”不能用作异步方法或 lambda 表达式中的标识符</target>
        <note />
      </trans-unit>
      <trans-unit id="ERR_DoesntImplementAwaitInterface">
        <source>'{0}' does not implement '{1}'</source>
        <target state="translated">'“{0}”不实现“{1}”</target>
        <note />
      </trans-unit>
      <trans-unit id="ERR_TaskRetNoObjectRequired">
        <source>Since '{0}' is an async method that returns 'Task', a return keyword must not be followed by an object expression. Did you intend to return 'Task&lt;T&gt;'?</source>
        <target state="translated">由于“{0}”是返回“Task”的异步方法，因此返回关键字不能后接对象表达式。是否要返回“Task&lt;T&gt;”?</target>
        <note />
      </trans-unit>
      <trans-unit id="ERR_BadAsyncReturn">
        <source>The return type of an async method must be void, Task or Task&lt;T&gt;</source>
        <target state="translated">异步方法的返回类型必须为 void、Task 或 Task&lt;T&gt;</target>
        <note />
      </trans-unit>
      <trans-unit id="ERR_CantReturnVoid">
        <source>Cannot return an expression of type 'void'</source>
        <target state="translated">无法返回 "void" 类型的表达式</target>
        <note />
      </trans-unit>
      <trans-unit id="ERR_VarargsAsync">
        <source>__arglist is not allowed in the parameter list of async methods</source>
        <target state="translated">异步方法的参数列表中不允许有 __arglist</target>
        <note />
      </trans-unit>
      <trans-unit id="ERR_ByRefTypeAndAwait">
        <source>'await' cannot be used in an expression containing the type '{0}'</source>
        <target state="translated">'“等待”不能在包含“{0}”类型的表达式中使用</target>
        <note />
      </trans-unit>
      <trans-unit id="ERR_UnsafeAsyncArgType">
        <source>Async methods cannot have unsafe parameters or return types</source>
        <target state="translated">异步方法不能具有不安全的参数或返回类型</target>
        <note />
      </trans-unit>
      <trans-unit id="ERR_BadAsyncArgType">
        <source>Async methods cannot have ref or out parameters</source>
        <target state="translated">异步方法不能使用 ref 或 out 参数</target>
        <note />
      </trans-unit>
      <trans-unit id="ERR_BadAwaitWithoutAsync">
        <source>The 'await' operator can only be used when contained within a method or lambda expression marked with the 'async' modifier</source>
        <target state="translated">"await" 运算符只能在它包含于标有“async”修饰符的方法或 lambda 表达式中时使用</target>
        <note />
      </trans-unit>
      <trans-unit id="ERR_BadAwaitWithoutAsyncLambda">
        <source>The 'await' operator can only be used within an async {0}. Consider marking this {0} with the 'async' modifier.</source>
        <target state="translated">“await”运算符只能在异步 {0} 中使用。请考虑使用“async”修饰符标记此 {0}。</target>
        <note />
      </trans-unit>
      <trans-unit id="ERR_BadAwaitWithoutAsyncMethod">
        <source>The 'await' operator can only be used within an async method. Consider marking this method with the 'async' modifier and changing its return type to 'Task&lt;{0}&gt;'.</source>
        <target state="translated">“await”运算符只能在异步方法中使用。请考虑使用“async”修饰符标记此方法，并将其返回类型更改为“Task&lt;{0}&gt;”。</target>
        <note />
      </trans-unit>
      <trans-unit id="ERR_BadAwaitWithoutVoidAsyncMethod">
        <source>The 'await' operator can only be used within an async method. Consider marking this method with the 'async' modifier and changing its return type to 'Task'.</source>
        <target state="translated">"await" 运算符只能用于异步方法中。请考虑用 "async" 修饰符标记此方法，并将其返回类型更改为 "Task"。</target>
        <note />
      </trans-unit>
      <trans-unit id="ERR_BadAwaitInFinally">
        <source>Cannot await in the body of a finally clause</source>
        <target state="translated">无法在 finally 子句体中等待</target>
        <note />
      </trans-unit>
      <trans-unit id="ERR_BadAwaitInCatch">
        <source>Cannot await in a catch clause</source>
        <target state="translated">无法在 catch 子句中等待</target>
        <note />
      </trans-unit>
      <trans-unit id="ERR_BadAwaitInCatchFilter">
        <source>Cannot await in the filter expression of a catch clause</source>
        <target state="translated">无法在 catch 子句的筛选器表达式中等待</target>
        <note />
      </trans-unit>
      <trans-unit id="ERR_BadAwaitInLock">
        <source>Cannot await in the body of a lock statement</source>
        <target state="translated">无法在 lock 语句体中等待</target>
        <note />
      </trans-unit>
      <trans-unit id="ERR_BadAwaitInStaticVariableInitializer">
        <source>The 'await' operator cannot be used in a static script variable initializer.</source>
        <target state="translated">静态脚本变量初始值设定项中不可使用 "await" 运算符。</target>
        <note />
      </trans-unit>
      <trans-unit id="ERR_AwaitInUnsafeContext">
        <source>Cannot await in an unsafe context</source>
        <target state="translated">无法在不安全的上下文中等待</target>
        <note />
      </trans-unit>
      <trans-unit id="ERR_BadAsyncLacksBody">
        <source>The 'async' modifier can only be used in methods that have a body.</source>
        <target state="translated">只能在具有正文的方法中使用 "async" 修饰符。</target>
        <note />
      </trans-unit>
      <trans-unit id="ERR_BadSpecialByRefLocal">
        <source>Parameters or locals of type '{0}' cannot be declared in async methods or lambda expressions.</source>
        <target state="translated">不能在异步方法或 lambda 表达式中声明“{0}”类型的参数或局部变量</target>
        <note />
      </trans-unit>
      <trans-unit id="ERR_BadSpecialByRefIterator">
        <source>foreach statement cannot operate on enumerators of type '{0}' in async or iterator methods because '{0}' is a ref struct.</source>
        <target state="translated">foreach 语句无法在类型“{0}”的枚举器上使用异步或迭代器方法操作，因为“{0}”是 ref 结构。</target>
        <note />
      </trans-unit>
      <trans-unit id="ERR_SecurityCriticalOrSecuritySafeCriticalOnAsync">
        <source>Security attribute '{0}' cannot be applied to an Async method.</source>
        <target state="translated">安全特性“{0}”不可应用于异步方法。</target>
        <note />
      </trans-unit>
      <trans-unit id="ERR_SecurityCriticalOrSecuritySafeCriticalOnAsyncInClassOrStruct">
        <source>Async methods are not allowed in an Interface, Class, or Structure which has the 'SecurityCritical' or 'SecuritySafeCritical' attribute.</source>
        <target state="translated">在具有“SecurityCritical”或“SecuritySafeCritical”特性的接口、类或结构中，不允许使用异步方法。</target>
        <note />
      </trans-unit>
      <trans-unit id="ERR_BadAwaitInQuery">
        <source>The 'await' operator may only be used in a query expression within the first collection expression of the initial 'from' clause or within the collection expression of a 'join' clause</source>
        <target state="translated">"await" 运算符只能用在初始 "from" 子句的第一个集合表达式或 "join" 子句的集合表达式内的查询表达式中</target>
        <note />
      </trans-unit>
      <trans-unit id="WRN_AsyncLacksAwaits">
        <source>This async method lacks 'await' operators and will run synchronously. Consider using the 'await' operator to await non-blocking API calls, or 'await Task.Run(...)' to do CPU-bound work on a background thread.</source>
        <target state="translated">此异步方法缺少 "await" 运算符，将以同步方式运行。请考虑使用 "await" 运算符等待非阻止的 API 调用，或者使用 "await Task.Run(...)" 在后台线程上执行占用大量 CPU 的工作。</target>
        <note />
      </trans-unit>
      <trans-unit id="WRN_AsyncLacksAwaits_Title">
        <source>Async method lacks 'await' operators and will run synchronously</source>
        <target state="translated">异步方法缺少 "await" 运算符，将以同步方式运行</target>
        <note />
      </trans-unit>
      <trans-unit id="WRN_UnobservedAwaitableExpression">
        <source>Because this call is not awaited, execution of the current method continues before the call is completed. Consider applying the 'await' operator to the result of the call.</source>
        <target state="translated">由于此调用不会等待，因此在此调用完成之前将会继续执行当前方法。请考虑将 "await" 运算符应用于调用结果。</target>
        <note />
      </trans-unit>
      <trans-unit id="WRN_UnobservedAwaitableExpression_Title">
        <source>Because this call is not awaited, execution of the current method continues before the call is completed</source>
        <target state="translated">由于此调用不会等待，因此在调用完成前将继续执行当前方法</target>
        <note />
      </trans-unit>
      <trans-unit id="WRN_UnobservedAwaitableExpression_Description">
        <source>The current method calls an async method that returns a Task or a Task&lt;TResult&gt; and doesn't apply the await operator to the result. The call to the async method starts an asynchronous task. However, because no await operator is applied, the program continues without waiting for the task to complete. In most cases, that behavior isn't what you expect. Usually other aspects of the calling method depend on the results of the call or, minimally, the called method is expected to complete before you return from the method that contains the call.

An equally important issue is what happens to exceptions that are raised in the called async method. An exception that's raised in a method that returns a Task or Task&lt;TResult&gt; is stored in the returned task. If you don't await the task or explicitly check for exceptions, the exception is lost. If you await the task, its exception is rethrown.

As a best practice, you should always await the call.

You should consider suppressing the warning only if you're sure that you don't want to wait for the asynchronous call to complete and that the called method won't raise any exceptions. In that case, you can suppress the warning by assigning the task result of the call to a variable.</source>
        <target state="translated">当前的方法调用返回一个 Task 或 Task&lt;TResult&gt; 的 async 方法，并且不会将 await 操作符应用到结果中。对 async 方法的调用将启动异步任务。但是，由于未应用 await 操作符，程序将继续运行而不会等待任务完成。在多数情况下，这种行为并不是你想要的。通常，调用方法的其他部分依赖调用结果，或者至少从包含此调用的方法中返回前需要完成此被调用的方法。

一个同样重要的问题是在调用的 async 方法中产生的异常将发生什么情况。在返回 Task 或 Task&lt;TResult&gt; 的方法中产生的异常存储在返回的任务中。如果你不等待任务完成或显式检查异常，则异常将丢失。如果你等待任务完成，则此异常将重新抛出。

最佳的做法是你应始终等待此调用完成。

仅当你确定不需要等待异步调用完成，并且调用的方法不会产生任何异常时，你可以考虑取消警告。为此，你可以通过将调用的任务结果分配给一个变量来取消警告。</target>
        <note />
      </trans-unit>
      <trans-unit id="ERR_SynchronizedAsyncMethod">
        <source>'MethodImplOptions.Synchronized' cannot be applied to an async method</source>
        <target state="translated">'"MethodImplOptions.Synchronized" 不能应用于异步方法</target>
        <note />
      </trans-unit>
      <trans-unit id="ERR_NoConversionForCallerLineNumberParam">
        <source>CallerLineNumberAttribute cannot be applied because there are no standard conversions from type '{0}' to type '{1}'</source>
        <target state="translated">无法应用 CallerLineNumberAttribute，因为不存在从类型“{0}”到类型“{1}”的标准转换</target>
        <note />
      </trans-unit>
      <trans-unit id="ERR_NoConversionForCallerFilePathParam">
        <source>CallerFilePathAttribute cannot be applied because there are no standard conversions from type '{0}' to type '{1}'</source>
        <target state="translated">无法应用 CallerFilePathAttribute，因为不存在从类型“{0}”到类型“{1}”的标准转换</target>
        <note />
      </trans-unit>
      <trans-unit id="ERR_NoConversionForCallerMemberNameParam">
        <source>CallerMemberNameAttribute cannot be applied because there are no standard conversions from type '{0}' to type '{1}'</source>
        <target state="translated">无法应用 CallerMemberNameAttribute，因为不存在从类型“{0}”到类型“{1}”的标准转换</target>
        <note />
      </trans-unit>
      <trans-unit id="ERR_BadCallerLineNumberParamWithoutDefaultValue">
        <source>The CallerLineNumberAttribute may only be applied to parameters with default values</source>
        <target state="translated">CallerLineNumberAttribute 只能应用于具有默认值的参数</target>
        <note />
      </trans-unit>
      <trans-unit id="ERR_BadCallerFilePathParamWithoutDefaultValue">
        <source>The CallerFilePathAttribute may only be applied to parameters with default values</source>
        <target state="translated">CallerFilePathAttribute 只能应用于具有默认值的参数</target>
        <note />
      </trans-unit>
      <trans-unit id="ERR_BadCallerMemberNameParamWithoutDefaultValue">
        <source>The CallerMemberNameAttribute may only be applied to parameters with default values</source>
        <target state="translated">CallerMemberNameAttribute 只能应用于具有默认值的参数</target>
        <note />
      </trans-unit>
      <trans-unit id="WRN_CallerLineNumberParamForUnconsumedLocation">
        <source>The CallerLineNumberAttribute applied to parameter '{0}' will have no effect because it applies to a member that is used in contexts that do not allow optional arguments</source>
        <target state="translated">应用于形参“{0}”的 CallerLineNumberAttribute 将不起任何作用，因为它适用于不允许指定可选实参的上下文中使用的成员</target>
        <note />
      </trans-unit>
      <trans-unit id="WRN_CallerLineNumberParamForUnconsumedLocation_Title">
        <source>The CallerLineNumberAttribute will have no effect because it applies to a member that is used in contexts that do not allow optional arguments</source>
        <target state="translated">CallerLineNumberAttribute 将不起任何作用，因为它适用于不允许可选参数的上下文中使用的成员</target>
        <note />
      </trans-unit>
      <trans-unit id="WRN_CallerFilePathParamForUnconsumedLocation">
        <source>The CallerFilePathAttribute applied to parameter '{0}' will have no effect because it applies to a member that is used in contexts that do not allow optional arguments</source>
        <target state="translated">应用到参数“{0}”的 CallerFilePathAttribute 将不起作用，因为它应用到的成员在不允许使用可选参数的上下文中使用</target>
        <note />
      </trans-unit>
      <trans-unit id="WRN_CallerFilePathParamForUnconsumedLocation_Title">
        <source>The CallerFilePathAttribute will have no effect because it applies to a member that is used in contexts that do not allow optional arguments</source>
        <target state="translated">CallerFilePathAttribute 将不起作用，因为它应用到的成员在不允许使用可选参数的上下文中使用</target>
        <note />
      </trans-unit>
      <trans-unit id="WRN_CallerMemberNameParamForUnconsumedLocation">
        <source>The CallerMemberNameAttribute applied to parameter '{0}' will have no effect because it applies to a member that is used in contexts that do not allow optional arguments</source>
        <target state="translated">应用于形参“{0}”的 CallerMemberNameAttribute 将不起任何作用，因为它适用于不允许指定可选实参的上下文中使用的成员</target>
        <note />
      </trans-unit>
      <trans-unit id="WRN_CallerMemberNameParamForUnconsumedLocation_Title">
        <source>The CallerMemberNameAttribute will have no effect because it applies to a member that is used in contexts that do not allow optional arguments</source>
        <target state="translated">CallerMemberNameAttribute 将不起任何作用，因为它适用于不允许可选参数的上下文中使用的成员</target>
        <note />
      </trans-unit>
      <trans-unit id="ERR_NoEntryPoint">
        <source>Program does not contain a static 'Main' method suitable for an entry point</source>
        <target state="translated">程序不包含适合于入口点的静态 "Main" 方法</target>
        <note />
      </trans-unit>
      <trans-unit id="ERR_ArrayInitializerIncorrectLength">
        <source>An array initializer of length '{0}' is expected</source>
        <target state="translated">应为一个长度为“{0}”的数组初始值设定项</target>
        <note />
      </trans-unit>
      <trans-unit id="ERR_ArrayInitializerExpected">
        <source>A nested array initializer is expected</source>
        <target state="translated">应输入嵌套数组初始值设定项</target>
        <note />
      </trans-unit>
      <trans-unit id="ERR_IllegalVarianceSyntax">
        <source>Invalid variance modifier. Only interface and delegate type parameters can be specified as variant.</source>
        <target state="translated">方差修饰符无效。只有接口和委托类型的参数可以指定为变量。</target>
        <note />
      </trans-unit>
      <trans-unit id="ERR_UnexpectedAliasedName">
        <source>Unexpected use of an aliased name</source>
        <target state="translated">意外使用了别名</target>
        <note />
      </trans-unit>
      <trans-unit id="ERR_UnexpectedGenericName">
        <source>Unexpected use of a generic name</source>
        <target state="translated">意外使用了通用名称</target>
        <note />
      </trans-unit>
      <trans-unit id="ERR_UnexpectedUnboundGenericName">
        <source>Unexpected use of an unbound generic name</source>
        <target state="translated">意外使用了未绑定的通用名称</target>
        <note />
      </trans-unit>
      <trans-unit id="ERR_GlobalStatement">
        <source>Expressions and statements can only occur in a method body</source>
        <target state="translated">表达式和语句只能在方法体中出现</target>
        <note />
      </trans-unit>
      <trans-unit id="ERR_NamedArgumentForArray">
        <source>An array access may not have a named argument specifier</source>
        <target state="translated">数组访问可能没有命名参数说明符</target>
        <note />
      </trans-unit>
      <trans-unit id="ERR_NotYetImplementedInRoslyn">
        <source>This language feature ('{0}') is not yet implemented.</source>
        <target state="translated">尚未实现此语言功能(“{0}”)。</target>
        <note />
      </trans-unit>
      <trans-unit id="ERR_DefaultValueNotAllowed">
        <source>Default values are not valid in this context.</source>
        <target state="translated">默认值在此上下文中无效。</target>
        <note />
      </trans-unit>
      <trans-unit id="ERR_CantOpenIcon">
        <source>Error opening icon file {0} -- {1}</source>
        <target state="translated">打开图标文件 {0} 时出错 -- {1}</target>
        <note />
      </trans-unit>
      <trans-unit id="ERR_CantOpenWin32Manifest">
        <source>Error opening Win32 manifest file {0} -- {1}</source>
        <target state="translated">打开 Win32 清单文件 {0} 时出错 -- {1}</target>
        <note />
      </trans-unit>
      <trans-unit id="ERR_ErrorBuildingWin32Resources">
        <source>Error building Win32 resources -- {0}</source>
        <target state="translated">生成 Win32 资源时出错 -- {0}</target>
        <note />
      </trans-unit>
      <trans-unit id="ERR_DefaultValueBeforeRequiredValue">
        <source>Optional parameters must appear after all required parameters</source>
        <target state="translated">可选参数必须出现在所有必需参数之后</target>
        <note />
      </trans-unit>
      <trans-unit id="ERR_ExplicitImplCollisionOnRefOut">
        <source>Cannot inherit interface '{0}' with the specified type parameters because it causes method '{1}' to contain overloads which differ only on ref and out</source>
        <target state="translated">无法使用指定的类型参数继承接口“{0}”，因为它会导致方法“{1}”包含仅在 ref 和 out 上存在不同的重载</target>
        <note />
      </trans-unit>
      <trans-unit id="ERR_PartialWrongTypeParamsVariance">
        <source>Partial declarations of '{0}' must have the same type parameter names and variance modifiers in the same order</source>
        <target state="translated">“{0}”的分部声明必须具有相同类型的参数名和差异修饰符，同时顺序也必须相同</target>
        <note />
      </trans-unit>
      <trans-unit id="ERR_UnexpectedVariance">
        <source>Invalid variance: The type parameter '{1}' must be {3} valid on '{0}'. '{1}' is {2}.</source>
        <target state="translated">差异无效: 类型参数“{1}”必须是在“{0}”上有效的 {3}。“{1}”为 {2}。</target>
        <note />
      </trans-unit>
      <trans-unit id="ERR_DeriveFromDynamic">
        <source>'{0}': cannot derive from the dynamic type</source>
        <target state="translated">'“{0}”: 无法从动态类型派生</target>
        <note />
      </trans-unit>
      <trans-unit id="ERR_DeriveFromConstructedDynamic">
        <source>'{0}': cannot implement a dynamic interface '{1}'</source>
        <target state="translated">'“{0}”: 无法实现动态接口“{1}”</target>
        <note />
      </trans-unit>
      <trans-unit id="ERR_DynamicTypeAsBound">
        <source>Constraint cannot be the dynamic type</source>
        <target state="translated">约束不能为动态类型</target>
        <note />
      </trans-unit>
      <trans-unit id="ERR_ConstructedDynamicTypeAsBound">
        <source>Constraint cannot be a dynamic type '{0}'</source>
        <target state="translated">约束不能是动态类型“{0}”</target>
        <note />
      </trans-unit>
      <trans-unit id="ERR_DynamicRequiredTypesMissing">
        <source>One or more types required to compile a dynamic expression cannot be found. Are you missing a reference?</source>
        <target state="translated">找不到编译动态表达式所需的一个或多个类型。是否缺少引用?</target>
        <note />
      </trans-unit>
      <trans-unit id="ERR_MetadataNameTooLong">
        <source>Name '{0}' exceeds the maximum length allowed in metadata.</source>
        <target state="translated">名称“{0}”超出元数据中允许的最大长度。</target>
        <note />
      </trans-unit>
      <trans-unit id="ERR_AttributesNotAllowed">
        <source>Attributes are not valid in this context.</source>
        <target state="translated">特性在此上下文中无效。</target>
        <note />
      </trans-unit>
      <trans-unit id="ERR_ExternAliasNotAllowed">
        <source>'extern alias' is not valid in this context</source>
        <target state="translated">'“外部别名”在此上下文中无效</target>
        <note />
      </trans-unit>
      <trans-unit id="WRN_IsDynamicIsConfusing">
        <source>Using '{0}' to test compatibility with '{1}' is essentially identical to testing compatibility with '{2}' and will succeed for all non-null values</source>
        <target state="translated">使用“{0}”测试与“{1}”的兼容性和测试与“{2}”的兼容性实质上是相同的，且对于所有非 null 值都将成功</target>
        <note />
      </trans-unit>
      <trans-unit id="WRN_IsDynamicIsConfusing_Title">
        <source>Using 'is' to test compatibility with 'dynamic' is essentially identical to testing compatibility with 'Object'</source>
        <target state="translated">使用 "is" 测试与 "dynamic" 的兼容性和测试与 "object" 的兼容性实质上是相同的</target>
        <note />
      </trans-unit>
      <trans-unit id="ERR_YieldNotAllowedInScript">
        <source>Cannot use 'yield' in top-level script code</source>
        <target state="translated">无法在顶级脚本代码中使用“yield”</target>
        <note />
      </trans-unit>
      <trans-unit id="ERR_NamespaceNotAllowedInScript">
        <source>Cannot declare namespace in script code</source>
        <target state="translated">无法在脚本代码中声明命名空间</target>
        <note />
      </trans-unit>
      <trans-unit id="ERR_GlobalAttributesNotAllowed">
        <source>Assembly and module attributes are not allowed in this context</source>
        <target state="translated">在此上下文中不允许有程序集和模块特性</target>
        <note />
      </trans-unit>
      <trans-unit id="ERR_InvalidDelegateType">
        <source>Delegate '{0}' has no invoke method or an invoke method with a return type or parameter types that are not supported.</source>
        <target state="translated">委托“{0}”没有调用方法，或调用方法有不受支持的返回类型或参数类型。</target>
        <note />
      </trans-unit>
      <trans-unit id="WRN_MainIgnored">
        <source>The entry point of the program is global script code; ignoring '{0}' entry point.</source>
        <target state="translated">程序的入口点是全局脚本代码；正在忽略“{0}”入口点。</target>
        <note />
      </trans-unit>
      <trans-unit id="WRN_MainIgnored_Title">
        <source>The entry point of the program is global script code; ignoring entry point</source>
        <target state="translated">程序的入口点是全局脚本代码；正在忽略入口点</target>
        <note />
      </trans-unit>
      <trans-unit id="ERR_StaticInAsOrIs">
        <source>The second operand of an 'is' or 'as' operator may not be static type '{0}'</source>
        <target state="translated">“is”或“as”运算符的第二个操作数不能是静态类型“{0}”</target>
        <note />
      </trans-unit>
      <trans-unit id="ERR_BadVisEventType">
        <source>Inconsistent accessibility: event type '{1}' is less accessible than event '{0}'</source>
        <target state="translated">可访问性不一致: 事件类型“{1}”的可访问性低于事件“{0}”</target>
        <note />
      </trans-unit>
      <trans-unit id="ERR_NamedArgumentSpecificationBeforeFixedArgument">
        <source>Named argument specifications must appear after all fixed arguments have been specified. Please use language version {0} or greater to allow non-trailing named arguments.</source>
        <target state="translated">命名参数规范必须出现在所有固定参数都已指定完毕后。请使用语言版本 {0} 或更高版本，以允许非尾随命名参数。</target>
        <note />
      </trans-unit>
      <trans-unit id="ERR_NamedArgumentSpecificationBeforeFixedArgumentInDynamicInvocation">
        <source>Named argument specifications must appear after all fixed arguments have been specified in a dynamic invocation.</source>
        <target state="translated">命名参数规范必须出现在已在动态调用中指定所有固定参数之后。</target>
        <note />
      </trans-unit>
      <trans-unit id="ERR_BadNamedArgument">
        <source>The best overload for '{0}' does not have a parameter named '{1}'</source>
        <target state="translated">“{0}”的最佳重载没有名为“{1}”的参数</target>
        <note />
      </trans-unit>
      <trans-unit id="ERR_BadNamedArgumentForDelegateInvoke">
        <source>The delegate '{0}' does not have a parameter named '{1}'</source>
        <target state="translated">委托“{0}”没有名为“{1}”的参数</target>
        <note />
      </trans-unit>
      <trans-unit id="ERR_DuplicateNamedArgument">
        <source>Named argument '{0}' cannot be specified multiple times</source>
        <target state="translated">不能多次指定所命名的参数“{0}”。</target>
        <note />
      </trans-unit>
      <trans-unit id="ERR_NamedArgumentUsedInPositional">
        <source>Named argument '{0}' specifies a parameter for which a positional argument has already been given</source>
        <target state="translated">命名参数“{0}”指定的形参已被赋予位置参数</target>
        <note />
      </trans-unit>
      <trans-unit id="ERR_BadNonTrailingNamedArgument">
        <source>Named argument '{0}' is used out-of-position but is followed by an unnamed argument</source>
        <target state="translated">命名参数“{0}”的使用位置不当，但后跟一个未命名参数</target>
        <note />
      </trans-unit>
      <trans-unit id="ERR_DefaultValueUsedWithAttributes">
        <source>Cannot specify default parameter value in conjunction with DefaultParameterAttribute or OptionalAttribute</source>
        <target state="translated">不能同时指定默认参数值与 DefaultParameterAttribute 或 OptionalAttribute</target>
        <note />
      </trans-unit>
      <trans-unit id="ERR_DefaultValueMustBeConstant">
        <source>Default parameter value for '{0}' must be a compile-time constant</source>
        <target state="translated">“{0}”的默认参数值必须是编译时常量</target>
        <note />
      </trans-unit>
      <trans-unit id="ERR_RefOutDefaultValue">
        <source>A ref or out parameter cannot have a default value</source>
        <target state="translated">ref 或 out 参数不能有默认值</target>
        <note />
      </trans-unit>
      <trans-unit id="ERR_DefaultValueForExtensionParameter">
        <source>Cannot specify a default value for the 'this' parameter</source>
        <target state="translated">不能为 "this" 参数指定默认值</target>
        <note />
      </trans-unit>
      <trans-unit id="ERR_DefaultValueForParamsParameter">
        <source>Cannot specify a default value for a parameter array</source>
        <target state="translated">无法为参数数组指定默认值</target>
        <note />
      </trans-unit>
      <trans-unit id="ERR_NoConversionForDefaultParam">
        <source>A value of type '{0}' cannot be used as a default parameter because there are no standard conversions to type '{1}'</source>
        <target state="translated">不能将“{0}”类型的值用作默认参数，因为没有到类型“{1}”的标准转换</target>
        <note />
      </trans-unit>
      <trans-unit id="ERR_NoConversionForNubDefaultParam">
        <source>A value of type '{0}' cannot be used as default parameter for nullable parameter '{1}' because '{0}' is not a simple type</source>
        <target state="translated">无法将类型为“{0}”的值用作可以为 null 的参数“{1}”的默认参数，因为“{0}”不是简单类型</target>
        <note />
      </trans-unit>
      <trans-unit id="ERR_NotNullRefDefaultParameter">
        <source>'{0}' is of type '{1}'. A default parameter value of a reference type other than string can only be initialized with null</source>
        <target state="translated">'“{0}”的类型为“{1}”。只能用 Null 对引用类型(字符串除外)的默认参数值进行初始化</target>
        <note />
      </trans-unit>
      <trans-unit id="WRN_DefaultValueForUnconsumedLocation">
        <source>The default value specified for parameter '{0}' will have no effect because it applies to a member that is used in contexts that do not allow optional arguments</source>
        <target state="translated">为形参“{0}”指定的默认值将不起任何作用，因为它适用于在不允许指定可选实参的上下文中使用的成员</target>
        <note />
      </trans-unit>
      <trans-unit id="WRN_DefaultValueForUnconsumedLocation_Title">
        <source>The default value specified will have no effect because it applies to a member that is used in contexts that do not allow optional arguments</source>
        <target state="translated">指定的默认值将不起任何作用，因为它适用于不允许可选参数的上下文中使用的成员</target>
        <note />
      </trans-unit>
      <trans-unit id="ERR_PublicKeyFileFailure">
        <source>Error signing output with public key from file '{0}' -- {1}</source>
        <target state="translated">使用来自文件“{0}”的公钥对输出签名时出错 -- {1}</target>
        <note />
      </trans-unit>
      <trans-unit id="ERR_PublicKeyContainerFailure">
        <source>Error signing output with public key from container '{0}' -- {1}</source>
        <target state="translated">使用来自容器“{0}”的公钥对输出签名时出错 -- {1}</target>
        <note />
      </trans-unit>
      <trans-unit id="ERR_BadDynamicTypeof">
        <source>The typeof operator cannot be used on the dynamic type</source>
        <target state="translated">typeof 运算符不能用在动态类型上</target>
        <note />
      </trans-unit>
      <trans-unit id="ERR_ExpressionTreeContainsDynamicOperation">
        <source>An expression tree may not contain a dynamic operation</source>
        <target state="translated">表达式树不能包含动态操作</target>
        <note />
      </trans-unit>
      <trans-unit id="ERR_BadAsyncExpressionTree">
        <source>Async lambda expressions cannot be converted to expression trees</source>
        <target state="translated">异步 lambda 表达式无法转换为表达式树</target>
        <note />
      </trans-unit>
      <trans-unit id="ERR_DynamicAttributeMissing">
        <source>Cannot define a class or member that utilizes 'dynamic' because the compiler required type '{0}' cannot be found. Are you missing a reference?</source>
        <target state="translated">无法定义使用“dynamic”的类或成员，因为找不到编译器所需的类型“{0}”。是否缺少引用?</target>
        <note />
      </trans-unit>
      <trans-unit id="ERR_CannotPassNullForFriendAssembly">
        <source>Cannot pass null for friend assembly name</source>
        <target state="translated">无法为友元程序集名称传递 null</target>
        <note />
      </trans-unit>
      <trans-unit id="ERR_SignButNoPrivateKey">
        <source>Key file '{0}' is missing the private key needed for signing</source>
        <target state="translated">密钥文件“{0}”缺少签名所需的私钥</target>
        <note />
      </trans-unit>
      <trans-unit id="ERR_PublicSignButNoKey">
        <source>Public signing was specified and requires a public key, but no public key was specified.</source>
        <target state="translated">指定了公共签名并需要公钥，但未指定公钥。</target>
        <note />
      </trans-unit>
      <trans-unit id="ERR_PublicSignNetModule">
        <source>Public signing is not supported for netmodules.</source>
        <target state="translated">netmodule 不支持公共签名。</target>
        <note />
      </trans-unit>
      <trans-unit id="WRN_DelaySignButNoKey">
        <source>Delay signing was specified and requires a public key, but no public key was specified</source>
        <target state="translated">指定了延迟签名，这需要公钥，但是未指定任何公钥</target>
        <note />
      </trans-unit>
      <trans-unit id="WRN_DelaySignButNoKey_Title">
        <source>Delay signing was specified and requires a public key, but no public key was specified</source>
        <target state="translated">指定了延迟签名，这需要公钥，但是未指定任何公钥</target>
        <note />
      </trans-unit>
      <trans-unit id="ERR_InvalidVersionFormat">
        <source>The specified version string does not conform to the required format - major[.minor[.build[.revision]]]</source>
        <target state="translated">指定版本字符串不符合所需格式 - major[.minor[.build[.revision]]]</target>
        <note />
      </trans-unit>
      <trans-unit id="ERR_InvalidVersionFormatDeterministic">
        <source>The specified version string contains wildcards, which are not compatible with determinism. Either remove wildcards from the version string, or disable determinism for this compilation</source>
        <target state="translated">指定的版本字符串包含通配符，这与确定性不兼容。请删除版本字符串中的通配符，或禁用此编译的确定性。</target>
        <note />
      </trans-unit>
      <trans-unit id="ERR_InvalidVersionFormat2">
        <source>The specified version string does not conform to the required format - major.minor.build.revision (without wildcards)</source>
        <target state="translated">指定的版本字符串不符合所需格式 - major.minor.build.revision (不带通配符)</target>
        <note />
      </trans-unit>
      <trans-unit id="WRN_InvalidVersionFormat">
        <source>The specified version string does not conform to the recommended format - major.minor.build.revision</source>
        <target state="translated">指定版本字符串不符合建议格式 - major.minor.build.revision</target>
        <note />
      </trans-unit>
      <trans-unit id="WRN_InvalidVersionFormat_Title">
        <source>The specified version string does not conform to the recommended format - major.minor.build.revision</source>
        <target state="translated">指定版本字符串不符合建议格式 - major.minor.build.revision</target>
        <note />
      </trans-unit>
      <trans-unit id="ERR_InvalidAssemblyCultureForExe">
        <source>Executables cannot be satellite assemblies; culture should always be empty</source>
        <target state="translated">可执行文件不能是附属程序集；区域性应始终为空</target>
        <note />
      </trans-unit>
      <trans-unit id="ERR_NoCorrespondingArgument">
        <source>There is no argument given that corresponds to the required formal parameter '{0}' of '{1}'</source>
        <target state="translated">未提供与“{1}”的必需形参“{0}”对应的实参</target>
        <note />
      </trans-unit>
      <trans-unit id="WRN_UnimplementedCommandLineSwitch">
        <source>The command line switch '{0}' is not yet implemented and was ignored.</source>
        <target state="translated">命令行开关“{0}”尚未实现，已忽略。</target>
        <note />
      </trans-unit>
      <trans-unit id="WRN_UnimplementedCommandLineSwitch_Title">
        <source>Command line switch is not yet implemented</source>
        <target state="translated">命令行开关尚未实现</target>
        <note />
      </trans-unit>
      <trans-unit id="ERR_ModuleEmitFailure">
        <source>Failed to emit module '{0}'.</source>
        <target state="translated">未能发出模块“{0}”。</target>
        <note />
      </trans-unit>
      <trans-unit id="ERR_FixedLocalInLambda">
        <source>Cannot use fixed local '{0}' inside an anonymous method, lambda expression, or query expression</source>
        <target state="translated">在匿名方法、lambda 表达式或查询表达式中不能使用固定的局部变量“{0}”</target>
        <note />
      </trans-unit>
      <trans-unit id="ERR_ExpressionTreeContainsNamedArgument">
        <source>An expression tree may not contain a named argument specification</source>
        <target state="translated">表达式树可能不包含命名参数规范</target>
        <note />
      </trans-unit>
      <trans-unit id="ERR_ExpressionTreeContainsOptionalArgument">
        <source>An expression tree may not contain a call or invocation that uses optional arguments</source>
        <target state="translated">表达式树可能不包含使用可选参数的调用</target>
        <note />
      </trans-unit>
      <trans-unit id="ERR_ExpressionTreeContainsIndexedProperty">
        <source>An expression tree may not contain an indexed property</source>
        <target state="translated">表达式树不能包含索引属性</target>
        <note />
      </trans-unit>
      <trans-unit id="ERR_IndexedPropertyRequiresParams">
        <source>Indexed property '{0}' has non-optional arguments which must be provided</source>
        <target state="translated">索引属性“{0}”具有必须提供的非可选参数</target>
        <note />
      </trans-unit>
      <trans-unit id="ERR_IndexedPropertyMustHaveAllOptionalParams">
        <source>Indexed property '{0}' must have all arguments optional</source>
        <target state="translated">索引属性“{0}”的所有参数都必须可选</target>
        <note />
      </trans-unit>
      <trans-unit id="ERR_SpecialByRefInLambda">
        <source>Instance of type '{0}' cannot be used inside a nested function, query expression, iterator block or async method</source>
        <target state="translated">“{0}”类型的实例不能在嵌套函数、查询表达式、迭代器块或异步方法中使用</target>
        <note />
      </trans-unit>
      <trans-unit id="ERR_SecurityAttributeMissingAction">
        <source>First argument to a security attribute must be a valid SecurityAction</source>
        <target state="translated">安全特性的第一个参数必须是有效的 SecurityAction</target>
        <note />
      </trans-unit>
      <trans-unit id="ERR_SecurityAttributeInvalidAction">
        <source>Security attribute '{0}' has an invalid SecurityAction value '{1}'</source>
        <target state="translated">安全特性“{0}”具有无效 SecurityAction 值“{1}”</target>
        <note />
      </trans-unit>
      <trans-unit id="ERR_SecurityAttributeInvalidActionAssembly">
        <source>SecurityAction value '{0}' is invalid for security attributes applied to an assembly</source>
        <target state="translated">SecurityAction 值“{0}”对于应用于程序集的安全特性无效</target>
        <note />
      </trans-unit>
      <trans-unit id="ERR_SecurityAttributeInvalidActionTypeOrMethod">
        <source>SecurityAction value '{0}' is invalid for security attributes applied to a type or a method</source>
        <target state="translated">SecurityAction 值“{0}”对于应用于类型或方法的安全特性无效</target>
        <note />
      </trans-unit>
      <trans-unit id="ERR_PrincipalPermissionInvalidAction">
        <source>SecurityAction value '{0}' is invalid for PrincipalPermission attribute</source>
        <target state="translated">SecurityAction 值“{0}”对于 PrincipalPermission 特性无效</target>
        <note />
      </trans-unit>
      <trans-unit id="ERR_FeatureNotValidInExpressionTree">
        <source>An expression tree may not contain '{0}'</source>
        <target state="translated">表达式树不能包含“{0}”</target>
        <note />
      </trans-unit>
      <trans-unit id="ERR_PermissionSetAttributeInvalidFile">
        <source>Unable to resolve file path '{0}' specified for the named argument '{1}' for PermissionSet attribute</source>
        <target state="translated">无法解析为 PermissionSet 特性的命名参数“{1}”指定的文件路径“{0}”</target>
        <note />
      </trans-unit>
      <trans-unit id="ERR_PermissionSetAttributeFileReadError">
        <source>Error reading file '{0}' specified for the named argument '{1}' for PermissionSet attribute: '{2}'</source>
        <target state="translated">读取为 PermissionSet 特性的命名参数“{1}”指定的文件“{0}”时出错:“{2}”</target>
        <note />
      </trans-unit>
      <trans-unit id="ERR_GlobalSingleTypeNameNotFoundFwd">
        <source>The type name '{0}' could not be found in the global namespace. This type has been forwarded to assembly '{1}' Consider adding a reference to that assembly.</source>
        <target state="translated">未能在全局命名空间中找到类型名“{0}”。此类型已转发到程序集“{1}”。请考虑添加对该程序集的引用。</target>
        <note />
      </trans-unit>
      <trans-unit id="ERR_DottedTypeNameNotFoundInNSFwd">
        <source>The type name '{0}' could not be found in the namespace '{1}'. This type has been forwarded to assembly '{2}' Consider adding a reference to that assembly.</source>
        <target state="translated">未能在命名空间“{1}”中找到类型名“{0}”。此类型已转发到程序集“{2}”。请考虑添加对该程序集的引用。</target>
        <note />
      </trans-unit>
      <trans-unit id="ERR_SingleTypeNameNotFoundFwd">
        <source>The type name '{0}' could not be found. This type has been forwarded to assembly '{1}'. Consider adding a reference to that assembly.</source>
        <target state="translated">未能找到类型名“{0}”。此类型已转发到程序集“{1}”。请考虑添加对该程序集的引用。</target>
        <note />
      </trans-unit>
      <trans-unit id="ERR_AssemblySpecifiedForLinkAndRef">
        <source>Assemblies '{0}' and '{1}' refer to the same metadata but only one is a linked reference (specified using /link option); consider removing one of the references.</source>
        <target state="translated">程序集“{0}”和“{1}”引用相同元数据，但是只有一个是链接引用(使用 /link 选项指定)；请考虑删除其中一个引用。</target>
        <note />
      </trans-unit>
      <trans-unit id="WRN_DeprecatedCollectionInitAdd">
        <source>The best overloaded Add method '{0}' for the collection initializer element is obsolete.</source>
        <target state="translated">与集合初始值设定项元素最匹配的重载 Add 方法“{0}”已过时。</target>
        <note />
      </trans-unit>
      <trans-unit id="WRN_DeprecatedCollectionInitAdd_Title">
        <source>The best overloaded Add method for the collection initializer element is obsolete</source>
        <target state="translated">与集合初始值设定项元素最匹配的重载 Add 方法已过时</target>
        <note />
      </trans-unit>
      <trans-unit id="WRN_DeprecatedCollectionInitAddStr">
        <source>The best overloaded Add method '{0}' for the collection initializer element is obsolete. {1}</source>
        <target state="translated">与集合初始值设定项元素最匹配的重载 Add 方法“{0}”已过时。{1}</target>
        <note />
      </trans-unit>
      <trans-unit id="WRN_DeprecatedCollectionInitAddStr_Title">
        <source>The best overloaded Add method for the collection initializer element is obsolete</source>
        <target state="translated">与集合初始值设定项元素最匹配的重载 Add 方法已过时</target>
        <note />
      </trans-unit>
      <trans-unit id="ERR_DeprecatedCollectionInitAddStr">
        <source>The best overloaded Add method '{0}' for the collection initializer element is obsolete. {1}</source>
        <target state="translated">与集合初始值设定项元素最匹配的重载 Add 方法“{0}”已过时。{1}</target>
        <note />
      </trans-unit>
      <trans-unit id="ERR_IteratorInInteractive">
        <source>Yield statements may not appear at the top level in interactive code.</source>
        <target state="translated">Yield 语句不能出现在交互代码中的顶层。</target>
        <note />
      </trans-unit>
      <trans-unit id="ERR_SecurityAttributeInvalidTarget">
        <source>Security attribute '{0}' is not valid on this declaration type. Security attributes are only valid on assembly, type and method declarations.</source>
        <target state="translated">安全特性“{0}”对此声明类型无效。安全特性仅对程序集、类型和方法声明有效。</target>
        <note />
      </trans-unit>
      <trans-unit id="ERR_BadDynamicMethodArg">
        <source>Cannot use an expression of type '{0}' as an argument to a dynamically dispatched operation.</source>
        <target state="translated">无法将类型为“{0}”的表达式用作动态调度的操作的参数。</target>
        <note />
      </trans-unit>
      <trans-unit id="ERR_BadDynamicMethodArgLambda">
        <source>Cannot use a lambda expression as an argument to a dynamically dispatched operation without first casting it to a delegate or expression tree type.</source>
        <target state="translated">如果不事先将 lambda 表达式强制转换为委托或表达式树类型，则无法将该表达式用作动态调度的操作的参数。</target>
        <note />
      </trans-unit>
      <trans-unit id="ERR_BadDynamicMethodArgMemgrp">
        <source>Cannot use a method group as an argument to a dynamically dispatched operation. Did you intend to invoke the method?</source>
        <target state="translated">无法将方法组用作动态调度的操作的参数。是否要调用该方法?</target>
        <note />
      </trans-unit>
      <trans-unit id="ERR_NoDynamicPhantomOnBase">
        <source>The call to method '{0}' needs to be dynamically dispatched, but cannot be because it is part of a base access expression. Consider casting the dynamic arguments or eliminating the base access.</source>
        <target state="translated">需要动态调度对方法“{0}”的调用，但无法实现，因为该调用是基访问表达式的一部分。请考虑强制转换动态参数或消除基访问。</target>
        <note />
      </trans-unit>
      <trans-unit id="ERR_BadDynamicQuery">
        <source>Query expressions over source type 'dynamic' or with a join sequence of type 'dynamic' are not allowed</source>
        <target state="translated">不允许源类型 "dynamic" 上或具有类型 "dynamic" 的连接序列的查询表达式</target>
        <note />
      </trans-unit>
      <trans-unit id="ERR_NoDynamicPhantomOnBaseIndexer">
        <source>The indexer access needs to be dynamically dispatched, but cannot be because it is part of a base access expression. Consider casting the dynamic arguments or eliminating the base access.</source>
        <target state="translated">索引器访问需要进行动态调度，但未能如此，因为它是基访问表达式的一般分。请考虑强制转换动态参数或消除基访问。</target>
        <note />
      </trans-unit>
      <trans-unit id="WRN_DynamicDispatchToConditionalMethod">
        <source>The dynamically dispatched call to method '{0}' may fail at runtime because one or more applicable overloads are conditional methods.</source>
        <target state="translated">动态调度的方法“{0}”调用可能会在运行时失败，因为一个或多个适用的重载为条件方法。</target>
        <note />
      </trans-unit>
      <trans-unit id="WRN_DynamicDispatchToConditionalMethod_Title">
        <source>Dynamically dispatched call may fail at runtime because one or more applicable overloads are conditional methods</source>
        <target state="translated">动态调度的调用可能会在运行时失败，因为一个或多个适用的重载为条件方法</target>
        <note />
      </trans-unit>
      <trans-unit id="ERR_BadArgTypeDynamicExtension">
        <source>'{0}' has no applicable method named '{1}' but appears to have an extension method by that name. Extension methods cannot be dynamically dispatched. Consider casting the dynamic arguments or calling the extension method without the extension method syntax.</source>
        <target state="translated">'“{0}”不具有名为“{1}”的适用方法，但是似乎有该名称的扩展方法。无法动态调度扩展方法。请考虑强制转换动态参数或在不使用扩展方法语法的情况下调用扩展方法。</target>
        <note />
      </trans-unit>
      <trans-unit id="WRN_CallerFilePathPreferredOverCallerMemberName">
        <source>The CallerMemberNameAttribute applied to parameter '{0}' will have no effect. It is overridden by the CallerFilePathAttribute.</source>
        <target state="translated">应用于参数“{0}”的 CallerMemberNameAttribute 将不起任何作用。它由 CallerFilePathAttribute 重写。</target>
        <note />
      </trans-unit>
      <trans-unit id="WRN_CallerFilePathPreferredOverCallerMemberName_Title">
        <source>The CallerMemberNameAttribute will have no effect; it is overridden by the CallerFilePathAttribute</source>
        <target state="translated">CallerMemberNameAttribute 将不起任何作用；它由 CallerFilePathAttribute 重写</target>
        <note />
      </trans-unit>
      <trans-unit id="WRN_CallerLineNumberPreferredOverCallerMemberName">
        <source>The CallerMemberNameAttribute applied to parameter '{0}' will have no effect. It is overridden by the CallerLineNumberAttribute.</source>
        <target state="translated">应用于参数“{0}”的 CallerMemberNameAttribute 将不起任何作用。它由 CallerLineNumberAttribute 重写。</target>
        <note />
      </trans-unit>
      <trans-unit id="WRN_CallerLineNumberPreferredOverCallerMemberName_Title">
        <source>The CallerMemberNameAttribute will have no effect; it is overridden by the CallerLineNumberAttribute</source>
        <target state="translated">CallerMemberNameAttribute 将不起任何作用；它由 CallerLineNumberAttribute 重写</target>
        <note />
      </trans-unit>
      <trans-unit id="WRN_CallerLineNumberPreferredOverCallerFilePath">
        <source>The CallerFilePathAttribute applied to parameter '{0}' will have no effect. It is overridden by the CallerLineNumberAttribute.</source>
        <target state="translated">应用于参数“{0}”的 CallerFilePathAttribute 将不起任何作用。它由 CallerLineNumberAttribute 重写。</target>
        <note />
      </trans-unit>
      <trans-unit id="WRN_CallerLineNumberPreferredOverCallerFilePath_Title">
        <source>The CallerFilePathAttribute will have no effect; it is overridden by the CallerLineNumberAttribute</source>
        <target state="translated">CallerFilePathAttribute 将不起任何作用；它由 CallerLineNumberAttribute 重写</target>
        <note />
      </trans-unit>
      <trans-unit id="ERR_InvalidDynamicCondition">
        <source>Expression must be implicitly convertible to Boolean or its type '{0}' must define operator '{1}'.</source>
        <target state="translated">表达式必须可隐式转换为布尔值，或其类型“{0}”必须定义运算符“{1}”。</target>
        <note />
      </trans-unit>
      <trans-unit id="ERR_MixingWinRTEventWithRegular">
        <source>'{0}' cannot implement '{1}' because '{2}' is a Windows Runtime event and '{3}' is a regular .NET event.</source>
        <target state="translated">'“{0}”无法实现“{1}”，因为“{2}”是 Windows 运行时事件，“{3}”是常规 .NET 事件。</target>
        <note />
      </trans-unit>
      <trans-unit id="WRN_CA2000_DisposeObjectsBeforeLosingScope1">
        <source>Call System.IDisposable.Dispose() on allocated instance of {0} before all references to it are out of scope.</source>
        <target state="translated">请在对 {0} 的所有引用超出范围之前，对它的分配实例调用 Call System.IDisposable.Dispose()。</target>
        <note />
      </trans-unit>
      <trans-unit id="WRN_CA2000_DisposeObjectsBeforeLosingScope1_Title">
        <source>Call System.IDisposable.Dispose() on allocated instance before all references to it are out of scope</source>
        <target state="translated">在对已分配实例的所有引用超出范围之前，对它调用 System.IDisposable.Dispose()</target>
        <note />
      </trans-unit>
      <trans-unit id="WRN_CA2000_DisposeObjectsBeforeLosingScope2">
        <source>Allocated instance of {0} is not disposed along all exception paths.  Call System.IDisposable.Dispose() before all references to it are out of scope.</source>
        <target state="translated">{0} 的分配实例未按所有异常路径释放。请在对它的所有引用超出范围之前，调用 Call System.IDisposable.Dispose()。</target>
        <note />
      </trans-unit>
      <trans-unit id="WRN_CA2000_DisposeObjectsBeforeLosingScope2_Title">
        <source>Allocated instance is not disposed along all exception paths</source>
        <target state="translated">已分配实例未按所有异常路径释放</target>
        <note />
      </trans-unit>
      <trans-unit id="WRN_CA2202_DoNotDisposeObjectsMultipleTimes">
        <source>Object '{0}' can be disposed more than once.</source>
        <target state="translated">可以多次释放对象“{0}”。</target>
        <note />
      </trans-unit>
      <trans-unit id="WRN_CA2202_DoNotDisposeObjectsMultipleTimes_Title">
        <source>Object can be disposed more than once</source>
        <target state="translated">可以多次释放对象</target>
        <note />
      </trans-unit>
      <trans-unit id="ERR_NewCoClassOnLink">
        <source>Interop type '{0}' cannot be embedded. Use the applicable interface instead.</source>
        <target state="translated">无法嵌入互操作类型“{0}”。请改用适用的接口。</target>
        <note />
      </trans-unit>
      <trans-unit id="ERR_NoPIANestedType">
        <source>Type '{0}' cannot be embedded because it is a nested type. Consider setting the 'Embed Interop Types' property to false.</source>
        <target state="translated">无法嵌入类型“{0}”，因为它是嵌套类型。请考虑将“嵌入互操作类型”属性设置为 false。</target>
        <note />
      </trans-unit>
      <trans-unit id="ERR_GenericsUsedInNoPIAType">
        <source>Type '{0}' cannot be embedded because it has a generic argument. Consider setting the 'Embed Interop Types' property to false.</source>
        <target state="translated">无法嵌入类型“{0}”，因为它有泛型参数。请考虑将“嵌入互操作类型”属性设置为 false。</target>
        <note />
      </trans-unit>
      <trans-unit id="ERR_InteropStructContainsMethods">
        <source>Embedded interop struct '{0}' can contain only public instance fields.</source>
        <target state="translated">嵌入互操作结构“{0}”只能包含公共实例字段。</target>
        <note />
      </trans-unit>
      <trans-unit id="ERR_WinRtEventPassedByRef">
        <source>A Windows Runtime event may not be passed as an out or ref parameter.</source>
        <target state="translated">无法作为 out 或 ref 参数传递 Windows 运行时事件。</target>
        <note />
      </trans-unit>
      <trans-unit id="ERR_MissingMethodOnSourceInterface">
        <source>Source interface '{0}' is missing method '{1}' which is required to embed event '{2}'.</source>
        <target state="translated">源接口“{0}”缺少方法“{1}”，此方法对嵌入事件“{2}”是必需的。</target>
        <note />
      </trans-unit>
      <trans-unit id="ERR_MissingSourceInterface">
        <source>Interface '{0}' has an invalid source interface which is required to embed event '{1}'.</source>
        <target state="translated">接口“{0}”的源接口无效，该源接口是嵌入事件“{1}”所必需的。</target>
        <note />
      </trans-unit>
      <trans-unit id="ERR_InteropTypeMissingAttribute">
        <source>Interop type '{0}' cannot be embedded because it is missing the required '{1}' attribute.</source>
        <target state="translated">无法嵌入互操作类型“{0}”，因为它缺少必需的“{1}”特性。</target>
        <note />
      </trans-unit>
      <trans-unit id="ERR_NoPIAAssemblyMissingAttribute">
        <source>Cannot embed interop types from assembly '{0}' because it is missing the '{1}' attribute.</source>
        <target state="translated">无法嵌入来自程序集“{0}”的互操作类型，因为它缺少“{1}”特性。</target>
        <note />
      </trans-unit>
      <trans-unit id="ERR_NoPIAAssemblyMissingAttributes">
        <source>Cannot embed interop types from assembly '{0}' because it is missing either the '{1}' attribute or the '{2}' attribute.</source>
        <target state="translated">无法嵌入来自程序集“{0}”的互操作类型，因为它缺少“{1}”特性或“{2}”特性。</target>
        <note />
      </trans-unit>
      <trans-unit id="ERR_InteropTypesWithSameNameAndGuid">
        <source>Cannot embed interop type '{0}' found in both assembly '{1}' and '{2}'. Consider setting the 'Embed Interop Types' property to false.</source>
        <target state="translated">无法嵌入在程序集“{1}”和“{2}”中同时找到的互操作类型“{0}”。请考虑将“嵌入互操作类型”属性设置为 false。</target>
        <note />
      </trans-unit>
      <trans-unit id="ERR_LocalTypeNameClash">
        <source>Embedding the interop type '{0}' from assembly '{1}' causes a name clash in the current assembly. Consider setting the 'Embed Interop Types' property to false.</source>
        <target state="translated">嵌入来自程序集“{1}”的互操作类型“{0}”会导致当前程序集中发生名称冲突。请考虑将“嵌入互操作类型”属性设置为 false。</target>
        <note />
      </trans-unit>
      <trans-unit id="WRN_ReferencedAssemblyReferencesLinkedPIA">
        <source>A reference was created to embedded interop assembly '{0}' because of an indirect reference to that assembly created by assembly '{1}'. Consider changing the 'Embed Interop Types' property on either assembly.</source>
        <target state="translated">由于程序集“{1}”创建了对嵌入互操作程序集“{0}”的间接引用，因此创建了对该程序集的引用。请考虑更改其中一个程序集的“嵌入互操作类型”属性。</target>
        <note />
      </trans-unit>
      <trans-unit id="WRN_ReferencedAssemblyReferencesLinkedPIA_Title">
        <source>A reference was created to embedded interop assembly because of an indirect assembly reference</source>
        <target state="translated">由于使用间接程序集引用，因此创建了对嵌入互操作程序集的引用</target>
        <note />
      </trans-unit>
      <trans-unit id="WRN_ReferencedAssemblyReferencesLinkedPIA_Description">
        <source>You have added a reference to an assembly using /link (Embed Interop Types property set to True). This instructs the compiler to embed interop type information from that assembly. However, the compiler cannot embed interop type information from that assembly because another assembly that you have referenced also references that assembly using /reference (Embed Interop Types property set to False).

To embed interop type information for both assemblies, use /link for references to each assembly (set the Embed Interop Types property to True).

To remove the warning, you can use /reference instead (set the Embed Interop Types property to False). In this case, a primary interop assembly (PIA) provides interop type information.</source>
        <target state="translated">使用 /link 添加了对程序集的引用(“嵌入互操作类型”属性设置为 True)。这指示编译器嵌入来自该程序集的互操作类型信息。但是，编译器无法嵌入来自该程序集的互操作类型信息，因为已引用的另一个程序集也使用 /reference 引用该程序集(“嵌入互操作类型”属性设置为 False)。

要嵌入两个程序集的互操作类型信息，请对每个程序集的引用使用 /link (将“嵌入互操作类型”属性设置为 True)。

要移除警告，可以改用 /reference (将“嵌入互操作类型”属性设置为 False)。在这种情况下，主互操作程序集 (PIA) 会提供互操作类型信息。</target>
        <note />
      </trans-unit>
      <trans-unit id="ERR_GenericsUsedAcrossAssemblies">
        <source>Type '{0}' from assembly '{1}' cannot be used across assembly boundaries because it has a generic type argument that is an embedded interop type.</source>
        <target state="translated">无法跨程序集边界使用程序集“{1}”中的类型“{0}”，因为它有身为嵌入的互操作类型的泛型类型参数。</target>
        <note />
      </trans-unit>
      <trans-unit id="ERR_NoCanonicalView">
        <source>Cannot find the interop type that matches the embedded interop type '{0}'. Are you missing an assembly reference?</source>
        <target state="translated">找不到与嵌入互操作类型“{0}”相匹配的互操作类型。是否缺少程序集引用?</target>
        <note />
      </trans-unit>
      <trans-unit id="ERR_ByRefReturnUnsupported">
        <source>By-reference return type 'ref {0}' is not supported.</source>
        <target state="translated">不支持按引用返回类型“ref {0}”。</target>
        <note />
      </trans-unit>
      <trans-unit id="ERR_NetModuleNameMismatch">
        <source>Module name '{0}' stored in '{1}' must match its filename.</source>
        <target state="translated">存储在“{1}”中的模块名“{0}”必须与其文件名匹配。</target>
        <note />
      </trans-unit>
      <trans-unit id="ERR_BadModuleName">
        <source>Invalid module name: {0}</source>
        <target state="translated">无效的模块名称: {0}</target>
        <note />
      </trans-unit>
      <trans-unit id="ERR_BadCompilationOptionValue">
        <source>Invalid '{0}' value: '{1}'.</source>
        <target state="translated">“{0}”值无效:“{1}”。</target>
        <note />
      </trans-unit>
      <trans-unit id="ERR_BadAppConfigPath">
        <source>AppConfigPath must be absolute.</source>
        <target state="translated">AppConfigPath 必须是绝对的。</target>
        <note />
      </trans-unit>
      <trans-unit id="WRN_AssemblyAttributeFromModuleIsOverridden">
        <source>Attribute '{0}' from module '{1}' will be ignored in favor of the instance appearing in source</source>
        <target state="translated">来自模块“{1}”的特性“{0}”将忽略，以便支持源中出现的实例</target>
        <note />
      </trans-unit>
      <trans-unit id="WRN_AssemblyAttributeFromModuleIsOverridden_Title">
        <source>Attribute will be ignored in favor of the instance appearing in source</source>
        <target state="translated">将忽略特性，以便支持源中出现的实例</target>
        <note />
      </trans-unit>
      <trans-unit id="ERR_CmdOptionConflictsSource">
        <source>Attribute '{0}' given in a source file conflicts with option '{1}'.</source>
        <target state="translated">源文件中提供的特定“{0}”与选项“{1}”冲突。</target>
        <note />
      </trans-unit>
      <trans-unit id="ERR_FixedBufferTooManyDimensions">
        <source>A fixed buffer may only have one dimension.</source>
        <target state="translated">固定缓冲区只能有一个维度。</target>
        <note />
      </trans-unit>
      <trans-unit id="WRN_ReferencedAssemblyDoesNotHaveStrongName">
        <source>Referenced assembly '{0}' does not have a strong name.</source>
        <target state="translated">引用程序集“{0}”没有强名称。</target>
        <note />
      </trans-unit>
      <trans-unit id="WRN_ReferencedAssemblyDoesNotHaveStrongName_Title">
        <source>Referenced assembly does not have a strong name</source>
        <target state="translated">引用程序集没有强名称</target>
        <note />
      </trans-unit>
      <trans-unit id="ERR_InvalidSignaturePublicKey">
        <source>Invalid signature public key specified in AssemblySignatureKeyAttribute.</source>
        <target state="translated">在 AssemblySignatureKeyAttribute 中指定的签名公钥无效。</target>
        <note />
      </trans-unit>
      <trans-unit id="ERR_ExportedTypeConflictsWithDeclaration">
        <source>Type '{0}' exported from module '{1}' conflicts with type declared in primary module of this assembly.</source>
        <target state="translated">从模块“{1}”导出的类型“{0}”与此程序集主模块中声明的类型冲突。</target>
        <note />
      </trans-unit>
      <trans-unit id="ERR_ExportedTypesConflict">
        <source>Type '{0}' exported from module '{1}' conflicts with type '{2}' exported from module '{3}'.</source>
        <target state="translated">从模块“{1}”导出的类型“{0}”与从模块“{3}”导出的类型“{2}”冲突。</target>
        <note />
      </trans-unit>
      <trans-unit id="ERR_ForwardedTypeConflictsWithDeclaration">
        <source>Forwarded type '{0}' conflicts with type declared in primary module of this assembly.</source>
        <target state="translated">转发的类型“{0}”与此程序集主模块中声明的类型冲突。</target>
        <note />
      </trans-unit>
      <trans-unit id="ERR_ForwardedTypesConflict">
        <source>Type '{0}' forwarded to assembly '{1}' conflicts with type '{2}' forwarded to assembly '{3}'.</source>
        <target state="translated">转发到程序集“{1}”的类型“{0}”与转发到程序集“{3}”的类型“{2}”冲突。</target>
        <note />
      </trans-unit>
      <trans-unit id="ERR_ForwardedTypeConflictsWithExportedType">
        <source>Type '{0}' forwarded to assembly '{1}' conflicts with type '{2}' exported from module '{3}'.</source>
        <target state="translated">转发到程序集“{1}”的类型“{0}”与从模块“{3}”导出的类型“{2}”冲突。</target>
        <note />
      </trans-unit>
      <trans-unit id="WRN_RefCultureMismatch">
        <source>Referenced assembly '{0}' has different culture setting of '{1}'.</source>
        <target state="translated">引用程序集“{0}”具有不同区域性设置“{1}”。</target>
        <note />
      </trans-unit>
      <trans-unit id="WRN_RefCultureMismatch_Title">
        <source>Referenced assembly has different culture setting</source>
        <target state="translated">引用程序集具有不同区域性设置</target>
        <note />
      </trans-unit>
      <trans-unit id="ERR_AgnosticToMachineModule">
        <source>Agnostic assembly cannot have a processor specific module '{0}'.</source>
        <target state="translated">不可知的程序集不能具有特定于处理器的模块“{0}”。</target>
        <note />
      </trans-unit>
      <trans-unit id="ERR_ConflictingMachineModule">
        <source>Assembly and module '{0}' cannot target different processors.</source>
        <target state="translated">程序集和模块“{0}”不能以不同处理器为目标。</target>
        <note />
      </trans-unit>
      <trans-unit id="WRN_ConflictingMachineAssembly">
        <source>Referenced assembly '{0}' targets a different processor.</source>
        <target state="translated">引用程序集“{0}”面向的是另一个处理器。</target>
        <note />
      </trans-unit>
      <trans-unit id="WRN_ConflictingMachineAssembly_Title">
        <source>Referenced assembly targets a different processor</source>
        <target state="translated">引用程序集面向的是另一个处理器</target>
        <note />
      </trans-unit>
      <trans-unit id="ERR_CryptoHashFailed">
        <source>Cryptographic failure while creating hashes.</source>
        <target state="translated">创建哈希时加密失败。</target>
        <note />
      </trans-unit>
      <trans-unit id="ERR_MissingNetModuleReference">
        <source>Reference to '{0}' netmodule missing.</source>
        <target state="translated">缺少对“{0}”netmodule 的引用。</target>
        <note />
      </trans-unit>
      <trans-unit id="ERR_NetModuleNameMustBeUnique">
        <source>Module '{0}' is already defined in this assembly. Each module must have a unique filename.</source>
        <target state="translated">模块“{0}”已在此程序集中定义。每个模块必须具有唯一的文件名。</target>
        <note />
      </trans-unit>
      <trans-unit id="ERR_CantReadConfigFile">
        <source>Cannot read config file '{0}' -- '{1}'</source>
        <target state="translated">无法读取配置文件“{0}”--“{1}”</target>
        <note />
      </trans-unit>
      <trans-unit id="ERR_EncNoPIAReference">
        <source>Cannot continue since the edit includes a reference to an embedded type: '{0}'.</source>
        <target state="translated">无法继续，因为编辑包括对嵌入类型的引用:“{0}”。</target>
        <note />
      </trans-unit>
      <trans-unit id="ERR_EncReferenceToAddedMember">
        <source>Member '{0}' added during the current debug session can only be accessed from within its declaring assembly '{1}'.</source>
        <target state="translated">在当前调试会话期间添加的成员“{0}”只能从其声明的程序集“{1}”中访问。</target>
        <note />
      </trans-unit>
      <trans-unit id="ERR_MutuallyExclusiveOptions">
        <source>Compilation options '{0}' and '{1}' can't both be specified at the same time.</source>
        <target state="translated">无法同时指定编译选项“{0}”和“{1}”。</target>
        <note />
      </trans-unit>
      <trans-unit id="ERR_LinkedNetmoduleMetadataMustProvideFullPEImage">
        <source>Linked netmodule metadata must provide a full PE image: '{0}'.</source>
        <target state="translated">链接 netmodule 元数据必须提供完整 PE 映像:“{0}”。</target>
        <note />
      </trans-unit>
      <trans-unit id="ERR_BadPrefer32OnLib">
        <source>/platform:anycpu32bitpreferred can only be used with /t:exe, /t:winexe and /t:appcontainerexe</source>
        <target state="translated">/platform:anycpu32bitpreferred 只能与 /t:exe、/t:winexe 和 /t:appcontainerexe 一起使用</target>
        <note />
      </trans-unit>
      <trans-unit id="IDS_PathList">
        <source>&lt;path list&gt;</source>
        <target state="translated">&lt;路径列表&gt;</target>
        <note />
      </trans-unit>
      <trans-unit id="IDS_Text">
        <source>&lt;text&gt;</source>
        <target state="translated">&lt;文本&gt;</target>
        <note />
      </trans-unit>
      <trans-unit id="IDS_FeatureNullPropagatingOperator">
        <source>null propagating operator</source>
        <target state="translated">空传播运算符</target>
        <note />
      </trans-unit>
      <trans-unit id="IDS_FeatureExpressionBodiedMethod">
        <source>expression-bodied method</source>
        <target state="translated">expression-bodied 方法</target>
        <note />
      </trans-unit>
      <trans-unit id="IDS_FeatureExpressionBodiedProperty">
        <source>expression-bodied property</source>
        <target state="translated">expression-bodied 属性</target>
        <note />
      </trans-unit>
      <trans-unit id="IDS_FeatureExpressionBodiedIndexer">
        <source>expression-bodied indexer</source>
        <target state="translated">expression-bodied 索引器</target>
        <note />
      </trans-unit>
      <trans-unit id="IDS_FeatureAutoPropertyInitializer">
        <source>auto property initializer</source>
        <target state="translated">自动属性初始值设定项</target>
        <note />
      </trans-unit>
      <trans-unit id="IDS_Namespace1">
        <source>&lt;namespace&gt;</source>
        <target state="translated">&lt;命名空间&gt;</target>
        <note />
      </trans-unit>
      <trans-unit id="IDS_FeatureRefLocalsReturns">
        <source>byref locals and returns</source>
        <target state="translated">byref 局部变量和返回</target>
        <note />
      </trans-unit>
      <trans-unit id="IDS_FeatureReadOnlyReferences">
        <source>readonly references</source>
        <target state="translated">只读引用</target>
        <note />
      </trans-unit>
      <trans-unit id="IDS_FeatureRefStructs">
        <source>ref structs</source>
        <target state="translated">ref 结构</target>
        <note />
      </trans-unit>
      <trans-unit id="CompilationC">
        <source>Compilation (C#): </source>
        <target state="translated">编译(C#): </target>
        <note />
      </trans-unit>
      <trans-unit id="SyntaxNodeIsNotWithinSynt">
        <source>Syntax node is not within syntax tree</source>
        <target state="translated">语法节点不在语法树中</target>
        <note />
      </trans-unit>
      <trans-unit id="LocationMustBeProvided">
        <source>Location must be provided in order to provide minimal type qualification.</source>
        <target state="translated">必须提供位置才能提供最低程度的类型限定。</target>
        <note />
      </trans-unit>
      <trans-unit id="SyntaxTreeSemanticModelMust">
        <source>SyntaxTreeSemanticModel must be provided in order to provide minimal type qualification.</source>
        <target state="translated">必须提供 SyntaxTreeSemanticModel 才能提供最低程度的类型限定。</target>
        <note />
      </trans-unit>
      <trans-unit id="CantReferenceCompilationOf">
        <source>Can't reference compilation of type '{0}' from {1} compilation.</source>
        <target state="translated">无法从 {1} 编译引用类型为“{0}”的编译。</target>
        <note />
      </trans-unit>
      <trans-unit id="SyntaxTreeAlreadyPresent">
        <source>Syntax tree already present</source>
        <target state="translated">语法树已存在</target>
        <note />
      </trans-unit>
      <trans-unit id="SubmissionCanOnlyInclude">
        <source>Submission can only include script code.</source>
        <target state="translated">提交只能包含脚本代码。</target>
        <note />
      </trans-unit>
      <trans-unit id="SubmissionCanHaveAtMostOne">
        <source>Submission can have at most one syntax tree.</source>
        <target state="translated">提交最多可以具有一个语法树。</target>
        <note />
      </trans-unit>
      <trans-unit id="SyntaxTreeNotFoundTo">
        <source>SyntaxTree '{0}' not found to remove</source>
        <target state="translated">未找到要删除的 SyntaxTree“{0}”。</target>
        <note />
      </trans-unit>
      <trans-unit id="TreeMustHaveARootNodeWith">
        <source>tree must have a root node with SyntaxKind.CompilationUnit</source>
        <target state="translated">树必须具有带 SyntaxKind.CompilationUnit 的根节点</target>
        <note />
      </trans-unit>
      <trans-unit id="TypeArgumentCannotBeNull">
        <source>Type argument cannot be null</source>
        <target state="translated">类型参数不能是 null</target>
        <note />
      </trans-unit>
      <trans-unit id="WrongNumberOfTypeArguments">
        <source>Wrong number of type arguments</source>
        <target state="translated">类型参数的数目不正确</target>
        <note />
      </trans-unit>
      <trans-unit id="NameConflictForName">
        <source>Name conflict for name {0}</source>
        <target state="translated">名称 {0} 出现名称冲突</target>
        <note />
      </trans-unit>
      <trans-unit id="LookupOptionsHasInvalidCombo">
        <source>LookupOptions has an invalid combination of options</source>
        <target state="translated">LookupOptions 具有无效的选项组合</target>
        <note />
      </trans-unit>
      <trans-unit id="ItemsMustBeNonEmpty">
        <source>items: must be non-empty</source>
        <target state="translated">项目: 不能为空</target>
        <note />
      </trans-unit>
      <trans-unit id="UseVerbatimIdentifier">
        <source>Use Microsoft.CodeAnalysis.CSharp.SyntaxFactory.Identifier or Microsoft.CodeAnalysis.CSharp.SyntaxFactory.VerbatimIdentifier to create identifier tokens.</source>
        <target state="translated">使用 Microsoft.CodeAnalysis.CSharp.SyntaxFactory.Identifier 或 Microsoft.CodeAnalysis.CSharp.SyntaxFactory.VerbatimIdentifier 可创建标识符标记。</target>
        <note />
      </trans-unit>
      <trans-unit id="UseLiteralForTokens">
        <source>Use Microsoft.CodeAnalysis.CSharp.SyntaxFactory.Literal to create character literal tokens.</source>
        <target state="translated">使用 Microsoft.CodeAnalysis.CSharp.SyntaxFactory.Literal 可创建字符文本标记。</target>
        <note />
      </trans-unit>
      <trans-unit id="UseLiteralForNumeric">
        <source>Use Microsoft.CodeAnalysis.CSharp.SyntaxFactory.Literal to create numeric literal tokens.</source>
        <target state="translated">使用 Microsoft.CodeAnalysis.CSharp.SyntaxFactory.Literal 可创建数字文本标记。</target>
        <note />
      </trans-unit>
      <trans-unit id="ThisMethodCanOnlyBeUsedToCreateTokens">
        <source>This method can only be used to create tokens - {0} is not a token kind.</source>
        <target state="translated">此方法只能用于创建标记 - {0} 不出标记类型。</target>
        <note />
      </trans-unit>
      <trans-unit id="GenericParameterDefinition">
        <source>Generic parameter is definition when expected to be reference {0}</source>
        <target state="translated">泛型参数是定义，但应是引用 {0}</target>
        <note />
      </trans-unit>
      <trans-unit id="InvalidGetDeclarationNameMultipleDeclarators">
        <source>Called GetDeclarationName for a declaration node that can possibly contain multiple variable declarators.</source>
        <target state="translated">为可能包含多个变量声明符的声明节点调用了 GetDeclarationName。</target>
        <note />
      </trans-unit>
      <trans-unit id="TreeNotPartOfCompilation">
        <source>tree not part of compilation</source>
        <target state="translated">树不属于编译</target>
        <note />
      </trans-unit>
      <trans-unit id="PositionIsNotWithinSyntax">
        <source>Position is not within syntax tree with full span {0}</source>
        <target state="translated">位置不在具有完整范围 {0} 的语法树中</target>
        <note />
      </trans-unit>
      <trans-unit id="WRN_BadUILang">
        <source>The language name '{0}' is invalid.</source>
        <target state="translated">语言名“{0}”无效。</target>
        <note />
      </trans-unit>
      <trans-unit id="WRN_BadUILang_Title">
        <source>The language name is invalid</source>
        <target state="translated">语言名无效</target>
        <note />
      </trans-unit>
      <trans-unit id="ERR_UnsupportedTransparentIdentifierAccess">
        <source>Transparent identifier member access failed for field '{0}' of '{1}'.  Does the data being queried implement the query pattern?</source>
        <target state="translated">针对“{1}”的字段“{0}”的透明标识符成员访问失败。所查询的数据是否实现查询模式?</target>
        <note />
      </trans-unit>
      <trans-unit id="ERR_ParamDefaultValueDiffersFromAttribute">
        <source>The parameter has multiple distinct default values.</source>
        <target state="translated">参数具有多个不同的默认值。</target>
        <note />
      </trans-unit>
      <trans-unit id="ERR_FieldHasMultipleDistinctConstantValues">
        <source>The field has multiple distinct constant values.</source>
        <target state="translated">字段具有多个不同的常量值。</target>
        <note />
      </trans-unit>
      <trans-unit id="WRN_UnqualifiedNestedTypeInCref">
        <source>Within cref attributes, nested types of generic types should be qualified.</source>
        <target state="translated">在 cref 特性中，应限定泛型类型的嵌套类型。</target>
        <note />
      </trans-unit>
      <trans-unit id="WRN_UnqualifiedNestedTypeInCref_Title">
        <source>Within cref attributes, nested types of generic types should be qualified</source>
        <target state="translated">在 cref 特性中，应限定泛型类型的嵌套类型</target>
        <note />
      </trans-unit>
      <trans-unit id="NotACSharpSymbol">
        <source>Not a C# symbol.</source>
        <target state="translated">不是 C# 符号。</target>
        <note />
      </trans-unit>
      <trans-unit id="HDN_UnusedUsingDirective">
        <source>Unnecessary using directive.</source>
        <target state="translated">不需要的 using 指令。</target>
        <note />
      </trans-unit>
      <trans-unit id="HDN_UnusedExternAlias">
        <source>Unused extern alias.</source>
        <target state="translated">未使用的外部别名。</target>
        <note />
      </trans-unit>
      <trans-unit id="ElementsCannotBeNull">
        <source>Elements cannot be null.</source>
        <target state="translated">元素不能为 Null。</target>
        <note />
      </trans-unit>
      <trans-unit id="IDS_LIB_ENV">
        <source>LIB environment variable</source>
        <target state="translated">LIB 环境变量</target>
        <note />
      </trans-unit>
      <trans-unit id="IDS_LIB_OPTION">
        <source>/LIB option</source>
        <target state="translated">/LIB 选项</target>
        <note />
      </trans-unit>
      <trans-unit id="IDS_REFERENCEPATH_OPTION">
        <source>/REFERENCEPATH option</source>
        <target state="translated">/REFERENCEPATH 选项</target>
        <note />
      </trans-unit>
      <trans-unit id="IDS_DirectoryDoesNotExist">
        <source>directory does not exist</source>
        <target state="translated">目录不存在</target>
        <note />
      </trans-unit>
      <trans-unit id="IDS_DirectoryHasInvalidPath">
        <source>path is too long or invalid</source>
        <target state="translated">路径太长或无效</target>
        <note />
      </trans-unit>
      <trans-unit id="WRN_NoRuntimeMetadataVersion">
        <source>No value for RuntimeMetadataVersion found. No assembly containing System.Object was found nor was a value for RuntimeMetadataVersion specified through options.</source>
        <target state="translated">找不到 RuntimeMetadataVersion 的值。找不到包含 System.Object 的程序集，或未通过选项为 RuntimeMetadataVersion 指定值。</target>
        <note />
      </trans-unit>
      <trans-unit id="WRN_NoRuntimeMetadataVersion_Title">
        <source>No value for RuntimeMetadataVersion found</source>
        <target state="translated">找不到 RuntimeMetadataVersion 的值</target>
        <note />
      </trans-unit>
      <trans-unit id="WrongSemanticModelType">
        <source>Expected a {0} SemanticModel.</source>
        <target state="translated">应为 {0} SemanticModel。</target>
        <note />
      </trans-unit>
      <trans-unit id="IDS_FeatureLambda">
        <source>lambda expression</source>
        <target state="translated">lambda 表达式</target>
        <note />
      </trans-unit>
      <trans-unit id="ERR_FeatureNotAvailableInVersion1">
        <source>Feature '{0}' is not available in C# 1. Please use language version {1} or greater.</source>
        <target state="translated">功能“{0}”在 C# 1 中不可用。请使用 {1} 或更高的语言版本。</target>
        <note />
      </trans-unit>
      <trans-unit id="ERR_FeatureNotAvailableInVersion2">
        <source>Feature '{0}' is not available in C# 2. Please use language version {1} or greater.</source>
        <target state="translated">功能“{0}”在 C# 2 中不可用。请使用 {1} 或更高的语言版本。</target>
        <note />
      </trans-unit>
      <trans-unit id="ERR_FeatureNotAvailableInVersion3">
        <source>Feature '{0}' is not available in C# 3. Please use language version {1} or greater.</source>
        <target state="translated">功能“{0}”在 C# 3 中不可用。请使用 {1} 或更高的语言版本。</target>
        <note />
      </trans-unit>
      <trans-unit id="ERR_FeatureNotAvailableInVersion4">
        <source>Feature '{0}' is not available in C# 4. Please use language version {1} or greater.</source>
        <target state="translated">功能“{0}”在 C# 4 中不可用。请使用 {1} 或更高的语言版本。</target>
        <note />
      </trans-unit>
      <trans-unit id="ERR_FeatureNotAvailableInVersion5">
        <source>Feature '{0}' is not available in C# 5. Please use language version {1} or greater.</source>
        <target state="translated">功能“{0}”在 C# 5 中不可用。请使用 {1} 或更高的语言版本。</target>
        <note />
      </trans-unit>
      <trans-unit id="ERR_FeatureNotAvailableInVersion6">
        <source>Feature '{0}' is not available in C# 6. Please use language version {1} or greater.</source>
        <target state="translated">功能“{0}”在 C# 6 中不可用。请使用 {1} 或更高的语言版本。</target>
        <note />
      </trans-unit>
      <trans-unit id="ERR_FeatureNotAvailableInVersion7">
        <source>Feature '{0}' is not available in C# 7.0. Please use language version {1} or greater.</source>
        <target state="translated">C# 7.0 中不支持功能“{0}”。请使用 {1} 或更高的语言版本。</target>
        <note />
      </trans-unit>
      <trans-unit id="ERR_FeatureIsUnimplemented">
        <source>Feature '{0}' is not implemented in this compiler.</source>
        <target state="translated">此编译器中未实现功能“{0}”。</target>
        <note />
      </trans-unit>
      <trans-unit id="IDS_VersionExperimental">
        <source>'experimental'</source>
        <target state="translated">'“实验”</target>
        <note />
      </trans-unit>
      <trans-unit id="PositionNotWithinTree">
        <source>Position must be within span of the syntax tree.</source>
        <target state="translated">位置必须处于语法树范围内。</target>
        <note />
      </trans-unit>
      <trans-unit id="SpeculatedSyntaxNodeCannotBelongToCurrentCompilation">
        <source>Syntax node to be speculated cannot belong to a syntax tree from the current compilation.</source>
        <target state="translated">要推断的语法节点不能属于来自当前编译的语法树。</target>
        <note />
      </trans-unit>
      <trans-unit id="ChainingSpeculativeModelIsNotSupported">
        <source>Chaining speculative semantic model is not supported. You should create a speculative model from the non-speculative ParentModel.</source>
        <target state="translated">不支持链接推理语义模型。应从非推理 ParentModel 创建推理模型。</target>
        <note />
      </trans-unit>
      <trans-unit id="IDS_ToolName">
        <source>Microsoft (R) Visual C# Compiler</source>
        <target state="translated">Microsoft(R) Visual C# 编译器</target>
        <note />
      </trans-unit>
      <trans-unit id="IDS_LogoLine1">
        <source>{0} version {1}</source>
        <target state="translated">{0} 版本 {1}</target>
        <note />
      </trans-unit>
      <trans-unit id="IDS_LogoLine2">
        <source>Copyright (C) Microsoft Corporation. All rights reserved.</source>
        <target state="translated">版权所有(C) Microsoft Corporation。保留所有权利。</target>
        <note />
      </trans-unit>
      <trans-unit id="IDS_LangVersions">
        <source>Supported language versions:</source>
        <target state="translated">支持的语言版本:</target>
        <note />
      </trans-unit>
      <trans-unit id="IDS_CSCHelp">
        <source>
                              Visual C# Compiler Options

                        - OUTPUT FILES -
 /out:&lt;file&gt;                   Specify output file name (default: base name of
                               file with main class or first file)
 /target:exe                   Build a console executable (default) (Short
                               form: /t:exe)
 /target:winexe                Build a Windows executable (Short form:
                               /t:winexe)
 /target:library               Build a library (Short form: /t:library)
 /target:module                Build a module that can be added to another
                               assembly (Short form: /t:module)
 /target:appcontainerexe       Build an Appcontainer executable (Short form:
                               /t:appcontainerexe)
 /target:winmdobj              Build a Windows Runtime intermediate file that
                               is consumed by WinMDExp (Short form: /t:winmdobj)
 /doc:&lt;file&gt;                   XML Documentation file to generate
 /refout:&lt;file&gt;                Reference assembly output to generate
 /platform:&lt;string&gt;            Limit which platforms this code can run on: x86,
                               Itanium, x64, arm, arm64, anycpu32bitpreferred, or
                               anycpu. The default is anycpu.

                        - INPUT FILES -
 /recurse:&lt;wildcard&gt;           Include all files in the current directory and
                               subdirectories according to the wildcard
                               specifications
 /reference:&lt;alias&gt;=&lt;file&gt;     Reference metadata from the specified assembly
                               file using the given alias (Short form: /r)
 /reference:&lt;file list&gt;        Reference metadata from the specified assembly
                               files (Short form: /r)
 /addmodule:&lt;file list&gt;        Link the specified modules into this assembly
 /link:&lt;file list&gt;             Embed metadata from the specified interop
                               assembly files (Short form: /l)
 /analyzer:&lt;file list&gt;         Run the analyzers from this assembly
                               (Short form: /a)
 /additionalfile:&lt;file list&gt;   Additional files that don't directly affect code
                               generation but may be used by analyzers for producing
                               errors or warnings.
 /embed                        Embed all source files in the PDB.
 /embed:&lt;file list&gt;            Embed specific files in the PDB

                        - RESOURCES -
 /win32res:&lt;file&gt;              Specify a Win32 resource file (.res)
 /win32icon:&lt;file&gt;             Use this icon for the output
 /win32manifest:&lt;file&gt;         Specify a Win32 manifest file (.xml)
 /nowin32manifest              Do not include the default Win32 manifest
 /resource:&lt;resinfo&gt;           Embed the specified resource (Short form: /res)
 /linkresource:&lt;resinfo&gt;       Link the specified resource to this assembly
                               (Short form: /linkres) Where the resinfo format
                               is &lt;file&gt;[,&lt;string name&gt;[,public|private]]

                        - CODE GENERATION -
 /debug[+|-]                   Emit debugging information
 /debug:{full|pdbonly|portable|embedded}
                               Specify debugging type ('full' is default,
                               'portable' is a cross-platform format,
                               'embedded' is a cross-platform format embedded into
                               the target .dll or .exe)
 /optimize[+|-]                Enable optimizations (Short form: /o)
 /deterministic                Produce a deterministic assembly
                               (including module version GUID and timestamp)
 /refonly                      Produce a reference assembly in place of the main output
 /instrument:TestCoverage      Produce an assembly instrumented to collect
                               coverage information
 /sourcelink:&lt;file&gt;            Source link info to embed into PDB.

                        - ERRORS AND WARNINGS -
 /warnaserror[+|-]             Report all warnings as errors
 /warnaserror[+|-]:&lt;warn list&gt; Report specific warnings as errors
 /warn:&lt;n&gt;                     Set warning level (0-4) (Short form: /w)
 /nowarn:&lt;warn list&gt;           Disable specific warning messages
 /ruleset:&lt;file&gt;               Specify a ruleset file that disables specific
                               diagnostics.
 /errorlog:&lt;file&gt;              Specify a file to log all compiler and analyzer
                               diagnostics.
 /reportanalyzer               Report additional analyzer information, such as
                               execution time.

                        - LANGUAGE -
 /checked[+|-]                 Generate overflow checks
 /unsafe[+|-]                  Allow 'unsafe' code
 /define:&lt;symbol list&gt;         Define conditional compilation symbol(s) (Short
                               form: /d)
 /langversion:?                Display the allowed values for language version
 /langversion:&lt;string&gt;         Specify language version such as
                               `default` (latest major version), or
                               `latest` (latest version, including minor versions),
                               or specific versions like `6` or `7.1`

                        - SECURITY -
 /delaysign[+|-]               Delay-sign the assembly using only the public
                               portion of the strong name key
 /publicsign[+|-]              Public-sign the assembly using only the public
                               portion of the strong name key
 /keyfile:&lt;file&gt;               Specify a strong name key file
 /keycontainer:&lt;string&gt;        Specify a strong name key container
 /highentropyva[+|-]           Enable high-entropy ASLR

                        - MISCELLANEOUS -
 @&lt;file&gt;                       Read response file for more options
 /help                         Display this usage message (Short form: /?)
 /nologo                       Suppress compiler copyright message
 /noconfig                     Do not auto include CSC.RSP file
 /parallel[+|-]                Concurrent build.
 /version                      Display the compiler version number and exit.

                        - ADVANCED -
 /baseaddress:&lt;address&gt;        Base address for the library to be built
 /checksumalgorithm:&lt;alg&gt;      Specify algorithm for calculating source file
                               checksum stored in PDB. Supported values are:
                               SHA1 (default) or SHA256.
 /codepage:&lt;n&gt;                 Specify the codepage to use when opening source
                               files
 /utf8output                   Output compiler messages in UTF-8 encoding
 /main:&lt;type&gt;                  Specify the type that contains the entry point
                               (ignore all other possible entry points) (Short
                               form: /m)
 /fullpaths                    Compiler generates fully qualified paths
 /filealign:&lt;n&gt;                Specify the alignment used for output file
                               sections
 /pathmap:&lt;K1&gt;=&lt;V1&gt;,&lt;K2&gt;=&lt;V2&gt;,...
                               Specify a mapping for source path names output by
                               the compiler.
 /pdb:&lt;file&gt;                   Specify debug information file name (default:
                               output file name with .pdb extension)
 /errorendlocation             Output line and column of the end location of
                               each error
 /preferreduilang              Specify the preferred output language name.
 /nostdlib[+|-]                Do not reference standard library (mscorlib.dll)
 /subsystemversion:&lt;string&gt;    Specify subsystem version of this assembly
 /lib:&lt;file list&gt;              Specify additional directories to search in for
                               references
 /errorreport:&lt;string&gt;         Specify how to handle internal compiler errors:
                               prompt, send, queue, or none. The default is
                               queue.
 /appconfig:&lt;file&gt;             Specify an application configuration file
                               containing assembly binding settings
 /moduleassemblyname:&lt;string&gt;  Name of the assembly which this module will be
                               a part of
 /modulename:&lt;string&gt;          Specify the name of the source module
</source>
        <target state="needs-review-translation">
                              Visual C# 编译器选项

                        - 输出文件 -
 /out:&lt;file&gt;                   指定输出文件名称(默认: 具有主类的文件或
                               第一个文件的基名称)
 /target:exe                   生成控制台可执行文件(默认)(缩
                               写: /t:exe)
 /target:winexe                生成 Windows 可执行文件(缩写: 
                               /t:winexe)
 /target:library               生成库(缩写: /t:library)
 /target:module                生成可添加到另一个程序集的
                               模块(缩写: /t:module)
 /target:appcontainerexe       生成 Appcontainer 可执行文件(缩写: 
                               /t:appcontainerexe)
 /target:winmdobj              生成 WinMDExp 使用的
                               Windows 运行时中间文件(缩写: /t:winmdobj)
 /doc:&lt;file&gt;                   要生成的 XML 文档文件
 /refout:&lt;file&gt;                要生成的引用程序集输出
 /platform:&lt;string&gt;            限制此代码可以在其上运行的平台: x86、
                               Itanium、x64、arm、anycpu32bitpreferred 或
                               anycpu。默认平台为 anycpu。

                        - 输入文件 -
 /recurse:&lt;wildcard&gt;           根据通配符规范包括当前目录和
                               子目录中的所有
                               文件
 /reference:&lt;alias &gt;=&lt;file&gt;     使用给定别名从指定程序集
                               引用元数据(缩写: /r)
 /reference:&lt;file list&gt;        从指定程序集文件引用
                               元数据(缩写: /r)
 /addmodule:&lt;file list&gt;        将指定模块链接到此程序集中
 /link:&lt;file list&gt;             嵌入指定互操作程序集文件中的
                               元数据(缩写: /l)
 /analyzer:&lt;file list&gt;         运行此程序集中的分析器
                               (缩写: /a)
 /additionalfile:&lt;file list&gt;   不会直接影响代码生成
                               但可能被分析器用于生成
                               错误或警告的其他文件。
 /embed                        嵌入 PDB 中的所有源文件。
 /embed:&lt;file list&gt;            嵌入 PDB 中的特定文件

                        - 资源 -
 /win32res:&lt;file&gt;              指定 Win32 资源文件(.res)
 /win32icon:&lt;file&gt;             使用此图标输出
 /win32manifest:&lt;file&gt;         指定 Win32 清单文件(.xml)
 /nowin32manifest              不包括默认的 Win32 清单
 /resource:&lt;resinfo&gt;           嵌入指定资源(缩写: /res)
 /linkresource:&lt;resinfo&gt;       将指定资源链接到此程序集
                               (缩写: /linkres)其中 resinfo 的格式
                               是 &lt;文件&gt;[,&lt;字符串名称&gt;[,public|private]]

                        - 代码生成 -
 /debug[+|-]                   发出调试信息
 /debug:{full|pdbonly|portable|embedded}
                               指定调试类型(默认为 "full"，
                               "portable" 为跨平台格式，
                               "embedded" 为嵌入目标 .dll 或 .exe 的
                               跨平台格式)
 /optimize[+|-]                启用优化(缩写: /o)
 /deterministic                生成确定性的程序集
                               (包括模块版本 GUID 和时间戳)
 /refonly                      生成引用程序集来替换主要输出
 /instrument:TestCoverage      生成对其检测以收集覆盖率信息的
                               程序集
 /sourcelink:&lt;file&gt;            要嵌入到 PDB 中的源链接信息。

                        - 错误和警告 -
 /warnaserror[+|-]             将所有警告报告为错误
 /warnaserror[+|-]:&lt;warn list&gt; 将特定警告报告为错误
 /warn:&lt;n&gt;                     设置警告级别(0-4)(缩写: /w)
 /nowarn:&lt;warn list&gt;           禁用特定警告消息
 /ruleset:&lt;file&gt;               指定禁用特定诊断的
                               规则集文件。
 /errorlog:&lt;file&gt;              指定用于记录所有编译器和分析器诊断的
                               文件。
 /reportanalyzer               报告其他分析器信息，如
                               执行时间。
 
                        - 语言 -
 /checked[+|-]                 生成溢出检查
 /unsafe[+|-]                  允许 "unsafe" 代码
 /define:&lt;symbol list&gt;         定义条件编译符号(缩 
                               写: /d)
 /langversion:?                显示允许的语言版本值
 /langversion:&lt;string&gt;         指定语言版本，如
                               “default” (最新主要版本)、
                               “latest” (最新版本，包括次要版本)
                               或 “6”、”7.1”等特定版本

                        - 安全 -
 /delaysign[+|-]               仅使用强名称密钥的公共部分对程序集
                               进行延迟签名
 /publicsign[+|-]              仅使用强名称密钥的公共部分对程序集
                               进行公共签名
 /keyfile:&lt;file&gt;               指定强名称密钥文件
 /keycontainer:&lt;string&gt;        指定强名称密钥容器
 /highentropyva[+|-]           启用高平均信息量 ASLR

                        - 杂项 -
 @&lt;file&gt;                       读取响应文件以获取更多选项
 /help                         显示此用法消息(缩写: /?)
 /nologo                       取消显示编译器版权消息
 /noconfig                     不自动包括 CSC.RSP 文件
 /parallel[+|-]                并发生成。
 /version                      显示编译器版本号并退出。

                        - 高级 -
 /baseaddress:&lt;address&gt;        要生成的库的基址
 /checksumalgorithm:&lt;alg&gt;      指定计算存储在 PDB 中的源文件
                               校验和的算法。支持的值是:
                               SHA1 (默认)或 SHA256。
 /codepage:&lt;n&gt;                 指定打开源文件时要使用的
                               代码页
 /utf8output                   以 UTF-8 编码格式输出编译器消息
 /main:&lt;type&gt;                  指定包含入口点的类型
                               (忽略所有其他可能的入口点)(缩 
                               写: /m)
 /fullpaths                    编译器生成完全限定路径
 /filealign:&lt;n&gt;                指定用于输出文件节的
                               对齐方式
 /pathmap:&lt;K1&gt;=&lt;V1&gt;,&lt;K2&gt;=&lt;V2&gt;,...
                               通过编译器指定源路径名称输出的
                               映射。
 /pdb:&lt;file&gt;                   指定调试信息文件名称(默认: 
                               具有 .pdb 扩展名的输出文件名)
 /errorendlocation             输出每个错误的结束位置
                               行和列
 /preferreduilang              指定首选输出语言名称。
 /nostdlib[+|-]                不引用标准库(mscorlib.dll)
 /subsystemversion:&lt;string&gt;    指定此程序集的子系统版本
 /lib:&lt;file list&gt;              指定要在其中搜索引用的附加
                               目录
 /errorreport:&lt;string&gt;         指定如何处理内部编译器错误:
                               prompt、send、queue 或 none。默认为
                               queue。
 /appconfig:&lt;file&gt;             指定包含程序集绑定设置的
                               应用程序配置文件
 /moduleassemblyname:&lt;string&gt;  此模块所属程序集
                               的名称
 /modulename:&lt;string&gt;          指定源模块的名称
</target>
        <note>Visual C# Compiler Options</note>
      </trans-unit>
      <trans-unit id="ERR_ComImportWithInitializers">
        <source>'{0}': a class with the ComImport attribute cannot specify field initializers.</source>
        <target state="translated">'“{0}”: 具有 ComImport 特性的类不能指定字段初始值设定项。</target>
        <note />
      </trans-unit>
      <trans-unit id="WRN_PdbLocalNameTooLong">
        <source>Local name '{0}' is too long for PDB.  Consider shortening or compiling without /debug.</source>
        <target state="translated">本地名称“{0}”对于 PDB 太长。请考虑缩短或在不使用 /debug 的情况下编译。</target>
        <note />
      </trans-unit>
      <trans-unit id="WRN_PdbLocalNameTooLong_Title">
        <source>Local name is too long for PDB</source>
        <target state="translated">本地名称对于 PDB 太长</target>
        <note />
      </trans-unit>
      <trans-unit id="ERR_RetNoObjectRequiredLambda">
        <source>Anonymous function converted to a void returning delegate cannot return a value</source>
        <target state="translated">转换为 void 返回委托的匿名函数不能返回值</target>
        <note />
      </trans-unit>
      <trans-unit id="ERR_TaskRetNoObjectRequiredLambda">
        <source>Async lambda expression converted to a 'Task' returning delegate cannot return a value. Did you intend to return 'Task&lt;T&gt;'?</source>
        <target state="translated">转换为“Task”返回委托的异步 lambda 表达式不能返回值。是否要返回“Task&lt;T&gt;”?</target>
        <note />
      </trans-unit>
      <trans-unit id="WRN_AnalyzerCannotBeCreated">
        <source>An instance of analyzer {0} cannot be created from {1} : {2}.</source>
        <target state="translated">无法从 {1} 创建分析器 {0} 的实例: {2}。</target>
        <note />
      </trans-unit>
      <trans-unit id="WRN_AnalyzerCannotBeCreated_Title">
        <source>An analyzer instance cannot be created</source>
        <target state="translated">无法创建分析器实例</target>
        <note />
      </trans-unit>
      <trans-unit id="WRN_NoAnalyzerInAssembly">
        <source>The assembly {0} does not contain any analyzers.</source>
        <target state="translated">程序集 {0} 不包含任何分析器。</target>
        <note />
      </trans-unit>
      <trans-unit id="WRN_NoAnalyzerInAssembly_Title">
        <source>Assembly does not contain any analyzers</source>
        <target state="translated">程序集不包含任何分析器</target>
        <note />
      </trans-unit>
      <trans-unit id="WRN_UnableToLoadAnalyzer">
        <source>Unable to load Analyzer assembly {0} : {1}</source>
        <target state="translated">无法加载分析器程序集 {0}: {1}</target>
        <note />
      </trans-unit>
      <trans-unit id="WRN_UnableToLoadAnalyzer_Title">
        <source>Unable to load Analyzer assembly</source>
        <target state="translated">无法加载分析器程序集</target>
        <note />
      </trans-unit>
      <trans-unit id="INF_UnableToLoadSomeTypesInAnalyzer">
        <source>Skipping some types in analyzer assembly {0} due to a ReflectionTypeLoadException : {1}.</source>
        <target state="translated">正在跳过分析器程序集 {0} 中的某些类型，因为出现 ReflectionTypeLoadException: {1}。</target>
        <note />
      </trans-unit>
      <trans-unit id="ERR_CantReadRulesetFile">
        <source>Error reading ruleset file {0} - {1}</source>
        <target state="translated">读取规则集文件 {0} 时出错 - {1}</target>
        <note />
      </trans-unit>
      <trans-unit id="ERR_BadPdbData">
        <source>Error reading debug information for '{0}'</source>
        <target state="translated">读取“{0}”的调试信息时出错</target>
        <note />
      </trans-unit>
      <trans-unit id="IDS_OperationCausedStackOverflow">
        <source>Operation caused a stack overflow.</source>
        <target state="translated">操作导致堆栈溢出。</target>
        <note />
      </trans-unit>
      <trans-unit id="WRN_IdentifierOrNumericLiteralExpected">
        <source>Expected identifier or numeric literal.</source>
        <target state="translated">应为标识符或数字参数。</target>
        <note />
      </trans-unit>
      <trans-unit id="WRN_IdentifierOrNumericLiteralExpected_Title">
        <source>Expected identifier or numeric literal</source>
        <target state="translated">应为标识符或数字参数</target>
        <note />
      </trans-unit>
      <trans-unit id="ERR_InitializerOnNonAutoProperty">
        <source>Only auto-implemented properties can have initializers.</source>
        <target state="translated">只有自动实现的属性才能具有初始值设定项。</target>
        <note />
      </trans-unit>
      <trans-unit id="ERR_AutoPropertyMustHaveGetAccessor">
        <source>Auto-implemented properties must have get accessors.</source>
        <target state="translated">自动实现的属性必须具有 get 访问器。</target>
        <note />
      </trans-unit>
      <trans-unit id="ERR_AutoPropertyMustOverrideSet">
        <source>Auto-implemented properties must override all accessors of the overridden property.</source>
        <target state="translated">自动实现的属性必须覆盖被覆盖属性的所有访问器。</target>
        <note />
      </trans-unit>
      <trans-unit id="ERR_AutoPropertyInitializerInInterface">
        <source>Instance auto-implemented properties inside interfaces cannot have initializers.</source>
        <target state="needs-review-translation">接口中自动实现的属性不能具有初始值设定项。</target>
        <note />
      </trans-unit>
      <trans-unit id="ERR_InitializerInStructWithoutExplicitConstructor">
        <source>Structs without explicit constructors cannot contain members with initializers.</source>
        <target state="translated">没有显式构造函数的结构不能包含具有初始值设定项的成员。</target>
        <note />
      </trans-unit>
      <trans-unit id="ERR_EncodinglessSyntaxTree">
        <source>Cannot emit debug information for a source text without encoding.</source>
        <target state="translated">无法在不进行编码的情况下发出源文本的调试信息。</target>
        <note />
      </trans-unit>
      <trans-unit id="ERR_BlockBodyAndExpressionBody">
        <source>Block bodies and expression bodies cannot both be provided.</source>
        <target state="translated">不能同时提供程序块主体与表达式主体。</target>
        <note />
      </trans-unit>
      <trans-unit id="ERR_SwitchFallOut">
        <source>Control cannot fall out of switch from final case label ('{0}')</source>
        <target state="translated">控件无法从最终用例标签(“{0}”)脱离开关</target>
        <note />
      </trans-unit>
      <trans-unit id="ERR_UnexpectedBoundGenericName">
        <source>Type arguments are not allowed in the nameof operator.</source>
        <target state="translated">Nameof 运算符中不允许使用类型参数。</target>
        <note />
      </trans-unit>
      <trans-unit id="ERR_NullPropagatingOpInExpressionTree">
        <source>An expression tree lambda may not contain a null propagating operator.</source>
        <target state="translated">表达式树 Lambda 不能包含空传播运算符。</target>
        <note />
      </trans-unit>
      <trans-unit id="ERR_DictionaryInitializerInExpressionTree">
        <source>An expression tree lambda may not contain a dictionary initializer.</source>
        <target state="translated">表达式树 lambda 不能包含一个字典初始值设定项。</target>
        <note />
      </trans-unit>
      <trans-unit id="ERR_ExtensionCollectionElementInitializerInExpressionTree">
        <source>An extension Add method is not supported for a collection initializer in an expression lambda.</source>
        <target state="translated">表达式 lambda 中的集合初始值设定项不支持扩展 Add 方法。</target>
        <note />
      </trans-unit>
      <trans-unit id="IDS_FeatureNameof">
        <source>nameof operator</source>
        <target state="translated">nameof 运算符</target>
        <note />
      </trans-unit>
      <trans-unit id="IDS_FeatureDictionaryInitializer">
        <source>dictionary initializer</source>
        <target state="translated">字典初始值设定项</target>
        <note />
      </trans-unit>
      <trans-unit id="ERR_UnclosedExpressionHole">
        <source>Missing close delimiter '}' for interpolated expression started with '{'.</source>
        <target state="translated">以“{”开头的插补的表达式缺少结束分隔符“}”。</target>
        <note />
      </trans-unit>
      <trans-unit id="ERR_SingleLineCommentInExpressionHole">
        <source>A single-line comment may not be used in an interpolated string.</source>
        <target state="translated">单行无法用于插补的字符串。</target>
        <note />
      </trans-unit>
      <trans-unit id="ERR_InsufficientStack">
        <source>An expression is too long or complex to compile</source>
        <target state="translated">表达式太长或者过于复杂，无法编译</target>
        <note />
      </trans-unit>
      <trans-unit id="ERR_ExpressionHasNoName">
        <source>Expression does not have a name.</source>
        <target state="translated">表达式不具有名称。</target>
        <note />
      </trans-unit>
      <trans-unit id="ERR_SubexpressionNotInNameof">
        <source>Sub-expression cannot be used in an argument to nameof.</source>
        <target state="translated">子表达式不能在 nameof 的参数中使用。</target>
        <note />
      </trans-unit>
      <trans-unit id="ERR_AliasQualifiedNameNotAnExpression">
        <source>An alias-qualified name is not an expression.</source>
        <target state="translated">别名限定名称不是表达式。</target>
        <note />
      </trans-unit>
      <trans-unit id="ERR_NameofMethodGroupWithTypeParameters">
        <source>Type parameters are not allowed on a method group as an argument to 'nameof'.</source>
        <target state="translated">类型参数不允许在方法组中作为 "nameof" 的参数使用。</target>
        <note />
      </trans-unit>
      <trans-unit id="NoNoneSearchCriteria">
        <source>SearchCriteria is expected.</source>
        <target state="translated">需要 SearchCriteria。</target>
        <note />
      </trans-unit>
      <trans-unit id="ERR_InvalidAssemblyCulture">
        <source>Assembly culture strings may not contain embedded NUL characters.</source>
        <target state="translated">程序集区域性字符串可能不包含嵌入式 NUL 字符。</target>
        <note />
      </trans-unit>
      <trans-unit id="IDS_FeatureUsingStatic">
        <source>using static</source>
        <target state="translated">using static</target>
        <note />
      </trans-unit>
      <trans-unit id="IDS_FeatureInterpolatedStrings">
        <source>interpolated strings</source>
        <target state="translated">插补的字符串</target>
        <note />
      </trans-unit>
      <trans-unit id="IDS_AwaitInCatchAndFinally">
        <source>await in catch blocks and finally blocks</source>
        <target state="translated">在 catch 块和 finally 块中等待</target>
        <note />
      </trans-unit>
      <trans-unit id="IDS_FeatureBinaryLiteral">
        <source>binary literals</source>
        <target state="translated">二进制文字</target>
        <note />
      </trans-unit>
      <trans-unit id="IDS_FeatureDigitSeparator">
        <source>digit separators</source>
        <target state="translated">数字分隔符</target>
        <note />
      </trans-unit>
      <trans-unit id="IDS_FeatureLocalFunctions">
        <source>local functions</source>
        <target state="translated">本地函数</target>
        <note />
      </trans-unit>
      <trans-unit id="ERR_UnescapedCurly">
        <source>A '{0}' character must be escaped (by doubling) in an interpolated string.</source>
        <target state="translated">在插补的字符串中，必需对“{0}”字符进行转义(通过加倍)。</target>
        <note />
      </trans-unit>
      <trans-unit id="ERR_EscapedCurly">
        <source>A '{0}' character may only be escaped by doubling '{0}{0}' in an interpolated string.</source>
        <target state="translated">在插补的字符串中，仅可通过加倍“{0}{0}”对“{0}”字符进行转义。</target>
        <note />
      </trans-unit>
      <trans-unit id="ERR_TrailingWhitespaceInFormatSpecifier">
        <source>A format specifier may not contain trailing whitespace.</source>
        <target state="translated">格式说明符不能包含尾随空格。</target>
        <note />
      </trans-unit>
      <trans-unit id="ERR_EmptyFormatSpecifier">
        <source>Empty format specifier.</source>
        <target state="translated">空格式说明符。</target>
        <note />
      </trans-unit>
      <trans-unit id="ERR_ErrorInReferencedAssembly">
        <source>There is an error in a referenced assembly '{0}'.</source>
        <target state="translated">引用的程序集“{0}”中有错误。</target>
        <note />
      </trans-unit>
      <trans-unit id="ERR_ExpressionOrDeclarationExpected">
        <source>Expression or declaration statement expected.</source>
        <target state="translated">应是表达式或声明语句。</target>
        <note />
      </trans-unit>
      <trans-unit id="ERR_NameofExtensionMethod">
        <source>Extension method groups are not allowed as an argument to 'nameof'.</source>
        <target state="translated">扩展方法组不允许作为 "nameof" 的参数。</target>
        <note />
      </trans-unit>
      <trans-unit id="WRN_AlignmentMagnitude">
        <source>Alignment value {0} has a magnitude greater than {1} and may result in a large formatted string.</source>
        <target state="translated">对齐值 {0} 具有大于 {1} 的度量值，可能产生较大的格式化字符串。</target>
        <note />
      </trans-unit>
      <trans-unit id="HDN_UnusedExternAlias_Title">
        <source>Unused extern alias</source>
        <target state="translated">未使用的外部别名</target>
        <note />
      </trans-unit>
      <trans-unit id="HDN_UnusedUsingDirective_Title">
        <source>Unnecessary using directive</source>
        <target state="translated">不需要的 using 指令</target>
        <note />
      </trans-unit>
      <trans-unit id="INF_UnableToLoadSomeTypesInAnalyzer_Title">
        <source>Skip loading types in analyzer assembly that fail due to a ReflectionTypeLoadException</source>
        <target state="translated">跳过加载分析器程序集中因 ReflectionTypeLoadException 而失败的类型</target>
        <note />
      </trans-unit>
      <trans-unit id="WRN_AlignmentMagnitude_Title">
        <source>Alignment value has a magnitude that may result in a large formatted string</source>
        <target state="translated">对齐值具有可能产生较大的格式化字符串的度量值</target>
        <note />
      </trans-unit>
      <trans-unit id="ERR_ConstantStringTooLong">
        <source>Length of String constant exceeds current memory limit.  Try splitting the string into multiple constants.</source>
        <target state="translated">字符串常量的长度超出了当前内存限制。请尝试将字符串拆分成多个常量。</target>
        <note />
      </trans-unit>
      <trans-unit id="ERR_TupleTooFewElements">
        <source>Tuple must contain at least two elements.</source>
        <target state="translated">元组必须包含至少两个元素。</target>
        <note />
      </trans-unit>
      <trans-unit id="ERR_DebugEntryPointNotSourceMethodDefinition">
        <source>Debug entry point must be a definition of a method declared in the current compilation.</source>
        <target state="translated">调试入口点必须是当前编译中声明的方法的定义。</target>
        <note />
      </trans-unit>
      <trans-unit id="ERR_LoadDirectiveOnlyAllowedInScripts">
        <source>#load is only allowed in scripts</source>
        <target state="translated">只允许在脚本中使用 #load</target>
        <note />
      </trans-unit>
      <trans-unit id="ERR_PPLoadFollowsToken">
        <source>Cannot use #load after first token in file</source>
        <target state="translated">文件中的第一个令牌后面不得使用 #load</target>
        <note />
      </trans-unit>
      <trans-unit id="CouldNotFindFile">
        <source>Could not find file.</source>
        <target state="translated">无法找到文件。</target>
        <note>File path referenced in source (#load) could not be resolved.</note>
      </trans-unit>
      <trans-unit id="SyntaxTreeFromLoadNoRemoveReplace">
        <source>SyntaxTree '{0}' resulted from a #load directive and cannot be removed or replaced directly.</source>
        <target state="translated">#load 指令生成了 SyntaxTree“{0}”，并且无法直接移除或替代此 SyntaxTree。</target>
        <note />
      </trans-unit>
      <trans-unit id="ERR_SourceFileReferencesNotSupported">
        <source>Source file references are not supported.</source>
        <target state="translated">不支持源文件引用。</target>
        <note />
      </trans-unit>
      <trans-unit id="ERR_InvalidPathMap">
        <source>The pathmap option was incorrectly formatted.</source>
        <target state="translated">路径映射选项的格式不正确。</target>
        <note />
      </trans-unit>
      <trans-unit id="ERR_InvalidReal">
        <source>Invalid real literal.</source>
        <target state="translated">无效的实数。</target>
        <note />
      </trans-unit>
      <trans-unit id="ERR_AutoPropertyCannotBeRefReturning">
        <source>Auto-implemented properties cannot return by reference</source>
        <target state="translated">自动实现的属性无法按引用返回</target>
        <note />
      </trans-unit>
      <trans-unit id="ERR_RefPropertyMustHaveGetAccessor">
        <source>Properties which return by reference must have a get accessor</source>
        <target state="translated">按引用返回的属性必须有 get 访问器</target>
        <note />
      </trans-unit>
      <trans-unit id="ERR_RefPropertyCannotHaveSetAccessor">
        <source>Properties which return by reference cannot have set accessors</source>
        <target state="translated">按引用返回的属性不能有 set 访问器</target>
        <note />
      </trans-unit>
      <trans-unit id="ERR_CantChangeRefReturnOnOverride">
        <source>'{0}' must match by reference return of overridden member '{1}'</source>
        <target state="translated">'“{0}”必须与重写成员“{1}”的引用返回匹配</target>
        <note />
      </trans-unit>
      <trans-unit id="ERR_MustNotHaveRefReturn">
        <source>By-reference returns may only be used in methods that return by reference</source>
        <target state="translated">按引用返回只能在按引用返回的方法中使用</target>
        <note />
      </trans-unit>
      <trans-unit id="ERR_MustHaveRefReturn">
        <source>By-value returns may only be used in methods that return by value</source>
        <target state="translated">按值返回只能在按值返回的方法中使用</target>
        <note />
      </trans-unit>
      <trans-unit id="ERR_RefReturnMustHaveIdentityConversion">
        <source>The return expression must be of type '{0}' because this method returns by reference</source>
        <target state="translated">返回表达式必须为“{0}”类型，因为此方法按引用返回</target>
        <note />
      </trans-unit>
      <trans-unit id="ERR_CloseUnimplementedInterfaceMemberWrongRefReturn">
        <source>'{0}' does not implement interface member '{1}'. '{2}' cannot implement '{1}' because it does not have matching return by reference.</source>
        <target state="translated">'“{0}”未实现接口成员“{1}”。“{2}”无法实现“{1}”，因为它与引用返回不匹配。</target>
        <note />
      </trans-unit>
      <trans-unit id="ERR_BadIteratorReturnRef">
        <source>The body of '{0}' cannot be an iterator block because '{0}' returns by reference</source>
        <target state="translated">“{0}”的主体不能是迭代器块，因为“{0}”按引用返回</target>
        <note />
      </trans-unit>
      <trans-unit id="ERR_BadRefReturnExpressionTree">
        <source>Lambda expressions that return by reference cannot be converted to expression trees</source>
        <target state="translated">按引用返回的 Lambda 表达式不能转换为表达式树</target>
        <note />
      </trans-unit>
      <trans-unit id="ERR_RefReturningCallInExpressionTree">
        <source>An expression tree lambda may not contain a call to a method, property, or indexer that returns by reference</source>
        <target state="translated">表达式树 lambda 不能包含对按引用返回的方法、属性或索引器的调用</target>
        <note />
      </trans-unit>
      <trans-unit id="ERR_RefReturnLvalueExpected">
        <source>An expression cannot be used in this context because it may not be passed or returned by reference</source>
        <target state="translated">不能在此上下文中使用表达式，因为表达式无法按引用传递或返回</target>
        <note />
      </trans-unit>
      <trans-unit id="ERR_RefReturnNonreturnableLocal">
        <source>Cannot return '{0}' by reference because it was initialized to a value that cannot be returned by reference</source>
        <target state="translated">“{0}”已初始化为不能按引用返回的值，因此无法按引用返回</target>
        <note />
      </trans-unit>
      <trans-unit id="ERR_RefReturnNonreturnableLocal2">
        <source>Cannot return by reference a member of '{0}' because it was initialized to a value that cannot be returned by reference</source>
        <target state="translated">“{0}”已初始化为不能按引用返回的值，因此无法按引用返回其成员</target>
        <note />
      </trans-unit>
      <trans-unit id="ERR_RefReturnReadonlyLocal">
        <source>Cannot return '{0}' by reference because it is read-only</source>
        <target state="translated">“{0}”是只读的，无法按引用返回</target>
        <note />
      </trans-unit>
      <trans-unit id="ERR_RefReturnRangeVariable">
        <source>Cannot return the range variable '{0}' by reference</source>
        <target state="translated">无法按引用返回范围变量“{0}”</target>
        <note />
      </trans-unit>
      <trans-unit id="ERR_RefReturnReadonlyLocalCause">
        <source>Cannot return '{0}' by reference because it is a '{1}'</source>
        <target state="translated">“{0}”是一个“{1}”，无法按引用返回</target>
        <note />
      </trans-unit>
      <trans-unit id="ERR_RefReturnReadonlyLocal2Cause">
        <source>Cannot return fields of '{0}' by reference because it is a '{1}'</source>
        <target state="translated">“{0}”是一个“{1}”，无法按引用返回其字段</target>
        <note />
      </trans-unit>
      <trans-unit id="ERR_RefReturnReadonly">
        <source>A readonly field cannot be returned by writable reference</source>
        <target state="translated">只读字段无法通过可写的引用返回</target>
        <note />
      </trans-unit>
      <trans-unit id="ERR_RefReturnReadonlyStatic">
        <source>A static readonly field cannot be returned by writable reference</source>
        <target state="translated">静态只读字段无法通过可写的引用返回</target>
        <note />
      </trans-unit>
      <trans-unit id="ERR_RefReturnReadonly2">
        <source>Members of readonly field '{0}' cannot be returned by writable reference</source>
        <target state="translated">只读字段“{0}”的成员无法通过可写的引用返回</target>
        <note />
      </trans-unit>
      <trans-unit id="ERR_RefReturnReadonlyStatic2">
        <source>Fields of static readonly field '{0}' cannot be returned by writable reference</source>
        <target state="translated">静态只读字段“{0}”的字段无法通过可写的引用返回</target>
        <note />
      </trans-unit>
      <trans-unit id="ERR_RefReturnParameter">
        <source>Cannot return a parameter by reference '{0}' because it is not a ref or out parameter</source>
        <target state="translated">无法按引用“{0}”返回参数，因为它不是 ref 或 out 参数</target>
        <note />
      </trans-unit>
      <trans-unit id="ERR_RefReturnParameter2">
        <source>Cannot return by reference a member of parameter '{0}' because it is not a ref or out parameter</source>
        <target state="translated">参数“{0}”不是 ref 或 out 参数，无法按引用返回其成员</target>
        <note />
      </trans-unit>
      <trans-unit id="ERR_RefReturnLocal">
        <source>Cannot return local '{0}' by reference because it is not a ref local</source>
        <target state="translated">局部变量“{0}”不是 ref 局部变量，无法按引用返回</target>
        <note />
      </trans-unit>
      <trans-unit id="ERR_RefReturnLocal2">
        <source>Cannot return a member of local '{0}' by reference because it is not a ref local</source>
        <target state="translated">局部变量“{0}”不是 ref 局部变量，无法按引用返回其成员</target>
        <note />
      </trans-unit>
      <trans-unit id="ERR_RefReturnStructThis">
        <source>Struct members cannot return 'this' or other instance members by reference</source>
        <target state="translated">结构成员无法按引用返回 "this" 或其他实例成员</target>
        <note />
      </trans-unit>
      <trans-unit id="ERR_EscapeOther">
        <source>Expression cannot be used in this context because it may indirectly expose variables outside of their declaration scope</source>
        <target state="translated">不能在此上下文中使用表达式，因为它可能在其声明范围以外间接地公开变量</target>
        <note />
      </trans-unit>
      <trans-unit id="ERR_EscapeLocal">
        <source>Cannot use local '{0}' in this context because it may expose referenced variables outside of their declaration scope</source>
        <target state="translated">不能在此上下文中使用本地“{0}”，因为它可能会在其声明范围以外公开引用的变量</target>
        <note />
      </trans-unit>
      <trans-unit id="ERR_EscapeCall">
        <source>Cannot use a result of '{0}' in this context because it may expose variables referenced by parameter '{1}' outside of their declaration scope</source>
        <target state="translated">不能在此上下文中使用“{0}”的结果，因为它可能会其声明范围以外公开由参数 {1} 引用的变量</target>
        <note />
      </trans-unit>
      <trans-unit id="ERR_EscapeCall2">
        <source>Cannot use a member of result of '{0}' in this context because it may expose variables referenced by parameter '{1}' outside of their declaration scope</source>
        <target state="translated">不能在此上下文中使用“{0}”的结果的成员，因为它可能会其声明范围以外公开由参数 {1} 引用的变量</target>
        <note />
      </trans-unit>
      <trans-unit id="ERR_CallArgMixing">
        <source>This combination of arguments to '{0}' is disallowed because it may expose variables referenced by parameter '{1}' outside of their declaration scope</source>
        <target state="translated">不允许使用“{0}”的这种参数组合，因为它可能会在其声明范围之外公开由参数 {1} 引用的变量</target>
        <note />
      </trans-unit>
      <trans-unit id="ERR_MismatchedRefEscapeInTernary">
        <source>Branches of a ref ternary operator cannot refer to variables with incompatible declaration scopes</source>
        <target state="translated">ref 三元运算符的分支不能引用具有不兼容的声明范围的变量</target>
        <note />
      </trans-unit>
      <trans-unit id="ERR_EscapeStackAlloc">
        <source>A result of a stackalloc expression of type '{0}' cannot be used in this context because it may be exposed outside of the containing method</source>
        <target state="translated">不能在此上下文中使用类型“{0}”的 stackalloc 表达式的结果，因为它可能会在包含方法以外公开</target>
        <note />
      </trans-unit>
      <trans-unit id="ERR_InitializeByValueVariableWithReference">
        <source>Cannot initialize a by-value variable with a reference</source>
        <target state="translated">无法使用引用初始化按值变量</target>
        <note />
      </trans-unit>
      <trans-unit id="ERR_InitializeByReferenceVariableWithValue">
        <source>Cannot initialize a by-reference variable with a value</source>
        <target state="translated">无法使用值初始化按引用变量</target>
        <note />
      </trans-unit>
      <trans-unit id="ERR_RefAssignmentMustHaveIdentityConversion">
        <source>The expression must be of type '{0}' because it is being assigned by reference</source>
        <target state="translated">表达式必须为“{0}”类型，因为它按引用赋值</target>
        <note />
      </trans-unit>
      <trans-unit id="ERR_ByReferenceVariableMustBeInitialized">
        <source>A declaration of a by-reference variable must have an initializer</source>
        <target state="translated">按引用变量的声明必须有初始值设定项</target>
        <note />
      </trans-unit>
      <trans-unit id="ERR_AnonDelegateCantUseLocal">
        <source>Cannot use ref local '{0}' inside an anonymous method, lambda expression, or query expression</source>
        <target state="translated">不能在匿名方法、lambda 表达式或查询表达式内使用 ref 局部变量“{0}”</target>
        <note />
      </trans-unit>
      <trans-unit id="ERR_BadIteratorLocalType">
        <source>Iterators cannot have by reference locals</source>
        <target state="translated">迭代器不能有按引用局部变量</target>
        <note />
      </trans-unit>
      <trans-unit id="ERR_BadAsyncLocalType">
        <source>Async methods cannot have by reference locals</source>
        <target state="translated">异步方法不能有按引用局部变量</target>
        <note />
      </trans-unit>
      <trans-unit id="ERR_RefReturningCallAndAwait">
        <source>'await' cannot be used in an expression containing a call to '{0}' because it returns by reference</source>
        <target state="translated">'不能在包含对“{0}”的调用的表达式中使用 "await"，因为它按引用返回</target>
        <note />
      </trans-unit>
      <trans-unit id="ERR_RefConditionalAndAwait">
        <source>'await' cannot be used in an expression containing a ref conditional operator</source>
        <target state="translated">'不能在包含 ref 条件运算符的表达式中使用 "await"</target>
        <note />
      </trans-unit>
      <trans-unit id="ERR_RefConditionalNeedsTwoRefs">
        <source>Both conditional operator values must be ref values or neither may be a ref value</source>
        <target state="translated">这两个条件运算符的值必须都是 ref 值或者都不是 ref 值</target>
        <note />
      </trans-unit>
      <trans-unit id="ERR_RefConditionalDifferentTypes">
        <source>The expression must be of type '{0}' to match the alternative ref value</source>
        <target state="translated">表达式必须为与替代 ref 值相匹配的类型“{0}”</target>
        <note />
      </trans-unit>
      <trans-unit id="ERR_ExpressionTreeContainsLocalFunction">
        <source>An expression tree may not contain a reference to a local function</source>
        <target state="translated">表达式树不能包含对本地函数的引用</target>
        <note />
      </trans-unit>
      <trans-unit id="ERR_DynamicLocalFunctionParamsParameter">
        <source>Cannot pass argument with dynamic type to params parameter '{0}' of local function '{1}'.</source>
        <target state="translated">不能将具有动态类型的实参传递给本地函数“{1}”的 params 形参“{0}”。</target>
        <note />
      </trans-unit>
      <trans-unit id="SyntaxTreeIsNotASubmission">
        <source>Syntax tree should be created from a submission.</source>
        <target state="translated">应从提交创建语法树。</target>
        <note />
      </trans-unit>
      <trans-unit id="ERR_TooManyUserStrings">
        <source>Combined length of user strings used by the program exceeds allowed limit. Try to decrease use of string literals.</source>
        <target state="translated">该程序所使用的用户字符串的合并后长度超出所允许的限制。请尝试减少字符串文本的使用。</target>
        <note />
      </trans-unit>
      <trans-unit id="ERR_PatternNullableType">
        <source>It is not legal to use nullable type '{0}' in a pattern; use the underlying type '{1}' instead.</source>
        <target state="translated">在模式中使用可以为 null 的类型“{0}”是非法的；请改用基础类型“{1}”。</target>
        <note />
      </trans-unit>
      <trans-unit id="ERR_BadIsPatternExpression">
        <source>Invalid operand for pattern match; value required, but found '{0}'.</source>
        <target state="translated">用于模式匹配的操作数无效；需要值，但找到的是“{0}”。</target>
        <note />
      </trans-unit>
      <trans-unit id="ERR_PeWritingFailure">
        <source>An error occurred while writing the output file: {0}.</source>
        <target state="translated">写入输出文件时出错: {0}。</target>
        <note />
      </trans-unit>
      <trans-unit id="ERR_TupleDuplicateElementName">
        <source>Tuple element names must be unique.</source>
        <target state="translated">元组元素名称必须是唯一的。</target>
        <note />
      </trans-unit>
      <trans-unit id="ERR_TupleReservedElementName">
        <source>Tuple element name '{0}' is only allowed at position {1}.</source>
        <target state="translated">只允许位置 {1} 使用元组元素名称“{0}”。</target>
        <note />
      </trans-unit>
      <trans-unit id="ERR_TupleReservedElementNameAnyPosition">
        <source>Tuple element name '{0}' is disallowed at any position.</source>
        <target state="translated">任何位置都不允许使用元组元素名称“{0}”。</target>
        <note />
      </trans-unit>
      <trans-unit id="ERR_PredefinedTypeMemberNotFoundInAssembly">
        <source>Member '{0}' was not found on type '{1}' from assembly '{2}'.</source>
        <target state="translated">未在程序集“{2}”中找到类型“{1}”上的成员“{0}”。</target>
        <note />
      </trans-unit>
      <trans-unit id="IDS_FeatureTuples">
        <source>tuples</source>
        <target state="translated">元组</target>
        <note />
      </trans-unit>
      <trans-unit id="ERR_MissingDeconstruct">
        <source>No suitable Deconstruct instance or extension method was found for type '{0}', with {1} out parameters and a void return type.</source>
        <target state="translated">找不到类型“{0}”适用的 Deconstruct 实例或扩展方法，输出参数为 {1}，返回类型为 void。</target>
        <note />
      </trans-unit>
      <trans-unit id="ERR_DeconstructRequiresExpression">
        <source>Deconstruct assignment requires an expression with a type on the right-hand-side.</source>
        <target state="translated">析构任务要求表达式属于右侧的某个类型。</target>
        <note />
      </trans-unit>
      <trans-unit id="ERR_SwitchExpressionValueExpected">
        <source>The switch expression must be a value; found '{0}'.</source>
        <target state="translated">switch 表达式必须是一个值；找到的是“{0}”。</target>
        <note />
      </trans-unit>
      <trans-unit id="ERR_PatternIsSubsumed">
        <source>The switch case has already been handled by a previous case.</source>
        <target state="translated">switch case 已被上一事例处理。</target>
        <note />
      </trans-unit>
      <trans-unit id="ERR_PatternWrongType">
        <source>An expression of type '{0}' cannot be handled by a pattern of type '{1}'.</source>
        <target state="translated">“{1}”类型的模式无法处理“{0}”类型的表达式。</target>
        <note />
      </trans-unit>
      <trans-unit id="WRN_AttributeIgnoredWhenPublicSigning">
        <source>Attribute '{0}' is ignored when public signing is specified.</source>
        <target state="translated">指定公共签名时，将忽略特性“{0}”。</target>
        <note />
      </trans-unit>
      <trans-unit id="WRN_AttributeIgnoredWhenPublicSigning_Title">
        <source>Attribute is ignored when public signing is specified.</source>
        <target state="translated">指定公共签名时，将忽略特性。</target>
        <note />
      </trans-unit>
      <trans-unit id="ERR_OptionMustBeAbsolutePath">
        <source>Option '{0}' must be an absolute path.</source>
        <target state="translated">选项“{0}”必须是绝对路径。</target>
        <note />
      </trans-unit>
      <trans-unit id="ERR_ConversionNotTupleCompatible">
        <source>Tuple with {0} elements cannot be converted to type '{1}'.</source>
        <target state="translated">包含 {0} 个元素的元组不能转换为类型 "{1}"。</target>
        <note />
      </trans-unit>
      <trans-unit id="IDS_FeatureOutVar">
        <source>out variable declaration</source>
        <target state="translated">化出变量声明</target>
        <note />
      </trans-unit>
      <trans-unit id="ERR_ImplicitlyTypedOutVariableUsedInTheSameArgumentList">
        <source>Reference to an implicitly-typed out variable '{0}' is not permitted in the same argument list.</source>
        <target state="translated">对隐式类型化出变量“{0}”的引用不允许出现在同一个参数列表中。</target>
        <note />
      </trans-unit>
      <trans-unit id="ERR_TypeInferenceFailedForImplicitlyTypedOutVariable">
        <source>Cannot infer the type of implicitly-typed out variable '{0}'.</source>
        <target state="translated">无法推断出隐式类型化 out 变量“{0}”的类型。</target>
        <note />
      </trans-unit>
      <trans-unit id="ERR_TypeInferenceFailedForImplicitlyTypedDeconstructionVariable">
        <source>Cannot infer the type of implicitly-typed deconstruction variable '{0}'.</source>
        <target state="translated">无法推断隐式类型的解构变量“{0}”的类型。</target>
        <note />
      </trans-unit>
      <trans-unit id="ERR_DiscardTypeInferenceFailed">
        <source>Cannot infer the type of implicitly-typed discard.</source>
        <target state="translated">无法推断隐式类型放弃的类型。</target>
        <note />
      </trans-unit>
      <trans-unit id="ERR_DeconstructWrongCardinality">
        <source>Cannot deconstruct a tuple of '{0}' elements into '{1}' variables.</source>
        <target state="translated">无法将“{0}”元素的元组析构为“{1}”变量。</target>
        <note />
      </trans-unit>
      <trans-unit id="ERR_CannotDeconstructDynamic">
        <source>Cannot deconstruct dynamic objects.</source>
        <target state="translated">无法析构动态对象。</target>
        <note />
      </trans-unit>
      <trans-unit id="ERR_DeconstructTooFewElements">
        <source>Deconstruction must contain at least two variables.</source>
        <target state="translated">析构函数必须包含至少两个变量。</target>
        <note />
      </trans-unit>
      <trans-unit id="TypeMustBeVar">
        <source>The type must be 'var'.</source>
        <target state="translated">类型必须是 "var"。</target>
        <note />
      </trans-unit>
      <trans-unit id="WRN_TupleLiteralNameMismatch">
        <source>The tuple element name '{0}' is ignored because a different name or no name is specified by the target type '{1}'.</source>
        <target state="translated">由于目标类型“{1}”指定了其他名称或未指定名称，因此元组元素名称“{0}”被忽略。</target>
        <note />
      </trans-unit>
      <trans-unit id="WRN_TupleLiteralNameMismatch_Title">
        <source>The tuple element name is ignored because a different name or no name is specified by the assignment target.</source>
        <target state="translated">由于分配目标指定了其他名称或未指定名称，因此元组元素名称被忽略。</target>
        <note />
      </trans-unit>
      <trans-unit id="ERR_PredefinedValueTupleTypeMustBeStruct">
        <source>Predefined type '{0}' must be a struct.</source>
        <target state="translated">预定义类型“{0}”必须是一个结构。</target>
        <note />
      </trans-unit>
      <trans-unit id="ERR_NewWithTupleTypeSyntax">
        <source>'new' cannot be used with tuple type. Use a tuple literal expression instead.</source>
        <target state="translated">'"new" 不能与元组类型共同使用。改用元组文本表达式。</target>
        <note />
      </trans-unit>
      <trans-unit id="ERR_DeconstructionVarFormDisallowsSpecificType">
        <source>Deconstruction 'var (...)' form disallows a specific type for 'var'.</source>
        <target state="translated">析构函数 "var (...)" 窗体驳回 "var" 的特定类型。</target>
        <note />
      </trans-unit>
      <trans-unit id="ERR_TupleElementNamesAttributeMissing">
        <source>Cannot define a class or member that utilizes tuples because the compiler required type '{0}' cannot be found. Are you missing a reference?</source>
        <target state="translated">由于找不到编译器必需的类型“{0}”，因此无法使用元组来定义类或成员。是否缺少引用?</target>
        <note />
      </trans-unit>
      <trans-unit id="ERR_ExplicitTupleElementNamesAttribute">
        <source>Cannot reference 'System.Runtime.CompilerServices.TupleElementNamesAttribute' explicitly. Use the tuple syntax to define tuple names.</source>
        <target state="translated">无法显式引用 "System.Runtime.CompilerServices.TupleElementNamesAttribute"。请使用元组语法指定元组名称。</target>
        <note />
      </trans-unit>
      <trans-unit id="ERR_ExpressionTreeContainsOutVariable">
        <source>An expression tree may not contain an out argument variable declaration.</source>
        <target state="translated">表达式树不能包含输出参数变量声明。</target>
        <note />
      </trans-unit>
      <trans-unit id="ERR_ExpressionTreeContainsDiscard">
        <source>An expression tree may not contain a discard.</source>
        <target state="translated">表达式树不能包含放弃。</target>
        <note />
      </trans-unit>
      <trans-unit id="ERR_ExpressionTreeContainsIsMatch">
        <source>An expression tree may not contain an 'is' pattern-matching operator.</source>
        <target state="translated">表达式树不能包含 "is" 模式匹配运算符。</target>
        <note />
      </trans-unit>
      <trans-unit id="ERR_ExpressionTreeContainsTupleLiteral">
        <source>An expression tree may not contain a tuple literal.</source>
        <target state="translated">表达式树不能包含元组文本。</target>
        <note />
      </trans-unit>
      <trans-unit id="ERR_ExpressionTreeContainsTupleConversion">
        <source>An expression tree may not contain a tuple conversion.</source>
        <target state="translated">表达式树不能包含元组转换。</target>
        <note />
      </trans-unit>
      <trans-unit id="ERR_SourceLinkRequiresPdb">
        <source>/sourcelink switch is only supported when emitting PDB.</source>
        <target state="translated">只在发出 PDB 时才支持 /sourcelink 开关。</target>
        <note />
      </trans-unit>
      <trans-unit id="ERR_CannotEmbedWithoutPdb">
        <source>/embed switch is only supported when emitting a PDB.</source>
        <target state="translated">仅在发出 PDB 时才支持 /embed 开关。</target>
        <note />
      </trans-unit>
      <trans-unit id="ERR_InvalidInstrumentationKind">
        <source>Invalid instrumentation kind: {0}</source>
        <target state="translated">无效的检测类型: {0}</target>
        <note />
      </trans-unit>
      <trans-unit id="ERR_VarInvocationLvalueReserved">
        <source>The syntax 'var (...)' as an lvalue is reserved.</source>
        <target state="translated">语法 "var (...)" 作为左值保留。</target>
        <note />
      </trans-unit>
      <trans-unit id="ERR_SemiOrLBraceOrArrowExpected">
        <source>{ or ; or =&gt; expected</source>
        <target state="translated">{ or ; or =&gt; 预期的</target>
        <note />
      </trans-unit>
      <trans-unit id="ERR_ThrowMisplaced">
        <source>A throw expression is not allowed in this context.</source>
        <target state="translated">此上下文中不允许使用 throw 表达式。</target>
        <note />
      </trans-unit>
      <trans-unit id="ERR_MixedDeconstructionUnsupported">
        <source>A deconstruction cannot mix declarations and expressions on the left-hand-side.</source>
        <target state="translated">析构不能在左侧混合声明和表达式。</target>
        <note />
      </trans-unit>
      <trans-unit id="ERR_DeclarationExpressionNotPermitted">
        <source>A declaration is not allowed in this context.</source>
        <target state="translated">此上下文中不允许使用声明。</target>
        <note />
      </trans-unit>
      <trans-unit id="ERR_MustDeclareForeachIteration">
        <source>A foreach loop must declare its iteration variables.</source>
        <target state="translated">foreach 循环必须声明其迭代变量。</target>
        <note />
      </trans-unit>
      <trans-unit id="ERR_TupleElementNamesInDeconstruction">
        <source>Tuple element names are not permitted on the left of a deconstruction.</source>
        <target state="translated">析构左侧不允许使用元组元素名称。</target>
        <note />
      </trans-unit>
      <trans-unit id="ERR_PossibleBadNegCast">
        <source>To cast a negative value, you must enclose the value in parentheses.</source>
        <target state="translated">若要强制转换负值，必须将该值放在括号内。</target>
        <note />
      </trans-unit>
      <trans-unit id="ERR_ExpressionTreeContainsThrowExpression">
        <source>An expression tree may not contain a throw-expression.</source>
        <target state="translated">表达式树不能包含 throw 表达式</target>
        <note />
      </trans-unit>
      <trans-unit id="ERR_BadAssemblyName">
        <source>Invalid assembly name: {0}</source>
        <target state="translated">无效的程序集名称: {0}</target>
        <note />
      </trans-unit>
      <trans-unit id="ERR_BadAsyncMethodBuilderTaskProperty">
        <source>For type '{0}' to be used as an AsyncMethodBuilder for type '{1}', its Task property should return type '{1}' instead of type '{2}'.</source>
        <target state="translated">对于用作类型“{1}”的 AsyncMethodBuilder 的类型“{0}”，它的任务属性应返回类型“{1}”，而不是类型“{2}”。</target>
        <note />
      </trans-unit>
      <trans-unit id="ERR_AttributesInLocalFuncDecl">
        <source>Attributes are not allowed on local function parameters or type parameters</source>
        <target state="translated">属性在本地函数参数或类型参数中不被允许</target>
        <note />
      </trans-unit>
      <trans-unit id="ERR_TypeForwardedToMultipleAssemblies">
        <source>Module '{0}' in assembly '{1}' is forwarding the type '{2}' to multiple assemblies: '{3}' and '{4}'.</source>
        <target state="translated">程序集“{1}”中的模块“{0}”将类型“{2}”转发到多个程序集: “{3}”和“{4}”。</target>
        <note />
      </trans-unit>
      <trans-unit id="ERR_PatternDynamicType">
        <source>It is not legal to use the type 'dynamic' in a pattern.</source>
        <target state="translated">在模式中使用类型“动态”是不合法的。</target>
        <note />
      </trans-unit>
      <trans-unit id="ERR_BadDynamicMethodArgDefaultLiteral">
        <source>Cannot use a default literal as an argument to a dynamically dispatched operation.</source>
        <target state="translated">不能将默认文本用作动态分配操作的自变量。</target>
        <note />
      </trans-unit>
      <trans-unit id="ERR_BadDocumentationMode">
        <source>Provided documentation mode is unsupported or invalid: '{0}'.</source>
        <target state="translated">提供的文档模式不受支持或无效:“{0}”。</target>
        <note />
      </trans-unit>
      <trans-unit id="ERR_BadSourceCodeKind">
        <source>Provided source code kind is unsupported or invalid: '{0}'</source>
        <target state="translated">提供的源代码类型不受支持或无效:“{0}”</target>
        <note />
      </trans-unit>
      <trans-unit id="ERR_BadLanguageVersion">
        <source>Provided language version is unsupported or invalid: '{0}'.</source>
        <target state="translated">提供的语言版本不受支持或无效:“{0}”。</target>
        <note />
      </trans-unit>
      <trans-unit id="ERR_InvalidPreprocessingSymbol">
        <source>Invalid name for a preprocessing symbol; '{0}' is not a valid identifier</source>
        <target state="translated">预处理符号的名称无效；“{0}”不是有效的标识符</target>
        <note />
      </trans-unit>
      <trans-unit id="ERR_FeatureNotAvailableInVersion7_1">
        <source>Feature '{0}' is not available in C# 7.1. Please use language version {1} or greater.</source>
        <target state="translated">功能“{0}”在 C# 7.1 中不可用。请使用 {1} 或更高的语言版本。</target>
        <note />
      </trans-unit>
      <trans-unit id="ERR_FeatureNotAvailableInVersion7_2">
        <source>Feature '{0}' is not available in C# 7.2. Please use language version {1} or greater.</source>
        <target state="translated">功能“{0}”在 C# 7.2 中不可用。请使用 {1} 或更高的语言版本。</target>
        <note />
      </trans-unit>
      <trans-unit id="ERR_LanguageVersionCannotHaveLeadingZeroes">
        <source>Specified language version '{0}' cannot have leading zeroes</source>
        <target state="translated">指定的语言版本“{0}”不能含前导零</target>
        <note />
      </trans-unit>
      <trans-unit id="ERR_VoidAssignment">
        <source>A value of type 'void' may not be assigned.</source>
        <target state="translated">可能无法分配类型 "void" 的值。</target>
        <note />
      </trans-unit>
      <trans-unit id="WRN_Experimental">
        <source>'{0}' is for evaluation purposes only and is subject to change or removal in future updates.</source>
        <target state="translated">'“{0}”仅用于评估，在将来的更新中可能会被更改或删除。</target>
        <note />
      </trans-unit>
      <trans-unit id="WRN_Experimental_Title">
        <source>Type is for evaluation purposes only and is subject to change or removal in future updates.</source>
        <target state="translated">类型仅用于评估，在将来的更新中可能会被更改或删除。</target>
        <note />
      </trans-unit>
      <trans-unit id="ERR_CompilerAndLanguageVersion">
        <source>Compiler version: '{0}'. Language version: {1}.</source>
        <target state="translated">编译器版本:“{0}”。语言版本: {1}。</target>
        <note />
      </trans-unit>
      <trans-unit id="IDS_FeatureAsyncMain">
        <source>async main</source>
        <target state="translated">主异步</target>
        <note />
      </trans-unit>
      <trans-unit id="ERR_TupleInferredNamesNotAvailable">
        <source>Tuple element name '{0}' is inferred. Please use language version {1} or greater to access an element by its inferred name.</source>
        <target state="translated">推断出元组元素名称“{0}”。请使用语言版本 {1} 或更高版本按推断名称访问元素。</target>
        <note />
      </trans-unit>
      <trans-unit id="ERR_VoidInTuple">
        <source>A tuple may not contain a value of type 'void'.</source>
        <target state="translated">元组不能包含类型为 "void" 的值。</target>
        <note />
      </trans-unit>
      <trans-unit id="ERR_NonTaskMainCantBeAsync">
        <source>A void or int returning entry point cannot be async</source>
        <target state="translated">返回入口点的 void 或 int 不能是异步的</target>
        <note />
      </trans-unit>
      <trans-unit id="ERR_PatternWrongGenericTypeInVersion">
        <source>An expression of type '{0}' cannot be handled by a pattern of type '{1}' in C# {2}. Please use language version {3} or greater.</source>
        <target state="translated">在 C# {2} 中，“{1}”类型的模式无法处理“{0}”类型的表达式。请使用语言版本 {3} 或更高版本。</target>
        <note />
      </trans-unit>
      <trans-unit id="WRN_UnreferencedLocalFunction">
        <source>The local function '{0}' is declared but never used</source>
        <target state="translated">声明了本地函数“{0}”，但从未使用过</target>
        <note />
      </trans-unit>
      <trans-unit id="WRN_UnreferencedLocalFunction_Title">
        <source>Local function is declared but never used</source>
        <target state="translated">已声明本地函数，但从未使用过</target>
        <note />
      </trans-unit>
      <trans-unit id="ERR_LocalFunctionMissingBody">
        <source>'{0}' is a local function and must therefore always have a body.</source>
        <target state="translated">'“{0}”是本地函数，因此始终必须具有一个主体。</target>
        <note />
      </trans-unit>
      <trans-unit id="ERR_InvalidDebugInfo">
        <source>Unable to read debug information of method '{0}' (token 0x{1:X8}) from assembly '{2}'</source>
        <target state="translated">无法从程序集“{2}”读取方法“{0}”(令牌 0x{1:X8})的调试信息</target>
        <note />
      </trans-unit>
      <trans-unit id="IConversionExpressionIsNotCSharpConversion">
        <source>{0} is not a valid C# conversion expression</source>
        <target state="translated">{0} 不是有效的 C# 转换表达式</target>
        <note />
      </trans-unit>
      <trans-unit id="ERR_DynamicLocalFunctionTypeParameter">
        <source>Cannot pass argument with dynamic type to generic local function '{0}' with inferred type arguments.</source>
        <target state="translated">不可将动态类型的参数传递到具有推断类型参数的泛型本地函数“{0}”。</target>
        <note />
      </trans-unit>
      <trans-unit id="IDS_FeatureLeadingDigitSeparator">
        <source>leading digit separator</source>
        <target state="translated">前导数字分隔符</target>
        <note />
      </trans-unit>
      <trans-unit id="ERR_ExplicitReservedAttr">
        <source>Do not use '{0}'. This is reserved for compiler usage.</source>
        <target state="translated">请勿使用“{0}”。这是保留给编译器使用的。</target>
        <note />
      </trans-unit>
      <trans-unit id="ERR_TypeReserved">
        <source>The type name '{0}' is reserved to be used by the compiler.</source>
        <target state="translated">类型名称“{0}”是保留给编译器使用的。</target>
        <note />
      </trans-unit>
      <trans-unit id="ERR_InExtensionMustBeValueType">
        <source>The first parameter of an 'in' extension method '{0}' must be a value type.</source>
        <target state="translated">"in" 扩展方法“{0}”的第一个参数必须是值类型。</target>
        <note />
      </trans-unit>
      <trans-unit id="ERR_FieldsInRoStruct">
        <source>Instance fields of readonly structs must be readonly.</source>
        <target state="translated">只读结构的实例字段必须为只读。</target>
        <note />
      </trans-unit>
      <trans-unit id="ERR_AutoPropsInRoStruct">
        <source>Auto-implemented instance properties in readonly structs must be readonly.</source>
        <target state="translated">在只读结构中的自动实现实例属性必须为只读。</target>
        <note />
      </trans-unit>
      <trans-unit id="ERR_FieldlikeEventsInRoStruct">
        <source>Field-like events are not allowed in readonly structs.</source>
        <target state="translated">在只读结构中不允许类似字段的事件。</target>
        <note />
      </trans-unit>
      <trans-unit id="IDS_FeatureRefExtensionMethods">
        <source>ref extension methods</source>
        <target state="translated">ref 扩展方法</target>
        <note />
      </trans-unit>
      <trans-unit id="ERR_StackAllocConversionNotPossible">
        <source>Conversion of a stackalloc expression of type '{0}' to type '{1}' is not possible.</source>
        <target state="translated">不能将 stackalloc 表达式的类型从“{0}”转换为“{1}”。</target>
        <note />
      </trans-unit>
      <trans-unit id="ERR_RefExtensionMustBeValueTypeOrConstrainedToOne">
        <source>The first parameter of a 'ref' extension method '{0}' must be a value type or a generic type constrained to struct.</source>
        <target state="translated">"ref" 扩展方法“{0}”的第一个参数必须是值类型或受结构约束的泛型类型。</target>
        <note />
      </trans-unit>
      <trans-unit id="ERR_OutAttrOnInParam">
        <source>An in parameter cannot have the Out attribute.</source>
        <target state="translated">in 参数不能具有 Out 特性。</target>
        <note />
      </trans-unit>
      <trans-unit id="ICompoundAssignmentOperationIsNotCSharpCompoundAssignment">
        <source>{0} is not a valid C# compound assignment operation</source>
        <target state="translated">{0} 不是有效的 C# 复合赋值运算</target>
        <note />
      </trans-unit>
      <trans-unit id="WRN_FilterIsConstantFalse">
        <source>Filter expression is a constant 'false', consider removing the catch clause</source>
        <target state="translated">筛选器表达式是常量 “false”，请考虑删除 catch 子句</target>
        <note />
      </trans-unit>
      <trans-unit id="WRN_FilterIsConstantFalse_Title">
        <source>Filter expression is a constant 'false'</source>
        <target state="translated">筛选器表达式是常量 “false”</target>
        <note />
      </trans-unit>
      <trans-unit id="WRN_FilterIsConstantFalseRedundantTryCatch">
        <source>Filter expression is a constant 'false', consider removing the try-catch block</source>
        <target state="translated">筛选器表达式是常量 “false”，请考虑删除 try-catch 块</target>
        <note />
      </trans-unit>
      <trans-unit id="WRN_FilterIsConstantFalseRedundantTryCatch_Title">
        <source>Filter expression is a constant 'false'. </source>
        <target state="translated">筛选器表达式是常量 “false”。</target>
        <note />
      </trans-unit>
      <trans-unit id="ERR_CantUseVoidInArglist">
        <source>__arglist cannot have an argument of void type</source>
        <target state="translated">__arglist 不可具有 void 类型的参数</target>
        <note />
      </trans-unit>
      <trans-unit id="ERR_ConditionalInInterpolation">
        <source>A conditional expression cannot be used directly in a string interpolation because the ':' ends the interpolation. Parenthesize the conditional expression.</source>
        <target state="translated">不可在字符串内插中直接使用条件表达式，因为内插已 “:” 结尾。请用括号将条件表达式括起来。</target>
        <note />
      </trans-unit>
      <trans-unit id="ERR_DefaultInSwitch">
        <source>A default literal 'default' is not valid as a case constant. Use another literal (e.g. '0' or 'null') as appropriate. If you intended to write the default label, use 'default:' without 'case'.</source>
        <target state="translated">默认文本 "default" 作为 case 常量无效。请相应使用其他文本(例如 "0" 或 "null")。若要编写默认标签，请使用不含 "case" 的 "default:"。</target>
        <note />
      </trans-unit>
      <trans-unit id="ERR_DefaultInPattern">
        <source>A default literal 'default' is not valid as a pattern. Use another literal (e.g. '0' or 'null') as appropriate. To match everything, use a discard pattern 'var _'.</source>
        <target state="translated">默认文本 "default" 作为模式无效。请相应使用其他文本(例如 "0" 或 "null")。若要匹配一切项，请使用放弃模式 "var _"。</target>
        <note />
      </trans-unit>
      <trans-unit id="ERR_InDynamicMethodArg">
        <source>Arguments with 'in' modifier cannot be used in dynamically dispatched expessions.</source>
        <target state="new">Arguments with 'in' modifier cannot be used in dynamically dispatched expessions.</target>
        <note />
      </trans-unit>
      <trans-unit id="ERR_DoNotUseFixedBufferAttrOnProperty">
        <source>Do not use 'System.Runtime.CompilerServices.FixedBuffer' attribute on a property</source>
        <target state="new">Do not use 'System.Runtime.CompilerServices.FixedBuffer' attribute on a property</target>
        <note />
      </trans-unit>
      <trans-unit id="ERR_FeatureNotAvailableInVersion7_3">
        <source>Feature '{0}' is not available in C# 7.3. Please use language version {1} or greater.</source>
        <target state="new">Feature '{0}' is not available in C# 7.3. Please use language version {1} or greater.</target>
        <note />
      </trans-unit>
      <trans-unit id="WRN_AttributesOnBackingFieldsNotAvailable">
        <source>Field-targeted attributes on auto-properties are not supported in language version {0}. Please use language version {1} or greater.</source>
        <target state="new">Field-targeted attributes on auto-properties are not supported in language version {0}. Please use language version {1} or greater.</target>
        <note />
      </trans-unit>
      <trans-unit id="WRN_AttributesOnBackingFieldsNotAvailable_Title">
        <source>Field-targeted attributes on auto-properties are not supported in this version of the language.</source>
        <target state="new">Field-targeted attributes on auto-properties are not supported in this version of the language.</target>
        <note />
      </trans-unit>
      <trans-unit id="IDS_FeatureRefConditional">
        <source>ref conditional expression</source>
        <target state="new">ref conditional expression</target>
        <note />
      </trans-unit>
      <trans-unit id="ERR_InterfaceImplementedImplicitlyByVariadic">
        <source>'{0}' cannot implement interface member '{1}' in type '{2}' because it has an __arglist parameter</source>
        <target state="new">'{0}' cannot implement interface member '{1}' in type '{2}' because it has an __arglist parameter</target>
        <note />
      </trans-unit>
      <trans-unit id="IDS_FeatureTupleEquality">
        <source>tuple equality</source>
        <target state="new">tuple equality</target>
        <note />
      </trans-unit>
      <trans-unit id="ERR_TupleSizesMismatchForBinOps">
        <source>Tuple types used as operands of an == or != operator must have matching cardinalities. But this operator has tuple types of cardinality {0} on the left and {1} on the right.</source>
        <target state="new">Tuple types used as operands of an == or != operator must have matching cardinalities. But this operator has tuple types of cardinality {0} on the left and {1} on the right.</target>
        <note />
      </trans-unit>
      <trans-unit id="ERR_InvalidHashAlgorithmName">
        <source>Invalid hash algorithm name: '{0}'</source>
        <target state="new">Invalid hash algorithm name: '{0}'</target>
        <note />
      </trans-unit>
<<<<<<< HEAD
      <trans-unit id="ERR_InterfacesCantContainConversionOrEqualityOperators">
        <source>Interfaces cannot contain conversion, equality, or inequality operators</source>
        <target state="new">Interfaces cannot contain conversion, equality, or inequality operators</target>
        <note />
      </trans-unit>
      <trans-unit id="IDS_DefaultInterfaceImplementation">
        <source>default interface implementation</source>
        <target state="new">default interface implementation</target>
        <note />
      </trans-unit>
      <trans-unit id="ERR_RuntimeDoesNotSupportDefaultInterfaceImplementation">
        <source>Target runtime doesn't support default interface implementation.</source>
        <target state="new">Target runtime doesn't support default interface implementation.</target>
        <note />
      </trans-unit>
      <trans-unit id="ERR_RuntimeDoesNotSupportDefaultInterfaceImplementationForMember">
        <source>'{0}' cannot implement interface member '{1}' in type '{2}' because the target runtime doesn't support default interface implementation.</source>
        <target state="new">'{0}' cannot implement interface member '{1}' in type '{2}' because the target runtime doesn't support default interface implementation.</target>
        <note />
      </trans-unit>
      <trans-unit id="ERR_DefaultInterfaceImplementationModifier">
        <source>The modifier '{0}' is not valid for this item in C# {1}. Please use language version {2} or greater.</source>
        <target state="new">The modifier '{0}' is not valid for this item in C# {1}. Please use language version {2} or greater.</target>
        <note />
      </trans-unit>
      <trans-unit id="ERR_ImplicitImplementationOfNonPublicInterfaceMember">
        <source>'{0}' does not implement interface member '{1}'. '{2}' cannot implicitly implement a non-public member.</source>
        <target state="new">'{0}' does not implement interface member '{1}'. '{2}' cannot implicitly implement a non-public member.</target>
        <note />
      </trans-unit>
      <trans-unit id="ERR_MostSpecificImplementationIsNotFound">
        <source>Interface member '{0}' does not have a most specific implementation. Neither '{1}', nor '{2}' are most specific.</source>
        <target state="new">Interface member '{0}' does not have a most specific implementation. Neither '{1}', nor '{2}' are most specific.</target>
        <note />
      </trans-unit>
      <trans-unit id="ERR_LanguageVersionDoesNotSupportDefaultInterfaceImplementationForMember">
        <source>'{0}' cannot implement interface member '{1}' in type '{2}' because feature '{3}' is not available in C# {4}. Please use language version {5} or greater.</source>
        <target state="new">'{0}' cannot implement interface member '{1}' in type '{2}' because feature '{3}' is not available in C# {4}. Please use language version {5} or greater.</target>
        <note />
      </trans-unit>
      <trans-unit id="ERR_PrivateVirtualAccessor">
        <source>'{0}': virtual properties in interfaces cannot have private accessors</source>
        <target state="new">'{0}': virtual properties in interfaces cannot have private accessors</target>
=======
      <trans-unit id="ERR_ExpressionTreeContainsTupleBinOp">
        <source>An expression tree may not contain a tuple == or != operator</source>
        <target state="new">An expression tree may not contain a tuple == or != operator</target>
        <note />
      </trans-unit>
      <trans-unit id="WRN_TupleBinopLiteralNameMismatch">
        <source>The tuple element name '{0}' is ignored because a different name or no name is specified on the other side of the tuple == or != operator.</source>
        <target state="new">The tuple element name '{0}' is ignored because a different name or no name is specified on the other side of the tuple == or != operator.</target>
        <note />
      </trans-unit>
      <trans-unit id="WRN_TupleBinopLiteralNameMismatch_Title">
        <source>The tuple element name is ignored because a different name or no name is specified on the other side of the tuple == or != operator.</source>
        <target state="new">The tuple element name is ignored because a different name or no name is specified on the other side of the tuple == or != operator.</target>
        <note />
      </trans-unit>
      <trans-unit id="ERR_UnmanagedBoundWithClass">
        <source>'{0}': cannot specify both a constraint class and the 'unmanaged' constraint</source>
        <target state="new">'{0}': cannot specify both a constraint class and the 'unmanaged' constraint</target>
        <note />
      </trans-unit>
      <trans-unit id="IDS_FeatureRefReassignment">
        <source>ref reassignment</source>
        <target state="new">ref reassignment</target>
        <note />
      </trans-unit>
      <trans-unit id="IDS_FeatureRefFor">
        <source>ref for-loop variables</source>
        <target state="new">ref for-loop variables</target>
        <note />
      </trans-unit>
      <trans-unit id="IDS_FeatureRefForEach">
        <source>ref foreach iteration variables</source>
        <target state="new">ref foreach iteration variables</target>
        <note />
      </trans-unit>
      <trans-unit id="ERR_RefLocalOrParamExpected">
        <source>The left-hand side of a ref assignment must be a ref local or parameter.</source>
        <target state="new">The left-hand side of a ref assignment must be a ref local or parameter.</target>
        <note />
      </trans-unit>
      <trans-unit id="ERR_RefAssignNarrower">
        <source>Cannot ref-assign '{1}' to '{0}' because '{1}' has a narrower escape scope than '{0}'.</source>
        <target state="new">Cannot ref-assign '{1}' to '{0}' because '{1}' has a narrower escape scope than '{0}'.</target>
        <note />
      </trans-unit>
      <trans-unit id="IDS_FeatureEnumGenericTypeConstraint">
        <source>enum generic type constraints</source>
        <target state="new">enum generic type constraints</target>
        <note />
      </trans-unit>
      <trans-unit id="IDS_FeatureDelegateGenericTypeConstraint">
        <source>delegate generic type constraints</source>
        <target state="new">delegate generic type constraints</target>
        <note />
      </trans-unit>
      <trans-unit id="IDS_FeatureUnmanagedGenericTypeConstraint">
        <source>unmanaged generic type constraints</source>
        <target state="new">unmanaged generic type constraints</target>
        <note />
      </trans-unit>
      <trans-unit id="ERR_NewBoundWithUnmanaged">
        <source>The 'new()' constraint cannot be used with the 'unmanaged' constraint</source>
        <target state="new">The 'new()' constraint cannot be used with the 'unmanaged' constraint</target>
        <note />
      </trans-unit>
      <trans-unit id="ERR_UnmanagedConstraintMustBeFirst">
        <source>The 'unmanaged' constraint must come before any other constraints</source>
        <target state="new">The 'unmanaged' constraint must come before any other constraints</target>
        <note />
      </trans-unit>
      <trans-unit id="ERR_UnmanagedConstraintNotSatisfied">
        <source>The type '{2}' cannot be a reference type, or contain reference type fields at any level of nesting, in order to use it as parameter '{1}' in the generic type or method '{0}'</source>
        <target state="new">The type '{2}' cannot be a reference type, or contain reference type fields at any level of nesting, in order to use it as parameter '{1}' in the generic type or method '{0}'</target>
        <note />
      </trans-unit>
      <trans-unit id="ERR_UnmanagedConstraintWithLocalFunctions">
        <source>Using 'unmanaged' constraint on local functions type parameters is not supported.</source>
        <target state="new">Using 'unmanaged' constraint on local functions type parameters is not supported.</target>
        <note />
      </trans-unit>
      <trans-unit id="ERR_ConWithUnmanagedCon">
        <source>Type parameter '{1}' has the 'unmanaged' constraint so '{1}' cannot be used as a constraint for '{0}'</source>
        <target state="new">Type parameter '{1}' has the 'unmanaged' constraint so '{1}' cannot be used as a constraint for '{0}'</target>
        <note />
      </trans-unit>
      <trans-unit id="IDS_FeatureStackAllocInitializer">
        <source>stackalloc initializer</source>
        <target state="new">stackalloc initializer</target>
        <note />
      </trans-unit>
      <trans-unit id="ERR_InvalidStackAllocArray">
        <source>"Invalid rank specifier: expected ']'</source>
        <target state="new">"Invalid rank specifier: expected ']'</target>
        <note />
      </trans-unit>
      <trans-unit id="IDS_FeatureExpressionVariablesInQueriesAndInitializers">
        <source>declaration of expression variables in member initializers and queries</source>
        <target state="new">declaration of expression variables in member initializers and queries</target>
        <note />
      </trans-unit>
      <trans-unit id="ERR_ExprCannotBeFixed">
        <source>The given expression cannot be used in a fixed statement</source>
        <target state="new">The given expression cannot be used in a fixed statement</target>
        <note />
      </trans-unit>
      <trans-unit id="IDS_FeatureExtensibleFixedStatement">
        <source>extensible fixed statement</source>
        <target state="new">extensible fixed statement</target>
        <note />
      </trans-unit>
      <trans-unit id="IDS_FeatureIndexingMovableFixedBuffers">
        <source>indexing movable fixed buffers</source>
        <target state="new">indexing movable fixed buffers</target>
        <note />
      </trans-unit>
      <trans-unit id="ERR_InvalidObjectCreation">
        <source>Invalid object creation</source>
        <target state="new">Invalid object creation</target>
>>>>>>> c76f5902
        <note />
      </trans-unit>
    </body>
  </file>
</xliff><|MERGE_RESOLUTION|>--- conflicted
+++ resolved
@@ -688,8 +688,13 @@
         <note />
       </trans-unit>
       <trans-unit id="ERR_InterfaceEventInitializer">
-        <source>'{0}': instance event in interface cannot have initializer</source>
-        <target state="needs-review-translation">'“{0}”: 接口中的事件不能有初始值设定项</target>
+        <source>'{0}': event in interface cannot have initializer</source>
+        <target state="translated">'“{0}”: 接口中的事件不能有初始值设定项</target>
+        <note />
+      </trans-unit>
+      <trans-unit id="ERR_EventPropertyInInterface">
+        <source>An event in an interface cannot have add or remove accessors</source>
+        <target state="translated">接口中的事件不能具有 add 或 remove 访问器</target>
         <note />
       </trans-unit>
       <trans-unit id="ERR_BadEventUsage">
@@ -1615,6 +1620,11 @@
       <trans-unit id="ERR_DuplicatePropertyAccessMods">
         <source>Cannot specify accessibility modifiers for both accessors of the property or indexer '{0}'</source>
         <target state="translated">不能为属性或索引器“{0}”的两个访问器同时指定可访问性修饰符</target>
+        <note />
+      </trans-unit>
+      <trans-unit id="ERR_PropertyAccessModInInterface">
+        <source>'{0}': accessibility modifiers may not be used on accessors in an interface</source>
+        <target state="translated">'“{0}”: 可访问性修饰符不能在接口中的访问器上使用</target>
         <note />
       </trans-unit>
       <trans-unit id="ERR_AccessModMissingAccessor">
@@ -2271,9 +2281,14 @@
         <target state="translated">“{1}”类型的结构成员“{0}”在结构布局中导致循环</target>
         <note />
       </trans-unit>
+      <trans-unit id="ERR_InterfacesCannotContainTypes">
+        <source>'{0}': interfaces cannot declare types</source>
+        <target state="translated">'“{0}”: 接口不能声明类型</target>
+        <note />
+      </trans-unit>
       <trans-unit id="ERR_InterfacesCantContainFields">
-        <source>Interfaces cannot contain instance fields</source>
-        <target state="needs-review-translation">接口不能包含字段</target>
+        <source>Interfaces cannot contain fields</source>
+        <target state="translated">接口不能包含字段</target>
         <note />
       </trans-unit>
       <trans-unit id="ERR_InterfacesCantContainConstructors">
@@ -2301,6 +2316,11 @@
         <target state="translated">继承接口“{1}”在“{0}”的接口层次结构中导致一个循环</target>
         <note />
       </trans-unit>
+      <trans-unit id="ERR_InterfaceMemberHasBody">
+        <source>'{0}': interface members cannot have a definition</source>
+        <target state="translated">'“{0}”: 接口成员不能有定义</target>
+        <note />
+      </trans-unit>
       <trans-unit id="ERR_HidingAbstractMethod">
         <source>'{0}' hides inherited abstract member '{1}'</source>
         <target state="translated">'“{0}”隐藏继承的抽象成员“{1}”</target>
@@ -2327,8 +2347,8 @@
         <note />
       </trans-unit>
       <trans-unit id="ERR_InterfaceMemberNotFound">
-        <source>'{0}' in explicit interface declaration is not found among members of the interface that can be implemented</source>
-        <target state="needs-review-translation">'显式接口声明中的“{0}”不是接口成员</target>
+        <source>'{0}' in explicit interface declaration is not a member of interface</source>
+        <target state="translated">'显式接口声明中的“{0}”不是接口成员</target>
         <note />
       </trans-unit>
       <trans-unit id="ERR_ClassDoesntImplementInterface">
@@ -2337,8 +2357,8 @@
         <note />
       </trans-unit>
       <trans-unit id="ERR_ExplicitInterfaceImplementationInNonClassOrStruct">
-        <source>'{0}': explicit interface declaration can only be declared in a class, struct or interface</source>
-        <target state="needs-review-translation">'“{0}”: 显式接口声明只能在类或结构中声明</target>
+        <source>'{0}': explicit interface declaration can only be declared in a class or struct</source>
+        <target state="translated">'“{0}”: 显式接口声明只能在类或结构中声明</target>
         <note />
       </trans-unit>
       <trans-unit id="ERR_MemberNameSameAsType">
@@ -2444,6 +2464,11 @@
       <trans-unit id="ERR_BadShiftOperatorSignature">
         <source>The first operand of an overloaded shift operator must have the same type as the containing type, and the type of the second operand must be int</source>
         <target state="translated">重载移位运算符的第一个操作数的类型必须与包含类型相同，第二个操作数的类型必须是 int 类型</target>
+        <note />
+      </trans-unit>
+      <trans-unit id="ERR_InterfacesCantContainOperators">
+        <source>Interfaces cannot contain operators</source>
+        <target state="translated">接口不能包含运算符</target>
         <note />
       </trans-unit>
       <trans-unit id="ERR_StructsCantContainDefaultConstructor">
@@ -3991,8 +4016,8 @@
         <note />
       </trans-unit>
       <trans-unit id="ERR_MainClassNotClass">
-        <source>'{0}' specified for Main method must be a non-generic class, struct, or interface</source>
-        <target state="needs-review-translation">'为 Main 方法指定的“{0}”必须是有效的非泛型类或结构</target>
+        <source>'{0}' specified for Main method must be a valid non-generic class or struct</source>
+        <target state="translated">'为 Main 方法指定的“{0}”必须是有效的非泛型类或结构</target>
         <note />
       </trans-unit>
       <trans-unit id="ERR_NoMainInClass">
@@ -7566,8 +7591,8 @@
         <note />
       </trans-unit>
       <trans-unit id="ERR_AutoPropertyInitializerInInterface">
-        <source>Instance auto-implemented properties inside interfaces cannot have initializers.</source>
-        <target state="needs-review-translation">接口中自动实现的属性不能具有初始值设定项。</target>
+        <source>Auto-implemented properties inside interfaces cannot have initializers.</source>
+        <target state="translated">接口中自动实现的属性不能具有初始值设定项。</target>
         <note />
       </trans-unit>
       <trans-unit id="ERR_InitializerInStructWithoutExplicitConstructor">
@@ -8590,51 +8615,6 @@
         <target state="new">Invalid hash algorithm name: '{0}'</target>
         <note />
       </trans-unit>
-<<<<<<< HEAD
-      <trans-unit id="ERR_InterfacesCantContainConversionOrEqualityOperators">
-        <source>Interfaces cannot contain conversion, equality, or inequality operators</source>
-        <target state="new">Interfaces cannot contain conversion, equality, or inequality operators</target>
-        <note />
-      </trans-unit>
-      <trans-unit id="IDS_DefaultInterfaceImplementation">
-        <source>default interface implementation</source>
-        <target state="new">default interface implementation</target>
-        <note />
-      </trans-unit>
-      <trans-unit id="ERR_RuntimeDoesNotSupportDefaultInterfaceImplementation">
-        <source>Target runtime doesn't support default interface implementation.</source>
-        <target state="new">Target runtime doesn't support default interface implementation.</target>
-        <note />
-      </trans-unit>
-      <trans-unit id="ERR_RuntimeDoesNotSupportDefaultInterfaceImplementationForMember">
-        <source>'{0}' cannot implement interface member '{1}' in type '{2}' because the target runtime doesn't support default interface implementation.</source>
-        <target state="new">'{0}' cannot implement interface member '{1}' in type '{2}' because the target runtime doesn't support default interface implementation.</target>
-        <note />
-      </trans-unit>
-      <trans-unit id="ERR_DefaultInterfaceImplementationModifier">
-        <source>The modifier '{0}' is not valid for this item in C# {1}. Please use language version {2} or greater.</source>
-        <target state="new">The modifier '{0}' is not valid for this item in C# {1}. Please use language version {2} or greater.</target>
-        <note />
-      </trans-unit>
-      <trans-unit id="ERR_ImplicitImplementationOfNonPublicInterfaceMember">
-        <source>'{0}' does not implement interface member '{1}'. '{2}' cannot implicitly implement a non-public member.</source>
-        <target state="new">'{0}' does not implement interface member '{1}'. '{2}' cannot implicitly implement a non-public member.</target>
-        <note />
-      </trans-unit>
-      <trans-unit id="ERR_MostSpecificImplementationIsNotFound">
-        <source>Interface member '{0}' does not have a most specific implementation. Neither '{1}', nor '{2}' are most specific.</source>
-        <target state="new">Interface member '{0}' does not have a most specific implementation. Neither '{1}', nor '{2}' are most specific.</target>
-        <note />
-      </trans-unit>
-      <trans-unit id="ERR_LanguageVersionDoesNotSupportDefaultInterfaceImplementationForMember">
-        <source>'{0}' cannot implement interface member '{1}' in type '{2}' because feature '{3}' is not available in C# {4}. Please use language version {5} or greater.</source>
-        <target state="new">'{0}' cannot implement interface member '{1}' in type '{2}' because feature '{3}' is not available in C# {4}. Please use language version {5} or greater.</target>
-        <note />
-      </trans-unit>
-      <trans-unit id="ERR_PrivateVirtualAccessor">
-        <source>'{0}': virtual properties in interfaces cannot have private accessors</source>
-        <target state="new">'{0}': virtual properties in interfaces cannot have private accessors</target>
-=======
       <trans-unit id="ERR_ExpressionTreeContainsTupleBinOp">
         <source>An expression tree may not contain a tuple == or != operator</source>
         <target state="new">An expression tree may not contain a tuple == or != operator</target>
@@ -8753,7 +8733,6 @@
       <trans-unit id="ERR_InvalidObjectCreation">
         <source>Invalid object creation</source>
         <target state="new">Invalid object creation</target>
->>>>>>> c76f5902
         <note />
       </trans-unit>
     </body>
