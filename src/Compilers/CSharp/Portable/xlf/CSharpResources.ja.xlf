﻿<?xml version="1.0" encoding="utf-8"?>
<xliff xmlns="urn:oasis:names:tc:xliff:document:1.2" xmlns:xsi="http://www.w3.org/2001/XMLSchema-instance" version="1.2" xsi:schemaLocation="urn:oasis:names:tc:xliff:document:1.2 xliff-core-1.2-transitional.xsd">
  <file datatype="xml" source-language="en" target-language="ja" original="../CSharpResources.resx">
    <body>
      <trans-unit id="IDS_NULL">
        <source>&lt;null&gt;</source>
        <target state="translated">&lt;null&gt;</target>
        <note />
      </trans-unit>
      <trans-unit id="IDS_ThrowExpression">
        <source>&lt;throw expression&gt;</source>
        <target state="translated">&lt;スロー式&gt;</target>
        <note />
      </trans-unit>
      <trans-unit id="IDS_RELATEDERROR">
        <source>(Location of symbol related to previous error)</source>
        <target state="translated">(以前のエラーに関連するシンボルの位置)</target>
        <note />
      </trans-unit>
      <trans-unit id="IDS_RELATEDWARNING">
        <source>(Location of symbol related to previous warning)</source>
        <target state="translated">(以前のエラーに関連する警告の位置)</target>
        <note />
      </trans-unit>
      <trans-unit id="IDS_XMLIGNORED">
        <source>&lt;!-- Badly formed XML comment ignored for member "{0}" --&gt;</source>
        <target state="translated">&lt;!-- 正しくない形式の XML コメントがメンバー "{0}" で無視されました --&gt;</target>
        <note />
      </trans-unit>
      <trans-unit id="IDS_XMLIGNORED2">
        <source> Badly formed XML file "{0}" cannot be included </source>
        <target state="translated">XML ファイル "{0}" の形式が正しくないため、含めることができません。</target>
        <note />
      </trans-unit>
      <trans-unit id="IDS_XMLFAILEDINCLUDE">
        <source> Failed to insert some or all of included XML </source>
        <target state="translated"> 含められている XML のいくつか、またはすべてを挿入できませんでした。</target>
        <note />
      </trans-unit>
      <trans-unit id="IDS_XMLBADINCLUDE">
        <source> Include tag is invalid </source>
        <target state="translated"> インクルード タグが無効です。</target>
        <note />
      </trans-unit>
      <trans-unit id="IDS_XMLNOINCLUDE">
        <source> No matching elements were found for the following include tag </source>
        <target state="translated"> 次のインクルード タグで一致する要素が見つかりませんでした。</target>
        <note />
      </trans-unit>
      <trans-unit id="IDS_XMLMISSINGINCLUDEFILE">
        <source>Missing file attribute</source>
        <target state="translated">ファイル属性がありません。</target>
        <note />
      </trans-unit>
      <trans-unit id="IDS_XMLMISSINGINCLUDEPATH">
        <source>Missing path attribute</source>
        <target state="translated">パス属性がありません。</target>
        <note />
      </trans-unit>
      <trans-unit id="IDS_GlobalNamespace">
        <source>&lt;global namespace&gt;</source>
        <target state="translated">&lt;グローバル名前空間&gt;</target>
        <note />
      </trans-unit>
      <trans-unit id="IDS_FeatureGenerics">
        <source>generics</source>
        <target state="translated">ジェネリック</target>
        <note />
      </trans-unit>
      <trans-unit id="IDS_FeatureAnonDelegates">
        <source>anonymous methods</source>
        <target state="translated">匿名メソッド</target>
        <note />
      </trans-unit>
      <trans-unit id="IDS_FeatureModuleAttrLoc">
        <source>module as an attribute target specifier</source>
        <target state="translated">属性ターゲット指定子としてのモジュール</target>
        <note />
      </trans-unit>
      <trans-unit id="IDS_FeatureGlobalNamespace">
        <source>namespace alias qualifier</source>
        <target state="translated">名前空間のエイリアス修飾子</target>
        <note />
      </trans-unit>
      <trans-unit id="IDS_FeatureFixedBuffer">
        <source>fixed size buffers</source>
        <target state="translated">固定サイズ バッファー</target>
        <note />
      </trans-unit>
      <trans-unit id="IDS_FeaturePragma">
        <source>#pragma</source>
        <target state="translated">#pragma</target>
        <note />
      </trans-unit>
      <trans-unit id="IDS_FeatureStaticClasses">
        <source>static classes</source>
        <target state="translated">静的クラス</target>
        <note />
      </trans-unit>
      <trans-unit id="IDS_FeatureReadOnlyStructs">
        <source>readonly structs</source>
        <target state="translated">読み取り専用の構造体</target>
        <note />
      </trans-unit>
      <trans-unit id="IDS_FeaturePartialTypes">
        <source>partial types</source>
        <target state="translated">partial 型</target>
        <note />
      </trans-unit>
      <trans-unit id="IDS_FeatureAsync">
        <source>async function</source>
        <target state="translated">非同期関数</target>
        <note />
      </trans-unit>
      <trans-unit id="IDS_FeatureSwitchOnBool">
        <source>switch on boolean type</source>
        <target state="translated">ブール型の switch</target>
        <note />
      </trans-unit>
      <trans-unit id="IDS_MethodGroup">
        <source>method group</source>
        <target state="translated">メソッド グループ</target>
        <note />
      </trans-unit>
      <trans-unit id="IDS_AnonMethod">
        <source>anonymous method</source>
        <target state="translated">匿名メソッド</target>
        <note />
      </trans-unit>
      <trans-unit id="IDS_Lambda">
        <source>lambda expression</source>
        <target state="translated">ラムダ式</target>
        <note />
      </trans-unit>
      <trans-unit id="IDS_Collection">
        <source>collection</source>
        <target state="translated">(コレクション)</target>
        <note />
      </trans-unit>
      <trans-unit id="IDS_FeaturePropertyAccessorMods">
        <source>access modifiers on properties</source>
        <target state="translated">プロパティのアクセス修飾子</target>
        <note />
      </trans-unit>
      <trans-unit id="IDS_FeatureExternAlias">
        <source>extern alias</source>
        <target state="translated">extern エイリアス</target>
        <note />
      </trans-unit>
      <trans-unit id="IDS_FeatureIterators">
        <source>iterators</source>
        <target state="translated">反復子</target>
        <note />
      </trans-unit>
      <trans-unit id="IDS_FeatureDefault">
        <source>default operator</source>
        <target state="translated">既定の演算子</target>
        <note />
      </trans-unit>
      <trans-unit id="IDS_FeatureDefaultLiteral">
        <source>default literal</source>
        <target state="translated">既定のリテラル</target>
        <note />
      </trans-unit>
      <trans-unit id="IDS_FeaturePrivateProtected">
        <source>private protected</source>
        <target state="translated">private protected</target>
        <note />
      </trans-unit>
      <trans-unit id="IDS_FeatureNullable">
        <source>nullable types</source>
        <target state="translated">Null 許容型</target>
        <note />
      </trans-unit>
      <trans-unit id="IDS_FeaturePatternMatching">
        <source>pattern matching</source>
        <target state="translated">パターン マッチング</target>
        <note />
      </trans-unit>
      <trans-unit id="IDS_FeatureExpressionBodiedAccessor">
        <source>expression body property accessor</source>
        <target state="translated">式本体のプロパティ アクセサー</target>
        <note />
      </trans-unit>
      <trans-unit id="IDS_FeatureExpressionBodiedDeOrConstructor">
        <source>expression body constructor and destructor</source>
        <target state="translated">式本体のコンストラクターとデストラクター</target>
        <note />
      </trans-unit>
      <trans-unit id="IDS_FeatureThrowExpression">
        <source>throw expression</source>
        <target state="translated">スロー式</target>
        <note />
      </trans-unit>
      <trans-unit id="IDS_FeatureImplicitArray">
        <source>implicitly typed array</source>
        <target state="translated">暗黙的に型指定された配列</target>
        <note />
      </trans-unit>
      <trans-unit id="IDS_FeatureImplicitLocal">
        <source>implicitly typed local variable</source>
        <target state="translated">暗黙的に型指定されたローカル変数</target>
        <note />
      </trans-unit>
      <trans-unit id="IDS_FeatureAnonymousTypes">
        <source>anonymous types</source>
        <target state="translated">匿名型</target>
        <note />
      </trans-unit>
      <trans-unit id="IDS_FeatureAutoImplementedProperties">
        <source>automatically implemented properties</source>
        <target state="translated">自動的に実装されたプロパティ</target>
        <note />
      </trans-unit>
      <trans-unit id="IDS_FeatureReadonlyAutoImplementedProperties">
        <source>readonly automatically implemented properties</source>
        <target state="translated">読み取り専用の自動実装プロパティ</target>
        <note />
      </trans-unit>
      <trans-unit id="IDS_FeatureObjectInitializer">
        <source>object initializer</source>
        <target state="translated">オブジェクト初期化子</target>
        <note />
      </trans-unit>
      <trans-unit id="IDS_FeatureCollectionInitializer">
        <source>collection initializer</source>
        <target state="translated">コレクション初期化子</target>
        <note />
      </trans-unit>
      <trans-unit id="IDS_FeatureQueryExpression">
        <source>query expression</source>
        <target state="translated">クエリ式</target>
        <note />
      </trans-unit>
      <trans-unit id="IDS_FeatureExtensionMethod">
        <source>extension method</source>
        <target state="translated">拡張メソッド</target>
        <note />
      </trans-unit>
      <trans-unit id="IDS_FeaturePartialMethod">
        <source>partial method</source>
        <target state="translated">部分メソッド</target>
        <note />
      </trans-unit>
      <trans-unit id="IDS_SK_METHOD">
        <source>method</source>
        <target state="translated">メソッド</target>
        <note />
      </trans-unit>
      <trans-unit id="IDS_SK_TYPE">
        <source>type</source>
        <target state="translated">種類</target>
        <note />
      </trans-unit>
      <trans-unit id="IDS_SK_NAMESPACE">
        <source>namespace</source>
        <target state="translated">名前空間</target>
        <note />
      </trans-unit>
      <trans-unit id="IDS_SK_FIELD">
        <source>field</source>
        <target state="translated">フィールド</target>
        <note />
      </trans-unit>
      <trans-unit id="IDS_SK_PROPERTY">
        <source>property</source>
        <target state="translated">プロパティ</target>
        <note />
      </trans-unit>
      <trans-unit id="IDS_SK_UNKNOWN">
        <source>element</source>
        <target state="translated">要素</target>
        <note />
      </trans-unit>
      <trans-unit id="IDS_SK_VARIABLE">
        <source>variable</source>
        <target state="translated">変数</target>
        <note />
      </trans-unit>
      <trans-unit id="IDS_SK_LABEL">
        <source>label</source>
        <target state="translated">ラベル</target>
        <note />
      </trans-unit>
      <trans-unit id="IDS_SK_EVENT">
        <source>event</source>
        <target state="translated">イベント</target>
        <note />
      </trans-unit>
      <trans-unit id="IDS_SK_TYVAR">
        <source>type parameter</source>
        <target state="translated">型パラメーター</target>
        <note />
      </trans-unit>
      <trans-unit id="IDS_SK_ALIAS">
        <source>using alias</source>
        <target state="translated">using エイリアス</target>
        <note />
      </trans-unit>
      <trans-unit id="IDS_SK_EXTERNALIAS">
        <source>extern alias</source>
        <target state="translated">extern エイリアス</target>
        <note />
      </trans-unit>
      <trans-unit id="IDS_SK_CONSTRUCTOR">
        <source>constructor</source>
        <target state="translated">コンストラクター</target>
        <note />
      </trans-unit>
      <trans-unit id="IDS_FOREACHLOCAL">
        <source>foreach iteration variable</source>
        <target state="translated">foreach 繰り返し変数</target>
        <note />
      </trans-unit>
      <trans-unit id="IDS_FIXEDLOCAL">
        <source>fixed variable</source>
        <target state="translated">固定変数</target>
        <note />
      </trans-unit>
      <trans-unit id="IDS_USINGLOCAL">
        <source>using variable</source>
        <target state="translated">using 変数</target>
        <note />
      </trans-unit>
      <trans-unit id="IDS_Contravariant">
        <source>contravariant</source>
        <target state="translated">反変</target>
        <note />
      </trans-unit>
      <trans-unit id="IDS_Contravariantly">
        <source>contravariantly</source>
        <target state="translated">反変</target>
        <note />
      </trans-unit>
      <trans-unit id="IDS_Covariant">
        <source>covariant</source>
        <target state="translated">共変</target>
        <note />
      </trans-unit>
      <trans-unit id="IDS_Covariantly">
        <source>covariantly</source>
        <target state="translated">共変</target>
        <note />
      </trans-unit>
      <trans-unit id="IDS_Invariantly">
        <source>invariantly</source>
        <target state="translated">不変</target>
        <note />
      </trans-unit>
      <trans-unit id="IDS_FeatureDynamic">
        <source>dynamic</source>
        <target state="translated">ダイナミック</target>
        <note />
      </trans-unit>
      <trans-unit id="IDS_FeatureNamedArgument">
        <source>named argument</source>
        <target state="translated">名前付き引数</target>
        <note />
      </trans-unit>
      <trans-unit id="IDS_FeatureOptionalParameter">
        <source>optional parameter</source>
        <target state="translated">省略可能なパラメーター</target>
        <note />
      </trans-unit>
      <trans-unit id="IDS_FeatureExceptionFilter">
        <source>exception filter</source>
        <target state="translated">例外フィルター</target>
        <note />
      </trans-unit>
      <trans-unit id="IDS_FeatureTypeVariance">
        <source>type variance</source>
        <target state="translated">型分散</target>
        <note />
      </trans-unit>
      <trans-unit id="XML_InvalidToken">
        <source>The character(s) '{0}' cannot be used at this location.</source>
        <target state="translated">文字 '{0}' はこの位置では使用できません。</target>
        <note />
      </trans-unit>
      <trans-unit id="XML_IncorrectComment">
        <source>Incorrect syntax was used in a comment.</source>
        <target state="translated">コメントで正しくない構文が使用されました。</target>
        <note />
      </trans-unit>
      <trans-unit id="XML_InvalidCharEntity">
        <source>An invalid character was found inside an entity reference.</source>
        <target state="translated">エンティティ参照内に無効な文字が見つかりました。</target>
        <note />
      </trans-unit>
      <trans-unit id="XML_ExpectedEndOfTag">
        <source>Expected '&gt;' or '/&gt;' to close tag '{0}'.</source>
        <target state="translated">タグ '{0}' を閉じるには、'&gt;' または '/&gt;' が必要です。</target>
        <note />
      </trans-unit>
      <trans-unit id="XML_ExpectedIdentifier">
        <source>An identifier was expected.</source>
        <target state="translated">識別子が必要でした。</target>
        <note />
      </trans-unit>
      <trans-unit id="XML_InvalidUnicodeChar">
        <source>Invalid unicode character.</source>
        <target state="translated">無効な Unicode 文字です。</target>
        <note />
      </trans-unit>
      <trans-unit id="XML_InvalidWhitespace">
        <source>Whitespace is not allowed at this location.</source>
        <target state="translated">この位置では空白は許可されていません。</target>
        <note />
      </trans-unit>
      <trans-unit id="XML_LessThanInAttributeValue">
        <source>The character '&lt;' cannot be used in an attribute value.</source>
        <target state="translated">属性値に文字 '&lt;' は使用できません。</target>
        <note />
      </trans-unit>
      <trans-unit id="XML_MissingEqualsAttribute">
        <source>Missing equals sign between attribute and attribute value.</source>
        <target state="translated">属性と属性値の間に等号がありません。</target>
        <note />
      </trans-unit>
      <trans-unit id="XML_RefUndefinedEntity_1">
        <source>Reference to undefined entity '{0}'.</source>
        <target state="translated">未定義のエンティティ '{0}' への参照です。</target>
        <note />
      </trans-unit>
      <trans-unit id="XML_StringLiteralNoStartQuote">
        <source>A string literal was expected, but no opening quotation mark was found.</source>
        <target state="translated">文字列リテラルが必要でしたが、始まりの引用符が見つかりませんでした。</target>
        <note />
      </trans-unit>
      <trans-unit id="XML_StringLiteralNoEndQuote">
        <source>Missing closing quotation mark for string literal.</source>
        <target state="translated">文字列リテラルに終わりの引用符がありません。</target>
        <note />
      </trans-unit>
      <trans-unit id="XML_StringLiteralNonAsciiQuote">
        <source>Non-ASCII quotations marks may not be used around string literals.</source>
        <target state="translated">ASCII 以外の引用符は、文字列リテラルを囲むために使用できません。</target>
        <note />
      </trans-unit>
      <trans-unit id="XML_EndTagNotExpected">
        <source>End tag was not expected at this location.</source>
        <target state="translated">この位置では、終了タグは不要でした。</target>
        <note />
      </trans-unit>
      <trans-unit id="XML_ElementTypeMatch">
        <source>End tag '{0}' does not match the start tag '{1}'.</source>
        <target state="translated">終了タグ '{0}' が開始タグ '{1}' と一致しません。</target>
        <note />
      </trans-unit>
      <trans-unit id="XML_EndTagExpected">
        <source>Expected an end tag for element '{0}'.</source>
        <target state="translated">要素 '{0}' に終了タグが必要です。</target>
        <note />
      </trans-unit>
      <trans-unit id="XML_WhitespaceMissing">
        <source>Required white space was missing.</source>
        <target state="translated">必要な空白がありませんでした。</target>
        <note />
      </trans-unit>
      <trans-unit id="XML_ExpectedEndOfXml">
        <source>Unexpected character at this location.</source>
        <target state="translated">この位置には予期しない文字です。</target>
        <note />
      </trans-unit>
      <trans-unit id="XML_CDataEndTagNotAllowed">
        <source>The literal string ']]&gt;' is not allowed in element content.</source>
        <target state="translated">リテラル文字列 ']]&gt;' は要素コンテンツでは許可されていません。</target>
        <note />
      </trans-unit>
      <trans-unit id="XML_DuplicateAttribute">
        <source>Duplicate '{0}' attribute</source>
        <target state="translated">{0}' 属性が重複しています。</target>
        <note />
      </trans-unit>
      <trans-unit id="ERR_NoMetadataFile">
        <source>Metadata file '{0}' could not be found</source>
        <target state="translated">メタデータ ファイル '{0}' が見つかりませんでした。</target>
        <note />
      </trans-unit>
      <trans-unit id="ERR_MetadataReferencesNotSupported">
        <source>Metadata references are not supported.</source>
        <target state="translated">メタデータ参照はサポートされていません。</target>
        <note />
      </trans-unit>
      <trans-unit id="FTL_MetadataCantOpenFile">
        <source>Metadata file '{0}' could not be opened -- {1}</source>
        <target state="translated">メタデータ ファイル '{0}' を開けませんでした -- {1}</target>
        <note />
      </trans-unit>
      <trans-unit id="ERR_NoTypeDef">
        <source>The type '{0}' is defined in an assembly that is not referenced. You must add a reference to assembly '{1}'.</source>
        <target state="translated">型 '{0}' は、参照されていないアセンブリに定義されています。アセンブリ '{1}' に参照を追加する必要があります。</target>
        <note />
      </trans-unit>
      <trans-unit id="ERR_NoTypeDefFromModule">
        <source>The type '{0}' is defined in a module that has not been added. You must add the module '{1}'.</source>
        <target state="translated">型 '{0}' は、追加されていないモジュールに定義されています。モジュール '{1}' を追加する必要があります。</target>
        <note />
      </trans-unit>
      <trans-unit id="ERR_OutputWriteFailed">
        <source>Could not write to output file '{0}' -- '{1}'</source>
        <target state="translated">出力ファイル '{0}' に書き込めませんでした -- '{1}'</target>
        <note />
      </trans-unit>
      <trans-unit id="ERR_MultipleEntryPoints">
        <source>Program has more than one entry point defined. Compile with /main to specify the type that contains the entry point.</source>
        <target state="translated">プログラムで複数のエントリ ポイントが定義されています。エントリ ポイントを含む型を指定するには、/main でコンパイルしてください。</target>
        <note />
      </trans-unit>
      <trans-unit id="ERR_BadBinaryOps">
        <source>Operator '{0}' cannot be applied to operands of type '{1}' and '{2}'</source>
        <target state="translated">演算子 '{0}' を '{1}' と '{2}' 型のオペランドに適用することはできません</target>
        <note />
      </trans-unit>
      <trans-unit id="ERR_IntDivByZero">
        <source>Division by constant zero</source>
        <target state="translated">定数 0 による除算です。</target>
        <note />
      </trans-unit>
      <trans-unit id="ERR_BadIndexLHS">
        <source>Cannot apply indexing with [] to an expression of type '{0}'</source>
        <target state="translated">角かっこ [] 付きインデックスを '{0}' 型の式に適用することはできません</target>
        <note />
      </trans-unit>
      <trans-unit id="ERR_BadIndexCount">
        <source>Wrong number of indices inside []; expected {0}</source>
        <target state="translated">角かっこ [] 内のインデックス数が正しくありません。正しい数は {0} です。</target>
        <note />
      </trans-unit>
      <trans-unit id="ERR_BadUnaryOp">
        <source>Operator '{0}' cannot be applied to operand of type '{1}'</source>
        <target state="translated">演算子 '{0}' は '{1}' 型のオペランドに適用できません</target>
        <note />
      </trans-unit>
      <trans-unit id="ERR_BadOpOnNullOrDefault">
        <source>Operator '{0}' cannot be applied to operand '{1}'</source>
        <target state="translated">演算子 '{0}' はオペランド '{1}' に適用できません</target>
        <note />
      </trans-unit>
      <trans-unit id="ERR_ThisInStaticMeth">
        <source>Keyword 'this' is not valid in a static property, static method, or static field initializer</source>
        <target state="translated">キーワード 'this' は、静的プロパティ、静的メソッド、または静的フィールド初期化子では無効です</target>
        <note />
      </trans-unit>
      <trans-unit id="ERR_ThisInBadContext">
        <source>Keyword 'this' is not available in the current context</source>
        <target state="translated">キーワード 'this' は現在のコンテキストでは使用できません。</target>
        <note />
      </trans-unit>
      <trans-unit id="WRN_InvalidMainSig">
        <source>'{0}' has the wrong signature to be an entry point</source>
        <target state="translated">'{0}' で間違った認証が使われています。エントリ ポイントとして使用することはできません。</target>
        <note />
      </trans-unit>
      <trans-unit id="WRN_InvalidMainSig_Title">
        <source>Method has the wrong signature to be an entry point</source>
        <target state="translated">メソッドに、エントリ ポイントになる不適切な署名があります</target>
        <note />
      </trans-unit>
      <trans-unit id="ERR_NoImplicitConv">
        <source>Cannot implicitly convert type '{0}' to '{1}'</source>
        <target state="translated">型 '{0}' を '{1}' に暗黙的に変換できません</target>
        <note />
      </trans-unit>
      <trans-unit id="ERR_NoExplicitConv">
        <source>Cannot convert type '{0}' to '{1}'</source>
        <target state="translated">型 '{0}' を '{1}' に変換できません</target>
        <note />
      </trans-unit>
      <trans-unit id="ERR_ConstOutOfRange">
        <source>Constant value '{0}' cannot be converted to a '{1}'</source>
        <target state="translated">定数値 '{0}' を '{1}' に変換できません</target>
        <note />
      </trans-unit>
      <trans-unit id="ERR_AmbigBinaryOps">
        <source>Operator '{0}' is ambiguous on operands of type '{1}' and '{2}'</source>
        <target state="translated">型 '{1}' および '{2}' のオペランドの演算子 '{0}' があいまいです</target>
        <note />
      </trans-unit>
      <trans-unit id="ERR_AmbigBinaryOpsOnDefault">
        <source>Operator '{0}' is ambiguous on operands 'default' and 'default'</source>
        <target state="translated">演算子 '{0}' は、オペランド 'default' および 'default' であいまいです</target>
        <note />
      </trans-unit>
      <trans-unit id="ERR_AmbigUnaryOp">
        <source>Operator '{0}' is ambiguous on an operand of type '{1}'</source>
        <target state="translated">演算子 '{0}' は型 '{1}' のオペランドに対してあいまいです</target>
        <note />
      </trans-unit>
      <trans-unit id="ERR_InAttrOnOutParam">
        <source>An out parameter cannot have the In attribute</source>
        <target state="translated">out パラメーターに in 属性を指定することはできません。</target>
        <note />
      </trans-unit>
      <trans-unit id="ERR_ValueCantBeNull">
        <source>Cannot convert null to '{0}' because it is a non-nullable value type</source>
        <target state="translated">Null 非許容の値型であるため、Null を '{0}' に変換できません</target>
        <note />
      </trans-unit>
      <trans-unit id="ERR_NoExplicitBuiltinConv">
        <source>Cannot convert type '{0}' to '{1}' via a reference conversion, boxing conversion, unboxing conversion, wrapping conversion, or null type conversion</source>
        <target state="translated">参照の変換、ボックス変換、アンボックス変換、折り返しの変換、または null 型の変換で、型 '{0}' を '{1}' に変換できません。</target>
        <note />
      </trans-unit>
      <trans-unit id="FTL_DebugEmitFailure">
        <source>Unexpected error writing debug information -- '{0}'</source>
        <target state="translated">デバッグ情報の書き込み中に予期しないエラーが発生しました -- '{0}'</target>
        <note />
      </trans-unit>
      <trans-unit id="ERR_BadVisReturnType">
        <source>Inconsistent accessibility: return type '{1}' is less accessible than method '{0}'</source>
        <target state="translated">アクセシビリティに一貫性がありません。戻り値の型 '{1}' のアクセシビリティはメソッド '{0}' よりも低く設定されています。</target>
        <note />
      </trans-unit>
      <trans-unit id="ERR_BadVisParamType">
        <source>Inconsistent accessibility: parameter type '{1}' is less accessible than method '{0}'</source>
        <target state="translated">アクセシビリティに一貫性がありません。パラメーター型 '{1}' のアクセシビリティはメソッド '{0}' よりも低く設定されています。</target>
        <note />
      </trans-unit>
      <trans-unit id="ERR_BadVisFieldType">
        <source>Inconsistent accessibility: field type '{1}' is less accessible than field '{0}'</source>
        <target state="translated">アクセシビリティに一貫性がありません。フィールド型 '{1}' のアクセシビリティはフィールド '{0}' よりも低く設定されています。</target>
        <note />
      </trans-unit>
      <trans-unit id="ERR_BadVisPropertyType">
        <source>Inconsistent accessibility: property type '{1}' is less accessible than property '{0}'</source>
        <target state="translated">アクセシビリティに一貫性がありません。プロパティ型 '{1}' のアクセシビリティはプロパティ '{0}' よりも低く設定されています。</target>
        <note />
      </trans-unit>
      <trans-unit id="ERR_BadVisIndexerReturn">
        <source>Inconsistent accessibility: indexer return type '{1}' is less accessible than indexer '{0}'</source>
        <target state="translated">アクセシビリティに一貫性がありません。インデクサーの戻り値の型 '{1}' のアクセシビリティはインデクサー '{0}' よりも低く設定されています。</target>
        <note />
      </trans-unit>
      <trans-unit id="ERR_BadVisIndexerParam">
        <source>Inconsistent accessibility: parameter type '{1}' is less accessible than indexer '{0}'</source>
        <target state="translated">アクセシビリティに一貫性がありません。パラメーター型 '{1}' のアクセシビリティはインデクサー '{0}' よりも低く設定されています。</target>
        <note />
      </trans-unit>
      <trans-unit id="ERR_BadVisOpReturn">
        <source>Inconsistent accessibility: return type '{1}' is less accessible than operator '{0}'</source>
        <target state="translated">アクセシビリティに一貫性がありません。戻り値の型 '{1}' のアクセシビリティは演算子 '{0}' よりも低く設定されています。</target>
        <note />
      </trans-unit>
      <trans-unit id="ERR_BadVisOpParam">
        <source>Inconsistent accessibility: parameter type '{1}' is less accessible than operator '{0}'</source>
        <target state="translated">アクセシビリティに一貫性がありません。パラメーター型 '{1}' のアクセシビリティは演算子 '{0}' よりも低く設定されています。</target>
        <note />
      </trans-unit>
      <trans-unit id="ERR_BadVisDelegateReturn">
        <source>Inconsistent accessibility: return type '{1}' is less accessible than delegate '{0}'</source>
        <target state="translated">アクセシビリティに一貫性がありません。戻り値の型 '{1}' のアクセシビリティはデリゲート '{0}' よりも低く設定されています。</target>
        <note />
      </trans-unit>
      <trans-unit id="ERR_BadVisDelegateParam">
        <source>Inconsistent accessibility: parameter type '{1}' is less accessible than delegate '{0}'</source>
        <target state="translated">アクセシビリティに一貫性がありません。パラメーター型 '{1}' のアクセシビリティはデリゲート '{0}' よりも低く設定されています。</target>
        <note />
      </trans-unit>
      <trans-unit id="ERR_BadVisBaseClass">
        <source>Inconsistent accessibility: base class '{1}' is less accessible than class '{0}'</source>
        <target state="translated">アクセシビリティに一貫性がありません。基底クラス '{1}' のアクセシビリティはクラス '{0}' よりも低く設定されています。</target>
        <note />
      </trans-unit>
      <trans-unit id="ERR_BadVisBaseInterface">
        <source>Inconsistent accessibility: base interface '{1}' is less accessible than interface '{0}'</source>
        <target state="translated">アクセシビリティに一貫性がありません。基底インターフェイス '{1}' のアクセシビリティはインターフェイス '{0}' よりも低く設定されています</target>
        <note />
      </trans-unit>
      <trans-unit id="ERR_EventNeedsBothAccessors">
        <source>'{0}': event property must have both add and remove accessors</source>
        <target state="translated">'{0}': イベント プロパティには、add および remove アクセサーの両方を指定する必要があります。</target>
        <note />
      </trans-unit>
      <trans-unit id="ERR_EventNotDelegate">
        <source>'{0}': event must be of a delegate type</source>
        <target state="translated">'{0}': イベントはデリゲート型である必要があります。</target>
        <note />
      </trans-unit>
      <trans-unit id="WRN_UnreferencedEvent">
        <source>The event '{0}' is never used</source>
        <target state="translated">イベント '{0}' は使用されていません。</target>
        <note />
      </trans-unit>
      <trans-unit id="WRN_UnreferencedEvent_Title">
        <source>Event is never used</source>
        <target state="translated">イベントは使用されていません</target>
        <note />
      </trans-unit>
      <trans-unit id="ERR_InterfaceEventInitializer">
        <source>'{0}': event in interface cannot have initializer</source>
        <target state="translated">'{0}': インターフェイスのイベントは初期化子を持つことができません。</target>
        <note />
      </trans-unit>
      <trans-unit id="ERR_EventPropertyInInterface">
        <source>An event in an interface cannot have add or remove accessors</source>
        <target state="translated">インターフェイスのイベントに、add または remove アクセサーを指定することはできません。</target>
        <note />
      </trans-unit>
      <trans-unit id="ERR_BadEventUsage">
        <source>The event '{0}' can only appear on the left hand side of += or -= (except when used from within the type '{1}')</source>
        <target state="translated">イベント '{0}' は、+= または -= の左側にのみ表示されます (型 '{1}' 内で使用する場合を除きます)</target>
        <note />
      </trans-unit>
      <trans-unit id="ERR_ExplicitEventFieldImpl">
        <source>An explicit interface implementation of an event must use event accessor syntax</source>
        <target state="translated">イベントのインターフェイスを明示的に実装するには、イベント アクセサーの構文を使用する必要があります。</target>
        <note />
      </trans-unit>
      <trans-unit id="ERR_CantOverrideNonEvent">
        <source>'{0}': cannot override; '{1}' is not an event</source>
        <target state="translated">'{0}': '{1}' はイベントではないためオーバーライドできません。</target>
        <note />
      </trans-unit>
      <trans-unit id="ERR_AddRemoveMustHaveBody">
        <source>An add or remove accessor must have a body</source>
        <target state="translated">add または remove アクセサーには本体が必要です</target>
        <note />
      </trans-unit>
      <trans-unit id="ERR_AbstractEventInitializer">
        <source>'{0}': abstract event cannot have initializer</source>
        <target state="translated">'{0}': 抽象イベントは初期化子を持つことができません。</target>
        <note />
      </trans-unit>
      <trans-unit id="ERR_ReservedAssemblyName">
        <source>The assembly name '{0}' is reserved and cannot be used as a reference in an interactive session</source>
        <target state="translated">アセンブリ名 '{0}' は予約されており、対話形式のセッションで参照として使用することはできません。</target>
        <note />
      </trans-unit>
      <trans-unit id="ERR_ReservedEnumerator">
        <source>The enumerator name '{0}' is reserved and cannot be used</source>
        <target state="translated">列挙子名 '{0}' は予約されているため、使用できません。</target>
        <note />
      </trans-unit>
      <trans-unit id="ERR_AsMustHaveReferenceType">
        <source>The as operator must be used with a reference type or nullable type ('{0}' is a non-nullable value type)</source>
        <target state="translated">as 演算子は参照型または Null 許容型で使用してください ('{0}' は Null 非許容の値型です)</target>
        <note />
      </trans-unit>
      <trans-unit id="WRN_LowercaseEllSuffix">
        <source>The 'l' suffix is easily confused with the digit '1' -- use 'L' for clarity</source>
        <target state="translated">l' と 数字の '1' との混同を避けるため、'L' を使用してください。</target>
        <note />
      </trans-unit>
      <trans-unit id="WRN_LowercaseEllSuffix_Title">
        <source>The 'l' suffix is easily confused with the digit '1'</source>
        <target state="translated">l' という接尾辞は、数字の '1' と混同されることがあります</target>
        <note />
      </trans-unit>
      <trans-unit id="ERR_BadEventUsageNoField">
        <source>The event '{0}' can only appear on the left hand side of += or -=</source>
        <target state="translated">イベント '{0}' は += または -= の左側にのみ使用できます</target>
        <note />
      </trans-unit>
      <trans-unit id="ERR_ConstraintOnlyAllowedOnGenericDecl">
        <source>Constraints are not allowed on non-generic declarations</source>
        <target state="translated">制約は非ジェネリック宣言では許可されません。</target>
        <note />
      </trans-unit>
      <trans-unit id="ERR_TypeParamMustBeIdentifier">
        <source>Type parameter declaration must be an identifier not a type</source>
        <target state="translated">型パラメーターの宣言は型ではなく識別子でなければなりません。</target>
        <note />
      </trans-unit>
      <trans-unit id="ERR_MemberReserved">
        <source>Type '{1}' already reserves a member called '{0}' with the same parameter types</source>
        <target state="translated">型 '{1}' は、'{0}' と呼ばれるメンバーを同じパラメーターの型で既に予約しています。</target>
        <note />
      </trans-unit>
      <trans-unit id="ERR_DuplicateParamName">
        <source>The parameter name '{0}' is a duplicate</source>
        <target state="translated">パラメーター名 '{0}' が重複しています。</target>
        <note />
      </trans-unit>
      <trans-unit id="ERR_DuplicateNameInNS">
        <source>The namespace '{1}' already contains a definition for '{0}'</source>
        <target state="translated">名前空間 '{1}' は既に '{0}' の定義を含んでいます。</target>
        <note />
      </trans-unit>
      <trans-unit id="ERR_DuplicateNameInClass">
        <source>The type '{0}' already contains a definition for '{1}'</source>
        <target state="translated">型 '{0}' は既に '{1}' の定義を含んでいます。</target>
        <note />
      </trans-unit>
      <trans-unit id="ERR_NameNotInContext">
        <source>The name '{0}' does not exist in the current context</source>
        <target state="translated">現在のコンテキストに '{0}' という名前は存在しません。</target>
        <note />
      </trans-unit>
      <trans-unit id="ERR_NameNotInContextPossibleMissingReference">
        <source>The name '{0}' does not exist in the current context (are you missing a reference to assembly '{1}'?)</source>
        <target state="translated">現在のコンテキストに '{0}' という名前は存在しません (アセンブリ '{1}' に対する参照が指定されていることを確認してください)。</target>
        <note />
      </trans-unit>
      <trans-unit id="ERR_AmbigContext">
        <source>'{0}' is an ambiguous reference between '{1}' and '{2}'</source>
        <target state="translated">'{0}' は、'{1}' と '{2}' 間のあいまいな参照です。</target>
        <note />
      </trans-unit>
      <trans-unit id="WRN_DuplicateUsing">
        <source>The using directive for '{0}' appeared previously in this namespace</source>
        <target state="translated">{0}' の using ディレクティブは、この名前空間で既に使用されています。</target>
        <note />
      </trans-unit>
      <trans-unit id="WRN_DuplicateUsing_Title">
        <source>Using directive appeared previously in this namespace</source>
        <target state="translated">使用中のディレクティブは、以前この名前空間に使用されています</target>
        <note />
      </trans-unit>
      <trans-unit id="ERR_BadMemberFlag">
        <source>The modifier '{0}' is not valid for this item</source>
        <target state="translated">修飾子 '{0}' がこの項目に対して有効ではありません。</target>
        <note />
      </trans-unit>
      <trans-unit id="ERR_BadMemberProtection">
        <source>More than one protection modifier</source>
        <target state="translated">複数の保護修飾子があります。</target>
        <note />
      </trans-unit>
      <trans-unit id="WRN_NewRequired">
        <source>'{0}' hides inherited member '{1}'. Use the new keyword if hiding was intended.</source>
        <target state="translated">'{0}' は継承されたメンバー '{1}' を非表示にします。非表示にする場合は、キーワード new を使用してください。</target>
        <note />
      </trans-unit>
      <trans-unit id="WRN_NewRequired_Title">
        <source>Member hides inherited member; missing new keyword</source>
        <target state="translated">メンバーは継承されたメンバーを非表示にします。キーワード new がありません</target>
        <note />
      </trans-unit>
      <trans-unit id="WRN_NewRequired_Description">
        <source>A variable was declared with the same name as a variable in a base class. However, the new keyword was not used. This warning informs you that you should use new; the variable is declared as if new had been used in the declaration.</source>
        <target state="translated">変数は、基本クラスの変数と同じ名前で宣言されましたが、キーワード new は使用されませんでした。この警告は、new を使用することを通知するものです。変数は、あたかも宣言で new が使用されたかのように宣言されます。</target>
        <note />
      </trans-unit>
      <trans-unit id="WRN_NewNotRequired">
        <source>The member '{0}' does not hide an accessible member. The new keyword is not required.</source>
        <target state="translated">メンバー '{0}' はアクセス可能なメンバーを非表示にしません。新しいキーワードは不要です。</target>
        <note />
      </trans-unit>
      <trans-unit id="WRN_NewNotRequired_Title">
        <source>Member does not hide an inherited member; new keyword is not required</source>
        <target state="translated">メンバーは継承されたメンバーを非表示にしません。new キーワードは不要です</target>
        <note />
      </trans-unit>
      <trans-unit id="ERR_CircConstValue">
        <source>The evaluation of the constant value for '{0}' involves a circular definition</source>
        <target state="translated">{0}' の定数値の評価により、循環定義が発生します。</target>
        <note />
      </trans-unit>
      <trans-unit id="ERR_MemberAlreadyExists">
        <source>Type '{1}' already defines a member called '{0}' with the same parameter types</source>
        <target state="translated">型 '{1}' は、'{0}' と呼ばれるメンバーを同じパラメーターの型で既に定義しています。</target>
        <note />
      </trans-unit>
      <trans-unit id="ERR_StaticNotVirtual">
        <source>A static member '{0}' cannot be marked as override, virtual, or abstract</source>
        <target state="translated">静的メンバー '{0}' を override、virtual、または abstract とすることはできません。</target>
        <note />
      </trans-unit>
      <trans-unit id="ERR_OverrideNotNew">
        <source>A member '{0}' marked as override cannot be marked as new or virtual</source>
        <target state="translated">override 型のメンバー '{0}' を、new または virtual にすることはできません。</target>
        <note />
      </trans-unit>
      <trans-unit id="WRN_NewOrOverrideExpected">
        <source>'{0}' hides inherited member '{1}'. To make the current member override that implementation, add the override keyword. Otherwise add the new keyword.</source>
        <target state="translated">'{0}' は継承されたメンバー '{1}' を非表示にします。現在のメンバーでその実装をオーバーライドするには、override キーワードを追加してください。オーバーライドしない場合は、new キーワードを追加してください。</target>
        <note />
      </trans-unit>
      <trans-unit id="WRN_NewOrOverrideExpected_Title">
        <source>Member hides inherited member; missing override keyword</source>
        <target state="translated">メンバーは継承されたメンバーを非表示にします。override キーワードがありません</target>
        <note />
      </trans-unit>
      <trans-unit id="ERR_OverrideNotExpected">
        <source>'{0}': no suitable method found to override</source>
        <target state="translated">'{0}': オーバーライドする適切なメソッドが見つかりませんでした。</target>
        <note />
      </trans-unit>
      <trans-unit id="ERR_NamespaceUnexpected">
        <source>A namespace cannot directly contain members such as fields or methods</source>
        <target state="translated">名前空間にフィールドやメソッドのようなメンバーを直接含めることはできません</target>
        <note />
      </trans-unit>
      <trans-unit id="ERR_NoSuchMember">
        <source>'{0}' does not contain a definition for '{1}'</source>
        <target state="translated">'{0}' に '{1}' の定義がありません</target>
        <note />
      </trans-unit>
      <trans-unit id="ERR_BadSKknown">
        <source>'{0}' is a {1} but is used like a {2}</source>
        <target state="translated">'{0}' は {1} ですが、{2} のように使用されています。</target>
        <note />
      </trans-unit>
      <trans-unit id="ERR_BadSKunknown">
        <source>'{0}' is a {1}, which is not valid in the given context</source>
        <target state="translated">'{0}' は {1} です。これは特定のコンテンツでは無効になります。</target>
        <note />
      </trans-unit>
      <trans-unit id="ERR_ObjectRequired">
        <source>An object reference is required for the non-static field, method, or property '{0}'</source>
        <target state="translated">静的でないフィールド、メソッド、またはプロパティ '{0}' で、オブジェクト参照が必要です</target>
        <note />
      </trans-unit>
      <trans-unit id="ERR_AmbigCall">
        <source>The call is ambiguous between the following methods or properties: '{0}' and '{1}'</source>
        <target state="translated">次のメソッドまたはプロパティ間で呼び出しが不適切です: '{0}' と '{1}'</target>
        <note />
      </trans-unit>
      <trans-unit id="ERR_BadAccess">
        <source>'{0}' is inaccessible due to its protection level</source>
        <target state="translated">'{0}' はアクセスできない保護レベルになっています</target>
        <note />
      </trans-unit>
      <trans-unit id="ERR_MethDelegateMismatch">
        <source>No overload for '{0}' matches delegate '{1}'</source>
        <target state="translated">デリゲート '{1}' に一致する '{0}' のオーバーロードはありません</target>
        <note />
      </trans-unit>
      <trans-unit id="ERR_RetObjectRequired">
        <source>An object of a type convertible to '{0}' is required</source>
        <target state="translated">{0}' に変換可能な型のオブジェクトが必要です。</target>
        <note />
      </trans-unit>
      <trans-unit id="ERR_RetNoObjectRequired">
        <source>Since '{0}' returns void, a return keyword must not be followed by an object expression</source>
        <target state="translated">{0}' は void 型を返すため、キーワード return の後にオブジェクト式を指定することはできません。</target>
        <note />
      </trans-unit>
      <trans-unit id="ERR_LocalDuplicate">
        <source>A local variable or function named '{0}' is already defined in this scope</source>
        <target state="translated">{0}' という名前のローカル変数または関数はこのスコープで既に定義されています</target>
        <note />
      </trans-unit>
      <trans-unit id="ERR_AssgLvalueExpected">
        <source>The left-hand side of an assignment must be a variable, property or indexer</source>
        <target state="translated">代入式の左辺には変数、プロパティ、またはインデクサーを指定してください。</target>
        <note />
      </trans-unit>
      <trans-unit id="ERR_StaticConstParam">
        <source>'{0}': a static constructor must be parameterless</source>
        <target state="translated">'{0}': 静的コンストラクターにパラメーターがあってはなりません。</target>
        <note />
      </trans-unit>
      <trans-unit id="ERR_NotConstantExpression">
        <source>The expression being assigned to '{0}' must be constant</source>
        <target state="translated">{0}' に割り当てられた式は定数でなければなりません。</target>
        <note />
      </trans-unit>
      <trans-unit id="ERR_NotNullConstRefField">
        <source>'{0}' is of type '{1}'. A const field of a reference type other than string can only be initialized with null.</source>
        <target state="translated">'{0}' の型は '{1}' です。文字列以外の参照型の const フィールドは null でのみ初期化できます。</target>
        <note />
      </trans-unit>
      <trans-unit id="ERR_LocalIllegallyOverrides">
        <source>A local or parameter named '{0}' cannot be declared in this scope because that name is used in an enclosing local scope to define a local or parameter</source>
        <target state="translated">ローカルまたはパラメーター '{0}' は、その名前が外側のローカルのスコープでローカルやパラメーターの定義に使用されているため、このスコープでは宣言できません。</target>
        <note />
      </trans-unit>
      <trans-unit id="ERR_BadUsingNamespace">
        <source>A 'using namespace' directive can only be applied to namespaces; '{0}' is a type not a namespace. Consider a 'using static' directive instead</source>
        <target state="translated">using namespace' ディレクティブは名前空間に対してのみ適用できます。'{0}' は名前空間ではなく型です。代わりに 'using static' ディレクティブを使用することを検討してください。</target>
        <note />
      </trans-unit>
      <trans-unit id="ERR_BadUsingType">
        <source>A 'using static' directive can only be applied to types; '{0}' is a namespace not a type. Consider a 'using namespace' directive instead</source>
        <target state="translated">using static' ディレクティブは型に対してのみ適用できます。'{0}' は型ではなく名前空間です。代わりに 'using namespace' ディレクティブを使用することを検討してください。</target>
        <note />
      </trans-unit>
      <trans-unit id="ERR_NoAliasHere">
        <source>A 'using static' directive cannot be used to declare an alias</source>
        <target state="translated">using static' ディレクティブはエイリアスの宣言には使用できません</target>
        <note />
      </trans-unit>
      <trans-unit id="ERR_NoBreakOrCont">
        <source>No enclosing loop out of which to break or continue</source>
        <target state="translated">break または continue に対応するループがありません。</target>
        <note />
      </trans-unit>
      <trans-unit id="ERR_DuplicateLabel">
        <source>The label '{0}' is a duplicate</source>
        <target state="translated">ラベル '{0}' が重複しています。</target>
        <note />
      </trans-unit>
      <trans-unit id="ERR_NoConstructors">
        <source>The type '{0}' has no constructors defined</source>
        <target state="translated">型 '{0}' のコンストラクターが定義されていません</target>
        <note />
      </trans-unit>
      <trans-unit id="ERR_NoNewAbstract">
        <source>Cannot create an instance of the abstract class or interface '{0}'</source>
        <target state="translated">抽象クラスまたはインターフェイス '{0}' のインスタンスを作成できません。</target>
        <note />
      </trans-unit>
      <trans-unit id="ERR_ConstValueRequired">
        <source>A const field requires a value to be provided</source>
        <target state="translated">const フィールドに値を指定する必要があります。</target>
        <note />
      </trans-unit>
      <trans-unit id="ERR_CircularBase">
        <source>Circular base class dependency involving '{0}' and '{1}'</source>
        <target state="translated">{0}' と '{1}' を含む、循環する基底クラスの依存関係です。</target>
        <note />
      </trans-unit>
      <trans-unit id="ERR_BadDelegateConstructor">
        <source>The delegate '{0}' does not have a valid constructor</source>
        <target state="translated">デリゲート '{0}' には有効なコンストラクターがありません</target>
        <note />
      </trans-unit>
      <trans-unit id="ERR_MethodNameExpected">
        <source>Method name expected</source>
        <target state="translated">メソッド名が必要です。</target>
        <note />
      </trans-unit>
      <trans-unit id="ERR_ConstantExpected">
        <source>A constant value is expected</source>
        <target state="translated">定数値が必要です。</target>
        <note />
      </trans-unit>
      <trans-unit id="ERR_V6SwitchGoverningTypeValueExpected">
        <source>A switch expression or case label must be a bool, char, string, integral, enum, or corresponding nullable type in C# 6 and earlier.</source>
        <target state="translated">C# 6 以前のものにおいて、switch 式または case ラベルには、bool、char、string、integral、enum、または対応する null 許容型を使用する必要があります。</target>
        <note />
      </trans-unit>
      <trans-unit id="ERR_IntegralTypeValueExpected">
        <source>A value of an integral type expected</source>
        <target state="translated">整数型の値が必要です。</target>
        <note />
      </trans-unit>
      <trans-unit id="ERR_DuplicateCaseLabel">
        <source>The switch statement contains multiple cases with the label value '{0}'</source>
        <target state="translated">switch ステートメントに、ラベル値が '{0}' の case が複数含まれています。</target>
        <note />
      </trans-unit>
      <trans-unit id="ERR_InvalidGotoCase">
        <source>A goto case is only valid inside a switch statement</source>
        <target state="translated">goto は switch ステートメント内でのみ有効です。</target>
        <note />
      </trans-unit>
      <trans-unit id="ERR_PropertyLacksGet">
        <source>The property or indexer '{0}' cannot be used in this context because it lacks the get accessor</source>
        <target state="translated">get アクセサーがないため、プロパティまたはインデクサー '{0}' をこのコンテキストで使用することはできません</target>
        <note />
      </trans-unit>
      <trans-unit id="ERR_BadExceptionType">
        <source>The type caught or thrown must be derived from System.Exception</source>
        <target state="translated">キャッチ、または スローされた型は System.Exception から派生したものでなければなりません。</target>
        <note />
      </trans-unit>
      <trans-unit id="ERR_BadEmptyThrow">
        <source>A throw statement with no arguments is not allowed outside of a catch clause</source>
        <target state="translated">引数なしの throw ステートメントは catch 句以外では使えません。</target>
        <note />
      </trans-unit>
      <trans-unit id="ERR_BadFinallyLeave">
        <source>Control cannot leave the body of a finally clause</source>
        <target state="translated">コントロールが finally 句の本体から出られません。</target>
        <note />
      </trans-unit>
      <trans-unit id="ERR_LabelShadow">
        <source>The label '{0}' shadows another label by the same name in a contained scope</source>
        <target state="translated">スコープ内に、ラベル '{0}' と同じ名前のラベルが存在しますが、無視されます。</target>
        <note />
      </trans-unit>
      <trans-unit id="ERR_LabelNotFound">
        <source>No such label '{0}' within the scope of the goto statement</source>
        <target state="translated">goto ステートメントのスコープに '{0}' というラベルはありません。</target>
        <note />
      </trans-unit>
      <trans-unit id="ERR_UnreachableCatch">
        <source>A previous catch clause already catches all exceptions of this or of a super type ('{0}')</source>
        <target state="translated">前の catch 句はこれ、またはスーパー型 ('{0}') の例外のすべてを既にキャッチしました。</target>
        <note />
      </trans-unit>
      <trans-unit id="WRN_FilterIsConstantTrue">
        <source>Filter expression is a constant 'true', consider removing the filter</source>
        <target state="translated">フィルター式は定数 'true' です。フィルターの削除を検討してください</target>
        <note />
      </trans-unit>
      <trans-unit id="WRN_FilterIsConstantTrue_Title">
        <source>Filter expression is a constant 'true'</source>
        <target state="translated">フィルター式は定数 'true' です</target>
        <note />
      </trans-unit>
      <trans-unit id="ERR_ReturnExpected">
        <source>'{0}': not all code paths return a value</source>
        <target state="translated">'{0}': 値を返さないコード パスがあります。</target>
        <note />
      </trans-unit>
      <trans-unit id="WRN_UnreachableCode">
        <source>Unreachable code detected</source>
        <target state="translated">到達できないコードが検出されました</target>
        <note />
      </trans-unit>
      <trans-unit id="WRN_UnreachableCode_Title">
        <source>Unreachable code detected</source>
        <target state="translated">到達できないコードが検出されました</target>
        <note />
      </trans-unit>
      <trans-unit id="ERR_SwitchFallThrough">
        <source>Control cannot fall through from one case label ('{0}') to another</source>
        <target state="translated">コントロールはひとつの case ラベル ('{0}') から別のラベルへ流れ落ちることはできません。</target>
        <note />
      </trans-unit>
      <trans-unit id="WRN_UnreferencedLabel">
        <source>This label has not been referenced</source>
        <target state="translated">このラベルは参照されていません</target>
        <note />
      </trans-unit>
      <trans-unit id="WRN_UnreferencedLabel_Title">
        <source>This label has not been referenced</source>
        <target state="translated">このラベルは参照されていません</target>
        <note />
      </trans-unit>
      <trans-unit id="ERR_UseDefViolation">
        <source>Use of unassigned local variable '{0}'</source>
        <target state="translated">未割り当てのローカル変数 '{0}' が使用されました。</target>
        <note />
      </trans-unit>
      <trans-unit id="WRN_UnreferencedVar">
        <source>The variable '{0}' is declared but never used</source>
        <target state="translated">変数 '{0}' は宣言されていますが、使用されていません。</target>
        <note />
      </trans-unit>
      <trans-unit id="WRN_UnreferencedVar_Title">
        <source>Variable is declared but never used</source>
        <target state="translated">変数は宣言されていますが、使用されていません</target>
        <note />
      </trans-unit>
      <trans-unit id="WRN_UnreferencedField">
        <source>The field '{0}' is never used</source>
        <target state="translated">フィールド '{0}' は使用されていません。</target>
        <note />
      </trans-unit>
      <trans-unit id="WRN_UnreferencedField_Title">
        <source>Field is never used</source>
        <target state="translated">フィールドは使用されていません</target>
        <note />
      </trans-unit>
      <trans-unit id="ERR_UseDefViolationField">
        <source>Use of possibly unassigned field '{0}'</source>
        <target state="translated">フィールド '{0}' は、割り当てられていない可能性があります。</target>
        <note />
      </trans-unit>
      <trans-unit id="ERR_UseDefViolationProperty">
        <source>Use of possibly unassigned auto-implemented property '{0}'</source>
        <target state="translated">割り当てられていない可能性のある自動実装プロパティ '{0}' の使用</target>
        <note />
      </trans-unit>
      <trans-unit id="ERR_UnassignedThis">
        <source>Field '{0}' must be fully assigned before control is returned to the caller</source>
        <target state="translated">フィールド '{0}' は、コントロールが呼び出し元に返される前に割り当てられている必要があります。</target>
        <note />
      </trans-unit>
      <trans-unit id="ERR_AmbigQM">
        <source>Type of conditional expression cannot be determined because '{0}' and '{1}' implicitly convert to one another</source>
        <target state="translated">{0}' と '{1}' が暗黙的に変換し合うため、条件式の型がわかりません。</target>
        <note />
      </trans-unit>
      <trans-unit id="ERR_InvalidQM">
        <source>Type of conditional expression cannot be determined because there is no implicit conversion between '{0}' and '{1}'</source>
        <target state="translated">{0}' と '{1}' の間に暗黙的な変換がないため、条件式の型がわかりません。</target>
        <note />
      </trans-unit>
      <trans-unit id="ERR_NoBaseClass">
        <source>A base class is required for a 'base' reference</source>
        <target state="translated">base' 参照には基底クラスが必要です。</target>
        <note />
      </trans-unit>
      <trans-unit id="ERR_BaseIllegal">
        <source>Use of keyword 'base' is not valid in this context</source>
        <target state="translated">キーワード 'base' の使用はこのコンテキストでは有効ではありません。</target>
        <note />
      </trans-unit>
      <trans-unit id="ERR_ObjectProhibited">
        <source>Member '{0}' cannot be accessed with an instance reference; qualify it with a type name instead</source>
        <target state="translated">インスタンス参照でメンバー '{0}' にアクセスできません。代わりに型名を使用してください</target>
        <note />
      </trans-unit>
      <trans-unit id="ERR_ParamUnassigned">
        <source>The out parameter '{0}' must be assigned to before control leaves the current method</source>
        <target state="translated">out パラメーター '{0}' はコントロールが現在のメソッドを抜ける前に割り当てられる必要があります。</target>
        <note />
      </trans-unit>
      <trans-unit id="ERR_InvalidArray">
        <source>Invalid rank specifier: expected ',' or ']'</source>
        <target state="translated">無効な次元指定子です: ',' または ']' を指定してください</target>
        <note />
      </trans-unit>
      <trans-unit id="ERR_ExternHasBody">
        <source>'{0}' cannot be extern and declare a body</source>
        <target state="translated">'{0}' を extern にして、本体を宣言することはできません。</target>
        <note />
      </trans-unit>
      <trans-unit id="ERR_ExternHasConstructorInitializer">
        <source>'{0}' cannot be extern and have a constructor initializer</source>
        <target state="translated">'{0}' を extern にして、コンストラクター初期化子を含めることはできません</target>
        <note />
      </trans-unit>
      <trans-unit id="ERR_AbstractAndExtern">
        <source>'{0}' cannot be both extern and abstract</source>
        <target state="translated">'{0}' に extern と abstract の両方を指定することはできません。</target>
        <note />
      </trans-unit>
      <trans-unit id="ERR_BadAttributeParamType">
        <source>Attribute constructor parameter '{0}' has type '{1}', which is not a valid attribute parameter type</source>
        <target state="translated">属性コンストラクターのパラメーター '{0}' には型 '{1}' がありますが、これは無効な属性パラメーター型です。</target>
        <note />
      </trans-unit>
      <trans-unit id="ERR_BadAttributeArgument">
        <source>An attribute argument must be a constant expression, typeof expression or array creation expression of an attribute parameter type</source>
        <target state="translated">属性引数は、定数式、typeof 式、または属性パラメーター型の配列の作成式でなければなりません。</target>
        <note />
      </trans-unit>
      <trans-unit id="ERR_BadAttributeParamDefaultArgument">
        <source>Attribute constructor parameter '{0}' is optional, but no default parameter value was specified.</source>
        <target state="translated">属性コンストラクターのパラメーター '{0}' は省略可能ですが、既定のパラメーター値が指定されていませんでした。</target>
        <note />
      </trans-unit>
      <trans-unit id="WRN_IsAlwaysTrue">
        <source>The given expression is always of the provided ('{0}') type</source>
        <target state="translated">式は常に指定された型 ('{0}') です。</target>
        <note />
      </trans-unit>
      <trans-unit id="WRN_IsAlwaysTrue_Title">
        <source>'is' expression's given expression is always of the provided type</source>
        <target state="translated">'is' 式の指定された式は常に指定された型です</target>
        <note />
      </trans-unit>
      <trans-unit id="WRN_IsAlwaysFalse">
        <source>The given expression is never of the provided ('{0}') type</source>
        <target state="translated">式は指定された型 ('{0}') ではありません。</target>
        <note />
      </trans-unit>
      <trans-unit id="WRN_IsAlwaysFalse_Title">
        <source>'is' expression's given expression is never of the provided type</source>
        <target state="translated">'is' 式の指定された式は指定された型ではありません</target>
        <note />
      </trans-unit>
      <trans-unit id="ERR_LockNeedsReference">
        <source>'{0}' is not a reference type as required by the lock statement</source>
        <target state="translated">'{0}' は lock ステートメントによって要求された参照型ではありません。</target>
        <note />
      </trans-unit>
      <trans-unit id="ERR_NullNotValid">
        <source>Use of null is not valid in this context</source>
        <target state="translated">null はこのコンテキストでは使用できません。</target>
        <note />
      </trans-unit>
      <trans-unit id="ERR_DefaultLiteralNotValid">
        <source>Use of default literal is not valid in this context</source>
        <target state="translated">このコンテキストでの既定のリテラルの使用は無効です</target>
        <note />
      </trans-unit>
      <trans-unit id="ERR_UseDefViolationThis">
        <source>The 'this' object cannot be used before all of its fields are assigned to</source>
        <target state="translated">すべてのフィールドが割り当てられるまでは、'this' オブジェクトは使用できません。</target>
        <note />
      </trans-unit>
      <trans-unit id="ERR_ArgsInvalid">
        <source>The __arglist construct is valid only within a variable argument method</source>
        <target state="translated">__arglist 構文は可変個の引数メソッド内でのみ有効です。</target>
        <note />
      </trans-unit>
      <trans-unit id="ERR_PtrExpected">
        <source>The * or -&gt; operator must be applied to a pointer</source>
        <target state="translated">* または -&gt; 演算子はポインターに対して使用してください。</target>
        <note />
      </trans-unit>
      <trans-unit id="ERR_PtrIndexSingle">
        <source>A pointer must be indexed by only one value</source>
        <target state="translated">ポインターのインデックスを複数指定しないでください。</target>
        <note />
      </trans-unit>
      <trans-unit id="WRN_ByRefNonAgileField">
        <source>Using '{0}' as a ref or out value or taking its address may cause a runtime exception because it is a field of a marshal-by-reference class</source>
        <target state="translated">参照マーシャリング クラスのフィールドであるため、'{0}' を ref 値または out 値として使用したり、そのアドレスを取得したりすると、ランタイム例外が発生する可能性があります</target>
        <note />
      </trans-unit>
      <trans-unit id="WRN_ByRefNonAgileField_Title">
        <source>Using a field of a marshal-by-reference class as a ref or out value or taking its address may cause a runtime exception</source>
        <target state="translated">参照マーシャリング クラスのフィールドを ref 値または out 値として使用するか、そのフィールドのアドレスを取得すると、ランタイム例外が発生する可能性があります</target>
        <note />
      </trans-unit>
      <trans-unit id="ERR_AssgReadonlyStatic">
        <source>A static readonly field cannot be assigned to (except in a static constructor or a variable initializer)</source>
        <target state="translated">静的読み取り専用フィールドへの割り当てはできません (静的コンストラクターまたは変数初期化子では可)。</target>
        <note />
      </trans-unit>
      <trans-unit id="ERR_RefReadonlyStatic">
        <source>A static readonly field cannot be used as a ref or out value (except in a static constructor)</source>
        <target state="translated">静的な読み取り専用フィールドを ref 値または out 値として使用することはできません (静的コンストラクターでは可)</target>
        <note />
      </trans-unit>
      <trans-unit id="ERR_AssgReadonlyProp">
        <source>Property or indexer '{0}' cannot be assigned to -- it is read only</source>
        <target state="translated">プロパティまたはインデクサー '{0}' は読み取り専用であるため、割り当てることはできません</target>
        <note />
      </trans-unit>
      <trans-unit id="ERR_IllegalStatement">
        <source>Only assignment, call, increment, decrement, and new object expressions can be used as a statement</source>
        <target state="translated">割り当て、呼び出し、インクリメント、デクリメント、新しいオブジェクトの式のみがステートメントとして使用できます。</target>
        <note />
      </trans-unit>
      <trans-unit id="ERR_BadGetEnumerator">
        <source>foreach requires that the return type '{0}' of '{1}' must have a suitable public MoveNext method and public Current property</source>
        <target state="translated">foreach では、戻り値の型 '{1}' の '{0}' に適切なパブリック MoveNext メソッドおよびパブリック Current プロパティが含まれている必要があります。</target>
        <note />
      </trans-unit>
      <trans-unit id="ERR_TooManyLocals">
        <source>Only 65534 locals, including those generated by the compiler, are allowed</source>
        <target state="translated">コンパイラが生成するものを含む 65534 のローカルのみが許可されています。</target>
        <note />
      </trans-unit>
      <trans-unit id="ERR_AbstractBaseCall">
        <source>Cannot call an abstract base member: '{0}'</source>
        <target state="translated">抽象基本メンバーを呼び出すことはできません:'{0}'</target>
        <note />
      </trans-unit>
      <trans-unit id="ERR_RefProperty">
        <source>A property or indexer may not be passed as an out or ref parameter</source>
        <target state="translated">プロパティまたはインデクサーを out か ref のパラメーターとして渡すことはできません。</target>
        <note />
      </trans-unit>
      <trans-unit id="ERR_ManagedAddr">
        <source>Cannot take the address of, get the size of, or declare a pointer to a managed type ('{0}')</source>
        <target state="translated">マネージ型 ('{0}') のアドレスの取得、サイズの取得、またはそのマネージ型へのポインターの宣言が実行できません</target>
        <note />
      </trans-unit>
      <trans-unit id="ERR_BadFixedInitType">
        <source>The type of a local declared in a fixed statement must be a pointer type</source>
        <target state="translated">fixed ステートメントで宣言されたローカルの型は、ポインター型でなければなりません</target>
        <note />
      </trans-unit>
      <trans-unit id="ERR_FixedMustInit">
        <source>You must provide an initializer in a fixed or using statement declaration</source>
        <target state="translated">fixed または using ステートメントの宣言の中に、初期化子を指定してください。</target>
        <note />
      </trans-unit>
      <trans-unit id="ERR_InvalidAddrOp">
        <source>Cannot take the address of the given expression</source>
        <target state="translated">式のアドレスを取得できません。</target>
        <note />
      </trans-unit>
      <trans-unit id="ERR_FixedNeeded">
        <source>You can only take the address of an unfixed expression inside of a fixed statement initializer</source>
        <target state="translated">fixed ステートメントの初期化子内の fixed でない式のアドレスのみを取得できます。</target>
        <note />
      </trans-unit>
      <trans-unit id="ERR_FixedNotNeeded">
        <source>You cannot use the fixed statement to take the address of an already fixed expression</source>
        <target state="translated">既に fixed が使用されている式のアドレスを取得するために、fixed ステートメントを使用することはできません。</target>
        <note />
      </trans-unit>
      <trans-unit id="ERR_UnsafeNeeded">
        <source>Pointers and fixed size buffers may only be used in an unsafe context</source>
        <target state="translated">ポインターおよび固定サイズ バッファーは、unsafe コンテキストでのみ使用することができます。</target>
        <note />
      </trans-unit>
      <trans-unit id="ERR_OpTFRetType">
        <source>The return type of operator True or False must be bool</source>
        <target state="translated">演算子 true または false の戻り値の型はブール型でなければなりません</target>
        <note />
      </trans-unit>
      <trans-unit id="ERR_OperatorNeedsMatch">
        <source>The operator '{0}' requires a matching operator '{1}' to also be defined</source>
        <target state="translated">演算子 '{0}' を定義するには、合致する演算子 '{1}' が必要です。</target>
        <note />
      </trans-unit>
      <trans-unit id="ERR_BadBoolOp">
        <source>In order to be applicable as a short circuit operator a user-defined logical operator ('{0}') must have the same return type and parameter types</source>
        <target state="translated">short circuit 演算子として適用するためには、ユーザー定義の論理演算子 ('{0}') が同じ戻り値の型とパラメーター型を持つ必要があります。</target>
        <note />
      </trans-unit>
      <trans-unit id="ERR_MustHaveOpTF">
        <source>In order for '{0}' to be applicable as a short circuit operator, its declaring type '{1}' must define operator true and operator false</source>
        <target state="translated">{0}' が short circuit 演算子として適用されるためには、宣言する型 '{1}' で true 演算子と false 演算子を定義する必要があります</target>
        <note />
      </trans-unit>
      <trans-unit id="WRN_UnreferencedVarAssg">
        <source>The variable '{0}' is assigned but its value is never used</source>
        <target state="translated">変数 '{0}' は割り当てられていますが、その値は使用されていません。</target>
        <note />
      </trans-unit>
      <trans-unit id="WRN_UnreferencedVarAssg_Title">
        <source>Variable is assigned but its value is never used</source>
        <target state="translated">変数は割り当てられていますが、その値は使用されていません</target>
        <note />
      </trans-unit>
      <trans-unit id="ERR_CheckedOverflow">
        <source>The operation overflows at compile time in checked mode</source>
        <target state="translated">この操作はチェック モードでコンパイルしたときにオーバーフローします。</target>
        <note />
      </trans-unit>
      <trans-unit id="ERR_ConstOutOfRangeChecked">
        <source>Constant value '{0}' cannot be converted to a '{1}' (use 'unchecked' syntax to override)</source>
        <target state="translated">定数値 '{0}' は '{1}' に変換できません (unchecked 構文を使ってオーバーライドしてください)</target>
        <note />
      </trans-unit>
      <trans-unit id="ERR_BadVarargs">
        <source>A method with vararg cannot be generic, be in a generic type, or have a params parameter</source>
        <target state="translated">vararg を使用するメソッドは、ジェネリックにしたり、ジェネリック型に含めたりできません。また、params パラメーターを持つこともできません。</target>
        <note />
      </trans-unit>
      <trans-unit id="ERR_ParamsMustBeArray">
        <source>The params parameter must be a single dimensional array</source>
        <target state="translated">params パラメーターは 1 次元配列でなければなりません。</target>
        <note />
      </trans-unit>
      <trans-unit id="ERR_IllegalArglist">
        <source>An __arglist expression may only appear inside of a call or new expression</source>
        <target state="translated">__arglist 式は呼び出し、または new 式の中でのみ有効です。</target>
        <note />
      </trans-unit>
      <trans-unit id="ERR_IllegalUnsafe">
        <source>Unsafe code may only appear if compiling with /unsafe</source>
        <target state="translated">アンセーフ コードは /unsafe でコンパイルした場合のみ有効です。</target>
        <note />
      </trans-unit>
      <trans-unit id="ERR_AmbigMember">
        <source>Ambiguity between '{0}' and '{1}'</source>
        <target state="translated">{0}' と '{1}' 間があいまいです</target>
        <note />
      </trans-unit>
      <trans-unit id="ERR_BadForeachDecl">
        <source>Type and identifier are both required in a foreach statement</source>
        <target state="translated">foreach ステートメントには、型と識別子の両方が必要です。</target>
        <note />
      </trans-unit>
      <trans-unit id="ERR_ParamsLast">
        <source>A params parameter must be the last parameter in a formal parameter list</source>
        <target state="translated">params パラメーターは、仮パラメーター リストの最後のパラメーターでなければなりません。</target>
        <note />
      </trans-unit>
      <trans-unit id="ERR_SizeofUnsafe">
        <source>'{0}' does not have a predefined size, therefore sizeof can only be used in an unsafe context (consider using System.Runtime.InteropServices.Marshal.SizeOf)</source>
        <target state="translated">'{0}' には定義済みのサイズが指定されていないため、sizeof は unsafe コンテキストでのみ使用できます (System.Runtime.InteropServices.Marshal.SizeOf の使用をお勧めします)</target>
        <note />
      </trans-unit>
      <trans-unit id="ERR_DottedTypeNameNotFoundInNS">
        <source>The type or namespace name '{0}' does not exist in the namespace '{1}' (are you missing an assembly reference?)</source>
        <target state="translated">型または名前空間の名前 '{0}' が名前空間 '{1}' に存在しません (アセンブリ参照があることを確認してください)。</target>
        <note />
      </trans-unit>
      <trans-unit id="ERR_FieldInitRefNonstatic">
        <source>A field initializer cannot reference the non-static field, method, or property '{0}'</source>
        <target state="translated">フィールド初期化子は、静的でないフィールド、メソッド、またはプロパティ '{0}' を参照できません</target>
        <note />
      </trans-unit>
      <trans-unit id="ERR_SealedNonOverride">
        <source>'{0}' cannot be sealed because it is not an override</source>
        <target state="translated">'override ではないため、'{0}' をシールドにすることはできません。</target>
        <note />
      </trans-unit>
      <trans-unit id="ERR_CantOverrideSealed">
        <source>'{0}': cannot override inherited member '{1}' because it is sealed</source>
        <target state="translated">'{0}': 継承されたメンバー '{1}' はシールドであるため、オーバーライドできません。</target>
        <note />
      </trans-unit>
      <trans-unit id="ERR_VoidError">
        <source>The operation in question is undefined on void pointers</source>
        <target state="translated">問題の操作は void ポインターで定義されていません。</target>
        <note />
      </trans-unit>
      <trans-unit id="ERR_ConditionalOnOverride">
        <source>The Conditional attribute is not valid on '{0}' because it is an override method</source>
        <target state="translated">条件付き属性はオーバーライド メソッドであるため、 '{0}' では無効です</target>
        <note />
      </trans-unit>
      <trans-unit id="ERR_PointerInAsOrIs">
        <source>Neither 'is' nor 'as' is valid on pointer types</source>
        <target state="translated">is' と 'as' のどちらもポインター型では無効です</target>
        <note />
      </trans-unit>
      <trans-unit id="ERR_CallingFinalizeDeprecated">
        <source>Destructors and object.Finalize cannot be called directly. Consider calling IDisposable.Dispose if available.</source>
        <target state="translated">デストラクター と object.Finalize を直接呼び出すことはできません。使用可能であれば IDisposable.Dispose を呼び出してください。</target>
        <note />
      </trans-unit>
      <trans-unit id="ERR_SingleTypeNameNotFound">
        <source>The type or namespace name '{0}' could not be found (are you missing a using directive or an assembly reference?)</source>
        <target state="translated">型または名前空間の名前 '{0}' が見つかりませんでした (using ディレクティブまたはアセンブリ参照が指定されていることを確認してください)。</target>
        <note />
      </trans-unit>
      <trans-unit id="ERR_NegativeStackAllocSize">
        <source>Cannot use a negative size with stackalloc</source>
        <target state="translated">stackalloc で負のサイズを使うことはできません。</target>
        <note />
      </trans-unit>
      <trans-unit id="ERR_NegativeArraySize">
        <source>Cannot create an array with a negative size</source>
        <target state="translated">負のサイズで配列を作成することはできません。</target>
        <note />
      </trans-unit>
      <trans-unit id="ERR_OverrideFinalizeDeprecated">
        <source>Do not override object.Finalize. Instead, provide a destructor.</source>
        <target state="translated">object.Finalize をオーバーライドしないでください。代わりにデストラクターを提供してください。</target>
        <note />
      </trans-unit>
      <trans-unit id="ERR_CallingBaseFinalizeDeprecated">
        <source>Do not directly call your base class Finalize method. It is called automatically from your destructor.</source>
        <target state="translated">基底クラスの Finalize メソッドを直接呼び出さないでください。デストラクターから自動的に呼び出されます。</target>
        <note />
      </trans-unit>
      <trans-unit id="WRN_NegativeArrayIndex">
        <source>Indexing an array with a negative index (array indices always start at zero)</source>
        <target state="translated">負のインデックスで配列します。配列は常にゼロからの開始を示します。</target>
        <note />
      </trans-unit>
      <trans-unit id="WRN_NegativeArrayIndex_Title">
        <source>Indexing an array with a negative index</source>
        <target state="translated">負のインデックスで配列をインデックス付けしています</target>
        <note />
      </trans-unit>
      <trans-unit id="WRN_BadRefCompareLeft">
        <source>Possible unintended reference comparison; to get a value comparison, cast the left hand side to type '{0}'</source>
        <target state="translated">予期しない参照比較です。比較値を取得するには型 '{0}' に左辺をキャストしてください。</target>
        <note />
      </trans-unit>
      <trans-unit id="WRN_BadRefCompareLeft_Title">
        <source>Possible unintended reference comparison; left hand side needs cast</source>
        <target state="translated">予期しない参照比較です。左辺をキャストする必要があります</target>
        <note />
      </trans-unit>
      <trans-unit id="WRN_BadRefCompareRight">
        <source>Possible unintended reference comparison; to get a value comparison, cast the right hand side to type '{0}'</source>
        <target state="translated">予期しない参照比較です。比較値を取得するには型 '{0}' に右辺をキャストしてください。</target>
        <note />
      </trans-unit>
      <trans-unit id="WRN_BadRefCompareRight_Title">
        <source>Possible unintended reference comparison; right hand side needs cast</source>
        <target state="translated">予期しない参照比較です。右辺をキャストする必要があります</target>
        <note />
      </trans-unit>
      <trans-unit id="ERR_BadCastInFixed">
        <source>The right hand side of a fixed statement assignment may not be a cast expression</source>
        <target state="translated">固定ステートメントの代入式の右辺はキャスト式ではない可能性があります。</target>
        <note />
      </trans-unit>
      <trans-unit id="ERR_StackallocInCatchFinally">
        <source>stackalloc may not be used in a catch or finally block</source>
        <target state="translated">stackalloc は catch または finally ブロックで使用されない可能性があります。</target>
        <note />
      </trans-unit>
      <trans-unit id="ERR_VarargsLast">
        <source>An __arglist parameter must be the last parameter in a formal parameter list</source>
        <target state="translated">__arglist パラメーターは、仮パラメーター リストの最後のパラメーターでなければなりません</target>
        <note />
      </trans-unit>
      <trans-unit id="ERR_MissingPartial">
        <source>Missing partial modifier on declaration of type '{0}'; another partial declaration of this type exists</source>
        <target state="translated">partial 識別子が型 '{0}' にありません。この型の別の部分宣言が存在します。</target>
        <note />
      </trans-unit>
      <trans-unit id="ERR_PartialTypeKindConflict">
        <source>Partial declarations of '{0}' must be all classes, all structs, or all interfaces</source>
        <target state="translated">{0}' の partial 宣言は、すべてのクラス、すべての構造体、またはすべてのインターフェイスにする必要があります。</target>
        <note />
      </trans-unit>
      <trans-unit id="ERR_PartialModifierConflict">
        <source>Partial declarations of '{0}' have conflicting accessibility modifiers</source>
        <target state="translated">{0}' の partial 宣言には競合するアクセシビリティ修飾子が含まれています。</target>
        <note />
      </trans-unit>
      <trans-unit id="ERR_PartialMultipleBases">
        <source>Partial declarations of '{0}' must not specify different base classes</source>
        <target state="translated">{0}' の partial 宣言では、異なる基底クラスを指定してはいけません。</target>
        <note />
      </trans-unit>
      <trans-unit id="ERR_PartialWrongTypeParams">
        <source>Partial declarations of '{0}' must have the same type parameter names in the same order</source>
        <target state="translated">{0}' の partial 宣言では、同じ型パラメーター名を同じ順序で指定しなければなりません。</target>
        <note />
      </trans-unit>
      <trans-unit id="ERR_PartialWrongConstraints">
        <source>Partial declarations of '{0}' have inconsistent constraints for type parameter '{1}'</source>
        <target state="translated">{0}' の partial 宣言には、型パラメーター '{1}' に対して矛盾する制約が含まれています。</target>
        <note />
      </trans-unit>
      <trans-unit id="ERR_NoImplicitConvCast">
        <source>Cannot implicitly convert type '{0}' to '{1}'. An explicit conversion exists (are you missing a cast?)</source>
        <target state="translated">型 '{0}' を '{1}' に暗黙的に変換できません。明示的な変換が存在します (cast が不足していないかどうかを確認してください)</target>
        <note />
      </trans-unit>
      <trans-unit id="ERR_PartialMisplaced">
        <source>The 'partial' modifier can only appear immediately before 'class', 'struct', 'interface', or 'void'</source>
        <target state="translated">partial' 識別子は、'class'、'struct'、'interface'、または 'void' の直前にのみ指定できます</target>
        <note />
      </trans-unit>
      <trans-unit id="ERR_ImportedCircularBase">
        <source>Imported type '{0}' is invalid. It contains a circular base class dependency.</source>
        <target state="translated">インポートされた型 '{0}' は無効です。この型には循環する基底クラスの依存関係が含まれています。</target>
        <note />
      </trans-unit>
      <trans-unit id="ERR_UseDefViolationOut">
        <source>Use of unassigned out parameter '{0}'</source>
        <target state="translated">未割り当ての out パラメーター '{0}' が使用されました。</target>
        <note />
      </trans-unit>
      <trans-unit id="ERR_ArraySizeInDeclaration">
        <source>Array size cannot be specified in a variable declaration (try initializing with a 'new' expression)</source>
        <target state="translated">配列のサイズは変数宣言の中で指定できません ('new' を使用して初期化してください)</target>
        <note />
      </trans-unit>
      <trans-unit id="ERR_InaccessibleGetter">
        <source>The property or indexer '{0}' cannot be used in this context because the get accessor is inaccessible</source>
        <target state="translated">get アクセサーにアクセスできないため、プロパティまたはインデクサー '{0}' はこのコンテキストでは使用できません。</target>
        <note />
      </trans-unit>
      <trans-unit id="ERR_InaccessibleSetter">
        <source>The property or indexer '{0}' cannot be used in this context because the set accessor is inaccessible</source>
        <target state="translated">set アクセサーにアクセスできないため、プロパティまたはインデクサー '{0}' はこのコンテキストでは使用できません。</target>
        <note />
      </trans-unit>
      <trans-unit id="ERR_InvalidPropertyAccessMod">
        <source>The accessibility modifier of the '{0}' accessor must be more restrictive than the property or indexer '{1}'</source>
        <target state="translated">{0}' アクセサーのアクセシビリティ修飾子は、プロパティまたはインデクサー '{1}' よりも制限されていなければなりません。</target>
        <note />
      </trans-unit>
      <trans-unit id="ERR_DuplicatePropertyAccessMods">
        <source>Cannot specify accessibility modifiers for both accessors of the property or indexer '{0}'</source>
        <target state="translated">アクセシビリティ修飾子は、プロパティまたはインデクサー '{0}' の両方のアクセサーに指定できません。</target>
        <note />
      </trans-unit>
      <trans-unit id="ERR_PropertyAccessModInInterface">
        <source>'{0}': accessibility modifiers may not be used on accessors in an interface</source>
        <target state="translated">'{0}': アクセシビリティ修飾子をインターフェイスのアクセサーで使用することはできません。</target>
        <note />
      </trans-unit>
      <trans-unit id="ERR_AccessModMissingAccessor">
        <source>'{0}': accessibility modifiers on accessors may only be used if the property or indexer has both a get and a set accessor</source>
        <target state="translated">'{0}': アクセサーのアクセシビリティ修飾子は、プロパティまたはインデクサーが get アクセサーおよび set アクセサーの両方を含む場合にのみ、使用されます。</target>
        <note />
      </trans-unit>
      <trans-unit id="ERR_UnimplementedInterfaceAccessor">
        <source>'{0}' does not implement interface member '{1}'. '{2}' is not public.</source>
        <target state="translated">'{0}' はインターフェイス メンバー '{1}' を実装しません。'{2}' は public ではありません。</target>
        <note />
      </trans-unit>
      <trans-unit id="WRN_PatternIsAmbiguous">
        <source>'{0}' does not implement the '{1}' pattern. '{2}' is ambiguous with '{3}'.</source>
        <target state="translated">'{0}' は、パターン '{1}' を実装しません。'{2}' は、'{3}' で不適切です。</target>
        <note />
      </trans-unit>
      <trans-unit id="WRN_PatternIsAmbiguous_Title">
        <source>Type does not implement the collection pattern; members are ambiguous</source>
        <target state="translated">型は、コレクション パターンを実装しません。メンバーがあいまいです</target>
        <note />
      </trans-unit>
      <trans-unit id="WRN_PatternStaticOrInaccessible">
        <source>'{0}' does not implement the '{1}' pattern. '{2}' is either static or not public.</source>
        <target state="translated">'{0}' は、パターン '{1}' を実装しません。'{2}' は、スタティックであるか、またはパブリックではありません。</target>
        <note />
      </trans-unit>
      <trans-unit id="WRN_PatternStaticOrInaccessible_Title">
        <source>Type does not implement the collection pattern; member is either static or not public</source>
        <target state="translated">型は、コレクション パターンを実装しません。メンバーは、スタティックであるか、またはパブリックではありません</target>
        <note />
      </trans-unit>
      <trans-unit id="WRN_PatternBadSignature">
        <source>'{0}' does not implement the '{1}' pattern. '{2}' has the wrong signature.</source>
        <target state="translated">'{0}' は、パターン '{1}' を実装しません。'{2}' には正しくないシグネチャが含まれます。</target>
        <note />
      </trans-unit>
      <trans-unit id="WRN_PatternBadSignature_Title">
        <source>Type does not implement the collection pattern; member has the wrong signature</source>
        <target state="translated">型は、コレクション パターンを実装しません。メンバーには正しくないシグネチャが含まれます</target>
        <note />
      </trans-unit>
      <trans-unit id="ERR_FriendRefNotEqualToThis">
        <source>Friend access was granted by '{0}', but the public key of the output assembly does not match that specified by the attribute in the granting assembly.</source>
        <target state="translated">フレンド アクセスのアクセス権は '{0}' によって付与されますが、出力アセンブリの公開キーは、付与するアセンブリで属性によって指定される公開キーと一致しません。</target>
        <note />
      </trans-unit>
      <trans-unit id="ERR_FriendRefSigningMismatch">
        <source>Friend access was granted by '{0}', but the strong name signing state of the output assembly does not match that of the granting assembly.</source>
        <target state="translated">フレンド アクセスのアクセス権は '{0}' によって付与されますが、出力アセンブリにおける厳密な名前の署名の状態が付与するアセンブリと一致しません。</target>
        <note />
      </trans-unit>
      <trans-unit id="WRN_SequentialOnPartialClass">
        <source>There is no defined ordering between fields in multiple declarations of partial struct '{0}'. To specify an ordering, all instance fields must be in the same declaration.</source>
        <target state="translated">部分的な構造体 '{0}' の複数の宣言内にあるフィールド間に、定義された順序がありません。順序を指定するには、すべてのインスタンス フィールドが同じ宣言内になければなりません。</target>
        <note />
      </trans-unit>
      <trans-unit id="WRN_SequentialOnPartialClass_Title">
        <source>There is no defined ordering between fields in multiple declarations of partial struct</source>
        <target state="translated">部分的な構造体の複数の宣言内にあるフィールド間に定義された順序がありません</target>
        <note />
      </trans-unit>
      <trans-unit id="ERR_BadConstType">
        <source>The type '{0}' cannot be declared const</source>
        <target state="translated">型 '{0}' を const 宣言することはできません。</target>
        <note />
      </trans-unit>
      <trans-unit id="ERR_NoNewTyvar">
        <source>Cannot create an instance of the variable type '{0}' because it does not have the new() constraint</source>
        <target state="translated">変数型 '{0}' のインスタンスは、new() 制約を含まないため、作成できません。</target>
        <note />
      </trans-unit>
      <trans-unit id="ERR_BadArity">
        <source>Using the generic {1} '{0}' requires {2} type arguments</source>
        <target state="translated">ジェネリック {1} '{0}' を使用するには、{2} 型引数が必要です。</target>
        <note />
      </trans-unit>
      <trans-unit id="ERR_BadTypeArgument">
        <source>The type '{0}' may not be used as a type argument</source>
        <target state="translated">型 '{0}' は型引数として使用できません</target>
        <note />
      </trans-unit>
      <trans-unit id="ERR_TypeArgsNotAllowed">
        <source>The {1} '{0}' cannot be used with type arguments</source>
        <target state="translated">{1} '{0}' は型引数と一緒には使用できません</target>
        <note />
      </trans-unit>
      <trans-unit id="ERR_HasNoTypeVars">
        <source>The non-generic {1} '{0}' cannot be used with type arguments</source>
        <target state="translated">非ジェネリック {1} '{0}' は型引数と一緒には使用できません。</target>
        <note />
      </trans-unit>
      <trans-unit id="ERR_NewConstraintNotSatisfied">
        <source>'{2}' must be a non-abstract type with a public parameterless constructor in order to use it as parameter '{1}' in the generic type or method '{0}'</source>
        <target state="translated">'{2}' は、ジェネリック型またはメソッド '{0}' 内でパラメーター '{1}' として使用するために、パブリック パラメーターなしのコンストラクターを持つ非抽象型でなければなりません</target>
        <note />
      </trans-unit>
      <trans-unit id="ERR_GenericConstraintNotSatisfiedRefType">
        <source>The type '{3}' cannot be used as type parameter '{2}' in the generic type or method '{0}'. There is no implicit reference conversion from '{3}' to '{1}'.</source>
        <target state="translated">型 '{3}' はジェネリック型またはメソッド '{0}' 内で型パラメーター '{2}' として使用できません。'{3}' から '{1}' への暗黙的な参照変換がありません。</target>
        <note />
      </trans-unit>
      <trans-unit id="ERR_GenericConstraintNotSatisfiedNullableEnum">
        <source>The type '{3}' cannot be used as type parameter '{2}' in the generic type or method '{0}'. The nullable type '{3}' does not satisfy the constraint of '{1}'.</source>
        <target state="translated">型 '{3}' はジェネリック型またはメソッド '{0}' 内で型パラメーター '{2}' として使用できません。Null 許容型 '{3}' は、'{1}' の制約を満たしていません。</target>
        <note />
      </trans-unit>
      <trans-unit id="ERR_GenericConstraintNotSatisfiedNullableInterface">
        <source>The type '{3}' cannot be used as type parameter '{2}' in the generic type or method '{0}'. The nullable type '{3}' does not satisfy the constraint of '{1}'. Nullable types can not satisfy any interface constraints.</source>
        <target state="translated">型 '{3}' はジェネリック型またはメソッド '{0}' 内で型パラメーター '{2}' として使用できません。Null 許容型 '{3}' は、'{1}' の制約を満たしていません。Null 許容型はインターフェイス制約を満たすことはできません。</target>
        <note />
      </trans-unit>
      <trans-unit id="ERR_GenericConstraintNotSatisfiedTyVar">
        <source>The type '{3}' cannot be used as type parameter '{2}' in the generic type or method '{0}'. There is no boxing conversion or type parameter conversion from '{3}' to '{1}'.</source>
        <target state="translated">型 '{3}' はジェネリック型またはメソッド '{0}' 内で型パラメーター '{2}' として使用できません。'{3}' から '{1}' へのボックス変換または型パラメーター変換がありません。</target>
        <note />
      </trans-unit>
      <trans-unit id="ERR_GenericConstraintNotSatisfiedValType">
        <source>The type '{3}' cannot be used as type parameter '{2}' in the generic type or method '{0}'. There is no boxing conversion from '{3}' to '{1}'.</source>
        <target state="translated">型 '{3}' はジェネリック型またはメソッド '{0}' 内で型パラメーター '{2}' として使用できません。'{3}' から '{1}' へのボックス変換がありません。</target>
        <note />
      </trans-unit>
      <trans-unit id="ERR_DuplicateGeneratedName">
        <source>The parameter name '{0}' conflicts with an automatically-generated parameter name</source>
        <target state="translated">パラメーター名 '{0}' が自動生成されたパラメーター名と競合しています。</target>
        <note />
      </trans-unit>
      <trans-unit id="ERR_GlobalSingleTypeNameNotFound">
        <source>The type or namespace name '{0}' could not be found in the global namespace (are you missing an assembly reference?)</source>
        <target state="translated">型名または名前空間名 '{0}' がグローバル名前空間に見つかりませんでした (アセンブリ参照が存在することを確認してください)。</target>
        <note />
      </trans-unit>
      <trans-unit id="ERR_NewBoundMustBeLast">
        <source>The new() constraint must be the last constraint specified</source>
        <target state="translated">new() 制約は最後に指定する制約でなければなりません。</target>
        <note />
      </trans-unit>
      <trans-unit id="WRN_MainCantBeGeneric">
        <source>'{0}': an entry point cannot be generic or in a generic type</source>
        <target state="translated">'{0}': エントリ ポイントがジェネリックになったり、ジェネリック型の中に存在したりすることはできません。</target>
        <note />
      </trans-unit>
      <trans-unit id="WRN_MainCantBeGeneric_Title">
        <source>An entry point cannot be generic or in a generic type</source>
        <target state="translated">エントリ ポイントがジェネリックになったり、ジェネリック型の中に存在したりすることはできません</target>
        <note />
      </trans-unit>
      <trans-unit id="ERR_TypeVarCantBeNull">
        <source>Cannot convert null to type parameter '{0}' because it could be a non-nullable value type. Consider using 'default({0})' instead.</source>
        <target state="translated">Null 非許容の値型である可能性があるため、Null を型パラメーター '{0}' に変換できません。'default({0})' を使用してください。</target>
        <note />
      </trans-unit>
      <trans-unit id="ERR_AttributeCantBeGeneric">
        <source>Cannot apply attribute class '{0}' because it is generic</source>
        <target state="translated">ジェネリックであるため属性クラス '{0}' を適用できません</target>
        <note />
      </trans-unit>
      <trans-unit id="ERR_DuplicateBound">
        <source>Duplicate constraint '{0}' for type parameter '{1}'</source>
        <target state="translated">型パラメーター '{1}' に対する制約 '{0}' が重複しています。</target>
        <note />
      </trans-unit>
      <trans-unit id="ERR_ClassBoundNotFirst">
        <source>The class type constraint '{0}' must come before any other constraints</source>
        <target state="translated">クラス型制約 '{0}' は、他の制約の前に指定されなければなりません。</target>
        <note />
      </trans-unit>
      <trans-unit id="ERR_BadRetType">
        <source>'{1} {0}' has the wrong return type</source>
        <target state="translated">'{1} {0}' には、不適切な戻り値の型が指定されています</target>
        <note />
      </trans-unit>
      <trans-unit id="ERR_DelegateRefMismatch">
        <source>Ref mismatch between '{0}' and delegate '{1}'</source>
        <target state="translated">{0}' とデリゲート '{1}' で参照が一致しません</target>
        <note />
      </trans-unit>
      <trans-unit id="ERR_DuplicateConstraintClause">
        <source>A constraint clause has already been specified for type parameter '{0}'. All of the constraints for a type parameter must be specified in a single where clause.</source>
        <target state="translated">制約句が、型パラメーター '{0}' に既に指定されています。型パラメーターの制約のすべてが、単一の WHERE 句で指定されなければなりません。</target>
        <note />
      </trans-unit>
      <trans-unit id="ERR_CantInferMethTypeArgs">
        <source>The type arguments for method '{0}' cannot be inferred from the usage. Try specifying the type arguments explicitly.</source>
        <target state="translated">メソッド '{0}' の型引数を使い方から推論することはできません。型引数を明示的に指定してください。</target>
        <note />
      </trans-unit>
      <trans-unit id="ERR_LocalSameNameAsTypeParam">
        <source>'{0}': a parameter, local variable, or local function cannot have the same name as a method type parameter</source>
        <target state="translated">'{0}': パラメーター、ローカル変数またはローカル関数は、メソッド型のパラメーターと同じ名前を持つことができません</target>
        <note />
      </trans-unit>
      <trans-unit id="ERR_AsWithTypeVar">
        <source>The type parameter '{0}' cannot be used with the 'as' operator because it does not have a class type constraint nor a 'class' constraint</source>
        <target state="translated">型パラメーター '{0}' にはクラス型制約も 'class' 制約も含まれないため、'as' 演算子で使用できません</target>
        <note />
      </trans-unit>
      <trans-unit id="WRN_UnreferencedFieldAssg">
        <source>The field '{0}' is assigned but its value is never used</source>
        <target state="translated">フィールド '{0}' が割り当てられていますが、値は使用されていません。</target>
        <note />
      </trans-unit>
      <trans-unit id="WRN_UnreferencedFieldAssg_Title">
        <source>Field is assigned but its value is never used</source>
        <target state="translated">フィールドが割り当てられていますが、値は使用されていません</target>
        <note />
      </trans-unit>
      <trans-unit id="ERR_BadIndexerNameAttr">
        <source>The '{0}' attribute is valid only on an indexer that is not an explicit interface member declaration</source>
        <target state="translated">{0}' 属性は、明示的なインターフェイス メンバー宣言ではないインデクサー上でのみ有効です。</target>
        <note />
      </trans-unit>
      <trans-unit id="ERR_AttrArgWithTypeVars">
        <source>'{0}': an attribute argument cannot use type parameters</source>
        <target state="translated">'{0}': 属性の引数は型パラメーターを使用することができません</target>
        <note />
      </trans-unit>
      <trans-unit id="ERR_NewTyvarWithArgs">
        <source>'{0}': cannot provide arguments when creating an instance of a variable type</source>
        <target state="translated">'{0}': 変数型のインスタンスを作成するときに、引数を指定することはできません</target>
        <note />
      </trans-unit>
      <trans-unit id="ERR_AbstractSealedStatic">
        <source>'{0}': an abstract class cannot be sealed or static</source>
        <target state="translated">'{0}': 抽象クラスを sealed または static に指定することはできません。</target>
        <note />
      </trans-unit>
      <trans-unit id="WRN_AmbiguousXMLReference">
        <source>Ambiguous reference in cref attribute: '{0}'. Assuming '{1}', but could have also matched other overloads including '{2}'.</source>
        <target state="translated">{0}' は cref 属性内のあいまいな参照です。'{1}' を仮定しますが、'{2}' を含む別のオーバーロードに一致した可能性もあります。</target>
        <note />
      </trans-unit>
      <trans-unit id="WRN_AmbiguousXMLReference_Title">
        <source>Ambiguous reference in cref attribute</source>
        <target state="translated">Cref 属性の参照があいまいです</target>
        <note />
      </trans-unit>
      <trans-unit id="WRN_VolatileByRef">
        <source>'{0}': a reference to a volatile field will not be treated as volatile</source>
        <target state="translated">'{0}': volatile フィールドへの参照は、volatile として扱われません。</target>
        <note />
      </trans-unit>
      <trans-unit id="WRN_VolatileByRef_Title">
        <source>A reference to a volatile field will not be treated as volatile</source>
        <target state="translated">volatile フィールドへの参照は、volatile として扱われません</target>
        <note />
      </trans-unit>
      <trans-unit id="WRN_VolatileByRef_Description">
        <source>A volatile field should not normally be used as a ref or out value, since it will not be treated as volatile. There are exceptions to this, such as when calling an interlocked API.</source>
        <target state="translated">volatile フィールドは、通常は ref 値または out 値として使用しないでください。このフィールドは、volatile として扱われないためです。ただしこれには、インタロック API の呼び出しのときなど、例外もあります。</target>
        <note />
      </trans-unit>
      <trans-unit id="ERR_ComImportWithImpl">
        <source>Since '{1}' has the ComImport attribute, '{0}' must be extern or abstract</source>
        <target state="translated">{1}' は ComImport 属性を含むため、'{0}' は extern または abstract にする必要があります。</target>
        <note />
      </trans-unit>
      <trans-unit id="ERR_ComImportWithBase">
        <source>'{0}': a class with the ComImport attribute cannot specify a base class</source>
        <target state="translated">'{0}': ComImport 属性を含むクラスは、基底クラスを指定できません。</target>
        <note />
      </trans-unit>
      <trans-unit id="ERR_ImplBadConstraints">
        <source>The constraints for type parameter '{0}' of method '{1}' must match the constraints for type parameter '{2}' of interface method '{3}'. Consider using an explicit interface implementation instead.</source>
        <target state="translated">メソッド '{1}' の型パラメーター '{0}' に対する制約は、インターフェイス メソッド '{3}' の型パラメーター '{2}' に対する制約と一致しなければなりません。明示的なインターフェイスの実装を使用することをお勧めします。</target>
        <note />
      </trans-unit>
      <trans-unit id="ERR_ImplBadTupleNames">
        <source>The tuple element names in the signature of method '{0}' must match the tuple element names of interface method '{1}' (including on the return type).</source>
        <target state="translated">メソッド '{0}' のシグネチャにあるタプル要素名は、インターフェイス メソッド '{1}' のタプル要素名と (戻り値の型を含めて) 一致している必要があります。</target>
        <note />
      </trans-unit>
      <trans-unit id="ERR_DottedTypeNameNotFoundInAgg">
        <source>The type name '{0}' does not exist in the type '{1}'</source>
        <target state="translated">型名 '{0}' が型 '{1}' に存在しません。</target>
        <note />
      </trans-unit>
      <trans-unit id="ERR_MethGrpToNonDel">
        <source>Cannot convert method group '{0}' to non-delegate type '{1}'. Did you intend to invoke the method?</source>
        <target state="translated">メソッド グループ '{0}' を非デリゲート型 '{1}' に変換することはできません。このメソッドを呼び出しますか?</target>
        <note />
      </trans-unit>
      <trans-unit id="ERR_BadExternAlias">
        <source>The extern alias '{0}' was not specified in a /reference option</source>
        <target state="translated">extern エイリアス '{0}' は、/reference オプションで指定されませんでした。</target>
        <note />
      </trans-unit>
      <trans-unit id="ERR_ColColWithTypeAlias">
        <source>Cannot use alias '{0}' with '::' since the alias references a type. Use '.' instead.</source>
        <target state="translated">エイリアスが型を参照しているため、エイリアス '{0}' を '::' と使用できません。'.' を使用してください。</target>
        <note />
      </trans-unit>
      <trans-unit id="ERR_AliasNotFound">
        <source>Alias '{0}' not found</source>
        <target state="translated">エイリアス '{0}' が見つかりません。</target>
        <note />
      </trans-unit>
      <trans-unit id="ERR_SameFullNameAggAgg">
        <source>The type '{1}' exists in both '{0}' and '{2}'</source>
        <target state="translated">型 '{1}' が '{0}' と '{2}' の両方に存在します。</target>
        <note />
      </trans-unit>
      <trans-unit id="ERR_SameFullNameNsAgg">
        <source>The namespace '{1}' in '{0}' conflicts with the type '{3}' in '{2}'</source>
        <target state="translated">{0}' の名前空間 '{1}' が '{2}' の型 '{3}' と競合しています。</target>
        <note />
      </trans-unit>
      <trans-unit id="WRN_SameFullNameThisNsAgg">
        <source>The namespace '{1}' in '{0}' conflicts with the imported type '{3}' in '{2}'. Using the namespace defined in '{0}'.</source>
        <target state="translated">{0}' の名前空間 '{1}' は、'{2}' のインポートされた型 '{3}' と競合しています。'{0}' で定義された名前空間を使用しています。</target>
        <note />
      </trans-unit>
      <trans-unit id="WRN_SameFullNameThisNsAgg_Title">
        <source>Namespace conflicts with imported type</source>
        <target state="translated">名前空間がインポートされた型と競合しています</target>
        <note />
      </trans-unit>
      <trans-unit id="WRN_SameFullNameThisAggAgg">
        <source>The type '{1}' in '{0}' conflicts with the imported type '{3}' in '{2}'. Using the type defined in '{0}'.</source>
        <target state="translated">{0}' の型 '{1}' は、'{2}' のインポートされた型 '{3}' と競合しています。'{0}' で定義された型を使用しています。</target>
        <note />
      </trans-unit>
      <trans-unit id="WRN_SameFullNameThisAggAgg_Title">
        <source>Type conflicts with imported type</source>
        <target state="translated">型がインポートされた型と競合しています</target>
        <note />
      </trans-unit>
      <trans-unit id="WRN_SameFullNameThisAggNs">
        <source>The type '{1}' in '{0}' conflicts with the imported namespace '{3}' in '{2}'. Using the type defined in '{0}'.</source>
        <target state="translated">{0}' の型 '{1}' は、'{2}' のインポートされた名前空間 '{3}' と競合しています。'{0}' で定義された型を使用しています。</target>
        <note />
      </trans-unit>
      <trans-unit id="WRN_SameFullNameThisAggNs_Title">
        <source>Type conflicts with imported namespace</source>
        <target state="translated">型がインポートされた名前空間と競合しています</target>
        <note />
      </trans-unit>
      <trans-unit id="ERR_SameFullNameThisAggThisNs">
        <source>The type '{1}' in '{0}' conflicts with the namespace '{3}' in '{2}'</source>
        <target state="translated">{0}' の型 '{1}' が '{2}' の名前空間 '{3}' と競合しています。</target>
        <note />
      </trans-unit>
      <trans-unit id="ERR_ExternAfterElements">
        <source>An extern alias declaration must precede all other elements defined in the namespace</source>
        <target state="translated">extern エイリアス宣言は、名前空間で定義された他のすべての要素の前に指定しなければなりません。</target>
        <note />
      </trans-unit>
      <trans-unit id="WRN_GlobalAliasDefn">
        <source>Defining an alias named 'global' is ill-advised since 'global::' always references the global namespace and not an alias</source>
        <target state="translated">global::' はエイリアスではなく常にグローバル名前空間を参照するため、'global' という名前のエイリアスを定義することはお勧めしません。</target>
        <note />
      </trans-unit>
      <trans-unit id="WRN_GlobalAliasDefn_Title">
        <source>Defining an alias named 'global' is ill-advised</source>
        <target state="translated">global' という名前のエイリアスを定義することはお勧めしません</target>
        <note />
      </trans-unit>
      <trans-unit id="ERR_SealedStaticClass">
        <source>'{0}': a class cannot be both static and sealed</source>
        <target state="translated">'{0}': クラスに static と sealed の両方を指定することはできません。</target>
        <note />
      </trans-unit>
      <trans-unit id="ERR_PrivateAbstractAccessor">
        <source>'{0}': abstract properties cannot have private accessors</source>
        <target state="translated">'{0}': 抽象プロパティにプライベート アクセサーは指定できません。</target>
        <note />
      </trans-unit>
      <trans-unit id="ERR_ValueExpected">
        <source>Syntax error; value expected</source>
        <target state="translated">構文エラーです。値が必要です</target>
        <note />
      </trans-unit>
      <trans-unit id="ERR_UnboxNotLValue">
        <source>Cannot modify the result of an unboxing conversion</source>
        <target state="translated">アンボックス変換の結果を変更できません。</target>
        <note />
      </trans-unit>
      <trans-unit id="ERR_AnonMethGrpInForEach">
        <source>Foreach cannot operate on a '{0}'. Did you intend to invoke the '{0}'?</source>
        <target state="translated">Foreach は '{0}' 上で使用できません。'{0}' を呼び出しますか?</target>
        <note />
      </trans-unit>
      <trans-unit id="ERR_BadIncDecRetType">
        <source>The return type for ++ or -- operator must match the parameter type or be derived from the parameter type</source>
        <target state="translated">++ または -- 演算子の戻り値の型は、パラメーター型と一致するか、パラメーター型から派生する必要があります。</target>
        <note />
      </trans-unit>
      <trans-unit id="ERR_RefValBoundMustBeFirst">
        <source>The 'class' or 'struct' constraint must come before any other constraints</source>
        <target state="translated">class' または 'struct' 制約は、他の制約の前に指定されなければなりません。</target>
        <note />
      </trans-unit>
      <trans-unit id="ERR_RefValBoundWithClass">
        <source>'{0}': cannot specify both a constraint class and the 'class' or 'struct' constraint</source>
        <target state="translated">'{0}': 制約クラスと 'class' または 'struct' 制約の両方を指定することはできません。</target>
        <note />
      </trans-unit>
      <trans-unit id="ERR_NewBoundWithVal">
        <source>The 'new()' constraint cannot be used with the 'struct' constraint</source>
        <target state="translated">new()' 制約は 'struct' 制約と一緒には使用できません。</target>
        <note />
      </trans-unit>
      <trans-unit id="ERR_RefConstraintNotSatisfied">
        <source>The type '{2}' must be a reference type in order to use it as parameter '{1}' in the generic type or method '{0}'</source>
        <target state="translated">型 '{2}' は、ジェネリック型のパラメーター '{1}'、またはメソッド '{0}' として使用するために、参照型でなければなりません</target>
        <note />
      </trans-unit>
      <trans-unit id="ERR_ValConstraintNotSatisfied">
        <source>The type '{2}' must be a non-nullable value type in order to use it as parameter '{1}' in the generic type or method '{0}'</source>
        <target state="translated">型 '{2}' は、ジェネリック型のパラメーター '{1}'、またはメソッド '{0}' として使用するために、Null 非許容の値型でなければなりません</target>
        <note />
      </trans-unit>
      <trans-unit id="ERR_CircularConstraint">
        <source>Circular constraint dependency involving '{0}' and '{1}'</source>
        <target state="translated">{0}' と '{1}' を含む、循環制約の依存関係です。</target>
        <note />
      </trans-unit>
      <trans-unit id="ERR_BaseConstraintConflict">
        <source>Type parameter '{0}' inherits conflicting constraints '{1}' and '{2}'</source>
        <target state="translated">型パラメーター '{0}' は、競合する制約 '{1}' および '{2}' を継承します</target>
        <note />
      </trans-unit>
      <trans-unit id="ERR_ConWithValCon">
        <source>Type parameter '{1}' has the 'struct' constraint so '{1}' cannot be used as a constraint for '{0}'</source>
        <target state="translated">型パラメーター '{1}' は 'struct' 制約を含むので、'{0}' の制約として '{1}' を使用することはできません</target>
        <note />
      </trans-unit>
      <trans-unit id="ERR_AmbigUDConv">
        <source>Ambiguous user defined conversions '{0}' and '{1}' when converting from '{2}' to '{3}'</source>
        <target state="translated">{2}' から '{3}' へ変換するときの、あいまいなユーザー定義の変換 '{0}' および '{1}' です</target>
        <note />
      </trans-unit>
      <trans-unit id="WRN_AlwaysNull">
        <source>The result of the expression is always 'null' of type '{0}'</source>
        <target state="translated">式の結果は常に型 '{0}' の 'null' になります。</target>
        <note />
      </trans-unit>
      <trans-unit id="WRN_AlwaysNull_Title">
        <source>The result of the expression is always 'null'</source>
        <target state="translated">式の結果が常に 'null' です</target>
        <note />
      </trans-unit>
      <trans-unit id="ERR_RefReturnThis">
        <source>Cannot return 'this' by reference.</source>
        <target state="translated">参照渡しで 'this' を返すことはできません。</target>
        <note />
      </trans-unit>
      <trans-unit id="ERR_AttributeCtorInParameter">
        <source>Cannot use attribute constructor '{0}' because it is has 'in' parameters.</source>
        <target state="translated">'in' パラメーターがあるため、属性のコンストラクター '{0}' を使用できません。</target>
        <note />
      </trans-unit>
      <trans-unit id="ERR_OverrideWithConstraints">
        <source>Constraints for override and explicit interface implementation methods are inherited from the base method, so they cannot be specified directly</source>
        <target state="translated">オーバーライドおよび明示的なインターフェイスの実装メソッドの制約は、基本メソッドから継承されるので、直接指定できません</target>
        <note />
      </trans-unit>
      <trans-unit id="ERR_AmbigOverride">
        <source>The inherited members '{0}' and '{1}' have the same signature in type '{2}', so they cannot be overridden</source>
        <target state="translated">継承したメンバー '{0}' と '{1}' に '{2}' 型の同じ署名があるためオーバーライドできません。</target>
        <note />
      </trans-unit>
      <trans-unit id="ERR_DecConstError">
        <source>Evaluation of the decimal constant expression failed</source>
        <target state="translated">10 進数の定数式の評価に失敗しました。</target>
        <note />
      </trans-unit>
      <trans-unit id="WRN_CmpAlwaysFalse">
        <source>Comparing with null of type '{0}' always produces 'false'</source>
        <target state="translated">型 '{0}' の null と比較すると、いつも 'false' を生成します。</target>
        <note />
      </trans-unit>
      <trans-unit id="WRN_CmpAlwaysFalse_Title">
        <source>Comparing with null of struct type always produces 'false'</source>
        <target state="translated">構造体型の null と比較するといつも 'false' を生成します</target>
        <note />
      </trans-unit>
      <trans-unit id="WRN_FinalizeMethod">
        <source>Introducing a 'Finalize' method can interfere with destructor invocation. Did you intend to declare a destructor?</source>
        <target state="translated">Finalize' メソッドを導入すると、デストラクターの呼び出しに影響する可能性があります。デストラクターを宣言しようとしましたか?</target>
        <note />
      </trans-unit>
      <trans-unit id="WRN_FinalizeMethod_Title">
        <source>Introducing a 'Finalize' method can interfere with destructor invocation</source>
        <target state="translated">Finalize' メソッドを導入すると、デストラクターの呼び出しに影響する可能性があります</target>
        <note />
      </trans-unit>
      <trans-unit id="WRN_FinalizeMethod_Description">
        <source>This warning occurs when you create a class with a method whose signature is public virtual void Finalize.

If such a class is used as a base class and if the deriving class defines a destructor, the destructor will override the base class Finalize method, not Finalize.</source>
        <target state="translated">この警告は、シグネチャが public virtual void Finalize であるメソッドを持つクラスを作成したときに発生します。

このようなクラスが基本クラスとして使用され、派生クラスがデストラクターを定義している場合、デストラクターは Finalize ではなく、基本クラスの Finalize メソッドをオーバーライドします。</target>
        <note />
      </trans-unit>
      <trans-unit id="ERR_ExplicitImplParams">
        <source>'{0}' should not have a params parameter since '{1}' does not</source>
        <target state="translated">'{1}' には params パラメーターがないため、'{0}' は params パラメーターを持つことができません。</target>
        <note />
      </trans-unit>
      <trans-unit id="WRN_GotoCaseShouldConvert">
        <source>The 'goto case' value is not implicitly convertible to type '{0}'</source>
        <target state="translated">goto case' 値は型 '{0}' に暗黙的に変換できません。</target>
        <note />
      </trans-unit>
      <trans-unit id="WRN_GotoCaseShouldConvert_Title">
        <source>The 'goto case' value is not implicitly convertible to the switch type</source>
        <target state="translated">goto case' 値はスイッチ型に暗黙的に変換できません</target>
        <note />
      </trans-unit>
      <trans-unit id="ERR_MethodImplementingAccessor">
        <source>Method '{0}' cannot implement interface accessor '{1}' for type '{2}'. Use an explicit interface implementation.</source>
        <target state="translated">メソッド '{0}' は、型 '{2}' のインターフェイス アクセサー '{1}' を実装できません。明示的なインターフェイス実装を使用してください。</target>
        <note />
      </trans-unit>
      <trans-unit id="WRN_NubExprIsConstBool">
        <source>The result of the expression is always '{0}' since a value of type '{1}' is never equal to 'null' of type '{2}'</source>
        <target state="translated">型 '{1}' の値が型 '{2}' の 'null' に等しくなることはないので、式の結果は常に '{0}' になります。</target>
        <note />
      </trans-unit>
      <trans-unit id="WRN_NubExprIsConstBool_Title">
        <source>The result of the expression is always the same since a value of this type is never equal to 'null'</source>
        <target state="translated">この型の値が 'null' に等しくなることはないので、式の結果は常に同じです</target>
        <note />
      </trans-unit>
      <trans-unit id="WRN_NubExprIsConstBool2">
        <source>The result of the expression is always '{0}' since a value of type '{1}' is never equal to 'null' of type '{2}'</source>
        <target state="translated">型 '{1}' の値が型 '{2}' の 'null' に等しくなることはないので、式の結果は常に '{0}' になります。</target>
        <note />
      </trans-unit>
      <trans-unit id="WRN_NubExprIsConstBool2_Title">
        <source>The result of the expression is always the same since a value of this type is never equal to 'null'</source>
        <target state="translated">この型の値が 'null' に等しくなることはないので、式の結果は常に同じです</target>
        <note />
      </trans-unit>
      <trans-unit id="WRN_ExplicitImplCollision">
        <source>Explicit interface implementation '{0}' matches more than one interface member. Which interface member is actually chosen is implementation-dependent. Consider using a non-explicit implementation instead.</source>
        <target state="translated">明示的なインターフェイスの実装 '{0}' に一致するインターフェイス メンバーが 2 つ以上あります。どのインターフェイスが実際選択されるかは実装に依存しています。代わりに、明示的ではない実装の使用をお勧めします。</target>
        <note />
      </trans-unit>
      <trans-unit id="WRN_ExplicitImplCollision_Title">
        <source>Explicit interface implementation matches more than one interface member</source>
        <target state="translated">明示的なインターフェイスの実装に一致するインターフェイス メンバーが複数あります</target>
        <note />
      </trans-unit>
      <trans-unit id="ERR_AbstractHasBody">
        <source>'{0}' cannot declare a body because it is marked abstract</source>
        <target state="translated">'{0}' は abstract に指定されているため本体を宣言できません。</target>
        <note />
      </trans-unit>
      <trans-unit id="ERR_ConcreteMissingBody">
        <source>'{0}' must declare a body because it is not marked abstract, extern, or partial</source>
        <target state="translated">'{0}' は abstract、extern、または partial に指定されていないため、本体を宣言する必要があります。</target>
        <note />
      </trans-unit>
      <trans-unit id="ERR_AbstractAndSealed">
        <source>'{0}' cannot be both abstract and sealed</source>
        <target state="translated">'{0}' を abstract および sealed に同時に指定することはできません。</target>
        <note />
      </trans-unit>
      <trans-unit id="ERR_AbstractNotVirtual">
        <source>The abstract {0} '{1}' cannot be marked virtual</source>
        <target state="translated">抽象 {0} '{1}' を virtual に指定することはできません</target>
        <note />
      </trans-unit>
      <trans-unit id="ERR_StaticConstant">
        <source>The constant '{0}' cannot be marked static</source>
        <target state="translated">定数 '{0}' を static に設定することはできません。</target>
        <note />
      </trans-unit>
      <trans-unit id="ERR_CantOverrideNonFunction">
        <source>'{0}': cannot override because '{1}' is not a function</source>
        <target state="translated">'{0}': '{1}' は関数ではないためオーバーライドできません。</target>
        <note />
      </trans-unit>
      <trans-unit id="ERR_CantOverrideNonVirtual">
        <source>'{0}': cannot override inherited member '{1}' because it is not marked virtual, abstract, or override</source>
        <target state="translated">'{0}': 継承されたメンバー '{1}' は virtual、abstract または override に設定されていないためオーバーライドできません。</target>
        <note />
      </trans-unit>
      <trans-unit id="ERR_CantChangeAccessOnOverride">
        <source>'{0}': cannot change access modifiers when overriding '{1}' inherited member '{2}'</source>
        <target state="translated">'{0}': '{1}' の継承メンバー '{2}' をオーバーライドするときに、アクセス修飾子を変更できません。</target>
        <note />
      </trans-unit>
      <trans-unit id="ERR_CantChangeTupleNamesOnOverride">
        <source>'{0}': cannot change tuple element names when overriding inherited member '{1}'</source>
        <target state="translated">'{0}': 継承されたメンバー '{1}' を上書きするときにタプル要素名を変更することはできません</target>
        <note />
      </trans-unit>
      <trans-unit id="ERR_CantChangeReturnTypeOnOverride">
        <source>'{0}': return type must be '{2}' to match overridden member '{1}'</source>
        <target state="translated">'{0}': オーバーライドされたメンバー '{1}' に対応するために戻り値の型は '{2}' でなければなりません。</target>
        <note />
      </trans-unit>
      <trans-unit id="ERR_CantDeriveFromSealedType">
        <source>'{0}': cannot derive from sealed type '{1}'</source>
        <target state="translated">'{0}': シールド型 '{1}' から派生することはできません。</target>
        <note />
      </trans-unit>
      <trans-unit id="ERR_AbstractInConcreteClass">
        <source>'{0}' is abstract but it is contained in non-abstract class '{1}'</source>
        <target state="translated">'{0}' は抽象ですが、非抽象クラスの '{1}' に含まれています。</target>
        <note />
      </trans-unit>
      <trans-unit id="ERR_StaticConstructorWithExplicitConstructorCall">
        <source>'{0}': static constructor cannot have an explicit 'this' or 'base' constructor call</source>
        <target state="translated">'{0}': 静的コンストラクターは、明示的な 'this' または 'base' コンストラクターの呼び出しを含むことはできません。</target>
        <note />
      </trans-unit>
      <trans-unit id="ERR_StaticConstructorWithAccessModifiers">
        <source>'{0}': access modifiers are not allowed on static constructors</source>
        <target state="translated">'{0}': アクセス修飾子は静的コンストラクターでは許可されていません。</target>
        <note />
      </trans-unit>
      <trans-unit id="ERR_RecursiveConstructorCall">
        <source>Constructor '{0}' cannot call itself</source>
        <target state="translated">コンストラクター '{0}' で、それ自体を呼び出すことはできません:</target>
        <note />
      </trans-unit>
      <trans-unit id="ERR_IndirectRecursiveConstructorCall">
        <source>Constructor '{0}' cannot call itself through another constructor</source>
        <target state="translated">コンストラクター '{0}' で、それ自体を別のコンストラクターを通して呼び出すことはできません</target>
        <note />
      </trans-unit>
      <trans-unit id="ERR_ObjectCallingBaseConstructor">
        <source>'{0}' has no base class and cannot call a base constructor</source>
        <target state="translated">'{0}' には基底クラスがないため、基底コンストラクターを呼び出せません。</target>
        <note />
      </trans-unit>
      <trans-unit id="ERR_PredefinedTypeNotFound">
        <source>Predefined type '{0}' is not defined or imported</source>
        <target state="translated">定義済みの型 '{0}' は定義、またはインポートされていません</target>
        <note />
      </trans-unit>
      <trans-unit id="ERR_PredefinedValueTupleTypeNotFound">
        <source>Predefined type '{0}' is not defined or imported</source>
        <target state="translated">定義済みの型 '{0}' は定義、またはインポートされていません</target>
        <note />
      </trans-unit>
      <trans-unit id="ERR_PredefinedValueTupleTypeAmbiguous3">
        <source>Predefined type '{0}' is declared in multiple referenced assemblies: '{1}' and '{2}'</source>
        <target state="translated">定義済みの型 '{0}' が複数の参照先アセンブリで宣言されています: '{1}' と '{2}'</target>
        <note />
      </trans-unit>
      <trans-unit id="ERR_StructWithBaseConstructorCall">
        <source>'{0}': structs cannot call base class constructors</source>
        <target state="translated">'{0}': 構造体は、基底クラスのコンストラクターを呼び出すことができません。</target>
        <note />
      </trans-unit>
      <trans-unit id="ERR_StructLayoutCycle">
        <source>Struct member '{0}' of type '{1}' causes a cycle in the struct layout</source>
        <target state="translated">型 '{1}' の構造体メンバー '{0}' により、構造体レイアウトで循環参照が発生します。</target>
        <note />
      </trans-unit>
      <trans-unit id="ERR_InterfacesCannotContainTypes">
        <source>'{0}': interfaces cannot declare types</source>
        <target state="translated">'{0}': インターフェイスは型を宣言できません。</target>
        <note />
      </trans-unit>
      <trans-unit id="ERR_InterfacesCantContainFields">
        <source>Interfaces cannot contain fields</source>
        <target state="translated">インターフェイスにフィールドを含めることはできません。</target>
        <note />
      </trans-unit>
      <trans-unit id="ERR_InterfacesCantContainConstructors">
        <source>Interfaces cannot contain constructors</source>
        <target state="translated">インターフェイスにコンストラクターを含めることはできません。</target>
        <note />
      </trans-unit>
      <trans-unit id="ERR_NonInterfaceInInterfaceList">
        <source>Type '{0}' in interface list is not an interface</source>
        <target state="translated">インターフェイス リストの型 '{0}' はインターフェイスではありません。</target>
        <note />
      </trans-unit>
      <trans-unit id="ERR_DuplicateInterfaceInBaseList">
        <source>'{0}' is already listed in interface list</source>
        <target state="translated">'{0}' は既にインターフェイス リストに存在します。</target>
        <note />
      </trans-unit>
      <trans-unit id="ERR_DuplicateInterfaceWithTupleNamesInBaseList">
        <source>'{0}' is already listed in the interface list on type '{2}' with different tuple element names, as '{1}'.</source>
        <target state="translated">'{0}' は、型 '{2}' のインターフェイス リストに、異なるタプル要素名 '{1}' として既に指定されています。</target>
        <note />
      </trans-unit>
      <trans-unit id="ERR_CycleInInterfaceInheritance">
        <source>Inherited interface '{1}' causes a cycle in the interface hierarchy of '{0}'</source>
        <target state="translated">継承インターフェイス '{1}' により、'{0}' のインターフェイス階層内で循環参照が発生します。</target>
        <note />
      </trans-unit>
      <trans-unit id="ERR_InterfaceMemberHasBody">
        <source>'{0}': interface members cannot have a definition</source>
        <target state="translated">'{0}': インターフェイス メンバーは定義を持つことができません。</target>
        <note />
      </trans-unit>
      <trans-unit id="ERR_HidingAbstractMethod">
        <source>'{0}' hides inherited abstract member '{1}'</source>
        <target state="translated">'{0}' は継承抽象メンバー '{1}' を隠します。</target>
        <note />
      </trans-unit>
      <trans-unit id="ERR_UnimplementedAbstractMethod">
        <source>'{0}' does not implement inherited abstract member '{1}'</source>
        <target state="translated">'{0}' は継承抽象メンバー '{1}' を実装しません。</target>
        <note />
      </trans-unit>
      <trans-unit id="ERR_UnimplementedInterfaceMember">
        <source>'{0}' does not implement interface member '{1}'</source>
        <target state="translated">'{0}' はインターフェイス メンバー '{1}' を実装しません。</target>
        <note />
      </trans-unit>
      <trans-unit id="ERR_ObjectCantHaveBases">
        <source>The class System.Object cannot have a base class or implement an interface</source>
        <target state="translated">クラス System.Object は基底クラスを含んだり、インターフェイスを実装したりできません。</target>
        <note />
      </trans-unit>
      <trans-unit id="ERR_ExplicitInterfaceImplementationNotInterface">
        <source>'{0}' in explicit interface declaration is not an interface</source>
        <target state="translated">'明示的インターフェイス宣言の中の '{0}' はインターフェイスではありません。</target>
        <note />
      </trans-unit>
      <trans-unit id="ERR_InterfaceMemberNotFound">
        <source>'{0}' in explicit interface declaration is not a member of interface</source>
        <target state="translated">'明示的インターフェイス宣言の中の '{0}' はインターフェイスのメンバーではありません。</target>
        <note />
      </trans-unit>
      <trans-unit id="ERR_ClassDoesntImplementInterface">
        <source>'{0}': containing type does not implement interface '{1}'</source>
        <target state="translated">'{0}': 含む型は、インターフェイス '{1}' を実装しません。</target>
        <note />
      </trans-unit>
      <trans-unit id="ERR_ExplicitInterfaceImplementationInNonClassOrStruct">
        <source>'{0}': explicit interface declaration can only be declared in a class or struct</source>
        <target state="translated">'{0}': 明示的インターフェイスはクラス、または構造体の中でのみ宣言できます。</target>
        <note />
      </trans-unit>
      <trans-unit id="ERR_MemberNameSameAsType">
        <source>'{0}': member names cannot be the same as their enclosing type</source>
        <target state="translated">'{0}': メンバー名をそれを囲む型の名前と同じにすることはできません。</target>
        <note />
      </trans-unit>
      <trans-unit id="ERR_EnumeratorOverflow">
        <source>'{0}': the enumerator value is too large to fit in its type</source>
        <target state="translated">'{0}': 列挙子の値は、型に対して大きすぎます。</target>
        <note />
      </trans-unit>
      <trans-unit id="ERR_CantOverrideNonProperty">
        <source>'{0}': cannot override because '{1}' is not a property</source>
        <target state="translated">'{0}': '{1}' はプロパティではないためオーバーライドできません。</target>
        <note />
      </trans-unit>
      <trans-unit id="ERR_NoGetToOverride">
        <source>'{0}': cannot override because '{1}' does not have an overridable get accessor</source>
        <target state="translated">'{0}': '{1}' に、オーバーライド可能な get アクセサーがないため、オーバーライドできません。</target>
        <note />
      </trans-unit>
      <trans-unit id="ERR_NoSetToOverride">
        <source>'{0}': cannot override because '{1}' does not have an overridable set accessor</source>
        <target state="translated">'{0}': '{1}' に、オーバーライド可能な set アクセサーがないため、オーバーライドできません。</target>
        <note />
      </trans-unit>
      <trans-unit id="ERR_PropertyCantHaveVoidType">
        <source>'{0}': property or indexer cannot have void type</source>
        <target state="translated">'{0}': プロパティまたはインデクサーに void 型を指定することはできません。</target>
        <note />
      </trans-unit>
      <trans-unit id="ERR_PropertyWithNoAccessors">
        <source>'{0}': property or indexer must have at least one accessor</source>
        <target state="translated">'{0}': プロパティまたはインデクサーには少なくとも 1 つのアクセサーを指定する必要があります。</target>
        <note />
      </trans-unit>
      <trans-unit id="ERR_NewVirtualInSealed">
        <source>'{0}' is a new virtual member in sealed class '{1}'</source>
        <target state="translated">'{0}' はシールド クラス '{1}' の新しい仮想メンバーです。</target>
        <note />
      </trans-unit>
      <trans-unit id="ERR_ExplicitPropertyAddingAccessor">
        <source>'{0}' adds an accessor not found in interface member '{1}'</source>
        <target state="translated">'{0}' はインターフェイス メンバー '{1}' にないアクセサーを追加します。</target>
        <note />
      </trans-unit>
      <trans-unit id="ERR_ExplicitPropertyMissingAccessor">
        <source>Explicit interface implementation '{0}' is missing accessor '{1}'</source>
        <target state="translated">明示的なインターフェイスの実装 '{0}' にアクセサー '{1}' はありません。</target>
        <note />
      </trans-unit>
      <trans-unit id="ERR_ConversionWithInterface">
        <source>'{0}': user-defined conversions to or from an interface are not allowed</source>
        <target state="translated">'{0}': インターフェイスとの間におけるユーザー定義の変換は許可されていません。</target>
        <note />
      </trans-unit>
      <trans-unit id="ERR_ConversionWithBase">
        <source>'{0}': user-defined conversions to or from a base class are not allowed</source>
        <target state="translated">'{0}': 基底クラスとの間におけるユーザー定義の変換は許可されていません。</target>
        <note />
      </trans-unit>
      <trans-unit id="ERR_ConversionWithDerived">
        <source>'{0}': user-defined conversions to or from a derived class are not allowed</source>
        <target state="translated">'{0}': 派生クラスとの間におけるユーザー定義の変換は許可されていません。</target>
        <note />
      </trans-unit>
      <trans-unit id="ERR_IdentityConversion">
        <source>User-defined operator cannot take an object of the enclosing type and convert to an object of the enclosing type</source>
        <target state="translated">ユーザー定義の演算子は、それを囲む型のオブジェクトの取得、およびそれを囲む型のオブジェクトへの変換を行えません。</target>
        <note />
      </trans-unit>
      <trans-unit id="ERR_ConversionNotInvolvingContainedType">
        <source>User-defined conversion must convert to or from the enclosing type</source>
        <target state="translated">ユーザー定義の変換では、それを囲む型に/から変換しなければなりません</target>
        <note />
      </trans-unit>
      <trans-unit id="ERR_DuplicateConversionInClass">
        <source>Duplicate user-defined conversion in type '{0}'</source>
        <target state="translated">型 '{0}' で重複するユーザー定義の変換です。</target>
        <note />
      </trans-unit>
      <trans-unit id="ERR_OperatorsMustBeStatic">
        <source>User-defined operator '{0}' must be declared static and public</source>
        <target state="translated">ユーザー定義の演算子 '{0}' は static および public として宣言されなければなりません。</target>
        <note />
      </trans-unit>
      <trans-unit id="ERR_BadIncDecSignature">
        <source>The parameter type for ++ or -- operator must be the containing type</source>
        <target state="translated">++ または -- 演算子のパラメーターの型は、それを含む型でなければなりません</target>
        <note />
      </trans-unit>
      <trans-unit id="ERR_BadUnaryOperatorSignature">
        <source>The parameter of a unary operator must be the containing type</source>
        <target state="translated">単項演算子のパラメーターは、それを含む型でなければなりません。</target>
        <note />
      </trans-unit>
      <trans-unit id="ERR_BadBinaryOperatorSignature">
        <source>One of the parameters of a binary operator must be the containing type</source>
        <target state="translated">バイナリ演算子のパラメーターの 1 つはそれを含む型でなければなりません。</target>
        <note />
      </trans-unit>
      <trans-unit id="ERR_BadShiftOperatorSignature">
        <source>The first operand of an overloaded shift operator must have the same type as the containing type, and the type of the second operand must be int</source>
        <target state="translated">オーバーロードされた shift 演算子の最初のオペランドはそれを含む型と同じ型、2 番目のオペランドの型は int でなければなりません</target>
        <note />
      </trans-unit>
      <trans-unit id="ERR_InterfacesCantContainOperators">
        <source>Interfaces cannot contain operators</source>
        <target state="translated">インターフェイスに演算子を含めることはできません。</target>
        <note />
      </trans-unit>
      <trans-unit id="ERR_StructsCantContainDefaultConstructor">
        <source>Structs cannot contain explicit parameterless constructors</source>
        <target state="translated">構造体に明示的なパラメーターのないコンストラクターを含めることはできません。</target>
        <note />
      </trans-unit>
      <trans-unit id="ERR_EnumsCantContainDefaultConstructor">
        <source>Enums cannot contain explicit parameterless constructors</source>
        <target state="translated">列挙型は明示的なパラメーターなしのコンス トラクターを含めることはできません</target>
        <note />
      </trans-unit>
      <trans-unit id="ERR_CantOverrideBogusMethod">
        <source>'{0}': cannot override '{1}' because it is not supported by the language</source>
        <target state="translated">'{0}': '{1}' はこの言語でサポートされていないため、オーバーライドできません。</target>
        <note />
      </trans-unit>
      <trans-unit id="ERR_BindToBogus">
        <source>'{0}' is not supported by the language</source>
        <target state="translated">'{0}' はこの言語でサポートされていません</target>
        <note />
      </trans-unit>
      <trans-unit id="ERR_CantCallSpecialMethod">
        <source>'{0}': cannot explicitly call operator or accessor</source>
        <target state="translated">'{0}': 演算子またはアクセサーを明示的に呼び出すことはできません</target>
        <note />
      </trans-unit>
      <trans-unit id="ERR_BadTypeReference">
        <source>'{0}': cannot reference a type through an expression; try '{1}' instead</source>
        <target state="translated">'{0}': 式から型を参照することはできません。'{1}' を使用してください。</target>
        <note />
      </trans-unit>
      <trans-unit id="ERR_FieldInitializerInStruct">
        <source>'{0}': cannot have instance property or field initializers in structs</source>
        <target state="translated">'{0}': 構造体にインスタンス プロパティまたはフィールド初期化子を含めることはできません。</target>
        <note />
      </trans-unit>
      <trans-unit id="ERR_BadDestructorName">
        <source>Name of destructor must match name of class</source>
        <target state="translated">デストラクターの名前をクラスの名前と同じにしてください。</target>
        <note />
      </trans-unit>
      <trans-unit id="ERR_OnlyClassesCanContainDestructors">
        <source>Only class types can contain destructors</source>
        <target state="translated">クラスのみがデストラクターを含むことができます。</target>
        <note />
      </trans-unit>
      <trans-unit id="ERR_ConflictAliasAndMember">
        <source>Namespace '{1}' contains a definition conflicting with alias '{0}'</source>
        <target state="translated">名前空間 '{1}' は、エイリアス '{0}' と競合する定義を含んでいます。</target>
        <note />
      </trans-unit>
      <trans-unit id="ERR_ConflictingAliasAndDefinition">
        <source>Alias '{0}' conflicts with {1} definition</source>
        <target state="translated">エイリアス '{0}' は定義 {1} と競合しています。</target>
        <note />
      </trans-unit>
      <trans-unit id="ERR_ConditionalOnSpecialMethod">
        <source>The Conditional attribute is not valid on '{0}' because it is a constructor, destructor, operator, or explicit interface implementation</source>
        <target state="translated">条件付き属性は、コンストラクター、デストラクター、演算子または明示的インターフェイスの実装であるため、'{0}' では無効です。</target>
        <note />
      </trans-unit>
      <trans-unit id="ERR_ConditionalMustReturnVoid">
        <source>The Conditional attribute is not valid on '{0}' because its return type is not void</source>
        <target state="translated">戻り値の型が void でないため、条件付き属性は '{0}' では無効です。</target>
        <note />
      </trans-unit>
      <trans-unit id="ERR_DuplicateAttribute">
        <source>Duplicate '{0}' attribute</source>
        <target state="translated">{0}' 属性が重複しています。</target>
        <note />
      </trans-unit>
      <trans-unit id="ERR_DuplicateAttributeInNetModule">
        <source>Duplicate '{0}' attribute in '{1}'</source>
        <target state="translated">{0}' 属性が '{1}' で重複しています。</target>
        <note />
      </trans-unit>
      <trans-unit id="ERR_ConditionalOnInterfaceMethod">
        <source>The Conditional attribute is not valid on interface members</source>
        <target state="translated">インターフェイス メンバーに対して、条件付き属性は使用できません。</target>
        <note />
      </trans-unit>
      <trans-unit id="ERR_OperatorCantReturnVoid">
        <source>User-defined operators cannot return void</source>
        <target state="translated">ユーザー定義の演算子は void を返すことはできません。</target>
        <note />
      </trans-unit>
      <trans-unit id="ERR_BadDynamicConversion">
        <source>'{0}': user-defined conversions to or from the dynamic type are not allowed</source>
        <target state="translated">'{0}': 動的な型との間でユーザー定義の変換を行うことはできません。</target>
        <note />
      </trans-unit>
      <trans-unit id="ERR_InvalidAttributeArgument">
        <source>Invalid value for argument to '{0}' attribute</source>
        <target state="translated">{0}' 属性の引数の値が無効です。</target>
        <note />
      </trans-unit>
      <trans-unit id="ERR_ParameterNotValidForType">
        <source>Parameter not valid for the specified unmanaged type.</source>
        <target state="translated">パラメーターは指定されたアンマネージ型に対して無効です。</target>
        <note />
      </trans-unit>
      <trans-unit id="ERR_AttributeParameterRequired1">
        <source>Attribute parameter '{0}' must be specified.</source>
        <target state="translated">属性パラメーター '{0}' を指定する必要があります。</target>
        <note />
      </trans-unit>
      <trans-unit id="ERR_AttributeParameterRequired2">
        <source>Attribute parameter '{0}' or '{1}' must be specified.</source>
        <target state="translated">属性パラメーター '{0}' または '{1}' を指定する必要があります。</target>
        <note />
      </trans-unit>
      <trans-unit id="ERR_MarshalUnmanagedTypeNotValidForFields">
        <source>Unmanaged type '{0}' not valid for fields.</source>
        <target state="translated">アンマネージ型 '{0}' はフィールドに対して無効です。</target>
        <note />
      </trans-unit>
      <trans-unit id="ERR_MarshalUnmanagedTypeOnlyValidForFields">
        <source>Unmanaged type '{0}' is only valid for fields.</source>
        <target state="translated">アンマネージ型 '{0}' はフィールドに対してのみ有効です。</target>
        <note />
      </trans-unit>
      <trans-unit id="ERR_AttributeOnBadSymbolType">
        <source>Attribute '{0}' is not valid on this declaration type. It is only valid on '{1}' declarations.</source>
        <target state="translated">属性 '{0}' はこの宣言型では無効です。'{1}' 宣言でのみ有効です。</target>
        <note />
      </trans-unit>
      <trans-unit id="ERR_FloatOverflow">
        <source>Floating-point constant is outside the range of type '{0}'</source>
        <target state="translated">浮動小数点定数が型 '{0}' の範囲外です。</target>
        <note />
      </trans-unit>
      <trans-unit id="ERR_ComImportWithoutUuidAttribute">
        <source>The Guid attribute must be specified with the ComImport attribute</source>
        <target state="translated">Guid 属性は Comimport 属性を使って指定する必要があります。</target>
        <note />
      </trans-unit>
      <trans-unit id="ERR_InvalidNamedArgument">
        <source>Invalid value for named attribute argument '{0}'</source>
        <target state="translated">名前付き属性の引数 '{0}' の値が無効です。</target>
        <note />
      </trans-unit>
      <trans-unit id="ERR_DllImportOnInvalidMethod">
        <source>The DllImport attribute must be specified on a method marked 'static' and 'extern'</source>
        <target state="translated">static または extern に指定されているメソッドでは、DllImport 属性を指定する必要があります</target>
        <note />
      </trans-unit>
      <trans-unit id="ERR_EncUpdateFailedMissingAttribute">
        <source>Cannot update '{0}'; attribute '{1}' is missing.</source>
        <target state="translated">{0}' を更新できません。属性 '{1}' がありません。</target>
        <note />
      </trans-unit>
      <trans-unit id="ERR_DllImportOnGenericMethod">
        <source>The DllImport attribute cannot be applied to a method that is generic or contained in a generic type.</source>
        <target state="translated">DllImport 属性は、ジェネリックであるメソッド、またはジェネリック型に含まれるメソッドには適用できません。</target>
        <note />
      </trans-unit>
      <trans-unit id="ERR_FieldCantBeRefAny">
        <source>Field or property cannot be of type '{0}'</source>
        <target state="translated">フィールドまたはプロパティに型 '{0}' を指定することはできません。</target>
        <note />
      </trans-unit>
      <trans-unit id="ERR_FieldAutoPropCantBeByRefLike">
        <source>Field or auto-implemented property cannot be of type '{0}' unless it is an instance member of a ref struct.</source>
        <target state="translated">フィールドまたは自動実装プロパティは、それが ref 構造体のインスタンス メンバーである場合を除いて、型 '{0}' にすることができません。</target>
        <note />
      </trans-unit>
      <trans-unit id="ERR_ArrayElementCantBeRefAny">
        <source>Array elements cannot be of type '{0}'</source>
        <target state="translated">配列要素を '{0}' 型にすることはできません。</target>
        <note />
      </trans-unit>
      <trans-unit id="WRN_DeprecatedSymbol">
        <source>'{0}' is obsolete</source>
        <target state="translated">'{0}' は古い形式です。</target>
        <note />
      </trans-unit>
      <trans-unit id="WRN_DeprecatedSymbol_Title">
        <source>Type or member is obsolete</source>
        <target state="translated">型またはメンバーが旧型式です</target>
        <note />
      </trans-unit>
      <trans-unit id="ERR_NotAnAttributeClass">
        <source>'{0}' is not an attribute class</source>
        <target state="translated">'{0}' は属性クラスではありません。</target>
        <note />
      </trans-unit>
      <trans-unit id="ERR_BadNamedAttributeArgument">
        <source>'{0}' is not a valid named attribute argument. Named attribute arguments must be fields which are not readonly, static, or const, or read-write properties which are public and not static.</source>
        <target state="translated">'{0}' は有効な名前付き属性引数ではありません。名前付き属性引数は、読み取り専用、static、const、または公開され、静的でない読み書き可能なプロパティ以外のフィールドである必要があります。</target>
        <note />
      </trans-unit>
      <trans-unit id="WRN_DeprecatedSymbolStr">
        <source>'{0}' is obsolete: '{1}'</source>
        <target state="translated">'{0}' は旧形式です ('{1}')</target>
        <note />
      </trans-unit>
      <trans-unit id="WRN_DeprecatedSymbolStr_Title">
        <source>Type or member is obsolete</source>
        <target state="translated">型またはメンバーが旧型式です</target>
        <note />
      </trans-unit>
      <trans-unit id="ERR_DeprecatedSymbolStr">
        <source>'{0}' is obsolete: '{1}'</source>
        <target state="translated">'{0}' は旧形式です ('{1}')</target>
        <note />
      </trans-unit>
      <trans-unit id="ERR_IndexerCantHaveVoidType">
        <source>Indexers cannot have void type</source>
        <target state="translated">インデクサーに void 型を指定できません。</target>
        <note />
      </trans-unit>
      <trans-unit id="ERR_VirtualPrivate">
        <source>'{0}': virtual or abstract members cannot be private</source>
        <target state="translated">'{0}': 仮想または抽象メンバーには、private を指定できません。</target>
        <note />
      </trans-unit>
      <trans-unit id="ERR_ArrayInitToNonArrayType">
        <source>Can only use array initializer expressions to assign to array types. Try using a new expression instead.</source>
        <target state="translated">配列型を割り当てるには配列初期化子式だけを使用してください。new 式を使用してください。</target>
        <note />
      </trans-unit>
      <trans-unit id="ERR_ArrayInitInBadPlace">
        <source>Array initializers can only be used in a variable or field initializer. Try using a new expression instead.</source>
        <target state="translated">配列初期化子は変数かフィールド初期化子の中でのみ使用できます。new 式を使用してください。</target>
        <note />
      </trans-unit>
      <trans-unit id="ERR_MissingStructOffset">
        <source>'{0}': instance field in types marked with StructLayout(LayoutKind.Explicit) must have a FieldOffset attribute</source>
        <target state="needs-review-translation">'{0}': StructLayout(LayoutKind.Explicit) でマークされたインスタンス フィールドの型には、FieldOffset 属性を指定する必要があります。</target>
        <note />
      </trans-unit>
      <trans-unit id="WRN_ExternMethodNoImplementation">
        <source>Method, operator, or accessor '{0}' is marked external and has no attributes on it. Consider adding a DllImport attribute to specify the external implementation.</source>
        <target state="translated">メソッド、演算子、またはアクセサー '{0}' は external に設定されていて属性を持っていません。外部の実装を指定するには、DllImport 属性の追加を検討してください。</target>
        <note />
      </trans-unit>
      <trans-unit id="WRN_ExternMethodNoImplementation_Title">
        <source>Method, operator, or accessor is marked external and has no attributes on it</source>
        <target state="translated">メソッド、演算子、またはアクセサーは external に設定されていて属性を持っていません</target>
        <note />
      </trans-unit>
      <trans-unit id="WRN_ProtectedInSealed">
        <source>'{0}': new protected member declared in sealed class</source>
        <target state="translated">'{0}': 新規のプロテクト メンバーがシールド クラスで宣言されました。</target>
        <note />
      </trans-unit>
      <trans-unit id="WRN_ProtectedInSealed_Title">
        <source>New protected member declared in sealed class</source>
        <target state="translated">新規のプロテクト メンバーがシールド クラスで宣言されました</target>
        <note />
      </trans-unit>
      <trans-unit id="ERR_InterfaceImplementedByConditional">
        <source>Conditional member '{0}' cannot implement interface member '{1}' in type '{2}'</source>
        <target state="translated">条件付きメンバー '{0}' はインターフェイス メンバー '{1}' を型 '{2}' で実装できません。</target>
        <note />
      </trans-unit>
      <trans-unit id="ERR_IllegalRefParam">
        <source>ref and out are not valid in this context</source>
        <target state="translated">ref および out はこのコンテキストでは有効ではありません。</target>
        <note />
      </trans-unit>
      <trans-unit id="ERR_BadArgumentToAttribute">
        <source>The argument to the '{0}' attribute must be a valid identifier</source>
        <target state="translated">属性 '{0}' に対する引数は、有効な識別子である必要があります。</target>
        <note />
      </trans-unit>
      <trans-unit id="ERR_StructOffsetOnBadStruct">
        <source>The FieldOffset attribute can only be placed on members of types marked with the StructLayout(LayoutKind.Explicit)</source>
        <target state="translated">FieldOffset 属性は、StructLayout(LayoutKind.Explicit) でマークされた型のメンバーでのみ使用できます</target>
        <note />
      </trans-unit>
      <trans-unit id="ERR_StructOffsetOnBadField">
        <source>The FieldOffset attribute is not allowed on static or const fields</source>
        <target state="translated">FieldOffset 属性は、static または const フィールドで使用できません。</target>
        <note />
      </trans-unit>
      <trans-unit id="ERR_AttributeUsageOnNonAttributeClass">
        <source>Attribute '{0}' is only valid on classes derived from System.Attribute</source>
        <target state="translated">属性 '{0}' は、System.Attribute から派生したクラスでのみ有効です。</target>
        <note />
      </trans-unit>
      <trans-unit id="WRN_PossibleMistakenNullStatement">
        <source>Possible mistaken empty statement</source>
        <target state="translated">empty ステートメントが間違っている可能性があります</target>
        <note />
      </trans-unit>
      <trans-unit id="WRN_PossibleMistakenNullStatement_Title">
        <source>Possible mistaken empty statement</source>
        <target state="translated">empty ステートメントが間違っている可能性があります</target>
        <note />
      </trans-unit>
      <trans-unit id="ERR_DuplicateNamedAttributeArgument">
        <source>'{0}' duplicate named attribute argument</source>
        <target state="translated">'{0}' 属性引数の名前が重複しています。</target>
        <note />
      </trans-unit>
      <trans-unit id="ERR_DeriveFromEnumOrValueType">
        <source>'{0}' cannot derive from special class '{1}'</source>
        <target state="translated">'{0}' は特殊クラス '{1}' から派生することはできません。</target>
        <note />
      </trans-unit>
      <trans-unit id="ERR_DefaultMemberOnIndexedType">
        <source>Cannot specify the DefaultMember attribute on a type containing an indexer</source>
        <target state="translated">インデクサーを含む型に対して DefaultMember 属性を指定できません。</target>
        <note />
      </trans-unit>
      <trans-unit id="ERR_BogusType">
        <source>'{0}' is a type not supported by the language</source>
        <target state="translated">'{0}' はこの言語でサポートされていない型です</target>
        <note />
      </trans-unit>
      <trans-unit id="WRN_UnassignedInternalField">
        <source>Field '{0}' is never assigned to, and will always have its default value {1}</source>
        <target state="translated">フィールド '{0}' は割り当てられません。常に既定値 {1} を使用します。</target>
        <note />
      </trans-unit>
      <trans-unit id="WRN_UnassignedInternalField_Title">
        <source>Field is never assigned to, and will always have its default value</source>
        <target state="translated">フィールドは割り当てられません。常に既定値を使用します</target>
        <note />
      </trans-unit>
      <trans-unit id="ERR_CStyleArray">
        <source>Bad array declarator: To declare a managed array the rank specifier precedes the variable's identifier. To declare a fixed size buffer field, use the fixed keyword before the field type.</source>
        <target state="translated">不適切な配列の宣言子: マネージ配列を宣言するには、次元指定子を変数の識別子の前に指定します。固定サイズ バッファー フィールドを宣言するには、フィールド型の前に fixed キーワードを使用します。</target>
        <note />
      </trans-unit>
      <trans-unit id="WRN_VacuousIntegralComp">
        <source>Comparison to integral constant is useless; the constant is outside the range of type '{0}'</source>
        <target state="translated">整数定数への比較ができません。定数が型 '{0}' の範囲外です。</target>
        <note />
      </trans-unit>
      <trans-unit id="WRN_VacuousIntegralComp_Title">
        <source>Comparison to integral constant is useless; the constant is outside the range of the type</source>
        <target state="translated">整数定数への比較は無意味です。定数が型の範囲外です</target>
        <note />
      </trans-unit>
      <trans-unit id="ERR_AbstractAttributeClass">
        <source>Cannot apply attribute class '{0}' because it is abstract</source>
        <target state="translated">抽象であるため属性クラス '{0}' を適用できません。</target>
        <note />
      </trans-unit>
      <trans-unit id="ERR_BadNamedAttributeArgumentType">
        <source>'{0}' is not a valid named attribute argument because it is not a valid attribute parameter type</source>
        <target state="translated">'{0}' は有効な名前付き属性引数ではありません。属性パラメーター型が有効ではありません。</target>
        <note />
      </trans-unit>
      <trans-unit id="ERR_MissingPredefinedMember">
        <source>Missing compiler required member '{0}.{1}'</source>
        <target state="translated">コンパイラが必要とするメンバー '{0}.{1}' がありません</target>
        <note />
      </trans-unit>
      <trans-unit id="WRN_AttributeLocationOnBadDeclaration">
        <source>'{0}' is not a valid attribute location for this declaration. Valid attribute locations for this declaration are '{1}'. All attributes in this block will be ignored.</source>
        <target state="translated">'{0}' は、この宣言の有効な属性ではありません。宣言の有効な属性の場所は '{1}' です。このブロックの属性はすべて無視されます。</target>
        <note />
      </trans-unit>
      <trans-unit id="WRN_AttributeLocationOnBadDeclaration_Title">
        <source>Not a valid attribute location for this declaration</source>
        <target state="translated">属性の場所はこの宣言に対して無効です</target>
        <note />
      </trans-unit>
      <trans-unit id="WRN_InvalidAttributeLocation">
        <source>'{0}' is not a recognized attribute location. Valid attribute locations for this declaration are '{1}'. All attributes in this block will be ignored.</source>
        <target state="translated">'{0}' は認識できる属性の場所ではありません。この宣言の属性の場所として使用できるのは '{1}' です。このブロック内の属性はすべて無視されます。</target>
        <note />
      </trans-unit>
      <trans-unit id="WRN_InvalidAttributeLocation_Title">
        <source>Not a recognized attribute location</source>
        <target state="translated">認識できる属性の場所ではありません</target>
        <note />
      </trans-unit>
      <trans-unit id="WRN_EqualsWithoutGetHashCode">
        <source>'{0}' overrides Object.Equals(object o) but does not override Object.GetHashCode()</source>
        <target state="translated">'{0}' は Object.Equals(object o) をオーバーライドしますが、Object.GetHashCode() をオーバーライドしません。</target>
        <note />
      </trans-unit>
      <trans-unit id="WRN_EqualsWithoutGetHashCode_Title">
        <source>Type overrides Object.Equals(object o) but does not override Object.GetHashCode()</source>
        <target state="translated">型は Object.Equals(object o) をオーバーライドしますが、Object.GetHashCode() をオーバーライドしません</target>
        <note />
      </trans-unit>
      <trans-unit id="WRN_EqualityOpWithoutEquals">
        <source>'{0}' defines operator == or operator != but does not override Object.Equals(object o)</source>
        <target state="translated">'{0}' は演算子 == または演算子 != を定義しますが、Object.Equals(object o) をオーバーライドしません。</target>
        <note />
      </trans-unit>
      <trans-unit id="WRN_EqualityOpWithoutEquals_Title">
        <source>Type defines operator == or operator != but does not override Object.Equals(object o)</source>
        <target state="translated">型は演算子 == または演算子 != を定義しますが、Object.Equals(object o) をオーバーライドしません</target>
        <note />
      </trans-unit>
      <trans-unit id="WRN_EqualityOpWithoutGetHashCode">
        <source>'{0}' defines operator == or operator != but does not override Object.GetHashCode()</source>
        <target state="translated">'{0}' は演算子 == または演算子 != を定義しますが、Object.GetHashCode() をオーバーライドしません。</target>
        <note />
      </trans-unit>
      <trans-unit id="WRN_EqualityOpWithoutGetHashCode_Title">
        <source>Type defines operator == or operator != but does not override Object.GetHashCode()</source>
        <target state="translated">型は演算子 == または演算子 != を定義しますが、Object.GetHashCode() をオーバーライドしません</target>
        <note />
      </trans-unit>
      <trans-unit id="ERR_OutAttrOnRefParam">
        <source>Cannot specify the Out attribute on a ref parameter without also specifying the In attribute.</source>
        <target state="translated">ref パラメーターで Out 属性を指定するには、In 属性も指定する必要があります。</target>
        <note />
      </trans-unit>
      <trans-unit id="ERR_OverloadRefKind">
        <source>'{0}' cannot define an overloaded {1} that differs only on parameter modifiers '{2}' and '{3}'</source>
        <target state="translated">'{0}' は、パラメーター修飾子 '{2}' と '{3}' だけが異なるオーバーロードされた {1} を定義できません</target>
        <note />
      </trans-unit>
      <trans-unit id="ERR_LiteralDoubleCast">
        <source>Literal of type double cannot be implicitly converted to type '{1}'; use an '{0}' suffix to create a literal of this type</source>
        <target state="translated">型 double のリテラルを暗黙的に型 '{1}' に変換することはできません。'{0}' サフィックスを使用して、この型のリテラルを作成してください</target>
        <note />
      </trans-unit>
      <trans-unit id="WRN_IncorrectBooleanAssg">
        <source>Assignment in conditional expression is always constant; did you mean to use == instead of = ?</source>
        <target state="translated">条件式の割り当ては常に定数です。== を使用するつもりで = を使用しましたか?</target>
        <note />
      </trans-unit>
      <trans-unit id="WRN_IncorrectBooleanAssg_Title">
        <source>Assignment in conditional expression is always constant</source>
        <target state="translated">条件式の割り当ては常に定数です</target>
        <note />
      </trans-unit>
      <trans-unit id="ERR_ProtectedInStruct">
        <source>'{0}': new protected member declared in struct</source>
        <target state="translated">'{0}': 新規のプロテクト メンバーが構造体で宣言されました。</target>
        <note />
      </trans-unit>
      <trans-unit id="ERR_InconsistentIndexerNames">
        <source>Two indexers have different names; the IndexerName attribute must be used with the same name on every indexer within a type</source>
        <target state="translated">2 つのインデクサーの名前が違います。1 つの型の中のそれぞれのインデクサーの IndexerName 属性は、同じでなければなりません。</target>
        <note />
      </trans-unit>
      <trans-unit id="ERR_ComImportWithUserCtor">
        <source>A class with the ComImport attribute cannot have a user-defined constructor</source>
        <target state="translated">ComImport 属性を持つクラスはユーザー定義のコンストラクターを持てません。</target>
        <note />
      </trans-unit>
      <trans-unit id="ERR_FieldCantHaveVoidType">
        <source>Field cannot have void type</source>
        <target state="translated">フィールドは void 型を持てません。</target>
        <note />
      </trans-unit>
      <trans-unit id="WRN_NonObsoleteOverridingObsolete">
        <source>Member '{0}' overrides obsolete member '{1}'. Add the Obsolete attribute to '{0}'.</source>
        <target state="translated">メンバー '{0}' は古い形式のメンバー '{1}' をオーバーライドします。Obsolete 属性を '{0}' に追加してください。</target>
        <note />
      </trans-unit>
      <trans-unit id="WRN_NonObsoleteOverridingObsolete_Title">
        <source>Member overrides obsolete member</source>
        <target state="translated">メンバーは古い形式のメンバーをオーバーライドします</target>
        <note />
      </trans-unit>
      <trans-unit id="ERR_SystemVoid">
        <source>System.Void cannot be used from C# -- use typeof(void) to get the void type object</source>
        <target state="translated">System.Void は C# から使用できません。void 型オブジェクトを取得するには typeof(void) を使用してください</target>
        <note />
      </trans-unit>
      <trans-unit id="ERR_ExplicitParamArray">
        <source>Do not use 'System.ParamArrayAttribute'. Use the 'params' keyword instead.</source>
        <target state="translated">System.ParamArrayAttribute' を使用しないでください。代わりに 'params' キーワードを使用してください。</target>
        <note />
      </trans-unit>
      <trans-unit id="WRN_BitwiseOrSignExtend">
        <source>Bitwise-or operator used on a sign-extended operand; consider casting to a smaller unsigned type first</source>
        <target state="translated">Bitwise-or 演算子が sign-extended オペランドで使用されています。まず、小さい符号なしの型をキャストしてみてください。</target>
        <note />
      </trans-unit>
      <trans-unit id="WRN_BitwiseOrSignExtend_Title">
        <source>Bitwise-or operator used on a sign-extended operand</source>
        <target state="translated">符号拡張されたオペランドでビットごとの or 演算子が使用されました</target>
        <note />
      </trans-unit>
      <trans-unit id="WRN_BitwiseOrSignExtend_Description">
        <source>The compiler implicitly widened and sign-extended a variable, and then used the resulting value in a bitwise OR operation. This can result in unexpected behavior.</source>
        <target state="translated">コンパイラは、変数を暗黙に拡張し、符号拡張してから、ビットごとの OR 演算の結果の値を使用しました。これにより、予期しない動作が発生することがあります。</target>
        <note />
      </trans-unit>
      <trans-unit id="ERR_VolatileStruct">
        <source>'{0}': a volatile field cannot be of the type '{1}'</source>
        <target state="translated">'{0}': volatile フィールドの型を '{1}' にすることはできません。</target>
        <note />
      </trans-unit>
      <trans-unit id="ERR_VolatileAndReadonly">
        <source>'{0}': a field cannot be both volatile and readonly</source>
        <target state="translated">'{0}': フィールドに volatile と readonly の両方を指定することはできません。</target>
        <note />
      </trans-unit>
      <trans-unit id="ERR_AbstractField">
        <source>The modifier 'abstract' is not valid on fields. Try using a property instead.</source>
        <target state="translated">修飾子 'abstract' はフィールドで有効ではありません。プロパティを使用してください。</target>
        <note />
      </trans-unit>
      <trans-unit id="ERR_BogusExplicitImpl">
        <source>'{0}' cannot implement '{1}' because it is not supported by the language</source>
        <target state="translated">'{0}' はこの言語でサポートされていないため、'{1}' で実装できません。</target>
        <note />
      </trans-unit>
      <trans-unit id="ERR_ExplicitMethodImplAccessor">
        <source>'{0}' explicit method implementation cannot implement '{1}' because it is an accessor</source>
        <target state="translated">'{0}' 明示的なメソッドの実装で、アクセサーである '{1}' を実装することはできません。</target>
        <note />
      </trans-unit>
      <trans-unit id="WRN_CoClassWithoutComImport">
        <source>'{0}' interface marked with 'CoClassAttribute' not marked with 'ComImportAttribute'</source>
        <target state="translated">'{0}' インターフェイスは、'CoClassAttribute' でマークされていますが、'ComImportAttribute' ではマークされていません。</target>
        <note />
      </trans-unit>
      <trans-unit id="WRN_CoClassWithoutComImport_Title">
        <source>Interface marked with 'CoClassAttribute' not marked with 'ComImportAttribute'</source>
        <target state="translated">インターフェイスは、'ComImportAttribute' ではなく、'CoClassAttribute' に設定されました</target>
        <note />
      </trans-unit>
      <trans-unit id="ERR_ConditionalWithOutParam">
        <source>Conditional member '{0}' cannot have an out parameter</source>
        <target state="translated">条件付きメンバー '{0}' には out パラメーターを指定できません。</target>
        <note />
      </trans-unit>
      <trans-unit id="ERR_AccessorImplementingMethod">
        <source>Accessor '{0}' cannot implement interface member '{1}' for type '{2}'. Use an explicit interface implementation.</source>
        <target state="translated">アクセサー '{0}' は、インターフェイス メンバー '{1}' を型 '{2}' に対して実装できません。明示的なインターフェイスの実装を使用してください。</target>
        <note />
      </trans-unit>
      <trans-unit id="ERR_AliasQualAsExpression">
        <source>The namespace alias qualifier '::' always resolves to a type or namespace so is illegal here. Consider using '.' instead.</source>
        <target state="translated">名前空間エイリアス修飾子 '::' は、常に型または名前空間を解決するので、ここでは無効です。'.' を使用してください。</target>
        <note />
      </trans-unit>
      <trans-unit id="ERR_DerivingFromATyVar">
        <source>Cannot derive from '{0}' because it is a type parameter</source>
        <target state="translated">{0}' は型パラメーターであるため、派生させることはできません。</target>
        <note />
      </trans-unit>
      <trans-unit id="ERR_DuplicateTypeParameter">
        <source>Duplicate type parameter '{0}'</source>
        <target state="translated">型パラメーター '{0}' が重複しています。</target>
        <note />
      </trans-unit>
      <trans-unit id="WRN_TypeParameterSameAsOuterTypeParameter">
        <source>Type parameter '{0}' has the same name as the type parameter from outer type '{1}'</source>
        <target state="translated">型パラメーター '{0}' は、外の型からの型パラメーター '{1}' と同じ名前です。</target>
        <note />
      </trans-unit>
      <trans-unit id="WRN_TypeParameterSameAsOuterTypeParameter_Title">
        <source>Type parameter has the same name as the type parameter from outer type</source>
        <target state="translated">型パラメーターの名前は、外の型からの型パラメーターと同じ名前です</target>
        <note />
      </trans-unit>
      <trans-unit id="ERR_TypeVariableSameAsParent">
        <source>Type parameter '{0}' has the same name as the containing type, or method</source>
        <target state="translated">型のパラメーター '{0}' は、含む型またはメソッドと同じ名前を持っています。</target>
        <note />
      </trans-unit>
      <trans-unit id="ERR_UnifyingInterfaceInstantiations">
        <source>'{0}' cannot implement both '{1}' and '{2}' because they may unify for some type parameter substitutions</source>
        <target state="translated">'型パラメーターの代用に対して統合している可能性があるため、'{0}' は '{1}' と '{2}' の両方を実装することはできません</target>
        <note />
      </trans-unit>
      <trans-unit id="ERR_GenericDerivingFromAttribute">
        <source>A generic type cannot derive from '{0}' because it is an attribute class</source>
        <target state="translated">ジェネリック型は属性クラスであるため、 '{0}' から派生できません。</target>
        <note />
      </trans-unit>
      <trans-unit id="ERR_TyVarNotFoundInConstraint">
        <source>'{1}' does not define type parameter '{0}'</source>
        <target state="translated">'{1}' は、型のパラメーター '{0}' を定義しません。</target>
        <note />
      </trans-unit>
      <trans-unit id="ERR_BadBoundType">
        <source>'{0}' is not a valid constraint. A type used as a constraint must be an interface, a non-sealed class or a type parameter.</source>
        <target state="translated">'{0}' は有効な制約ではありません。制約として使用された型はインターフェイス、非シールド クラス、または型パラメーターでなければなりません。</target>
        <note />
      </trans-unit>
      <trans-unit id="ERR_SpecialTypeAsBound">
        <source>Constraint cannot be special class '{0}'</source>
        <target state="translated">制約は特殊クラス '{0}' にすることはできません。</target>
        <note />
      </trans-unit>
      <trans-unit id="ERR_BadVisBound">
        <source>Inconsistent accessibility: constraint type '{1}' is less accessible than '{0}'</source>
        <target state="translated">アクセシビリティに一貫性がありません。制約型 '{1}' のアクセシビリティは '{0}' よりも低く設定されています。</target>
        <note />
      </trans-unit>
      <trans-unit id="ERR_LookupInTypeVariable">
        <source>Cannot do member lookup in '{0}' because it is a type parameter</source>
        <target state="translated">型パラメーターであるため、'{0}' でメンバーの照合を行えません。</target>
        <note />
      </trans-unit>
      <trans-unit id="ERR_BadConstraintType">
        <source>Invalid constraint type. A type used as a constraint must be an interface, a non-sealed class or a type parameter.</source>
        <target state="translated">無効な制約型です。制約として使用された型はインターフェイス、非シールド クラス、または型パラメーターでなければなりません。</target>
        <note />
      </trans-unit>
      <trans-unit id="ERR_InstanceMemberInStaticClass">
        <source>'{0}': cannot declare instance members in a static class</source>
        <target state="translated">'{0}': 静的クラスでインスタンスのメンバーを宣言することはできません。</target>
        <note />
      </trans-unit>
      <trans-unit id="ERR_StaticBaseClass">
        <source>'{1}': cannot derive from static class '{0}'</source>
        <target state="translated">'{1}': 静的クラス '{0}' から派生することはできません。</target>
        <note />
      </trans-unit>
      <trans-unit id="ERR_ConstructorInStaticClass">
        <source>Static classes cannot have instance constructors</source>
        <target state="translated">静的クラスにはコンストラクターを指定できません。</target>
        <note />
      </trans-unit>
      <trans-unit id="ERR_DestructorInStaticClass">
        <source>Static classes cannot contain destructors</source>
        <target state="translated">静的クラスにデストラクターを含めることはできません。</target>
        <note />
      </trans-unit>
      <trans-unit id="ERR_InstantiatingStaticClass">
        <source>Cannot create an instance of the static class '{0}'</source>
        <target state="translated">静的クラス '{0}' のインスタンスを作成することはできません。</target>
        <note />
      </trans-unit>
      <trans-unit id="ERR_StaticDerivedFromNonObject">
        <source>Static class '{0}' cannot derive from type '{1}'. Static classes must derive from object.</source>
        <target state="translated">静的クラス '{0}' は型 '{1}' から派生することはできません。静的クラスはオブジェクトから派生する必要があります。</target>
        <note />
      </trans-unit>
      <trans-unit id="ERR_StaticClassInterfaceImpl">
        <source>'{0}': static classes cannot implement interfaces</source>
        <target state="translated">'{0}': 静的クラスはインターフェイスを実装することができません。</target>
        <note />
      </trans-unit>
      <trans-unit id="ERR_RefStructInterfaceImpl">
        <source>'{0}': ref structs cannot implement interfaces</source>
        <target state="translated">'{0}': ref 構造体はインターフェイスを実装できません</target>
        <note />
      </trans-unit>
      <trans-unit id="ERR_OperatorInStaticClass">
        <source>'{0}': static classes cannot contain user-defined operators</source>
        <target state="translated">'{0}': 静的クラスにユーザー定義の演算子を含めることはできません。</target>
        <note />
      </trans-unit>
      <trans-unit id="ERR_ConvertToStaticClass">
        <source>Cannot convert to static type '{0}'</source>
        <target state="translated">スタティック型 '{0}' へ変換できません</target>
        <note />
      </trans-unit>
      <trans-unit id="ERR_ConstraintIsStaticClass">
        <source>'{0}': static classes cannot be used as constraints</source>
        <target state="translated">'{0}': 静的クラスは、制約として使用することはできません</target>
        <note />
      </trans-unit>
      <trans-unit id="ERR_GenericArgIsStaticClass">
        <source>'{0}': static types cannot be used as type arguments</source>
        <target state="translated">'{0}': スタティック型を型引数として使用することはできません</target>
        <note />
      </trans-unit>
      <trans-unit id="ERR_ArrayOfStaticClass">
        <source>'{0}': array elements cannot be of static type</source>
        <target state="translated">'{0}': 配列要素をスタティック型にすることはできません。</target>
        <note />
      </trans-unit>
      <trans-unit id="ERR_IndexerInStaticClass">
        <source>'{0}': cannot declare indexers in a static class</source>
        <target state="translated">'{0}': 静的クラスでインデクサーを宣言することはできません。</target>
        <note />
      </trans-unit>
      <trans-unit id="ERR_ParameterIsStaticClass">
        <source>'{0}': static types cannot be used as parameters</source>
        <target state="translated">'{0}': スタティック型はパラメーターとして使用することはできません。</target>
        <note />
      </trans-unit>
      <trans-unit id="ERR_ReturnTypeIsStaticClass">
        <source>'{0}': static types cannot be used as return types</source>
        <target state="translated">'{0}': スタティック型を戻り値の型として使用することはできません。</target>
        <note />
      </trans-unit>
      <trans-unit id="ERR_VarDeclIsStaticClass">
        <source>Cannot declare a variable of static type '{0}'</source>
        <target state="translated">スタティック型 '{0}' の変数を宣言することはできません。</target>
        <note />
      </trans-unit>
      <trans-unit id="ERR_BadEmptyThrowInFinally">
        <source>A throw statement with no arguments is not allowed in a finally clause that is nested inside the nearest enclosing catch clause</source>
        <target state="translated">引数のない throw ステートメントは、すぐ外側にある catch 句の中に入れ子にされた finally 句の中で使用することはできません。</target>
        <note />
      </trans-unit>
      <trans-unit id="ERR_InvalidSpecifier">
        <source>'{0}' is not a valid format specifier</source>
        <target state="translated">'{0}' は有効な形式指定子ではありません。</target>
        <note />
      </trans-unit>
      <trans-unit id="WRN_AssignmentToLockOrDispose">
        <source>Possibly incorrect assignment to local '{0}' which is the argument to a using or lock statement. The Dispose call or unlocking will happen on the original value of the local.</source>
        <target state="translated">using または lock ステートメントの引数であるローカルの '{0}' への割り当てが間違っている可能性があります。Dispose の呼び出しまたはロック解除がローカルの元の値で実行されます。</target>
        <note />
      </trans-unit>
      <trans-unit id="WRN_AssignmentToLockOrDispose_Title">
        <source>Possibly incorrect assignment to local which is the argument to a using or lock statement</source>
        <target state="translated">using または lock ステートメントの引数であるローカルへの割り当てが正しくない可能性があります</target>
        <note />
      </trans-unit>
      <trans-unit id="ERR_ForwardedTypeInThisAssembly">
        <source>Type '{0}' is defined in this assembly, but a type forwarder is specified for it</source>
        <target state="translated">型 '{0}' はこのアセンブリ内で定義されていますが、これには型フォワーダーが指定されています。</target>
        <note />
      </trans-unit>
      <trans-unit id="ERR_ForwardedTypeIsNested">
        <source>Cannot forward type '{0}' because it is a nested type of '{1}'</source>
        <target state="translated">型 '{0}' は、'{1}' の入れ子にされた型なので、転送できません。</target>
        <note />
      </trans-unit>
      <trans-unit id="ERR_CycleInTypeForwarder">
        <source>The type forwarder for type '{0}' in assembly '{1}' causes a cycle</source>
        <target state="translated">アセンブリ '{1}' にある '{0}' の型フォワーダーで循環が発生します。</target>
        <note />
      </trans-unit>
      <trans-unit id="ERR_AssemblyNameOnNonModule">
        <source>The /moduleassemblyname option may only be specified when building a target type of 'module'</source>
        <target state="translated">/moduleassemblyname オプションは 'module' のターゲット型をビルドするときのみ指定できます。</target>
        <note />
      </trans-unit>
      <trans-unit id="ERR_InvalidAssemblyName">
        <source>Assembly reference '{0}' is invalid and cannot be resolved</source>
        <target state="translated">アセンブリ参照 '{0}' は無効であり、解決できません。</target>
        <note />
      </trans-unit>
      <trans-unit id="ERR_InvalidFwdType">
        <source>Invalid type specified as an argument for TypeForwardedTo attribute</source>
        <target state="translated">無効な型が TypeForwardedTo 属性の引数として指定されました。</target>
        <note />
      </trans-unit>
      <trans-unit id="ERR_CloseUnimplementedInterfaceMemberStatic">
        <source>'{0}' does not implement interface member '{1}'. '{2}' cannot implement an interface member because it is static.</source>
        <target state="translated">'{0}' は、インターフェイス メンバー '{1}' を実装していません。'{2}' は static のため、インターフェイス メンバーを実装できません。</target>
        <note />
      </trans-unit>
      <trans-unit id="ERR_CloseUnimplementedInterfaceMemberNotPublic">
        <source>'{0}' does not implement interface member '{1}'. '{2}' cannot implement an interface member because it is not public.</source>
        <target state="translated">'{0}' は、インターフェイス メンバー '{1}' を実装していません。'{2}' は public ではないため、インターフェイス メンバーを実装できません。</target>
        <note />
      </trans-unit>
      <trans-unit id="ERR_CloseUnimplementedInterfaceMemberWrongReturnType">
        <source>'{0}' does not implement interface member '{1}'. '{2}' cannot implement '{1}' because it does not have the matching return type of '{3}'.</source>
        <target state="translated">'{0}' は、インターフェイス メンバー '{1}' を実装していません。'{2}' は一致する '{3}' の戻り値の型を持たないため、'{1}' を実装できません。</target>
        <note />
      </trans-unit>
      <trans-unit id="ERR_DuplicateTypeForwarder">
        <source>'{0}' duplicate TypeForwardedToAttribute</source>
        <target state="translated">'{0}' TypeForwardedToAttribute が重複しています。</target>
        <note />
      </trans-unit>
      <trans-unit id="ERR_ExpectedSelectOrGroup">
        <source>A query body must end with a select clause or a group clause</source>
        <target state="translated">クエリ本体の後には select 句または group 句が必要です</target>
        <note />
      </trans-unit>
      <trans-unit id="ERR_ExpectedContextualKeywordOn">
        <source>Expected contextual keyword 'on'</source>
        <target state="translated">コンテキスト キーワード 'on' が必要です。</target>
        <note />
      </trans-unit>
      <trans-unit id="ERR_ExpectedContextualKeywordEquals">
        <source>Expected contextual keyword 'equals'</source>
        <target state="translated">コンテキスト キーワード 'equals' が必要です。</target>
        <note />
      </trans-unit>
      <trans-unit id="ERR_ExpectedContextualKeywordBy">
        <source>Expected contextual keyword 'by'</source>
        <target state="translated">コンテキスト キーワード 'by' が必要です。</target>
        <note />
      </trans-unit>
      <trans-unit id="ERR_InvalidAnonymousTypeMemberDeclarator">
        <source>Invalid anonymous type member declarator. Anonymous type members must be declared with a member assignment, simple name or member access.</source>
        <target state="translated">匿名型のメンバー宣言子が無効です。メンバー割り当て、簡易名、またはメンバー アクセスを使用して、匿名型メンバーを宣言する必要があります。</target>
        <note />
      </trans-unit>
      <trans-unit id="ERR_InvalidInitializerElementInitializer">
        <source>Invalid initializer member declarator</source>
        <target state="translated">初期化子のメンバー宣言子が無効です。</target>
        <note />
      </trans-unit>
      <trans-unit id="ERR_InconsistentLambdaParameterUsage">
        <source>Inconsistent lambda parameter usage; parameter types must be all explicit or all implicit</source>
        <target state="translated">ラムダ パラメーターの使用方法に一貫性がありません。パラメーター型はすべて明示的であるか、またはすべて暗黙的である必要があります</target>
        <note />
      </trans-unit>
      <trans-unit id="ERR_PartialMethodInvalidModifier">
        <source>A partial method cannot have access modifiers or the virtual, abstract, override, new, sealed, or extern modifiers</source>
        <target state="translated">部分メソッドには、アクセス修飾子、あるいは virtual、abstract、override、new、sealed、または extern 修飾子を指定できません</target>
        <note />
      </trans-unit>
      <trans-unit id="ERR_PartialMethodOnlyInPartialClass">
        <source>A partial method must be declared within a partial class or partial struct</source>
        <target state="translated">部分メソッドは、部分クラスまたは部分構造体内で宣言される必要があります</target>
        <note />
      </trans-unit>
      <trans-unit id="ERR_PartialMethodCannotHaveOutParameters">
        <source>A partial method cannot have out parameters</source>
        <target state="translated">部分メソッドは、out パラメーターを含むことはできません</target>
        <note />
      </trans-unit>
      <trans-unit id="ERR_PartialMethodNotExplicit">
        <source>A partial method may not explicitly implement an interface method</source>
        <target state="translated">部分メソッドは、インターフェイス メソッドを明示的に実装できないことがあります</target>
        <note />
      </trans-unit>
      <trans-unit id="ERR_PartialMethodExtensionDifference">
        <source>Both partial method declarations must be extension methods or neither may be an extension method</source>
        <target state="translated">部分メソッド宣言は、両方とも拡張メソッドであるか、両方とも拡張メソッドでないかのいずれかである必要があります</target>
        <note />
      </trans-unit>
      <trans-unit id="ERR_PartialMethodOnlyOneLatent">
        <source>A partial method may not have multiple defining declarations</source>
        <target state="translated">部分メソッドには、複数の定義宣言を指定することはできません</target>
        <note />
      </trans-unit>
      <trans-unit id="ERR_PartialMethodOnlyOneActual">
        <source>A partial method may not have multiple implementing declarations</source>
        <target state="translated">部分メソッドでは、複数の実装宣言を含むことができない場合があります</target>
        <note />
      </trans-unit>
      <trans-unit id="ERR_PartialMethodParamsDifference">
        <source>Both partial method declarations must use a params parameter or neither may use a params parameter</source>
        <target state="translated">部分メソッド宣言は、両方とも params パラメーターを使用するか、両方とも params パラメーターを使用しないかのいずれかである必要があります。</target>
        <note />
      </trans-unit>
      <trans-unit id="ERR_PartialMethodMustHaveLatent">
        <source>No defining declaration found for implementing declaration of partial method '{0}'</source>
        <target state="translated">部分メソッド '{0}' の実装宣言に対する定義宣言が見つかりませんでした。</target>
        <note />
      </trans-unit>
      <trans-unit id="ERR_PartialMethodInconsistentTupleNames">
        <source>Both partial method declarations, '{0}' and '{1}', must use the same tuple element names.</source>
        <target state="translated">部分メソッド宣言 '{0}' および '{1}' は、どちらも同じタプル要素名を使用する必要があります。</target>
        <note />
      </trans-unit>
      <trans-unit id="ERR_PartialMethodInconsistentConstraints">
        <source>Partial method declarations of '{0}' have inconsistent type parameter constraints</source>
        <target state="translated">{0}' の部分メソッド宣言には、矛盾する型パラメーター制約が含まれています。</target>
        <note />
      </trans-unit>
      <trans-unit id="ERR_PartialMethodToDelegate">
        <source>Cannot create delegate from method '{0}' because it is a partial method without an implementing declaration</source>
        <target state="translated">メソッド '{0}' は実装宣言がない部分メソッドであるため、このメソッドからデリゲートを作成できません</target>
        <note />
      </trans-unit>
      <trans-unit id="ERR_PartialMethodStaticDifference">
        <source>Both partial method declarations must be static or neither may be static</source>
        <target state="translated">部分メソッド宣言は、両方とも static であるか、両方とも static でないかのいずれかである必要があります</target>
        <note />
      </trans-unit>
      <trans-unit id="ERR_PartialMethodUnsafeDifference">
        <source>Both partial method declarations must be unsafe or neither may be unsafe</source>
        <target state="translated">部分メソッド宣言は、両方とも unsafe であるか、両方とも unsafe でないかのいずれかである必要があります</target>
        <note />
      </trans-unit>
      <trans-unit id="ERR_PartialMethodInExpressionTree">
        <source>Partial methods with only a defining declaration or removed conditional methods cannot be used in expression trees</source>
        <target state="translated">定義宣言だけを含む部分メソッドまたは削除された条件付きメソッドは、式ツリーで使用できません</target>
        <note />
      </trans-unit>
      <trans-unit id="ERR_PartialMethodMustReturnVoid">
        <source>Partial methods must have a void return type</source>
        <target state="translated">部分メソッドには、void である戻り値の型が含まれている必要があります</target>
        <note />
      </trans-unit>
      <trans-unit id="WRN_ObsoleteOverridingNonObsolete">
        <source>Obsolete member '{0}' overrides non-obsolete member '{1}'</source>
        <target state="translated">旧形式のメンバー '{0}' は、旧形式でないメンバー '{1}' をオーバーライドします。</target>
        <note />
      </trans-unit>
      <trans-unit id="WRN_ObsoleteOverridingNonObsolete_Title">
        <source>Obsolete member overrides non-obsolete member</source>
        <target state="translated">旧形式のメンバーが、旧形式でないメンバーをオーバーライドします</target>
        <note />
      </trans-unit>
      <trans-unit id="WRN_DebugFullNameTooLong">
        <source>The fully qualified name for '{0}' is too long for debug information. Compile without '/debug' option.</source>
        <target state="translated">{0}' の完全修飾名は、デバッグ情報に対して長すぎます。'/debug' オプションなしでコンパイルしてください。</target>
        <note />
      </trans-unit>
      <trans-unit id="WRN_DebugFullNameTooLong_Title">
        <source>Fully qualified name is too long for debug information</source>
        <target state="translated">完全修飾名が、デバッグ情報に対して長すぎます</target>
        <note />
      </trans-unit>
      <trans-unit id="ERR_ImplicitlyTypedVariableAssignedBadValue">
        <source>Cannot assign {0} to an implicitly-typed variable</source>
        <target state="translated">{0} を暗黙的に型指定された変数に割り当てることはできません。</target>
        <note />
      </trans-unit>
      <trans-unit id="ERR_ImplicitlyTypedVariableWithNoInitializer">
        <source>Implicitly-typed variables must be initialized</source>
        <target state="translated">暗黙的に型指定された変数は初期化される必要があります。</target>
        <note />
      </trans-unit>
      <trans-unit id="ERR_ImplicitlyTypedVariableMultipleDeclarator">
        <source>Implicitly-typed variables cannot have multiple declarators</source>
        <target state="translated">暗黙的に型指定された変数は、複数の宣言子を持つことができません。</target>
        <note />
      </trans-unit>
      <trans-unit id="ERR_ImplicitlyTypedVariableAssignedArrayInitializer">
        <source>Cannot initialize an implicitly-typed variable with an array initializer</source>
        <target state="translated">配列初期化子で暗黙的に型指定された変数を初期化することはできません。</target>
        <note />
      </trans-unit>
      <trans-unit id="ERR_ImplicitlyTypedLocalCannotBeFixed">
        <source>Implicitly-typed local variables cannot be fixed</source>
        <target state="translated">暗黙的に型指定されたローカル変数は修正できません</target>
        <note />
      </trans-unit>
      <trans-unit id="ERR_ImplicitlyTypedVariableCannotBeConst">
        <source>Implicitly-typed variables cannot be constant</source>
        <target state="translated">暗黙的に型指定された変数を定数にすることはできません。</target>
        <note />
      </trans-unit>
      <trans-unit id="WRN_ExternCtorNoImplementation">
        <source>Constructor '{0}' is marked external</source>
        <target state="translated">コンストラクター '{0}' は external に設定されています。</target>
        <note />
      </trans-unit>
      <trans-unit id="WRN_ExternCtorNoImplementation_Title">
        <source>Constructor is marked external</source>
        <target state="translated">コンストラクターは external に設定されています</target>
        <note />
      </trans-unit>
      <trans-unit id="ERR_TypeVarNotFound">
        <source>The contextual keyword 'var' may only appear within a local variable declaration or in script code</source>
        <target state="translated">コンテキスト キーワード 'var' は、ローカル変数宣言内またはスクリプト コード内でのみ有効です。</target>
        <note />
      </trans-unit>
      <trans-unit id="ERR_ImplicitlyTypedArrayNoBestType">
        <source>No best type found for implicitly-typed array</source>
        <target state="translated">暗黙的に型指定された配列の最適な型が見つかりませんでした</target>
        <note />
      </trans-unit>
      <trans-unit id="ERR_AnonymousTypePropertyAssignedBadValue">
        <source>Cannot assign '{0}' to anonymous type property</source>
        <target state="translated">{0}' を匿名型のプロパティに割り当てることはできません</target>
        <note />
      </trans-unit>
      <trans-unit id="ERR_ExpressionTreeContainsBaseAccess">
        <source>An expression tree may not contain a base access</source>
        <target state="translated">式ツリーは、ベース アクセスを含むことはできません</target>
        <note />
      </trans-unit>
      <trans-unit id="ERR_ExpressionTreeContainsAssignment">
        <source>An expression tree may not contain an assignment operator</source>
        <target state="translated">式ツリーは、代入演算子を含むことはできません</target>
        <note />
      </trans-unit>
      <trans-unit id="ERR_AnonymousTypeDuplicatePropertyName">
        <source>An anonymous type cannot have multiple properties with the same name</source>
        <target state="translated">匿名型では、同じ名前を持つ複数のプロパティを含むことはできません</target>
        <note />
      </trans-unit>
      <trans-unit id="ERR_StatementLambdaToExpressionTree">
        <source>A lambda expression with a statement body cannot be converted to an expression tree</source>
        <target state="translated">ステートメント本体を含むラムダ式は、式ツリーに変換できません</target>
        <note />
      </trans-unit>
      <trans-unit id="ERR_ExpressionTreeMustHaveDelegate">
        <source>Cannot convert lambda to an expression tree whose type argument '{0}' is not a delegate type</source>
        <target state="translated">ラムダ式を、型引数 '{0}' がデリゲート型ではない式ツリーに変換できません。</target>
        <note />
      </trans-unit>
      <trans-unit id="ERR_AnonymousTypeNotAvailable">
        <source>Cannot use anonymous type in a constant expression</source>
        <target state="translated">定数の式では匿名型を使用できません</target>
        <note />
      </trans-unit>
      <trans-unit id="ERR_LambdaInIsAs">
        <source>The first operand of an 'is' or 'as' operator may not be a lambda expression, anonymous method, or method group.</source>
        <target state="translated">演算子 'is' または 'as' の最初のオペランドを、ラムダ式、匿名メソッド、またはメソッドのグループにすることはできません。</target>
        <note />
      </trans-unit>
      <trans-unit id="ERR_TypelessTupleInAs">
        <source>The first operand of an 'as' operator may not be a tuple literal without a natural type.</source>
        <target state="translated">as' 演算子の最初のオペランドは、自然な型のないタプル リテラルにすることはできません。</target>
        <note />
      </trans-unit>
      <trans-unit id="ERR_ExpressionTreeContainsMultiDimensionalArrayInitializer">
        <source>An expression tree may not contain a multidimensional array initializer</source>
        <target state="translated">式ツリーは、多次元配列初期化子を含むことはできません。</target>
        <note />
      </trans-unit>
      <trans-unit id="ERR_MissingArgument">
        <source>Argument missing</source>
        <target state="translated">引数がありません。</target>
        <note />
      </trans-unit>
      <trans-unit id="ERR_VariableUsedBeforeDeclaration">
        <source>Cannot use local variable '{0}' before it is declared</source>
        <target state="translated">宣言する前にローカル変数 '{0}' を使用できません。</target>
        <note />
      </trans-unit>
      <trans-unit id="ERR_RecursivelyTypedVariable">
        <source>Type of '{0}' cannot be inferred since its initializer directly or indirectly refers to the definition.</source>
        <target state="translated">初期化子が直接的または間接的に定義を参照しているため、'{0}' の型を推論することはできません。</target>
        <note />
      </trans-unit>
      <trans-unit id="ERR_UnassignedThisAutoProperty">
        <source>Auto-implemented property '{0}' must be fully assigned before control is returned to the caller.</source>
        <target state="translated">自動実装プロパティ '{0}' は、制御が呼び出し元に返される前に完全に割り当てられる必要があります。</target>
        <note />
      </trans-unit>
      <trans-unit id="ERR_VariableUsedBeforeDeclarationAndHidesField">
        <source>Cannot use local variable '{0}' before it is declared. The declaration of the local variable hides the field '{1}'.</source>
        <target state="translated">宣言する前にローカル変数 '{0}' を使用できません。このローカル変数の宣言は、フィールド '{1}' を非表示にします。</target>
        <note />
      </trans-unit>
      <trans-unit id="ERR_ExpressionTreeContainsBadCoalesce">
        <source>An expression tree lambda may not contain a coalescing operator with a null or default literal left-hand side</source>
        <target state="translated">式ツリーのラムダには、左側に null リテラルまたは既定のリテラルのある合体演算子を含めることはできません</target>
        <note />
      </trans-unit>
      <trans-unit id="ERR_IdentifierExpected">
        <source>Identifier expected</source>
        <target state="translated">識別子がありません</target>
        <note />
      </trans-unit>
      <trans-unit id="ERR_SemicolonExpected">
        <source>; expected</source>
        <target state="translated">; が必要です。</target>
        <note />
      </trans-unit>
      <trans-unit id="ERR_SyntaxError">
        <source>Syntax error, '{0}' expected</source>
        <target state="translated">構文エラーです。'{0}' が必要です。</target>
        <note />
      </trans-unit>
      <trans-unit id="ERR_DuplicateModifier">
        <source>Duplicate '{0}' modifier</source>
        <target state="translated">修飾子 '{0}' が重複しています。</target>
        <note />
      </trans-unit>
      <trans-unit id="ERR_DuplicateAccessor">
        <source>Property accessor already defined</source>
        <target state="translated">プロパティ アクセサーは既に定義されています。</target>
        <note />
      </trans-unit>
      <trans-unit id="ERR_IntegralTypeExpected">
        <source>Type byte, sbyte, short, ushort, int, uint, long, or ulong expected</source>
        <target state="translated">byte、sbyte、short、ushort、int、uint、long または ulong のいずれかの型を使用してください。</target>
        <note />
      </trans-unit>
      <trans-unit id="ERR_IllegalEscape">
        <source>Unrecognized escape sequence</source>
        <target state="translated">認識できないエスケープ シーケンスです。</target>
        <note />
      </trans-unit>
      <trans-unit id="ERR_NewlineInConst">
        <source>Newline in constant</source>
        <target state="translated">定数の 新しい行です。</target>
        <note />
      </trans-unit>
      <trans-unit id="ERR_EmptyCharConst">
        <source>Empty character literal</source>
        <target state="translated">空の文字リテラルです。</target>
        <note />
      </trans-unit>
      <trans-unit id="ERR_TooManyCharsInConst">
        <source>Too many characters in character literal</source>
        <target state="translated">文字リテラルに文字が多すぎます。</target>
        <note />
      </trans-unit>
      <trans-unit id="ERR_InvalidNumber">
        <source>Invalid number</source>
        <target state="translated">無効な数字です</target>
        <note />
      </trans-unit>
      <trans-unit id="ERR_GetOrSetExpected">
        <source>A get or set accessor expected</source>
        <target state="translated">get または set アクセサーが必要です。</target>
        <note />
      </trans-unit>
      <trans-unit id="ERR_ClassTypeExpected">
        <source>An object, string, or class type expected</source>
        <target state="translated">オブジェクト、文字列、またはクラス型が必要です。</target>
        <note />
      </trans-unit>
      <trans-unit id="ERR_NamedArgumentExpected">
        <source>Named attribute argument expected</source>
        <target state="translated">名前付き属性引数が必要です。</target>
        <note />
      </trans-unit>
      <trans-unit id="ERR_TooManyCatches">
        <source>Catch clauses cannot follow the general catch clause of a try statement</source>
        <target state="translated">catch 句を、try ステートメントの一般的な catch 句の後に置くことはできません。</target>
        <note />
      </trans-unit>
      <trans-unit id="ERR_ThisOrBaseExpected">
        <source>Keyword 'this' or 'base' expected</source>
        <target state="translated">キーワード 'this' または 'base' が必要です。</target>
        <note />
      </trans-unit>
      <trans-unit id="ERR_OvlUnaryOperatorExpected">
        <source>Overloadable unary operator expected</source>
        <target state="translated">オーバーロード可能な単項演算子が必要です。</target>
        <note />
      </trans-unit>
      <trans-unit id="ERR_OvlBinaryOperatorExpected">
        <source>Overloadable binary operator expected</source>
        <target state="translated">オーバーロード可能な 2 項演算子が必要です。</target>
        <note />
      </trans-unit>
      <trans-unit id="ERR_IntOverflow">
        <source>Integral constant is too large</source>
        <target state="translated">整数定数が大きすぎます。</target>
        <note />
      </trans-unit>
      <trans-unit id="ERR_EOFExpected">
        <source>Type or namespace definition, or end-of-file expected</source>
        <target state="translated">型、名前空間の定義、またはファイルの終わりが必要です。</target>
        <note />
      </trans-unit>
      <trans-unit id="ERR_GlobalDefinitionOrStatementExpected">
        <source>Member definition, statement, or end-of-file expected</source>
        <target state="translated">メンバー定義、ステートメント、またはファイルの終わりが必要です。</target>
        <note />
      </trans-unit>
      <trans-unit id="ERR_BadEmbeddedStmt">
        <source>Embedded statement cannot be a declaration or labeled statement</source>
        <target state="translated">埋め込みステートメントを宣言やラベル付きのステートメントにすることはできません。</target>
        <note />
      </trans-unit>
      <trans-unit id="ERR_PPDirectiveExpected">
        <source>Preprocessor directive expected</source>
        <target state="translated">プリプロセッサ ディレクティブが必要です。</target>
        <note />
      </trans-unit>
      <trans-unit id="ERR_EndOfPPLineExpected">
        <source>Single-line comment or end-of-line expected</source>
        <target state="translated">単一行コメントか行の終わりが必要です。</target>
        <note />
      </trans-unit>
      <trans-unit id="ERR_CloseParenExpected">
        <source>) expected</source>
        <target state="translated">) が必要です。</target>
        <note />
      </trans-unit>
      <trans-unit id="ERR_EndifDirectiveExpected">
        <source>#endif directive expected</source>
        <target state="translated">#endif ディレクティブ が必要です。</target>
        <note />
      </trans-unit>
      <trans-unit id="ERR_UnexpectedDirective">
        <source>Unexpected preprocessor directive</source>
        <target state="translated">不適切なプリプロセッサ ディレクティブです。</target>
        <note />
      </trans-unit>
      <trans-unit id="ERR_ErrorDirective">
        <source>#error: '{0}'</source>
        <target state="translated">#error: '{0}'</target>
        <note />
      </trans-unit>
      <trans-unit id="WRN_WarningDirective">
        <source>#warning: '{0}'</source>
        <target state="translated">#warning: '{0}'</target>
        <note />
      </trans-unit>
      <trans-unit id="WRN_WarningDirective_Title">
        <source>#warning directive</source>
        <target state="translated">#warning ディレクティブ</target>
        <note />
      </trans-unit>
      <trans-unit id="ERR_TypeExpected">
        <source>Type expected</source>
        <target state="translated">型が必要です。</target>
        <note />
      </trans-unit>
      <trans-unit id="ERR_PPDefFollowsToken">
        <source>Cannot define/undefine preprocessor symbols after first token in file</source>
        <target state="translated">ファイルの最初のトークンの後でプリプロセッサのシンボルの定義または定義の解除を行えませんでした。</target>
        <note />
      </trans-unit>
      <trans-unit id="ERR_PPReferenceFollowsToken">
        <source>Cannot use #r after first token in file</source>
        <target state="translated">#r をファイルの最初のトークンの後に使用することはできません。</target>
        <note />
      </trans-unit>
      <trans-unit id="ERR_OpenEndedComment">
        <source>End-of-file found, '*/' expected</source>
        <target state="translated">ファイルの終わりが見つかりました。'*/' が必要です。</target>
        <note />
      </trans-unit>
      <trans-unit id="ERR_Merge_conflict_marker_encountered">
        <source>Merge conflict marker encountered</source>
        <target state="translated">マージ競合マーカーが検出されました</target>
        <note />
      </trans-unit>
      <trans-unit id="ERR_NoRefOutWhenRefOnly">
        <source>Do not use refout when using refonly.</source>
        <target state="translated">refonly を使用する場合は、refout を使用しないでください。</target>
        <note />
      </trans-unit>
      <trans-unit id="ERR_NoNetModuleOutputWhenRefOutOrRefOnly">
        <source>Cannot compile net modules when using /refout or /refonly.</source>
        <target state="translated">/refout または /refonly を使用する場合は、ネット モジュールをコンパイルできません。</target>
        <note />
      </trans-unit>
      <trans-unit id="ERR_OvlOperatorExpected">
        <source>Overloadable operator expected</source>
        <target state="translated">オーバーロード可能な演算子が必要です。</target>
        <note />
      </trans-unit>
      <trans-unit id="ERR_EndRegionDirectiveExpected">
        <source>#endregion directive expected</source>
        <target state="translated">#endregion ディレクティブが必要です。</target>
        <note />
      </trans-unit>
      <trans-unit id="ERR_UnterminatedStringLit">
        <source>Unterminated string literal</source>
        <target state="translated">未終了の文字列です</target>
        <note />
      </trans-unit>
      <trans-unit id="ERR_BadDirectivePlacement">
        <source>Preprocessor directives must appear as the first non-whitespace character on a line</source>
        <target state="translated">プリプロセッサ ディレクティブは行でスペース以外の最初の文字でなければなりません。</target>
        <note />
      </trans-unit>
      <trans-unit id="ERR_IdentifierExpectedKW">
        <source>Identifier expected; '{1}' is a keyword</source>
        <target state="translated">識別子が必要です。'{1}' はキーワードです。</target>
        <note />
      </trans-unit>
      <trans-unit id="ERR_SemiOrLBraceExpected">
        <source>{ or ; expected</source>
        <target state="translated">{ か ; が必要です。</target>
        <note />
      </trans-unit>
      <trans-unit id="ERR_MultiTypeInDeclaration">
        <source>Cannot use more than one type in a for, using, fixed, or declaration statement</source>
        <target state="translated">for、using、fixed または declaration ステートメント に 1 つ以上の型を使用することはできません。</target>
        <note />
      </trans-unit>
      <trans-unit id="ERR_AddOrRemoveExpected">
        <source>An add or remove accessor expected</source>
        <target state="translated">add または remove アクセサーが必要です。</target>
        <note />
      </trans-unit>
      <trans-unit id="ERR_UnexpectedCharacter">
        <source>Unexpected character '{0}'</source>
        <target state="translated">予期しない文字 '{0}'</target>
        <note />
      </trans-unit>
      <trans-unit id="ERR_UnexpectedToken">
        <source>Unexpected token '{0}'</source>
        <target state="translated">予期しないトークン '{0}'</target>
        <note />
      </trans-unit>
      <trans-unit id="ERR_ProtectedInStatic">
        <source>'{0}': static classes cannot contain protected members</source>
        <target state="translated">'{0}': 静的クラスにプロテクト メンバーを含めることはできません。</target>
        <note />
      </trans-unit>
      <trans-unit id="WRN_UnreachableGeneralCatch">
        <source>A previous catch clause already catches all exceptions. All non-exceptions thrown will be wrapped in a System.Runtime.CompilerServices.RuntimeWrappedException.</source>
        <target state="translated">前の catch 句は、すべての例外を既にキャッチしています。スローされる例外以外のものはすべて System.Runtime.CompilerServices.RuntimeWrappedException にラップされます。</target>
        <note />
      </trans-unit>
      <trans-unit id="WRN_UnreachableGeneralCatch_Title">
        <source>A previous catch clause already catches all exceptions</source>
        <target state="translated">前の catch 句は、すべての例外を既にキャッチしています</target>
        <note />
      </trans-unit>
      <trans-unit id="WRN_UnreachableGeneralCatch_Description">
        <source>This warning is caused when a catch() block has no specified exception type after a catch (System.Exception e) block. The warning advises that the catch() block will not catch any exceptions.

A catch() block after a catch (System.Exception e) block can catch non-CLS exceptions if the RuntimeCompatibilityAttribute is set to false in the AssemblyInfo.cs file: [assembly: RuntimeCompatibilityAttribute(WrapNonExceptionThrows = false)]. If this attribute is not set explicitly to false, all thrown non-CLS exceptions are wrapped as Exceptions and the catch (System.Exception e) block catches them.</source>
        <target state="translated">この警告は、catch (System.Exception e) ブロックの後に catch() ブロックに指定された例外の型がない場合に発生します。警告は、catch() ブロックが例外をキャッチしないことを通知します。

AssemblyInfo.cs ファイルで RuntimeCompatibilityAttribute が false に設定されている場合 [assembly: RuntimeCompatibilityAttribute(WrapNonExceptionThrows = false)]、catch (System.Exception e) ブロックの後の catch() ブロックは、CLS でない例外をキャッチできます。この属性が明示的に false に設定されていない場合、すべてのスローされた CLS でない例外は例外としてラップされ、catch (System.Exception e) ブロックによってキャッチされます。</target>
        <note />
      </trans-unit>
      <trans-unit id="ERR_IncrementLvalueExpected">
        <source>The operand of an increment or decrement operator must be a variable, property or indexer</source>
        <target state="translated">インクリメント演算子またはデクリメント演算子のオペランドには、変数、プロパティ、またはインデクサーを指定してください。</target>
        <note />
      </trans-unit>
      <trans-unit id="ERR_NoSuchMemberOrExtension">
        <source>'{0}' does not contain a definition for '{1}' and no extension method '{1}' accepting a first argument of type '{0}' could be found (are you missing a using directive or an assembly reference?)</source>
        <target state="translated">'{0}' に '{1}' の定義が含まれておらず、型 '{0}' の最初の引数を受け付ける拡張メソッド '{1}' が見つかりませんでした。using ディレクティブまたはアセンブリ参照が不足していないことを確認してください。</target>
        <note />
      </trans-unit>
      <trans-unit id="ERR_NoSuchMemberOrExtensionNeedUsing">
        <source>'{0}' does not contain a definition for '{1}' and no extension method '{1}' accepting a first argument of type '{0}' could be found (are you missing a using directive for '{2}'?)</source>
        <target state="translated">'{0}' に '{1}' の定義が含まれておらず、型 '{0}' の最初の引数を受け付ける拡張メソッド '{1}' が見つかりませんでした ('{2}' の using ディレクティブが不足していないことを確認してください)。</target>
        <note />
      </trans-unit>
      <trans-unit id="ERR_BadThisParam">
        <source>Method '{0}' has a parameter modifier 'this' which is not on the first parameter</source>
        <target state="translated">メソッド '{0}' には、最初のパラメーターではないパラメーター修飾子 'this' が指定されています。</target>
        <note />
      </trans-unit>
      <trans-unit id="ERR_BadParameterModifiers">
        <source> The parameter modifier '{0}' cannot be used with '{1}'</source>
        <target state="translated"> パラメーター修飾子 '{0}' は '{1}' と一緒に使用することはできません</target>
        <note />
      </trans-unit>
      <trans-unit id="ERR_BadTypeforThis">
        <source>The first parameter of an extension method cannot be of type '{0}'</source>
        <target state="translated">拡張メソッドの最初のパラメーターを型 '{0}' にすることはできません。</target>
        <note />
      </trans-unit>
      <trans-unit id="ERR_BadParamModThis">
        <source>A parameter array cannot be used with 'this' modifier on an extension method</source>
        <target state="translated">パラメーター配列は、拡張メソッドで 'this' 修飾子と共に使用することはできません。</target>
        <note />
      </trans-unit>
      <trans-unit id="ERR_BadExtensionMeth">
        <source>Extension method must be static</source>
        <target state="translated">拡張メソッドはスタティックでなければなりません</target>
        <note />
      </trans-unit>
      <trans-unit id="ERR_BadExtensionAgg">
        <source>Extension method must be defined in a non-generic static class</source>
        <target state="translated">拡張メソッドは、非ジェネリック静的クラスで定義される必要があります</target>
        <note />
      </trans-unit>
      <trans-unit id="ERR_DupParamMod">
        <source>A parameter can only have one '{0}' modifier</source>
        <target state="translated">パラメーターには '{0}' 修飾子を 1 つだけ指定できます。</target>
        <note />
      </trans-unit>
      <trans-unit id="ERR_ExtensionMethodsDecl">
        <source>Extension methods must be defined in a top level static class; {0} is a nested class</source>
        <target state="translated">拡張メソッドは、トップ レベルの静的クラスで定義される必要があります。{0} は入れ子にされたクラスです。</target>
        <note />
      </trans-unit>
      <trans-unit id="ERR_ExtensionAttrNotFound">
        <source>Cannot define a new extension method because the compiler required type '{0}' cannot be found. Are you missing a reference to System.Core.dll?</source>
        <target state="translated">コンパイラで必要とされる型 '{0}' が見つからないため、新しい拡張メソッドを定義できません。System.Core.dll への参照が指定されていることを確認してください。</target>
        <note />
      </trans-unit>
      <trans-unit id="ERR_ExplicitExtension">
        <source>Do not use 'System.Runtime.CompilerServices.ExtensionAttribute'. Use the 'this' keyword instead.</source>
        <target state="translated">System.Runtime.CompilerServices.ExtensionAttribute' を使用しないでください。キーワード 'this' を使用してください。</target>
        <note />
      </trans-unit>
      <trans-unit id="ERR_ExplicitDynamicAttr">
        <source>Do not use 'System.Runtime.CompilerServices.DynamicAttribute'. Use the 'dynamic' keyword instead.</source>
        <target state="translated">System.Runtime.CompilerServices.DynamicAttribute' は使用しないでください。キーワード 'dynamic' を使用してください。</target>
        <note />
      </trans-unit>
      <trans-unit id="ERR_NoDynamicPhantomOnBaseCtor">
        <source>The constructor call needs to be dynamically dispatched, but cannot be because it is part of a constructor initializer. Consider casting the dynamic arguments.</source>
        <target state="translated">コンストラクターの呼び出しは動的にディスパッチされる必要がありますが、この呼び出しはコンストラクター初期化子の一部であるためディスパッチできません。動的な引数をキャストしてください。</target>
        <note />
      </trans-unit>
      <trans-unit id="ERR_ValueTypeExtDelegate">
        <source>Extension method '{0}' defined on value type '{1}' cannot be used to create delegates</source>
        <target state="translated">値の型 '{1}' で定義された拡張メソッド '{0}' は、デリゲートを作成するために使用できません。</target>
        <note />
      </trans-unit>
      <trans-unit id="ERR_BadArgCount">
        <source>No overload for method '{0}' takes {1} arguments</source>
        <target state="translated">引数 {1} を指定するメソッド '{0}' のオーバーロードはありません。</target>
        <note />
      </trans-unit>
      <trans-unit id="ERR_BadArgType">
        <source>Argument {0}: cannot convert from '{1}' to '{2}'</source>
        <target state="translated">引数 {0}: は '{1}' から '{2}' へ変換することはできません。</target>
        <note />
      </trans-unit>
      <trans-unit id="ERR_NoSourceFile">
        <source>Source file '{0}' could not be opened -- {1}</source>
        <target state="translated">ソース ファイル '{0}' を開くことができませんでした -- {1}</target>
        <note />
      </trans-unit>
      <trans-unit id="ERR_CantRefResource">
        <source>Cannot link resource files when building a module</source>
        <target state="translated">モジュールをビルド中にリソース ファイルにリンクできません。</target>
        <note />
      </trans-unit>
      <trans-unit id="ERR_ResourceNotUnique">
        <source>Resource identifier '{0}' has already been used in this assembly</source>
        <target state="translated">リソース識別子 '{0}' は既にこのアセンブリで使用されています。</target>
        <note />
      </trans-unit>
      <trans-unit id="ERR_ResourceFileNameNotUnique">
        <source>Each linked resource and module must have a unique filename. Filename '{0}' is specified more than once in this assembly</source>
        <target state="translated">リンクされたリソースとモジュールにはそれぞれ、一意のファイル名があります。ファイル名 '{0}' はこのアセンブリで複数回指定されています。</target>
        <note />
      </trans-unit>
      <trans-unit id="ERR_ImportNonAssembly">
        <source>The referenced file '{0}' is not an assembly</source>
        <target state="translated">参照したファイル '{0}' はアセンブリではありません。</target>
        <note />
      </trans-unit>
      <trans-unit id="ERR_RefLvalueExpected">
        <source>A ref or out value must be an assignable variable</source>
        <target state="translated">ref または out 値は、割り当て可能な変数でなければなりません</target>
        <note />
      </trans-unit>
      <trans-unit id="ERR_BaseInStaticMeth">
        <source>Keyword 'base' is not available in a static method</source>
        <target state="translated">キーワード 'base' は静的メソッドでは使用できません。</target>
        <note />
      </trans-unit>
      <trans-unit id="ERR_BaseInBadContext">
        <source>Keyword 'base' is not available in the current context</source>
        <target state="translated">キーワード 'base' は現在のコンテキストでは使用できません。</target>
        <note />
      </trans-unit>
      <trans-unit id="ERR_RbraceExpected">
        <source>} expected</source>
        <target state="translated">} が必要です。</target>
        <note />
      </trans-unit>
      <trans-unit id="ERR_LbraceExpected">
        <source>{ expected</source>
        <target state="translated">{ が必要です。</target>
        <note />
      </trans-unit>
      <trans-unit id="ERR_InExpected">
        <source>'in' expected</source>
        <target state="translated">'in' が必要です。</target>
        <note />
      </trans-unit>
      <trans-unit id="ERR_InvalidPreprocExpr">
        <source>Invalid preprocessor expression</source>
        <target state="translated">無効なプリプロセッサの式です。</target>
        <note />
      </trans-unit>
      <trans-unit id="ERR_InvalidMemberDecl">
        <source>Invalid token '{0}' in class, struct, or interface member declaration</source>
        <target state="translated">クラス、構造体、またはインターフェイス メンバーの宣言でトークン '{0}' が無効です。</target>
        <note />
      </trans-unit>
      <trans-unit id="ERR_MemberNeedsType">
        <source>Method must have a return type</source>
        <target state="translated">メソッドは戻り値の型を持たなければなりません。</target>
        <note />
      </trans-unit>
      <trans-unit id="ERR_BadBaseType">
        <source>Invalid base type</source>
        <target state="translated">無効な基本型です。</target>
        <note />
      </trans-unit>
      <trans-unit id="WRN_EmptySwitch">
        <source>Empty switch block</source>
        <target state="translated">空の switch ブロックです</target>
        <note />
      </trans-unit>
      <trans-unit id="WRN_EmptySwitch_Title">
        <source>Empty switch block</source>
        <target state="translated">空の switch ブロックです</target>
        <note />
      </trans-unit>
      <trans-unit id="ERR_ExpectedEndTry">
        <source>Expected catch or finally</source>
        <target state="translated">catch または finally が必要です。</target>
        <note />
      </trans-unit>
      <trans-unit id="ERR_InvalidExprTerm">
        <source>Invalid expression term '{0}'</source>
        <target state="translated">{0}' は無効です。</target>
        <note />
      </trans-unit>
      <trans-unit id="ERR_BadNewExpr">
        <source>A new expression requires (), [], or {} after type</source>
        <target state="translated">new 式は型の後に丸かっこ ()、角かっこ []、または 波かっこ {} を必要とします。</target>
        <note />
      </trans-unit>
      <trans-unit id="ERR_NoNamespacePrivate">
        <source>Elements defined in a namespace cannot be explicitly declared as private, protected, protected internal, or private protected</source>
        <target state="translated">名前空間で定義された要素は明示的に private、protected、protected internal、または private protected に宣言することはできません</target>
        <note />
      </trans-unit>
      <trans-unit id="ERR_BadVarDecl">
        <source>Expected ; or = (cannot specify constructor arguments in declaration)</source>
        <target state="translated">; または = を指定してください (宣言の中にコンストラクター引数は指定できません)</target>
        <note />
      </trans-unit>
      <trans-unit id="ERR_UsingAfterElements">
        <source>A using clause must precede all other elements defined in the namespace except extern alias declarations</source>
        <target state="translated">using 句は、extern エイリアス宣言以外の、名前空間で定義された他のすべての要素の前に使用しなければなりません。</target>
        <note />
      </trans-unit>
      <trans-unit id="ERR_BadBinOpArgs">
        <source>Overloaded binary operator '{0}' takes two parameters</source>
        <target state="translated">オーバーロードされた 2 項演算子 '{0}' に指定できるパラメーター数は 2 です。</target>
        <note />
      </trans-unit>
      <trans-unit id="ERR_BadUnOpArgs">
        <source>Overloaded unary operator '{0}' takes one parameter</source>
        <target state="translated">オーバーロードされた単項演算子 '{0}' に指定できるパラメーター数は 1 です。</target>
        <note />
      </trans-unit>
      <trans-unit id="ERR_NoVoidParameter">
        <source>Invalid parameter type 'void'</source>
        <target state="translated">void は無効なパラメーター型です。</target>
        <note />
      </trans-unit>
      <trans-unit id="ERR_DuplicateAlias">
        <source>The using alias '{0}' appeared previously in this namespace</source>
        <target state="translated">using エイリアス '{0}' は以前にこの名前空間で使用されています。</target>
        <note />
      </trans-unit>
      <trans-unit id="ERR_BadProtectedAccess">
        <source>Cannot access protected member '{0}' via a qualifier of type '{1}'; the qualifier must be of type '{2}' (or derived from it)</source>
        <target state="translated">{1}' 型の修飾子をとおしてプロテクト メンバー '{0}' にアクセスすることはできません。修飾子は '{2}' 型、またはそれから派生したものでなければなりません</target>
        <note />
      </trans-unit>
      <trans-unit id="ERR_AddModuleAssembly">
        <source>'{0}' cannot be added to this assembly because it already is an assembly</source>
        <target state="translated">'{0}' は既にアセンブリなのでこのアセンブリに加えることはできません。</target>
        <note />
      </trans-unit>
      <trans-unit id="ERR_BindToBogusProp2">
        <source>Property, indexer, or event '{0}' is not supported by the language; try directly calling accessor methods '{1}' or '{2}'</source>
        <target state="translated">プロパティ、インデクサー、またはイベント '{0}' はこの言語でサポートされていません。アクセサー メソッドの '{1}' または '{2}' を直接呼び出してください</target>
        <note />
      </trans-unit>
      <trans-unit id="ERR_BindToBogusProp1">
        <source>Property, indexer, or event '{0}' is not supported by the language; try directly calling accessor method '{1}'</source>
        <target state="translated">プロパティ、インデクサー、またはイベント '{0}' はこの言語でサポートされていません。アクセサー メソッドの '{1}' を直接呼び出してください</target>
        <note />
      </trans-unit>
      <trans-unit id="ERR_NoVoidHere">
        <source>Keyword 'void' cannot be used in this context</source>
        <target state="translated">キーワード void はこのコンテキストで使用できません。</target>
        <note />
      </trans-unit>
      <trans-unit id="ERR_IndexerNeedsParam">
        <source>Indexers must have at least one parameter</source>
        <target state="translated">インデクサーには最低パラメーターが 1 つ必要です。</target>
        <note />
      </trans-unit>
      <trans-unit id="ERR_BadArraySyntax">
        <source>Array type specifier, [], must appear before parameter name</source>
        <target state="translated">配列型の指定子の角かっこ、[]、は、パラメーター名の前に使用してください。</target>
        <note />
      </trans-unit>
      <trans-unit id="ERR_BadOperatorSyntax">
        <source>Declaration is not valid; use '{0} operator &lt;dest-type&gt; (...' instead</source>
        <target state="translated">不適切な宣言です。代わりに '{0} 演算子 &lt;dest 型&gt; (...' を使用してください。</target>
        <note />
      </trans-unit>
      <trans-unit id="ERR_MainClassNotFound">
        <source>Could not find '{0}' specified for Main method</source>
        <target state="translated">Main メソッドに指定された '{0}' が見つかりませんでした。</target>
        <note />
      </trans-unit>
      <trans-unit id="ERR_MainClassNotClass">
        <source>'{0}' specified for Main method must be a valid non-generic class or struct</source>
        <target state="translated">'Main メソッドに指定された '{0}' は有効な非ジェネリックのクラスか構造体でなければなりません。</target>
        <note />
      </trans-unit>
      <trans-unit id="ERR_NoMainInClass">
        <source>'{0}' does not have a suitable static Main method</source>
        <target state="translated">'{0}' は適切な静的 Main メソッドを含んでいません。</target>
        <note />
      </trans-unit>
      <trans-unit id="ERR_MainClassIsImport">
        <source>Cannot use '{0}' for Main method because it is imported</source>
        <target state="translated">{0}' はインポートされているため、Main メソッドに対して使うことはできません。</target>
        <note />
      </trans-unit>
      <trans-unit id="ERR_OutputNeedsName">
        <source>Outputs without source must have the /out option specified</source>
        <target state="translated">ソースのない出力には、/out オプションを指定しなければなりません。</target>
        <note />
      </trans-unit>
      <trans-unit id="ERR_CantHaveWin32ResAndManifest">
        <source>Conflicting options specified: Win32 resource file; Win32 manifest</source>
        <target state="translated">競合するオプションが指定されました: Win32 リソース ファイル、Win32 マニフェスト</target>
        <note />
      </trans-unit>
      <trans-unit id="ERR_CantHaveWin32ResAndIcon">
        <source>Conflicting options specified: Win32 resource file; Win32 icon</source>
        <target state="translated">競合するオプションが指定されました: Win32 リソース ファイル、Win32 アイコン</target>
        <note />
      </trans-unit>
      <trans-unit id="ERR_CantReadResource">
        <source>Error reading resource '{0}' -- '{1}'</source>
        <target state="translated">リソース '{0}' を読み込み中にエラーが発生しました -- '{1}'</target>
        <note />
      </trans-unit>
      <trans-unit id="ERR_DocFileGen">
        <source>Error writing to XML documentation file: {0}</source>
        <target state="translated">XML ドキュメント ファイル {0} の書き込み中にエラーが発生しました</target>
        <note />
      </trans-unit>
      <trans-unit id="WRN_XMLParseError">
        <source>XML comment has badly formed XML -- '{0}'</source>
        <target state="translated">XML コメントの XML 形式が正しくありません -- '{0}'</target>
        <note />
      </trans-unit>
      <trans-unit id="WRN_XMLParseError_Title">
        <source>XML comment has badly formed XML</source>
        <target state="translated">XML コメントの XML 形式が正しくありません</target>
        <note />
      </trans-unit>
      <trans-unit id="WRN_DuplicateParamTag">
        <source>XML comment has a duplicate param tag for '{0}'</source>
        <target state="translated">XML コメントで param タグ '{0}' が重複しています。</target>
        <note />
      </trans-unit>
      <trans-unit id="WRN_DuplicateParamTag_Title">
        <source>XML comment has a duplicate param tag</source>
        <target state="translated">XML コメントで param タグが重複しています</target>
        <note />
      </trans-unit>
      <trans-unit id="WRN_UnmatchedParamTag">
        <source>XML comment has a param tag for '{0}', but there is no parameter by that name</source>
        <target state="translated">XML コメントには '{0}' の param タグがありますが、その名前に相当するパラメーターはありません。</target>
        <note />
      </trans-unit>
      <trans-unit id="WRN_UnmatchedParamTag_Title">
        <source>XML comment has a param tag, but there is no parameter by that name</source>
        <target state="translated">XML コメントに param タグが存在しますが、その名前に相当するパラメーターはありません</target>
        <note />
      </trans-unit>
      <trans-unit id="WRN_UnmatchedParamRefTag">
        <source>XML comment on '{1}' has a paramref tag for '{0}', but there is no parameter by that name</source>
        <target state="translated">{1}' の XML コメントで、'{0}' の paramref タグが存在しますが、その名前に相当するパラメーターはありません。</target>
        <note />
      </trans-unit>
      <trans-unit id="WRN_UnmatchedParamRefTag_Title">
        <source>XML comment has a paramref tag, but there is no parameter by that name</source>
        <target state="translated">XML コメントに paramref タグが存在しますが、その名前に相当するパラメーターはありません</target>
        <note />
      </trans-unit>
      <trans-unit id="WRN_MissingParamTag">
        <source>Parameter '{0}' has no matching param tag in the XML comment for '{1}' (but other parameters do)</source>
        <target state="translated">パラメーター '{0}' には '{1}' の XML コメント内に対応する param タグがありませんが、他のパラメーターにはあります。</target>
        <note />
      </trans-unit>
      <trans-unit id="WRN_MissingParamTag_Title">
        <source>Parameter has no matching param tag in the XML comment (but other parameters do)</source>
        <target state="translated">パラメーターには XML コメント内に対応する param タグがありませんが、他のパラメーターにはあります</target>
        <note />
      </trans-unit>
      <trans-unit id="WRN_BadXMLRef">
        <source>XML comment has cref attribute '{0}' that could not be resolved</source>
        <target state="translated">XML コメントに、解決できなかった cref 属性 '{0}' があります。</target>
        <note />
      </trans-unit>
      <trans-unit id="WRN_BadXMLRef_Title">
        <source>XML comment has cref attribute that could not be resolved</source>
        <target state="translated">XML コメントに、解決できなかった cref 属性があります</target>
        <note />
      </trans-unit>
      <trans-unit id="ERR_BadStackAllocExpr">
        <source>A stackalloc expression requires [] after type</source>
        <target state="translated">stackalloc の式は型の後に角かっこ [] が必要です。</target>
        <note />
      </trans-unit>
      <trans-unit id="ERR_InvalidLineNumber">
        <source>The line number specified for #line directive is missing or invalid</source>
        <target state="translated">#line ディレクティブの行数が指定されていないか、無効です。</target>
        <note />
      </trans-unit>
      <trans-unit id="ERR_MissingPPFile">
        <source>Quoted file name, single-line comment or end-of-line expected</source>
        <target state="translated">引用符付きのファイル名、単一行コメント、または行の終わりが必要です。</target>
        <note />
      </trans-unit>
      <trans-unit id="ERR_ExpectedPPFile">
        <source>Quoted file name expected</source>
        <target state="translated">ファイル名は引用符で囲まれている必要があります。</target>
        <note />
      </trans-unit>
      <trans-unit id="ERR_ReferenceDirectiveOnlyAllowedInScripts">
        <source>#r is only allowed in scripts</source>
        <target state="translated">#r はスクリプトでのみ許可されます。</target>
        <note />
      </trans-unit>
      <trans-unit id="ERR_ForEachMissingMember">
        <source>foreach statement cannot operate on variables of type '{0}' because '{0}' does not contain a public instance definition for '{1}'</source>
        <target state="needs-review-translation">foreach ステートメントは、'{0}' が '{1}' のパブリック定義を含んでいないため、型 '{0}' の変数に対して使用できません。</target>
        <note />
      </trans-unit>
      <trans-unit id="WRN_BadXMLRefParamType">
        <source>Invalid type for parameter {0} in XML comment cref attribute: '{1}'</source>
        <target state="translated">XML コメントの cref 属性 ('{1}') のパラメーター {0} の型が無効です。</target>
        <note />
      </trans-unit>
      <trans-unit id="WRN_BadXMLRefParamType_Title">
        <source>Invalid type for parameter in XML comment cref attribute</source>
        <target state="translated">XML コメントの cref 属性のパラメーターの型が無効です</target>
        <note />
      </trans-unit>
      <trans-unit id="WRN_BadXMLRefReturnType">
        <source>Invalid return type in XML comment cref attribute</source>
        <target state="translated">XML コメントの cref 属性の戻り値の型が無効です</target>
        <note />
      </trans-unit>
      <trans-unit id="WRN_BadXMLRefReturnType_Title">
        <source>Invalid return type in XML comment cref attribute</source>
        <target state="translated">XML コメントの cref 属性の戻り値の型が無効です</target>
        <note />
      </trans-unit>
      <trans-unit id="ERR_BadWin32Res">
        <source>Error reading Win32 resources -- {0}</source>
        <target state="translated">Win32 リソースの読み込み中にエラーが発生しました -- {0}</target>
        <note />
      </trans-unit>
      <trans-unit id="WRN_BadXMLRefSyntax">
        <source>XML comment has syntactically incorrect cref attribute '{0}'</source>
        <target state="translated">XML コメントの cref 属性 '{0}' の構文が正しくありません。</target>
        <note />
      </trans-unit>
      <trans-unit id="WRN_BadXMLRefSyntax_Title">
        <source>XML comment has syntactically incorrect cref attribute</source>
        <target state="translated">XML コメントに構文的に正しくない cref 属性があります</target>
        <note />
      </trans-unit>
      <trans-unit id="ERR_BadModifierLocation">
        <source>Member modifier '{0}' must precede the member type and name</source>
        <target state="translated">メンバーの種類と名前の前にメンバー修飾子'{0}' が必要です。</target>
        <note />
      </trans-unit>
      <trans-unit id="ERR_MissingArraySize">
        <source>Array creation must have array size or array initializer</source>
        <target state="translated">配列を作成するには、配列のサイズまたは配列の初期化子を指定する必要があります。</target>
        <note />
      </trans-unit>
      <trans-unit id="WRN_UnprocessedXMLComment">
        <source>XML comment is not placed on a valid language element</source>
        <target state="translated">XML コメントが有効な言語要素の中にありません</target>
        <note />
      </trans-unit>
      <trans-unit id="WRN_UnprocessedXMLComment_Title">
        <source>XML comment is not placed on a valid language element</source>
        <target state="translated">XML コメントが有効な言語要素の中にありません</target>
        <note />
      </trans-unit>
      <trans-unit id="WRN_FailedInclude">
        <source>Unable to include XML fragment '{1}' of file '{0}' -- {2}</source>
        <target state="translated">ファイル '{0}' の XML フラグメント '{1}' を含めることができません -- {2}</target>
        <note />
      </trans-unit>
      <trans-unit id="WRN_FailedInclude_Title">
        <source>Unable to include XML fragment</source>
        <target state="translated">XML フラグメントを含めることができません</target>
        <note />
      </trans-unit>
      <trans-unit id="WRN_InvalidInclude">
        <source>Invalid XML include element -- {0}</source>
        <target state="translated">無効な XML のインクルード要素です -- {0}</target>
        <note />
      </trans-unit>
      <trans-unit id="WRN_InvalidInclude_Title">
        <source>Invalid XML include element</source>
        <target state="translated">無効な XML のインクルード要素です</target>
        <note />
      </trans-unit>
      <trans-unit id="WRN_MissingXMLComment">
        <source>Missing XML comment for publicly visible type or member '{0}'</source>
        <target state="translated">公開されている型またはメンバー '{0}' の XML コメントがありません。</target>
        <note />
      </trans-unit>
      <trans-unit id="WRN_MissingXMLComment_Title">
        <source>Missing XML comment for publicly visible type or member</source>
        <target state="translated">公開されている型またはメンバーの XML コメントがありません</target>
        <note />
      </trans-unit>
      <trans-unit id="WRN_MissingXMLComment_Description">
        <source>The /doc compiler option was specified, but one or more constructs did not have comments.</source>
        <target state="translated">/doc コンパイラ オプションが指定されましたが、1 つ以上のコンストラクトにコメントがありませんでした。</target>
        <note />
      </trans-unit>
      <trans-unit id="WRN_XMLParseIncludeError">
        <source>Badly formed XML in included comments file -- '{0}'</source>
        <target state="translated">コメント ファイルの中の XML 形式が正しくありません -- '{0}'</target>
        <note />
      </trans-unit>
      <trans-unit id="WRN_XMLParseIncludeError_Title">
        <source>Badly formed XML in included comments file</source>
        <target state="translated">組み込みコメント ファイルの中の XML 形式が正しくありません</target>
        <note />
      </trans-unit>
      <trans-unit id="ERR_BadDelArgCount">
        <source>Delegate '{0}' does not take {1} arguments</source>
        <target state="translated">デリゲート '{0}' には引数 {1} を指定できません。</target>
        <note />
      </trans-unit>
      <trans-unit id="ERR_UnexpectedSemicolon">
        <source>Semicolon after method or accessor block is not valid</source>
        <target state="translated">メソッドまたはアクセサー ブロックの後のセミコロンの使用が正しくありません。</target>
        <note />
      </trans-unit>
      <trans-unit id="ERR_MethodReturnCantBeRefAny">
        <source>Method or delegate cannot return type '{0}'</source>
        <target state="translated">メソッドまたはデリゲートは、型 '{0}' を返すことができません。</target>
        <note />
      </trans-unit>
      <trans-unit id="ERR_CompileCancelled">
        <source>Compilation cancelled by user</source>
        <target state="translated">ユーザーによりコンパイルが取り消されました。</target>
        <note />
      </trans-unit>
      <trans-unit id="ERR_MethodArgCantBeRefAny">
        <source>Cannot make reference to variable of type '{0}'</source>
        <target state="translated">型 '{0}' の変数を参照できません。</target>
        <note />
      </trans-unit>
      <trans-unit id="ERR_AssgReadonlyLocal">
        <source>Cannot assign to '{0}' because it is read-only</source>
        <target state="translated">読み取り専用であるため '{0}' に割り当てできません</target>
        <note />
      </trans-unit>
      <trans-unit id="ERR_RefReadonlyLocal">
        <source>Cannot use '{0}' as a ref or out value because it is read-only</source>
        <target state="translated">{0}' は読み取り専用なので、ref 値または out 値として使用できません</target>
        <note />
      </trans-unit>
      <trans-unit id="ERR_CantUseRequiredAttribute">
        <source>The RequiredAttribute attribute is not permitted on C# types</source>
        <target state="translated">属性 RequiredAttribute は C# 型で許可されていません。</target>
        <note />
      </trans-unit>
      <trans-unit id="ERR_NoModifiersOnAccessor">
        <source>Modifiers cannot be placed on event accessor declarations</source>
        <target state="translated">修飾子をイベント アクセサー宣言に付属させることはできません。</target>
        <note />
      </trans-unit>
      <trans-unit id="ERR_ParamsCantBeWithModifier">
        <source>The params parameter cannot be declared as {0}</source>
        <target state="translated">params パラメーターは、{0} として宣言することはできません</target>
        <note />
      </trans-unit>
      <trans-unit id="ERR_ReturnNotLValue">
        <source>Cannot modify the return value of '{0}' because it is not a variable</source>
        <target state="translated">変数ではないため、'{0}' の戻り値を変更できません</target>
        <note />
      </trans-unit>
      <trans-unit id="ERR_MissingCoClass">
        <source>The managed coclass wrapper class '{0}' for interface '{1}' cannot be found (are you missing an assembly reference?)</source>
        <target state="translated">インターフェイス '{1}' のマネージ コクラス ラッパー クラス '{0}' が見つかりません (アセンブリ参照が存在することを確認してください)。</target>
        <note />
      </trans-unit>
      <trans-unit id="ERR_AmbiguousAttribute">
        <source>'{0}' is ambiguous between '{1}' and '{2}'; use either '@{0}' or '{0}Attribute'</source>
        <target state="translated">'{0}' は、'{1}' と '{2}' 間であいまいです。'@{0}' または '{0}Attribute' のどちらか一方を使用してください</target>
        <note />
      </trans-unit>
      <trans-unit id="ERR_BadArgExtraRef">
        <source>Argument {0} may not be passed with the '{1}' keyword</source>
        <target state="translated">引数 {0} はキーワード '{1}' と共に渡すことはできません</target>
        <note />
      </trans-unit>
      <trans-unit id="WRN_CmdOptionConflictsSource">
        <source>Option '{0}' overrides attribute '{1}' given in a source file or added module</source>
        <target state="translated">オプション '{0}' は、は、ソース ファイルまたは追加されたモジュールで指定された属性 '{1}' をオーバーライドします。</target>
        <note />
      </trans-unit>
      <trans-unit id="WRN_CmdOptionConflictsSource_Title">
        <source>Option overrides attribute given in a source file or added module</source>
        <target state="translated">オプションは、ソース ファイルまたは追加されたモジュールで指定された属性をオーバーライドします</target>
        <note />
      </trans-unit>
      <trans-unit id="WRN_CmdOptionConflictsSource_Description">
        <source>This warning occurs if the assembly attributes AssemblyKeyFileAttribute or AssemblyKeyNameAttribute found in source conflict with the /keyfile or /keycontainer command line option or key file name or key container specified in the Project Properties.</source>
        <target state="translated">この警告は、ソースにあるアセンブリの属性 AssemblyKeyFileAttribute または AssemblyKeyNameAttribute が /keyfile または/keycontainer コマンド ライン オプション、キー ファイルの名前、またはプロジェクトのプロパティで指定されたキー コンテナーと競合する場合に発生します。</target>
        <note />
      </trans-unit>
      <trans-unit id="ERR_BadCompatMode">
        <source>Invalid option '{0}' for /langversion. Use '/langversion:?' to list supported values.</source>
        <target state="translated">/langversion のオプション '{0}' は無効です。サポートされている値を一覧表示するには、'/langversion:?' を使用します。</target>
        <note />
      </trans-unit>
      <trans-unit id="ERR_DelegateOnConditional">
        <source>Cannot create delegate with '{0}' because it or a method it overrides has a Conditional attribute</source>
        <target state="translated">{0}' またはオーバーライドされるメソッドは条件付き属性なので、この属性でデリゲートを作成できません。</target>
        <note />
      </trans-unit>
      <trans-unit id="ERR_CantMakeTempFile">
        <source>Cannot create temporary file -- {0}</source>
        <target state="translated">一時ファイルを作成できません -- {0}</target>
        <note />
      </trans-unit>
      <trans-unit id="ERR_BadArgRef">
        <source>Argument {0} must be passed with the '{1}' keyword</source>
        <target state="translated">引数 {0} はキーワード '{1}' と共に渡す必要があります。</target>
        <note />
      </trans-unit>
      <trans-unit id="ERR_YieldInAnonMeth">
        <source>The yield statement cannot be used inside an anonymous method or lambda expression</source>
        <target state="translated">yield ステートメントは、匿名メソッドまたはラムダ式の内部では使用できません</target>
        <note />
      </trans-unit>
      <trans-unit id="ERR_ReturnInIterator">
        <source>Cannot return a value from an iterator. Use the yield return statement to return a value, or yield break to end the iteration.</source>
        <target state="translated">反復子から値を返すことができません。yield return ステートメントを使用して値を返すか、yield break ステートメントを使用して反復子を終了してください。</target>
        <note />
      </trans-unit>
      <trans-unit id="ERR_BadIteratorArgType">
        <source>Iterators cannot have ref or out parameters</source>
        <target state="translated">反復子には ref または out パラメーターを指定できません。</target>
        <note />
      </trans-unit>
      <trans-unit id="ERR_BadIteratorReturn">
        <source>The body of '{0}' cannot be an iterator block because '{1}' is not an iterator interface type</source>
        <target state="translated">{1}' は反復子インターフェイス型ではないため、'{0}' の本体は反復子ブロックにできません。</target>
        <note />
      </trans-unit>
      <trans-unit id="ERR_BadYieldInFinally">
        <source>Cannot yield in the body of a finally clause</source>
        <target state="translated">finally 句の本体で生成することはできません。</target>
        <note />
      </trans-unit>
      <trans-unit id="ERR_BadYieldInTryOfCatch">
        <source>Cannot yield a value in the body of a try block with a catch clause</source>
        <target state="translated">catch 句を含む try ブロックの本体で値を生成することはできません。</target>
        <note />
      </trans-unit>
      <trans-unit id="ERR_EmptyYield">
        <source>Expression expected after yield return</source>
        <target state="translated">yield の戻り値の後に式が必要です。</target>
        <note />
      </trans-unit>
      <trans-unit id="ERR_AnonDelegateCantUse">
        <source>Cannot use ref, out, or in parameter '{0}' inside an anonymous method, lambda expression, query expression, or local function</source>
        <target state="needs-review-translation">ref、out、in パラメーター '{0}' は、匿名メソッド、ラムダ式、クエリ式の内部では使用できません</target>
        <note />
      </trans-unit>
      <trans-unit id="ERR_IllegalInnerUnsafe">
        <source>Unsafe code may not appear in iterators</source>
        <target state="translated">アンセーフ コードは反復子には記述できません。</target>
        <note />
      </trans-unit>
      <trans-unit id="ERR_BadYieldInCatch">
        <source>Cannot yield a value in the body of a catch clause</source>
        <target state="translated">catch 句の本体で値を生成することはできません。</target>
        <note />
      </trans-unit>
      <trans-unit id="ERR_BadDelegateLeave">
        <source>Control cannot leave the body of an anonymous method or lambda expression</source>
        <target state="translated">コントロールを匿名メソッドまたはラムダ式の本体外に出すことはできません</target>
        <note />
      </trans-unit>
      <trans-unit id="WRN_IllegalPragma">
        <source>Unrecognized #pragma directive</source>
        <target state="translated">認識できない #pragma ディレクティブです</target>
        <note />
      </trans-unit>
      <trans-unit id="WRN_IllegalPragma_Title">
        <source>Unrecognized #pragma directive</source>
        <target state="translated">認識できない #pragma ディレクティブです</target>
        <note />
      </trans-unit>
      <trans-unit id="WRN_IllegalPPWarning">
        <source>Expected disable or restore</source>
        <target state="translated">disable または restore を指定してください。</target>
        <note />
      </trans-unit>
      <trans-unit id="WRN_IllegalPPWarning_Title">
        <source>Expected disable or restore after #pragma warning</source>
        <target state="translated">#pragma 警告の後に、disable または restore が必要です</target>
        <note />
      </trans-unit>
      <trans-unit id="WRN_BadRestoreNumber">
        <source>Cannot restore warning 'CS{0}' because it was disabled globally</source>
        <target state="translated">警告 'CS{0}' はグローバルで無効にされたため、復元することはできません。</target>
        <note />
      </trans-unit>
      <trans-unit id="WRN_BadRestoreNumber_Title">
        <source>Cannot restore warning because it was disabled globally</source>
        <target state="translated">警告はグローバルに無効にされたため復元できません</target>
        <note />
      </trans-unit>
      <trans-unit id="ERR_VarargsIterator">
        <source>__arglist is not allowed in the parameter list of iterators</source>
        <target state="translated">__arglist は、反復子のパラメーター リストでは許可されていません</target>
        <note />
      </trans-unit>
      <trans-unit id="ERR_UnsafeIteratorArgType">
        <source>Iterators cannot have unsafe parameters or yield types</source>
        <target state="translated">反復子には unsafe パラメーターまたは yield 型を指定できません。</target>
        <note />
      </trans-unit>
      <trans-unit id="ERR_BadCoClassSig">
        <source>The managed coclass wrapper class signature '{0}' for interface '{1}' is not a valid class name signature</source>
        <target state="translated">インターフェイス '{1}' のマネージ コクラス ラッパー クラス '{0}' は、有効なクラス名シグネチャではありません。</target>
        <note />
      </trans-unit>
      <trans-unit id="ERR_MultipleIEnumOfT">
        <source>foreach statement cannot operate on variables of type '{0}' because it implements multiple instantiations of '{1}'; try casting to a specific interface instantiation</source>
        <target state="translated">{1}' の複数のインスタンスを実装するため、foreach ステートメントは、型 '{0}' の変数では操作できません。特定のインターフェイスのインスタンス化にキャストしてください。</target>
        <note />
      </trans-unit>
      <trans-unit id="ERR_FixedDimsRequired">
        <source>A fixed size buffer field must have the array size specifier after the field name</source>
        <target state="translated">固定サイズ バッファー フィールドには、フィールド名の後に配列サイズの指定子が必要です。</target>
        <note />
      </trans-unit>
      <trans-unit id="ERR_FixedNotInStruct">
        <source>Fixed size buffer fields may only be members of structs</source>
        <target state="translated">固定サイズ バッファー フィールドは、構造体のメンバーにしかなれません。</target>
        <note />
      </trans-unit>
      <trans-unit id="ERR_AnonymousReturnExpected">
        <source>Not all code paths return a value in {0} of type '{1}'</source>
        <target state="translated">型 '{1}' の {0} に値を返さないコード パスがあります。</target>
        <note />
      </trans-unit>
      <trans-unit id="WRN_NonECMAFeature">
        <source>Feature '{0}' is not part of the standardized ISO C# language specification, and may not be accepted by other compilers</source>
        <target state="translated">機能 '{0}' は標準 ISO C# 言語仕様ではありません。別のコンパイラでは受け入れられない可能性があります。</target>
        <note />
      </trans-unit>
      <trans-unit id="WRN_NonECMAFeature_Title">
        <source>Feature is not part of the standardized ISO C# language specification, and may not be accepted by other compilers</source>
        <target state="translated">機能は標準 ISO C# 言語仕様の一部ではありません。別のコンパイラでは受け入れられない可能性があります</target>
        <note />
      </trans-unit>
      <trans-unit id="ERR_ExpectedVerbatimLiteral">
        <source>Keyword, identifier, or string expected after verbatim specifier: @</source>
        <target state="translated">verbatim 識別子の後にはキーワード、識別子、または文字列が必要です:@</target>
        <note />
      </trans-unit>
      <trans-unit id="ERR_RefReadonly">
        <source>A readonly field cannot be used as a ref or out value (except in a constructor)</source>
        <target state="translated">読み取り専用フィールドを ref 値または out 値として使用することはできません (コンストラクターでは可)</target>
        <note />
      </trans-unit>
      <trans-unit id="ERR_RefReadonly2">
        <source>Members of readonly field '{0}' cannot be used as a ref or out value (except in a constructor)</source>
        <target state="translated">読み取り専用フィールド '{0}' のメンバーを ref 値または out 値として使用することはできません (コンストラクターでは可)</target>
        <note />
      </trans-unit>
      <trans-unit id="ERR_AssgReadonly">
        <source>A readonly field cannot be assigned to (except in a constructor or a variable initializer)</source>
        <target state="translated">読み取り専用フィールドに割り当てることはできません (コンストラクター、変数初期化子では可 )。</target>
        <note />
      </trans-unit>
      <trans-unit id="ERR_AssgReadonly2">
        <source>Members of readonly field '{0}' cannot be modified (except in a constructor or a variable initializer)</source>
        <target state="translated">読み取り専用フィールド '{0}' のメンバーは変更できません (コンストラクターまたは変数初期化子では可)。</target>
        <note />
      </trans-unit>
      <trans-unit id="ERR_RefReadonlyNotField">
        <source>Cannot use {0} '{1}' as a ref or out value because it is a readonly variable</source>
        <target state="translated">{0} '{1}' は、読み取り専用の変数であるため、ref 値または out 値として使用することはできません</target>
        <note />
      </trans-unit>
      <trans-unit id="ERR_RefReadonlyNotField2">
        <source>Members of {0} '{1}' cannot be used as a ref or out value because it is a readonly variable</source>
        <target state="translated">{0} '{1}' のメンバーは読み取り専用の変数であるため、ref 値としても out 値としても使用できません</target>
        <note />
      </trans-unit>
      <trans-unit id="ERR_AssignReadonlyNotField">
        <source>Cannot assign to {0} '{1}' because it is a readonly variable</source>
        <target state="translated">読み取り専用の変数であるため、{0} '{1}' に割り当てることができません</target>
        <note />
      </trans-unit>
      <trans-unit id="ERR_AssignReadonlyNotField2">
        <source>Cannot assign to a member of {0} '{1}' because it is a readonly variable</source>
        <target state="translated">読み取り専用の変数であるため、{0} '{1}' のメンバーに割り当てることはできません</target>
        <note />
      </trans-unit>
      <trans-unit id="ERR_RefReturnReadonlyNotField">
        <source>Cannot return {0} '{1}' by writable reference because it is a readonly variable</source>
        <target state="translated">{0} '{1}' は読み取り専用の変数であるため、書き込み可能な参照によって返すことはできません</target>
        <note />
      </trans-unit>
      <trans-unit id="ERR_RefReturnReadonlyNotField2">
        <source>Members of {0} '{1}' cannot be returned by writable reference because it is a readonly variable</source>
        <target state="translated">{0} '{1}' のメンバーは読み取り専用の変数であるため、書き込み可能な参照によって返すことはできません</target>
        <note />
      </trans-unit>
      <trans-unit id="ERR_AssgReadonlyStatic2">
        <source>Fields of static readonly field '{0}' cannot be assigned to (except in a static constructor or a variable initializer)</source>
        <target state="translated">静的読み取り専用フィールド '{0}' のフィールドへの割り当てはできません (静的コンストラクターまたは変数初期化子では可)</target>
        <note />
      </trans-unit>
      <trans-unit id="ERR_RefReadonlyStatic2">
        <source>Fields of static readonly field '{0}' cannot be used as a ref or out value (except in a static constructor)</source>
        <target state="translated">静的な読み取り専用フィールド '{0}' のフィールドを ref 値または out 値として使用することはできません (静的コンストラクターでは可)</target>
        <note />
      </trans-unit>
      <trans-unit id="ERR_AssgReadonlyLocal2Cause">
        <source>Cannot modify members of '{0}' because it is a '{1}'</source>
        <target state="translated">{0}' のメンバーは '{1}' であるため変更できません</target>
        <note />
      </trans-unit>
      <trans-unit id="ERR_RefReadonlyLocal2Cause">
        <source>Cannot use fields of '{0}' as a ref or out value because it is a '{1}'</source>
        <target state="translated">{0}' は '{1}' であるため、そのフィールドを ref 値または out 値として使用することはできません</target>
        <note />
      </trans-unit>
      <trans-unit id="ERR_AssgReadonlyLocalCause">
        <source>Cannot assign to '{0}' because it is a '{1}'</source>
        <target state="translated">{0}' は '{1}' であるため、これに割り当てることはできません。</target>
        <note />
      </trans-unit>
      <trans-unit id="ERR_RefReadonlyLocalCause">
        <source>Cannot use '{0}' as a ref or out value because it is a '{1}'</source>
        <target state="translated">{0}' は '{1}' であるため、ref 値または out 値として使用することはできません</target>
        <note />
      </trans-unit>
      <trans-unit id="WRN_ErrorOverride">
        <source>{0}. See also error CS{1}.</source>
        <target state="translated">{0}。エラー CS{1} を参照してください。</target>
        <note />
      </trans-unit>
      <trans-unit id="WRN_ErrorOverride_Title">
        <source>Warning is overriding an error</source>
        <target state="translated">警告がエラーをオーバーライドしています</target>
        <note />
      </trans-unit>
      <trans-unit id="WRN_ErrorOverride_Description">
        <source>The compiler emits this warning when it overrides an error with a warning. For information about the problem, search for the error code mentioned.</source>
        <target state="translated">コンパイラは、警告付きのエラーをオーバーライドしたときにこの警告を生成します。この問題の詳細については、上記のエラー コードを検索してください。</target>
        <note />
      </trans-unit>
      <trans-unit id="ERR_AnonMethToNonDel">
        <source>Cannot convert {0} to type '{1}' because it is not a delegate type</source>
        <target state="translated">{0} はデリゲート型ではないため、'{1}' 型に変換できません。</target>
        <note />
      </trans-unit>
      <trans-unit id="ERR_CantConvAnonMethParams">
        <source>Cannot convert {0} to delegate type '{1}' because the parameter types do not match the delegate parameter types</source>
        <target state="translated">パラメーター型がデリゲート パラメーター型と一致しないため、{0} をデリゲート型 '{1}' に変換することはできません。</target>
        <note />
      </trans-unit>
      <trans-unit id="ERR_CantConvAnonMethReturns">
        <source>Cannot convert {0} to intended delegate type because some of the return types in the block are not implicitly convertible to the delegate return type</source>
        <target state="translated">デリゲート戻り値の型に暗黙的に変換できない戻り値の型がブロック内にあるため、{0} を目的のデリゲート型に変換できません。</target>
        <note />
      </trans-unit>
      <trans-unit id="ERR_BadAsyncReturnExpression">
        <source>Since this is an async method, the return expression must be of type '{0}' rather than 'Task&lt;{0}&gt;'</source>
        <target state="translated">これは非同期メソッドであるため、return 式は 'Task&lt;{0}&gt;' ではなく '{0}' 型である必要があります。</target>
        <note />
      </trans-unit>
      <trans-unit id="ERR_CantConvAsyncAnonFuncReturns">
        <source>Cannot convert async {0} to delegate type '{1}'. An async {0} may return void, Task or Task&lt;T&gt;, none of which are convertible to '{1}'.</source>
        <target state="translated">非同期の {0} をデリゲート型 '{1}' に変換できません。非同期の {0} は void、Task、または Task&lt;T&gt; を返しますが、いずれも '{1}' に変換することができません。</target>
        <note />
      </trans-unit>
      <trans-unit id="ERR_IllegalFixedType">
        <source>Fixed size buffer type must be one of the following: bool, byte, short, int, long, char, sbyte, ushort, uint, ulong, float or double</source>
        <target state="translated">固定サイズ バッファーの型は次のうちの 1 つでなければなりません: bool、byte、short、int、long、char、sbyte、ushort、uint、ulong、float または double</target>
        <note />
      </trans-unit>
      <trans-unit id="ERR_FixedOverflow">
        <source>Fixed size buffer of length {0} and type '{1}' is too big</source>
        <target state="translated">長さ {0}、型 '{1}' の固定サイズ バッファーは大きすぎます。</target>
        <note />
      </trans-unit>
      <trans-unit id="ERR_InvalidFixedArraySize">
        <source>Fixed size buffers must have a length greater than zero</source>
        <target state="translated">固定サイズ バッファーには、0 よりも大きい値を指定しなければなりません。</target>
        <note />
      </trans-unit>
      <trans-unit id="ERR_FixedBufferNotFixed">
        <source>You cannot use fixed size buffers contained in unfixed expressions. Try using the fixed statement.</source>
        <target state="translated">fixed でない式に含まれる固定サイズ バッファーは使用できません。fixed ステートメントを使用してください。</target>
        <note />
      </trans-unit>
      <trans-unit id="ERR_AttributeNotOnAccessor">
        <source>Attribute '{0}' is not valid on property or event accessors. It is only valid on '{1}' declarations.</source>
        <target state="translated">属性 '{0}' はプロパティまたはイベントのアクセサーでは無効です。'{1}' 宣言でのみ有効です。</target>
        <note />
      </trans-unit>
      <trans-unit id="WRN_InvalidSearchPathDir">
        <source>Invalid search path '{0}' specified in '{1}' -- '{2}'</source>
        <target state="translated">{1}' で指定された無効な検索パス '{0}' です -- '{2}'</target>
        <note />
      </trans-unit>
      <trans-unit id="WRN_InvalidSearchPathDir_Title">
        <source>Invalid search path specified</source>
        <target state="translated">無効な検索パスが指定されています</target>
        <note />
      </trans-unit>
      <trans-unit id="ERR_IllegalVarArgs">
        <source>__arglist is not valid in this context</source>
        <target state="translated">__arglist は、このコンテキストでは無効です。</target>
        <note />
      </trans-unit>
      <trans-unit id="ERR_IllegalParams">
        <source>params is not valid in this context</source>
        <target state="translated">params はこのコンテキストでは有効ではありません。</target>
        <note />
      </trans-unit>
      <trans-unit id="ERR_BadModifiersOnNamespace">
        <source>A namespace declaration cannot have modifiers or attributes</source>
        <target state="translated">名前空間の宣言に、修飾子または属性を指定することはできません。</target>
        <note />
      </trans-unit>
      <trans-unit id="ERR_BadPlatformType">
        <source>Invalid option '{0}' for /platform; must be anycpu, x86, Itanium, arm, arm64 or x64</source>
        <target state="needs-review-translation">/platform に対するオプション '{0}' が無効です。anycpu、x86、Itanium、または x64 を指定してください。</target>
        <note />
      </trans-unit>
      <trans-unit id="ERR_ThisStructNotInAnonMeth">
        <source>Anonymous methods, lambda expressions, and query expressions inside structs cannot access instance members of 'this'. Consider copying 'this' to a local variable outside the anonymous method, lambda expression or query expression and using the local instead.</source>
        <target state="translated">構造体内部の匿名メソッド、ラムダ式、またはクエリ式は、'this' のインスタンス メンバーにアクセスできません。'this' を匿名メソッド、ラムダ式、またはクエリ式の外部のローカル変数にコピーして、そのローカルを使用してください。</target>
        <note />
      </trans-unit>
      <trans-unit id="ERR_NoConvToIDisp">
        <source>'{0}': type used in a using statement must be implicitly convertible to 'System.IDisposable'</source>
        <target state="translated">'{0}': using ステートメントで使用される型は、暗黙的に 'System.IDisposable' への変換が可能でなければなりません。</target>
        <note />
      </trans-unit>
      <trans-unit id="ERR_BadParamRef">
        <source>Parameter {0} must be declared with the '{1}' keyword</source>
        <target state="translated">パラメーター {0} はキーワード '{1}' で宣言する必要があります。</target>
        <note />
      </trans-unit>
      <trans-unit id="ERR_BadParamExtraRef">
        <source>Parameter {0} should not be declared with the '{1}' keyword</source>
        <target state="translated">パラメーター {0} はキーワード '{1}' で宣言しないでください。</target>
        <note />
      </trans-unit>
      <trans-unit id="ERR_BadParamType">
        <source>Parameter {0} is declared as type '{1}{2}' but should be '{3}{4}'</source>
        <target state="translated">パラメーター {0} は '{1}{2}' 型として宣言しますが、'{3}{4}' である必要があります</target>
        <note />
      </trans-unit>
      <trans-unit id="ERR_BadExternIdentifier">
        <source>Invalid extern alias for '/reference'; '{0}' is not a valid identifier</source>
        <target state="translated">/reference' の無効な extern エイリアスです。'{0}' は無効な識別子です。</target>
        <note />
      </trans-unit>
      <trans-unit id="ERR_AliasMissingFile">
        <source>Invalid reference alias option: '{0}=' -- missing filename</source>
        <target state="translated">無効な参照エイリアス オプションです: '{0}=' -- ファイル名が指定されていません</target>
        <note />
      </trans-unit>
      <trans-unit id="ERR_GlobalExternAlias">
        <source>You cannot redefine the global extern alias</source>
        <target state="translated">グローバルの extern エイリアスは再定義できません。</target>
        <note />
      </trans-unit>
      <trans-unit id="ERR_MissingTypeInSource">
        <source>Reference to type '{0}' claims it is defined in this assembly, but it is not defined in source or any added modules</source>
        <target state="translated">型 '{0}' への参照では、このアセンブリで定義されていると指定されていますが、ソースまたは追加モジュール内では定義されていません。</target>
        <note />
      </trans-unit>
      <trans-unit id="ERR_MissingTypeInAssembly">
        <source>Reference to type '{0}' claims it is defined in '{1}', but it could not be found</source>
        <target state="translated">型 '{0}' への参照では、'{1}' で定義されていると指定されていますが、見つかりませんでした。</target>
        <note />
      </trans-unit>
      <trans-unit id="WRN_MultiplePredefTypes">
        <source>The predefined type '{0}' is defined in multiple assemblies in the global alias; using definition from '{1}'</source>
        <target state="translated">定義済みの型 '{0}' は、グローバル エイリアスの複数のアセンブリ内で定義されています。'{1}' からの定義を使用してください。</target>
        <note />
      </trans-unit>
      <trans-unit id="WRN_MultiplePredefTypes_Title">
        <source>Predefined type is defined in multiple assemblies in the global alias</source>
        <target state="translated">グローバル エイリアスの複数のアセンブリで定義済みの型が定義されています</target>
        <note />
      </trans-unit>
      <trans-unit id="WRN_MultiplePredefTypes_Description">
        <source>This error occurs when a predefined system type such as System.Int32 is found in two assemblies. One way this can happen is if you are referencing mscorlib or System.Runtime.dll from two different places, such as trying to run two versions of the .NET Framework side-by-side.</source>
        <target state="translated">このエラーは、System.Int32 などの定義済みのシステム型が 2 つのアセンブリで見つかった場合に発生します。これが起こりうる 1 つの方法は、.NET Framework の 2 つのバージョンを同時に実行するなど、2 つの異なる場所から mscorlib または System.Runtime.dll を参照した場合です。</target>
        <note />
      </trans-unit>
      <trans-unit id="ERR_LocalCantBeFixedAndHoisted">
        <source>Local '{0}' or its members cannot have their address taken and be used inside an anonymous method or lambda expression</source>
        <target state="translated">ローカル '{0}' またはそのメンバーは、アドレスを与えることも、匿名メソッドまたはラムダ式の内部で使用されることもできません。</target>
        <note />
      </trans-unit>
      <trans-unit id="WRN_TooManyLinesForDebugger">
        <source>Source file has exceeded the limit of 16,707,565 lines representable in the PDB; debug information will be incorrect</source>
        <target state="translated">ソース ファイルは、PDB 内で表せる 16,707,565 行の限界を超えているため、デバッグ情報は不正確になります</target>
        <note />
      </trans-unit>
      <trans-unit id="WRN_TooManyLinesForDebugger_Title">
        <source>Source file has exceeded the limit of 16,707,565 lines representable in the PDB; debug information will be incorrect</source>
        <target state="translated">ソース ファイルは、PDB 内で表せる 16,707,565 行の限界を超えているため、デバッグ情報は不正確になります</target>
        <note />
      </trans-unit>
      <trans-unit id="ERR_CantConvAnonMethNoParams">
        <source>Cannot convert anonymous method block without a parameter list to delegate type '{0}' because it has one or more out parameters</source>
        <target state="translated">デリゲート型 '{0}' には 1 つ以上の out パラメーターが含まれているため、パラメーター リストを含まない匿名メソッド ブロックをこのデリゲート型に変換することはできません。</target>
        <note />
      </trans-unit>
      <trans-unit id="ERR_ConditionalOnNonAttributeClass">
        <source>Attribute '{0}' is only valid on methods or attribute classes</source>
        <target state="translated">属性 '{0}' は、メソッドまたは属性クラスでのみ有効です。</target>
        <note />
      </trans-unit>
      <trans-unit id="WRN_CallOnNonAgileField">
        <source>Accessing a member on '{0}' may cause a runtime exception because it is a field of a marshal-by-reference class</source>
        <target state="translated">参照マーシャリング クラスのフィールドであるため、'{0}' のメンバーにアクセスすると、ランタイム例外が発生する可能性があります</target>
        <note />
      </trans-unit>
      <trans-unit id="WRN_CallOnNonAgileField_Title">
        <source>Accessing a member on a field of a marshal-by-reference class may cause a runtime exception</source>
        <target state="translated">参照マーシャリング クラスのフィールドのメンバーにアクセスすると、ランタイム例外が発生する可能性があります</target>
        <note />
      </trans-unit>
      <trans-unit id="WRN_CallOnNonAgileField_Description">
        <source>This warning occurs when you try to call a method, property, or indexer on a member of a class that derives from MarshalByRefObject, and the member is a value type. Objects that inherit from MarshalByRefObject are typically intended to be marshaled by reference across an application domain. If any code ever attempts to directly access the value-type member of such an object across an application domain, a runtime exception will occur. To resolve the warning, first copy the member into a local variable and call the method on that variable.</source>
        <target state="translated">この警告は、MarshalByRefObject から派生したクラスのメンバーにあるメソッド、プロパティ、またはインデクサーを呼び出し、かつメンバーが値の型である場合に発生します。MarshalByRefObject から継承するオブジェクトは、通常はアプリケーション ドメイン間の参照によってマーシャリングされることになっています。コードがこのようなアプリケーション ドメイン間のオブジェクトの値の型のメンバーに直接アクセスすると、ランタイム例外が発生します。警告を解決するには、まずメンバーをローカル変数にコピーしてから、その変数でメソッドを呼び出します。</target>
        <note />
      </trans-unit>
      <trans-unit id="WRN_BadWarningNumber">
        <source>'{0}' is not a valid warning number</source>
        <target state="translated">'{0}' は有効な警告番号ではありません。</target>
        <note />
      </trans-unit>
      <trans-unit id="WRN_BadWarningNumber_Title">
        <source>Not a valid warning number</source>
        <target state="translated">無効な警告番号です</target>
        <note />
      </trans-unit>
      <trans-unit id="WRN_BadWarningNumber_Description">
        <source>A number that was passed to the #pragma warning preprocessor directive was not a valid warning number. Verify that the number represents a warning, not an error.</source>
        <target state="translated">#pragma 警告のプリプロセッサ ディレクティブに渡された番号は無効な警告番号です。番号がエラー番号ではなく警告番号を表していることを確認してください。</target>
        <note />
      </trans-unit>
      <trans-unit id="WRN_InvalidNumber">
        <source>Invalid number</source>
        <target state="translated">無効な数字です</target>
        <note />
      </trans-unit>
      <trans-unit id="WRN_InvalidNumber_Title">
        <source>Invalid number</source>
        <target state="translated">無効な数字です</target>
        <note />
      </trans-unit>
      <trans-unit id="WRN_FileNameTooLong">
        <source>Invalid filename specified for preprocessor directive. Filename is too long or not a valid filename.</source>
        <target state="translated">プリプロセッサ ディレクティブに対して無効なファイル名が指定されました。ファイル名は長すぎるか、または有効なファイル名ではありません。</target>
        <note />
      </trans-unit>
      <trans-unit id="WRN_FileNameTooLong_Title">
        <source>Invalid filename specified for preprocessor directive</source>
        <target state="translated">プリプロセッサ ディレクティブに対して無効なファイル名が指定されました</target>
        <note />
      </trans-unit>
      <trans-unit id="WRN_IllegalPPChecksum">
        <source>Invalid #pragma checksum syntax; should be #pragma checksum "filename" "{XXXXXXXX-XXXX-XXXX-XXXX-XXXXXXXXXXXX}" "XXXX..."</source>
        <target state="translated">無効な #pragma checksum 構文です。有効な #pragma checksum は、"filename" "{XXXXXXXX-XXXX-XXXX-XXXX-XXXXXXXXXXXX}" "XXXX..." です</target>
        <note />
      </trans-unit>
      <trans-unit id="WRN_IllegalPPChecksum_Title">
        <source>Invalid #pragma checksum syntax</source>
        <target state="translated">無効な #pragma チェックサム構文です</target>
        <note />
      </trans-unit>
      <trans-unit id="WRN_EndOfPPLineExpected">
        <source>Single-line comment or end-of-line expected</source>
        <target state="translated">単一行コメントか行の終わりが必要です。</target>
        <note />
      </trans-unit>
      <trans-unit id="WRN_EndOfPPLineExpected_Title">
        <source>Single-line comment or end-of-line expected after #pragma directive</source>
        <target state="translated">#pragma ディレクティブの後に、単一行コメントか行の終わりが必要です</target>
        <note />
      </trans-unit>
      <trans-unit id="WRN_ConflictingChecksum">
        <source>Different checksum values given for '{0}'</source>
        <target state="translated">{0}' に異なるチェックサム値が指定されています。</target>
        <note />
      </trans-unit>
      <trans-unit id="WRN_ConflictingChecksum_Title">
        <source>Different #pragma checksum values given</source>
        <target state="translated">異なる #pragma チェックサム値が指定されています</target>
        <note />
      </trans-unit>
      <trans-unit id="WRN_InvalidAssemblyName">
        <source>Assembly reference '{0}' is invalid and cannot be resolved</source>
        <target state="translated">アセンブリ参照 '{0}' は無効であり、解決できません。</target>
        <note />
      </trans-unit>
      <trans-unit id="WRN_InvalidAssemblyName_Title">
        <source>Assembly reference is invalid and cannot be resolved</source>
        <target state="translated">アセンブリ参照が無効で、解決できません</target>
        <note />
      </trans-unit>
      <trans-unit id="WRN_InvalidAssemblyName_Description">
        <source>This warning indicates that an attribute, such as InternalsVisibleToAttribute, was not specified correctly.</source>
        <target state="translated">この警告は、InternalsVisibleToAttribute などの属性が正しく指定されていないことを示します。</target>
        <note />
      </trans-unit>
      <trans-unit id="WRN_UnifyReferenceMajMin">
        <source>Assuming assembly reference '{0}' used by '{1}' matches identity '{2}' of '{3}', you may need to supply runtime policy</source>
        <target state="translated">{1}' によって使用されるアセンブリ参照 '{0}' が '{3}' の ID '{2}' と一致すると仮定して、実行時ポリシーを指定する必要がある可能性があります。</target>
        <note />
      </trans-unit>
      <trans-unit id="WRN_UnifyReferenceMajMin_Title">
        <source>Assuming assembly reference matches identity</source>
        <target state="translated">アセンブリ参照が ID と一致すると仮定します</target>
        <note />
      </trans-unit>
      <trans-unit id="WRN_UnifyReferenceMajMin_Description">
        <source>The two assemblies differ in release and/or version number. For unification to occur, you must specify directives in the application's .config file, and you must provide the correct strong name of an assembly.</source>
        <target state="translated">2 つのアセンブリはリリースまたはバージョン番号が異なります。統一するには、アプリケーションの .config ファイルにディレクティブを指定するとともに、アセンブリの厳密な名前を正しく付ける必要があります。</target>
        <note />
      </trans-unit>
      <trans-unit id="WRN_UnifyReferenceBldRev">
        <source>Assuming assembly reference '{0}' used by '{1}' matches identity '{2}' of '{3}', you may need to supply runtime policy</source>
        <target state="translated">{1}' によって使用されるアセンブリ参照 '{0}' が '{3}' の ID '{2}' と一致すると仮定して、実行時ポリシーを指定する必要がある可能性があります。</target>
        <note />
      </trans-unit>
      <trans-unit id="WRN_UnifyReferenceBldRev_Title">
        <source>Assuming assembly reference matches identity</source>
        <target state="translated">アセンブリ参照が ID と一致すると仮定します</target>
        <note />
      </trans-unit>
      <trans-unit id="WRN_UnifyReferenceBldRev_Description">
        <source>The two assemblies differ in release and/or version number. For unification to occur, you must specify directives in the application's .config file, and you must provide the correct strong name of an assembly.</source>
        <target state="translated">2 つのアセンブリはリリースまたはバージョン番号が異なります。統一するには、アプリケーションの .config ファイルにディレクティブを指定するとともに、アセンブリの厳密な名前を正しく付ける必要があります。</target>
        <note />
      </trans-unit>
      <trans-unit id="ERR_DuplicateImport">
        <source>Multiple assemblies with equivalent identity have been imported: '{0}' and '{1}'. Remove one of the duplicate references.</source>
        <target state="translated">ID が同一の複数のアセンブリ ('{0}' と '{1}') がインポートされました。重複している参照の一方を削除します。</target>
        <note />
      </trans-unit>
      <trans-unit id="ERR_DuplicateImportSimple">
        <source>An assembly with the same simple name '{0}' has already been imported. Try removing one of the references (e.g. '{1}') or sign them to enable side-by-side.</source>
        <target state="translated">同じ簡易名 '{0}' でアセンブリが既にインポートされています。参照の 1 つ (例: '{1}') を削除するか、サイド バイ サイドを有効にするために署名してください。</target>
        <note />
      </trans-unit>
      <trans-unit id="ERR_AssemblyMatchBadVersion">
        <source>Assembly '{0}' with identity '{1}' uses '{2}' which has a higher version than referenced assembly '{3}' with identity '{4}'</source>
        <target state="translated">アセンブリ '{0}' (ID '{1}') は、参照されているアセンブリ '{3}' (ID '{4}') より新しいバージョンを含む '{2}' を使用します。</target>
        <note />
      </trans-unit>
      <trans-unit id="ERR_FixedNeedsLvalue">
        <source>Fixed size buffers can only be accessed through locals or fields</source>
        <target state="translated">固定サイズ バッファーには、ローカルまたはフィールドをとおしてのみアクセスできます</target>
        <note />
      </trans-unit>
      <trans-unit id="WRN_DuplicateTypeParamTag">
        <source>XML comment has a duplicate typeparam tag for '{0}'</source>
        <target state="translated">XML コメントで '{0}' の typeparam タグが重複しています。</target>
        <note />
      </trans-unit>
      <trans-unit id="WRN_DuplicateTypeParamTag_Title">
        <source>XML comment has a duplicate typeparam tag</source>
        <target state="translated">XML コメントで typeparam タグが重複しています</target>
        <note />
      </trans-unit>
      <trans-unit id="WRN_UnmatchedTypeParamTag">
        <source>XML comment has a typeparam tag for '{0}', but there is no type parameter by that name</source>
        <target state="translated">XML コメントには '{0}' の typeparam タグがありますが、その名前に相当するパラメーターはありません。</target>
        <note />
      </trans-unit>
      <trans-unit id="WRN_UnmatchedTypeParamTag_Title">
        <source>XML comment has a typeparam tag, but there is no type parameter by that name</source>
        <target state="translated">XML コメントに typeparam タグが存在しますが、その名前に相当する型パラメーターはありません</target>
        <note />
      </trans-unit>
      <trans-unit id="WRN_UnmatchedTypeParamRefTag">
        <source>XML comment on '{1}' has a typeparamref tag for '{0}', but there is no type parameter by that name</source>
        <target state="translated">{1}' の XML コメントで、'{0}' の typeparamref タグがありますが、その名前に相当するパラメーターはありません。</target>
        <note />
      </trans-unit>
      <trans-unit id="WRN_UnmatchedTypeParamRefTag_Title">
        <source>XML comment has a typeparamref tag, but there is no type parameter by that name</source>
        <target state="translated">XML コメントに typeparamref タグが存在しますが、その名前に相当する型パラメーターはありません</target>
        <note />
      </trans-unit>
      <trans-unit id="WRN_MissingTypeParamTag">
        <source>Type parameter '{0}' has no matching typeparam tag in the XML comment on '{1}' (but other type parameters do)</source>
        <target state="translated">型パラメーター '{0}' には、対応する typeparam タグが '{1}' の XML コメントにありませんが、他の型パラメーターにはあります。</target>
        <note />
      </trans-unit>
      <trans-unit id="WRN_MissingTypeParamTag_Title">
        <source>Type parameter has no matching typeparam tag in the XML comment (but other type parameters do)</source>
        <target state="translated">型パラメーターには、対応する typeparam タグが XML コメントにありませんが、他の型パラメーターにはあります</target>
        <note />
      </trans-unit>
      <trans-unit id="ERR_CantChangeTypeOnOverride">
        <source>'{0}': type must be '{2}' to match overridden member '{1}'</source>
        <target state="translated">'{0}': オーバーライドされたメンバー '{1}' に対応するために、型は '{2}' でなければなりません。</target>
        <note />
      </trans-unit>
      <trans-unit id="ERR_DoNotUseFixedBufferAttr">
        <source>Do not use 'System.Runtime.CompilerServices.FixedBuffer' attribute. Use the 'fixed' field modifier instead.</source>
        <target state="translated">System.Runtime.CompilerServices.FixedBuffer' 属性を使用しないでください。'fixed' フィールド修飾子を使用してください。</target>
        <note />
      </trans-unit>
      <trans-unit id="WRN_AssignmentToSelf">
        <source>Assignment made to same variable; did you mean to assign something else?</source>
        <target state="translated">同じ変数に割り当てられました。他の変数に割り当てますか?</target>
        <note />
      </trans-unit>
      <trans-unit id="WRN_AssignmentToSelf_Title">
        <source>Assignment made to same variable</source>
        <target state="translated">同じ変数に割り当てられました</target>
        <note />
      </trans-unit>
      <trans-unit id="WRN_ComparisonToSelf">
        <source>Comparison made to same variable; did you mean to compare something else?</source>
        <target state="translated">同じ変数と比較されました。他の変数と比較しますか?</target>
        <note />
      </trans-unit>
      <trans-unit id="WRN_ComparisonToSelf_Title">
        <source>Comparison made to same variable</source>
        <target state="translated">同じ変数と比較されました</target>
        <note />
      </trans-unit>
      <trans-unit id="ERR_CantOpenWin32Res">
        <source>Error opening Win32 resource file '{0}' -- '{1}'</source>
        <target state="translated">Win32 リソース ファイル '{0}' を開く際にエラーが発生しました -- '{1}'</target>
        <note />
      </trans-unit>
      <trans-unit id="WRN_DotOnDefault">
        <source>Expression will always cause a System.NullReferenceException because the default value of '{0}' is null</source>
        <target state="translated">{0}' の既定値が Null であるため、式は常に System.NullReferenceException になります。</target>
        <note />
      </trans-unit>
      <trans-unit id="WRN_DotOnDefault_Title">
        <source>Expression will always cause a System.NullReferenceException because the type's default value is null</source>
        <target state="translated">型の規定値が null であるため、式は常に System.NullReferenceException になります</target>
        <note />
      </trans-unit>
      <trans-unit id="ERR_NoMultipleInheritance">
        <source>Class '{0}' cannot have multiple base classes: '{1}' and '{2}'</source>
        <target state="translated">クラス '{0}' は複数の基底クラス ('{1}' と '{2}') を持つことができません。</target>
        <note />
      </trans-unit>
      <trans-unit id="ERR_BaseClassMustBeFirst">
        <source>Base class '{0}' must come before any interfaces</source>
        <target state="translated">基底クラス '{0}' は、すべてのインターフェイスより前に指定する必要があります。</target>
        <note />
      </trans-unit>
      <trans-unit id="WRN_BadXMLRefTypeVar">
        <source>XML comment has cref attribute '{0}' that refers to a type parameter</source>
        <target state="translated">XML コメントに型パラメーターを参照する cref 属性 '{0}' が指定されています。</target>
        <note />
      </trans-unit>
      <trans-unit id="WRN_BadXMLRefTypeVar_Title">
        <source>XML comment has cref attribute that refers to a type parameter</source>
        <target state="translated">XML コメントに型パラメーターを参照する cref 属性があります</target>
        <note />
      </trans-unit>
      <trans-unit id="ERR_FriendAssemblyBadArgs">
        <source>Friend assembly reference '{0}' is invalid. InternalsVisibleTo declarations cannot have a version, culture, public key token, or processor architecture specified.</source>
        <target state="translated">フレンド アセンブリ参照 '{0}' は無効です。InternalsVisibleTo 宣言にバージョン、カルチャ、公開キー トークン、またはプロセッサ属性を指定することはできません。</target>
        <note />
      </trans-unit>
      <trans-unit id="ERR_FriendAssemblySNReq">
        <source>Friend assembly reference '{0}' is invalid. Strong-name signed assemblies must specify a public key in their InternalsVisibleTo declarations.</source>
        <target state="translated">フレンド アセンブリ参照 '{0}' は無効です。厳密な名前の署名つきアセンブリはその InternalsVisibleTo 宣言内で公開キーを指定しなければなりません。</target>
        <note />
      </trans-unit>
      <trans-unit id="ERR_DelegateOnNullable">
        <source>Cannot bind delegate to '{0}' because it is a member of 'System.Nullable&lt;T&gt;'</source>
        <target state="translated">System.Nullable&lt;T&gt;' のメンバーであるため、デリゲートを '{0}' にバインドできません</target>
        <note />
      </trans-unit>
      <trans-unit id="ERR_BadCtorArgCount">
        <source>'{0}' does not contain a constructor that takes {1} arguments</source>
        <target state="translated">'{0}' には、引数 {1} を指定するコンストラクターは含まれていません。</target>
        <note />
      </trans-unit>
      <trans-unit id="ERR_GlobalAttributesNotFirst">
        <source>Assembly and module attributes must precede all other elements defined in a file except using clauses and extern alias declarations</source>
        <target state="translated">アセンブリ属性とモジュール属性は、句および extern エイリアス宣言を使用する場合を除き、ファイルで定義された他のすべての要素の前に指定しなければなりません。</target>
        <note />
      </trans-unit>
      <trans-unit id="ERR_ExpressionExpected">
        <source>Expected expression</source>
        <target state="translated">式が必要です。</target>
        <note />
      </trans-unit>
      <trans-unit id="ERR_InvalidSubsystemVersion">
        <source>Invalid version {0} for /subsystemversion. The version must be 6.02 or greater for ARM or AppContainerExe, and 4.00 or greater otherwise</source>
        <target state="translated">/subsystemversion のバージョン {0} は無効です。バージョンは、ARM または AppContainerExe の場合は 6.02 以上、それ以外の場合は 4.00 以上である必要があります。</target>
        <note />
      </trans-unit>
      <trans-unit id="ERR_InteropMethodWithBody">
        <source>Embedded interop method '{0}' contains a body.</source>
        <target state="translated">埋め込み相互運用メソッド '{0}' には本体が含まれます。</target>
        <note />
      </trans-unit>
      <trans-unit id="ERR_BadWarningLevel">
        <source>Warning level must be in the range 0-4</source>
        <target state="translated">警告レベルの範囲は 0-4 です。</target>
        <note />
      </trans-unit>
      <trans-unit id="ERR_BadDebugType">
        <source>Invalid option '{0}' for /debug; must be 'portable', 'embedded', 'full' or 'pdbonly'</source>
        <target state="translated">/debug のオプション '{0}' が無効です。'portable'、'embedded'、'full'、または 'pdbonly' を指定してください</target>
        <note />
      </trans-unit>
      <trans-unit id="ERR_BadResourceVis">
        <source>Invalid option '{0}'; Resource visibility must be either 'public' or 'private'</source>
        <target state="translated">無効なオプション '{0}' です。リソースの参照可能範囲は 'public' または 'private' でなければなりません。</target>
        <note />
      </trans-unit>
      <trans-unit id="ERR_DefaultValueTypeMustMatch">
        <source>The type of the argument to the DefaultParameterValue attribute must match the parameter type</source>
        <target state="translated">DefaultParameterValue 属性への引数の型は、パラメーター型と一致していることが必要です。</target>
        <note />
      </trans-unit>
      <trans-unit id="ERR_DefaultValueBadValueType">
        <source>Argument of type '{0}' is not applicable for the DefaultParameterValue attribute</source>
        <target state="translated">型 '{0}' の引数は DefaultParameterValue 属性には適用できません。</target>
        <note />
      </trans-unit>
      <trans-unit id="ERR_MemberAlreadyInitialized">
        <source>Duplicate initialization of member '{0}'</source>
        <target state="translated">メンバー '{0}' の初期化が重複しています。</target>
        <note />
      </trans-unit>
      <trans-unit id="ERR_MemberCannotBeInitialized">
        <source>Member '{0}' cannot be initialized. It is not a field or property.</source>
        <target state="translated">メンバー '{0}' はフィールドまたはプロパティではないため、初期化することはできません。</target>
        <note />
      </trans-unit>
      <trans-unit id="ERR_StaticMemberInObjectInitializer">
        <source>Static field or property '{0}' cannot be assigned in an object initializer</source>
        <target state="translated">静的フィールドまたはプロパティ '{0}' をオブジェクト初期化子に割り当てることはできません。</target>
        <note />
      </trans-unit>
      <trans-unit id="ERR_ReadonlyValueTypeInObjectInitializer">
        <source>Members of readonly field '{0}' of type '{1}' cannot be assigned with an object initializer because it is of a value type</source>
        <target state="translated">型 '{1}' の読み取り専用フィールド '{0}' のメンバーは、値の型であるため、オブジェクト初期化子と共に割り当てることはできません。</target>
        <note />
      </trans-unit>
      <trans-unit id="ERR_ValueTypePropertyInObjectInitializer">
        <source>Members of property '{0}' of type '{1}' cannot be assigned with an object initializer because it is of a value type</source>
        <target state="translated">型 '{1}' のプロパティ '{0}' のメンバーは、値の型であるため、オブジェクト初期化子と共に割り当てることはできません。</target>
        <note />
      </trans-unit>
      <trans-unit id="ERR_UnsafeTypeInObjectCreation">
        <source>Unsafe type '{0}' cannot be used in object creation</source>
        <target state="translated">安全でない型 '{0}' をオブジェクトの作成に使用することはできません。</target>
        <note />
      </trans-unit>
      <trans-unit id="ERR_EmptyElementInitializer">
        <source>Element initializer cannot be empty</source>
        <target state="translated">要素初期化子を空白にはできません</target>
        <note />
      </trans-unit>
      <trans-unit id="ERR_InitializerAddHasWrongSignature">
        <source>The best overloaded method match for '{0}' has wrong signature for the initializer element. The initializable Add must be an accessible instance method.</source>
        <target state="translated">{0}' に最も適しているオーバーロード メソッドには、初期化子要素の正しくないシグネチャが含まれます。初期化可能な Add は、アクセス可能なインスタンス メソッドでなければなりません。</target>
        <note />
      </trans-unit>
      <trans-unit id="ERR_CollectionInitRequiresIEnumerable">
        <source>Cannot initialize type '{0}' with a collection initializer because it does not implement 'System.Collections.IEnumerable'</source>
        <target state="translated">System.Collections.IEnumerable' を実装していないため、型 '{0}' はコレクション初期化子で初期化することはできません。</target>
        <note />
      </trans-unit>
      <trans-unit id="ERR_CantSetWin32Manifest">
        <source>Error reading Win32 manifest file '{0}' -- '{1}'</source>
        <target state="translated">Win32 マニフェスト ファイル '{0}' を読み取り中にエラーが発生しました -- '{1}'</target>
        <note />
      </trans-unit>
      <trans-unit id="WRN_CantHaveManifestForModule">
        <source>Ignoring /win32manifest for module because it only applies to assemblies</source>
        <target state="translated">モジュールの /win32manifest は、アセンブリにのみ適用されるため、無視されます</target>
        <note />
      </trans-unit>
      <trans-unit id="WRN_CantHaveManifestForModule_Title">
        <source>Ignoring /win32manifest for module because it only applies to assemblies</source>
        <target state="translated">モジュールの /win32manifest は、アセンブリにのみ適用されるため、無視されます</target>
        <note />
      </trans-unit>
      <trans-unit id="ERR_BadInstanceArgType">
        <source>'{0}' does not contain a definition for '{1}' and the best extension method overload '{2}' requires a receiver of type '{3}'</source>
        <target state="translated">'{0}' に '{1}' の定義が含まれておらず、最も適している拡張メソッド オーバーロード '{2}' には '{3}' 型のレシーバーが必要です。</target>
        <note />
      </trans-unit>
      <trans-unit id="ERR_QueryDuplicateRangeVariable">
        <source>The range variable '{0}' has already been declared</source>
        <target state="translated">範囲変数 '{0}' は既に宣言されています。</target>
        <note />
      </trans-unit>
      <trans-unit id="ERR_QueryRangeVariableOverrides">
        <source>The range variable '{0}' conflicts with a previous declaration of '{0}'</source>
        <target state="translated">範囲変数 '{0}' が '{0}' の以前の宣言と競合しています。</target>
        <note />
      </trans-unit>
      <trans-unit id="ERR_QueryRangeVariableAssignedBadValue">
        <source>Cannot assign {0} to a range variable</source>
        <target state="translated">範囲変数に {0} を割り当てることができません。</target>
        <note />
      </trans-unit>
      <trans-unit id="ERR_QueryNoProviderCastable">
        <source>Could not find an implementation of the query pattern for source type '{0}'.  '{1}' not found.  Consider explicitly specifying the type of the range variable '{2}'.</source>
        <target state="translated">ソース型 '{0}' のクエリ パターンの実装が見つかりませんでした。'{1}' が見つかりません。範囲変数 '{2}'  の型を明示的に指定してください。</target>
        <note />
      </trans-unit>
      <trans-unit id="ERR_QueryNoProviderStandard">
        <source>Could not find an implementation of the query pattern for source type '{0}'.  '{1}' not found.  Are you missing a reference to 'System.Core.dll' or a using directive for 'System.Linq'?</source>
        <target state="translated">ソース型 '{0}' のクエリ パターンの実装が見つかりませんでした。'{1}' が見つかりません。'System.Core.dll' の参照または 'System.Linq' のディレクティブの使用が指定されていることを確認してください。</target>
        <note />
      </trans-unit>
      <trans-unit id="ERR_QueryNoProvider">
        <source>Could not find an implementation of the query pattern for source type '{0}'.  '{1}' not found.</source>
        <target state="translated">ソース型 '{0}' のクエリ パターンの実装が見つかりませんでした。'{1}' が見つかりません。</target>
        <note />
      </trans-unit>
      <trans-unit id="ERR_QueryOuterKey">
        <source>The name '{0}' is not in scope on the left side of 'equals'.  Consider swapping the expressions on either side of 'equals'.</source>
        <target state="translated">名前 '{0}' は 'equals' の左辺のスコープにありません。'equals' の両辺の式を交換してみてください。</target>
        <note />
      </trans-unit>
      <trans-unit id="ERR_QueryInnerKey">
        <source>The name '{0}' is not in scope on the right side of 'equals'.  Consider swapping the expressions on either side of 'equals'.</source>
        <target state="translated">名前 '{0}' は 'equals' の右辺のスコープにありません。'equals' の両辺の式を交換してみてください。</target>
        <note />
      </trans-unit>
      <trans-unit id="ERR_QueryOutRefRangeVariable">
        <source>Cannot pass the range variable '{0}' as an out or ref parameter</source>
        <target state="translated">範囲変数 '{0}' は out または ref パラメーターとして渡すことはできません。</target>
        <note />
      </trans-unit>
      <trans-unit id="ERR_QueryMultipleProviders">
        <source>Multiple implementations of the query pattern were found for source type '{0}'.  Ambiguous call to '{1}'.</source>
        <target state="translated">ソース型 '{0}' に対してクエリ パターンの複数の実装が見つかりました。'{1}' の呼び出しがあいまいです。</target>
        <note />
      </trans-unit>
      <trans-unit id="ERR_QueryTypeInferenceFailedMulti">
        <source>The type of one of the expressions in the {0} clause is incorrect.  Type inference failed in the call to '{1}'.</source>
        <target state="translated">{0} 句のいずれかの式の型が正しくありません。'{1}' の呼び出しで型を推論できませんでした。</target>
        <note />
      </trans-unit>
      <trans-unit id="ERR_QueryTypeInferenceFailed">
        <source>The type of the expression in the {0} clause is incorrect.  Type inference failed in the call to '{1}'.</source>
        <target state="translated">{0} 句の式の型が正しくありません。'{1}' の呼び出しで型を推論できませんでした。</target>
        <note />
      </trans-unit>
      <trans-unit id="ERR_QueryTypeInferenceFailedSelectMany">
        <source>An expression of type '{0}' is not allowed in a subsequent from clause in a query expression with source type '{1}'.  Type inference failed in the call to '{2}'.</source>
        <target state="translated">ソース型 '{1}' のクエリ式では後ろに続く from 句で型 '{0}' の式が許可されていません。'{2}' の呼び出しで型を推論できませんでした。</target>
        <note />
      </trans-unit>
      <trans-unit id="ERR_ExpressionTreeContainsPointerOp">
        <source>An expression tree may not contain an unsafe pointer operation</source>
        <target state="translated">式ツリーは、アンセーフ ポインター操作を含むことはできません</target>
        <note />
      </trans-unit>
      <trans-unit id="ERR_ExpressionTreeContainsAnonymousMethod">
        <source>An expression tree may not contain an anonymous method expression</source>
        <target state="translated">式ツリーは、匿名メソッド式を含むことはできません</target>
        <note />
      </trans-unit>
      <trans-unit id="ERR_AnonymousMethodToExpressionTree">
        <source>An anonymous method expression cannot be converted to an expression tree</source>
        <target state="translated">匿名メソッド式を式ツリーに変換することはできません</target>
        <note />
      </trans-unit>
      <trans-unit id="ERR_QueryRangeVariableReadOnly">
        <source>Range variable '{0}' cannot be assigned to -- it is read only</source>
        <target state="translated">範囲変数 '{0}' が割り当てられません -- 読み取り専用です。</target>
        <note />
      </trans-unit>
      <trans-unit id="ERR_QueryRangeVariableSameAsTypeParam">
        <source>The range variable '{0}' cannot have the same name as a method type parameter</source>
        <target state="translated">範囲変数 '{0}' は、メソッド型パラメーターと同じ名前を持つことができません。</target>
        <note />
      </trans-unit>
      <trans-unit id="ERR_TypeVarNotFoundRangeVariable">
        <source>The contextual keyword 'var' cannot be used in a range variable declaration</source>
        <target state="translated">コンテキスト キーワード 'var' は、範囲変数宣言では使用できません</target>
        <note />
      </trans-unit>
      <trans-unit id="ERR_BadArgTypesForCollectionAdd">
        <source>The best overloaded Add method '{0}' for the collection initializer has some invalid arguments</source>
        <target state="translated">コレクション初期化子に最も適しているオーバーロード Add メソッド '{0}' には無効な引数がいくつか含まれています</target>
        <note />
      </trans-unit>
      <trans-unit id="ERR_ByRefParameterInExpressionTree">
        <source>An expression tree lambda may not contain an out or ref parameter</source>
        <target state="translated">式ツリーのラムダは、out パラメーターまたは ref パラメーターを含むことはできません</target>
        <note />
      </trans-unit>
      <trans-unit id="ERR_VarArgsInExpressionTree">
        <source>An expression tree lambda may not contain a method with variable arguments</source>
        <target state="translated">式ツリーのラムダは、可変引数があるメソッドを含むことはできません</target>
        <note />
      </trans-unit>
      <trans-unit id="ERR_MemGroupInExpressionTree">
        <source>An expression tree lambda may not contain a method group</source>
        <target state="translated">式ツリーのラムダには、メソッド グループを含めることはできません。</target>
        <note />
      </trans-unit>
      <trans-unit id="ERR_InitializerAddHasParamModifiers">
        <source>The best overloaded method match '{0}' for the collection initializer element cannot be used. Collection initializer 'Add' methods cannot have ref or out parameters.</source>
        <target state="translated">コレクション初期化子要素の '{0}' に最も適しているオーバーロード メソッドは使用できません。コレクション初期化子 'Add' メソッドには、ref パラメーターまたは out パラメーターを使用できません。</target>
        <note />
      </trans-unit>
      <trans-unit id="ERR_NonInvocableMemberCalled">
        <source>Non-invocable member '{0}' cannot be used like a method.</source>
        <target state="translated">実行不可能なメンバー '{0}' をメソッドのように使用することはできません。</target>
        <note />
      </trans-unit>
      <trans-unit id="WRN_MultipleRuntimeImplementationMatches">
        <source>Member '{0}' implements interface member '{1}' in type '{2}'. There are multiple matches for the interface member at run-time. It is implementation dependent which method will be called.</source>
        <target state="translated">メンバー '{0}' は、インターフェイス メンバー '{1}' を型 '{2}' で実装できません。実行時に一致するインターフェイス メンバーが複数あります。どのメソッドが呼び出されるかは実装に依存しています。</target>
        <note />
      </trans-unit>
      <trans-unit id="WRN_MultipleRuntimeImplementationMatches_Title">
        <source>Member implements interface member with multiple matches at run-time</source>
        <target state="translated">メンバーは、実行時に複数の一致があるインターフェイス メンバーを実装します</target>
        <note />
      </trans-unit>
      <trans-unit id="WRN_MultipleRuntimeImplementationMatches_Description">
        <source>This warning can be generated when two interface methods are differentiated only by whether a particular parameter is marked with ref or with out. It is best to change your code to avoid this warning because it is not obvious or guaranteed which method is called at runtime.

Although C# distinguishes between out and ref, the CLR sees them as the same. When deciding which method implements the interface, the CLR just picks one.

Give the compiler some way to differentiate the methods. For example, you can give them different names or provide an additional parameter on one of them.</source>
        <target state="translated">この警告は、2 つのインターフェイス メソッドが、特定のパラメーターが ref または out に設定されているかどうかのみで区別されている場合に生成されます。この警告を回避するには、コードを変更することが最善です。これは、実行時にどのメソッドが呼び出されるかが明確でないか、保証されていないためです。

C# では out と ref を区別しますが、CLR では同じと認識します。インターフェイスを実装するメソッドを決定する際、CLR がどちらか 1 つを選択します。

コンパイラにメソッドを区別する方法を与えます。たとえば、メソッドに異なる名前を付けたり、1 つのメソッドに追加のパラメーターを設けるなどです。</target>
        <note />
      </trans-unit>
      <trans-unit id="WRN_MultipleRuntimeOverrideMatches">
        <source>Member '{1}' overrides '{0}'. There are multiple override candidates at run-time. It is implementation dependent which method will be called.</source>
        <target state="translated">メンバー '{1}' は '{0}' をオーバーライドします。実行時にオーバーライドされる可能性のある候補は複数あります。どのメソッドが呼び出されるかは実装に依存しています。</target>
        <note />
      </trans-unit>
      <trans-unit id="WRN_MultipleRuntimeOverrideMatches_Title">
        <source>Member overrides base member with multiple override candidates at run-time</source>
        <target state="translated">メンバーは、実行時に複数のオーバーライド候補がある基本メンバーをオーバーライドします</target>
        <note />
      </trans-unit>
      <trans-unit id="ERR_ObjectOrCollectionInitializerWithDelegateCreation">
        <source>Object and collection initializer expressions may not be applied to a delegate creation expression</source>
        <target state="translated">オブジェクトとコレクションの初期化子式は、デリゲートの作成式には適用できません</target>
        <note />
      </trans-unit>
      <trans-unit id="ERR_InvalidConstantDeclarationType">
        <source>'{0}' is of type '{1}'. The type specified in a constant declaration must be sbyte, byte, short, ushort, int, uint, long, ulong, char, float, double, decimal, bool, string, an enum-type, or a reference-type.</source>
        <target state="translated">'{0}' は型 '{1}' です。定数宣言で指定される型は sbyte、byte、short、ushort、int、uint、long、ulong、char、float、double、decimal、bool、string、列挙型、または参照型でなければなりません。</target>
        <note />
      </trans-unit>
      <trans-unit id="ERR_FileNotFound">
        <source>Source file '{0}' could not be found.</source>
        <target state="translated">ソース ファイル '{0}' が見つかりませんでした。</target>
        <note />
      </trans-unit>
      <trans-unit id="WRN_FileAlreadyIncluded">
        <source>Source file '{0}' specified multiple times</source>
        <target state="translated">ソース ファイル '{0}' が複数回指定されました。</target>
        <note />
      </trans-unit>
      <trans-unit id="WRN_FileAlreadyIncluded_Title">
        <source>Source file specified multiple times</source>
        <target state="translated">ソース ファイルが複数回指定されました</target>
        <note />
      </trans-unit>
      <trans-unit id="ERR_NoFileSpec">
        <source>Missing file specification for '{0}' option</source>
        <target state="translated">{0}' オプションのファイルが指定されていません。</target>
        <note />
      </trans-unit>
      <trans-unit id="ERR_SwitchNeedsString">
        <source>Command-line syntax error: Missing '{0}' for '{1}' option</source>
        <target state="translated">コマンドラインの構文エラー: オプション '{1}' の '{0}' がありません。 </target>
        <note />
      </trans-unit>
      <trans-unit id="ERR_BadSwitch">
        <source>Unrecognized option: '{0}'</source>
        <target state="translated">認識されないオプション:'{0}'</target>
        <note />
      </trans-unit>
      <trans-unit id="WRN_NoSources">
        <source>No source files specified.</source>
        <target state="translated">ソース ファイルが指定されていません。</target>
        <note />
      </trans-unit>
      <trans-unit id="WRN_NoSources_Title">
        <source>No source files specified</source>
        <target state="translated">ソース ファイルが指定されていません</target>
        <note />
      </trans-unit>
      <trans-unit id="ERR_ExpectedSingleScript">
        <source>Expected a script (.csx file) but none specified</source>
        <target state="translated">スクリプト (.csx ファイル) が必要ですが、指定されていません</target>
        <note />
      </trans-unit>
      <trans-unit id="ERR_OpenResponseFile">
        <source>Error opening response file '{0}'</source>
        <target state="translated">応答ファイル '{0}' を開いているときにエラーが発生しました。</target>
        <note />
      </trans-unit>
      <trans-unit id="ERR_CantOpenFileWrite">
        <source>Cannot open '{0}' for writing -- '{1}'</source>
        <target state="translated">ファイル '{0}' を開いて書き込むことができません -- '{1}'</target>
        <note />
      </trans-unit>
      <trans-unit id="ERR_BadBaseNumber">
        <source>Invalid image base number '{0}'</source>
        <target state="translated">イメージの基数 '{0}' が無効です。</target>
        <note />
      </trans-unit>
      <trans-unit id="ERR_BinaryFile">
        <source>'{0}' is a binary file instead of a text file</source>
        <target state="translated">'{0}' はテキスト ファイルではなくバイナリ ファイルです。</target>
        <note />
      </trans-unit>
      <trans-unit id="FTL_BadCodepage">
        <source>Code page '{0}' is invalid or not installed</source>
        <target state="translated">コード ページ '{0}' は無効か、インストールされていません。</target>
        <note />
      </trans-unit>
      <trans-unit id="FTL_BadChecksumAlgorithm">
        <source>Algorithm '{0}' is not supported</source>
        <target state="translated">アルゴリズム '{0}' はサポートされていません</target>
        <note />
      </trans-unit>
      <trans-unit id="ERR_NoMainOnDLL">
        <source>Cannot specify /main if building a module or library</source>
        <target state="translated">モジュールまたはライブラリをビルドする場合は /main を指定できません。</target>
        <note />
      </trans-unit>
      <trans-unit id="FTL_InvalidTarget">
        <source>Invalid target type for /target: must specify 'exe', 'winexe', 'library', or 'module'</source>
        <target state="translated">/target のターゲット型が無効です。'exe'、'winexe'、'library'、または 'module' のいずれかを指定してください。</target>
        <note />
      </trans-unit>
      <trans-unit id="FTL_InputFileNameTooLong">
        <source>File name '{0}' is empty, contains invalid characters, has a drive specification without an absolute path, or is too long</source>
        <target state="translated">ファイル名 '{0}' は、空である、無効な文字を含んでいる、絶対パスが指定されていないドライブ指定がある、または長すぎるかのいずれかです。</target>
        <note />
      </trans-unit>
      <trans-unit id="WRN_NoConfigNotOnCommandLine">
        <source>Ignoring /noconfig option because it was specified in a response file</source>
        <target state="translated">応答ファイルで指定されているため、/noconfig オプションを無視します</target>
        <note />
      </trans-unit>
      <trans-unit id="WRN_NoConfigNotOnCommandLine_Title">
        <source>Ignoring /noconfig option because it was specified in a response file</source>
        <target state="translated">応答ファイルで指定されているため、/noconfig オプションを無視します</target>
        <note />
      </trans-unit>
      <trans-unit id="ERR_InvalidFileAlignment">
        <source>Invalid file section alignment '{0}'</source>
        <target state="translated">{0}' は無効なファイル セクションの配置です。</target>
        <note />
      </trans-unit>
      <trans-unit id="ERR_InvalidOutputName">
        <source>Invalid output name: {0}</source>
        <target state="translated">無効な出力名: {0}</target>
        <note />
      </trans-unit>
      <trans-unit id="ERR_InvalidDebugInformationFormat">
        <source>Invalid debug information format: {0}</source>
        <target state="translated">無効なデバッグ情報の形式: {0}</target>
        <note />
      </trans-unit>
      <trans-unit id="ERR_LegacyObjectIdSyntax">
        <source>'id#' syntax is no longer supported. Use '$id' instead.</source>
        <target state="translated">'id#' 構文はサポートされなくなりました。'$id' を使用してください。</target>
        <note />
      </trans-unit>
      <trans-unit id="WRN_DefineIdentifierRequired">
        <source>Invalid name for a preprocessing symbol; '{0}' is not a valid identifier</source>
        <target state="translated">前処理シンボルの名前が無効です。'{0}' は有効な識別子ではありません</target>
        <note />
      </trans-unit>
      <trans-unit id="WRN_DefineIdentifierRequired_Title">
        <source>Invalid name for a preprocessing symbol; not a valid identifier</source>
        <target state="translated">前処理シンボルの名前が無効です。有効な識別子ではありません</target>
        <note />
      </trans-unit>
      <trans-unit id="FTL_OutputFileExists">
        <source>Cannot create short filename '{0}' when a long filename with the same short filename already exists</source>
        <target state="translated">同じ短いファイル名を使用している長いファイル名が既に存在するとき、短いファイル名 '{0}' を作成することはできません。</target>
        <note />
      </trans-unit>
      <trans-unit id="ERR_OneAliasPerReference">
        <source>A /reference option that declares an extern alias can only have one filename. To specify multiple aliases or filenames, use multiple /reference options.</source>
        <target state="translated">extern エイリアスを宣言する /reference オプションにはファイル名が 1 つだけ指定できます。複数のエイリアスまたはファイル名を指定するには、複数の /reference オプションを使用してください。</target>
        <note />
      </trans-unit>
      <trans-unit id="ERR_SwitchNeedsNumber">
        <source>Command-line syntax error: Missing ':&lt;number&gt;' for '{0}' option</source>
        <target state="translated">コマンドラインの構文エラー: オプション '{0}' の ':&lt;number&gt;' がありません。</target>
        <note />
      </trans-unit>
      <trans-unit id="ERR_MissingDebugSwitch">
        <source>The /pdb option requires that the /debug option also be used</source>
        <target state="translated">/pdb オプションでは、/debug オプションも使用する必要があります</target>
        <note />
      </trans-unit>
      <trans-unit id="ERR_ComRefCallInExpressionTree">
        <source>An expression tree lambda may not contain a COM call with ref omitted on arguments</source>
        <target state="translated">式ツリーのラムダには、引数で ref を省略した COM 呼び出しを含めることはできません</target>
        <note />
      </trans-unit>
      <trans-unit id="ERR_InvalidFormatForGuidForOption">
        <source>Command-line syntax error: Invalid Guid format '{0}' for option '{1}'</source>
        <target state="translated">コマンドラインの構文エラー: オプション '{1}' の GUID 形式 '{0}' が無効です。</target>
        <note />
      </trans-unit>
      <trans-unit id="ERR_MissingGuidForOption">
        <source>Command-line syntax error: Missing Guid for option '{1}'</source>
        <target state="translated">コマンドラインの構文エラー: オプション '{1}' の GUID がありません。</target>
        <note />
      </trans-unit>
      <trans-unit id="WRN_CLS_NoVarArgs">
        <source>Methods with variable arguments are not CLS-compliant</source>
        <target state="translated">可変個の引数を持つメソッドは CLS に準拠していません</target>
        <note />
      </trans-unit>
      <trans-unit id="WRN_CLS_NoVarArgs_Title">
        <source>Methods with variable arguments are not CLS-compliant</source>
        <target state="translated">可変個の引数を持つメソッドは CLS に準拠していません</target>
        <note />
      </trans-unit>
      <trans-unit id="WRN_CLS_BadArgType">
        <source>Argument type '{0}' is not CLS-compliant</source>
        <target state="translated">引数型 '{0}' は CLS に準拠していません。</target>
        <note />
      </trans-unit>
      <trans-unit id="WRN_CLS_BadArgType_Title">
        <source>Argument type is not CLS-compliant</source>
        <target state="translated">引数型は CLS に準拠していません</target>
        <note />
      </trans-unit>
      <trans-unit id="WRN_CLS_BadReturnType">
        <source>Return type of '{0}' is not CLS-compliant</source>
        <target state="translated">{0}' の戻り値の型は CLS に準拠していません。</target>
        <note />
      </trans-unit>
      <trans-unit id="WRN_CLS_BadReturnType_Title">
        <source>Return type is not CLS-compliant</source>
        <target state="translated">戻り値の型は CLS に準拠していません</target>
        <note />
      </trans-unit>
      <trans-unit id="WRN_CLS_BadFieldPropType">
        <source>Type of '{0}' is not CLS-compliant</source>
        <target state="translated">{0}' の型は CLS に準拠していません。</target>
        <note />
      </trans-unit>
      <trans-unit id="WRN_CLS_BadFieldPropType_Title">
        <source>Type is not CLS-compliant</source>
        <target state="translated">型が CLS に準拠していません</target>
        <note />
      </trans-unit>
      <trans-unit id="WRN_CLS_BadFieldPropType_Description">
        <source>A public, protected, or protected internal variable must be of a type that is compliant with the Common Language Specification (CLS).</source>
        <target state="translated">public、protected、または protected internal 変数は、 共通言語仕様 (CLS) に準拠した型である必要があります。</target>
        <note />
      </trans-unit>
      <trans-unit id="WRN_CLS_BadIdentifierCase">
        <source>Identifier '{0}' differing only in case is not CLS-compliant</source>
        <target state="translated">大文字、小文字の違いのみの識別子 '{0}' は CLS に準拠していません。</target>
        <note />
      </trans-unit>
      <trans-unit id="WRN_CLS_BadIdentifierCase_Title">
        <source>Identifier differing only in case is not CLS-compliant</source>
        <target state="translated">大文字、小文字の違いのみの識別子は CLS に準拠していません</target>
        <note />
      </trans-unit>
      <trans-unit id="WRN_CLS_OverloadRefOut">
        <source>Overloaded method '{0}' differing only in ref or out, or in array rank, is not CLS-compliant</source>
        <target state="translated">ref、out、または配列のランクのみが異なるオーバーロード メソッド '{0}' は、CLS に準拠していません</target>
        <note />
      </trans-unit>
      <trans-unit id="WRN_CLS_OverloadRefOut_Title">
        <source>Overloaded method differing only in ref or out, or in array rank, is not CLS-compliant</source>
        <target state="translated">ref、out、または配列のランクのみが異なるオーバーロード メソッドは、CLS に準拠していません</target>
        <note />
      </trans-unit>
      <trans-unit id="WRN_CLS_OverloadUnnamed">
        <source>Overloaded method '{0}' differing only by unnamed array types is not CLS-compliant</source>
        <target state="translated">名前のない配列型のみが異なるオーバーロードされたメソッド '{0}' は、CLS に準拠していません。</target>
        <note />
      </trans-unit>
      <trans-unit id="WRN_CLS_OverloadUnnamed_Title">
        <source>Overloaded method differing only by unnamed array types is not CLS-compliant</source>
        <target state="translated">名前のない配列型のみが異なるオーバーロード メソッドは CLS に準拠していません</target>
        <note />
      </trans-unit>
      <trans-unit id="WRN_CLS_OverloadUnnamed_Description">
        <source>This error occurs if you have an overloaded method that takes a jagged array and the only difference between the method signatures is the element type of the array. To avoid this error, consider using a rectangular array rather than a jagged array; use an additional parameter to disambiguate the function call; rename one or more of the overloaded methods; or, if CLS Compliance is not needed, remove the CLSCompliantAttribute attribute.</source>
        <target state="translated">このエラーは、ジャグ配列を受け取るオーバーロード メソッドがあり、かつメソッドのシグネチャの唯一の違いが配列の要素型である場合に発生します。このエラーを回避するには、ジャグ配列ではなく四角形配列の使用を検討するか、追加のパラメーターを使用して関数呼び出しを明確にするか、1 つ以上のオーバーロードされたメソッドの名前を変更するか、または、CLS 準拠が不要の場合は CLSCompliantAttribute 属性を削除します。</target>
        <note />
      </trans-unit>
      <trans-unit id="WRN_CLS_BadIdentifier">
        <source>Identifier '{0}' is not CLS-compliant</source>
        <target state="translated">識別子 '{0}' は CLS に準拠していません。</target>
        <note />
      </trans-unit>
      <trans-unit id="WRN_CLS_BadIdentifier_Title">
        <source>Identifier is not CLS-compliant</source>
        <target state="translated">識別子が CLS に準拠していません</target>
        <note />
      </trans-unit>
      <trans-unit id="WRN_CLS_BadBase">
        <source>'{0}': base type '{1}' is not CLS-compliant</source>
        <target state="translated">'{0}': 基本型 '{1}' は CLS に準拠していません。</target>
        <note />
      </trans-unit>
      <trans-unit id="WRN_CLS_BadBase_Title">
        <source>Base type is not CLS-compliant</source>
        <target state="translated">基本型は CLS に準拠していません</target>
        <note />
      </trans-unit>
      <trans-unit id="WRN_CLS_BadBase_Description">
        <source>A base type was marked as not having to be compliant with the Common Language Specification (CLS) in an assembly that was marked as being CLS compliant. Either remove the attribute that specifies the assembly is CLS compliant or remove the attribute that indicates the type is not CLS compliant.</source>
        <target state="translated">基本型は、共通言語仕様 (CLS) 準拠であるとしたアセンブリで CLS への準拠が不要であると設定されました。アセンブリが CLS 準拠であると指定する属性を削除するか、型が CLS 準拠ではないことを示す属性を削除してください。</target>
        <note />
      </trans-unit>
      <trans-unit id="WRN_CLS_BadInterfaceMember">
        <source>'{0}': CLS-compliant interfaces must have only CLS-compliant members</source>
        <target state="translated">'{0}': CLS 準拠のインターフェイスは CLS 準拠メンバーのみを含まなければなりません。</target>
        <note />
      </trans-unit>
      <trans-unit id="WRN_CLS_BadInterfaceMember_Title">
        <source>CLS-compliant interfaces must have only CLS-compliant members</source>
        <target state="translated">CLS 準拠のインターフェイスは CLS 準拠のメンバーのみを持つ必要があります</target>
        <note />
      </trans-unit>
      <trans-unit id="WRN_CLS_NoAbstractMembers">
        <source>'{0}': only CLS-compliant members can be abstract</source>
        <target state="translated">'{0}': 抽象化できるのは CLS 準拠メンバーのみです</target>
        <note />
      </trans-unit>
      <trans-unit id="WRN_CLS_NoAbstractMembers_Title">
        <source>Only CLS-compliant members can be abstract</source>
        <target state="translated">抽象化できるのは CLS 準拠メンバーのみです</target>
        <note />
      </trans-unit>
      <trans-unit id="WRN_CLS_NotOnModules">
        <source>You must specify the CLSCompliant attribute on the assembly, not the module, to enable CLS compliance checking</source>
        <target state="translated">CLS コンプライアンス チェックのためにモジュールではなく、アセンブリに CLSCompliant 属性を指定してください</target>
        <note />
      </trans-unit>
      <trans-unit id="WRN_CLS_NotOnModules_Title">
        <source>You must specify the CLSCompliant attribute on the assembly, not the module, to enable CLS compliance checking</source>
        <target state="translated">CLS コンプライアンス チェックのためにモジュールではなく、アセンブリに CLSCompliant 属性を指定してください</target>
        <note />
      </trans-unit>
      <trans-unit id="WRN_CLS_ModuleMissingCLS">
        <source>Added modules must be marked with the CLSCompliant attribute to match the assembly</source>
        <target state="translated">追加されたモジュールは、アセンブリに一致するように CLSCompliant 属性と共に設定されなければなりません</target>
        <note />
      </trans-unit>
      <trans-unit id="WRN_CLS_ModuleMissingCLS_Title">
        <source>Added modules must be marked with the CLSCompliant attribute to match the assembly</source>
        <target state="translated">追加されたモジュールは、アセンブリに一致するように CLSCompliant 属性と共に設定されなければなりません</target>
        <note />
      </trans-unit>
      <trans-unit id="WRN_CLS_AssemblyNotCLS">
        <source>'{0}' cannot be marked as CLS-compliant because the assembly does not have a CLSCompliant attribute</source>
        <target state="translated">'アセンブリには属性 CLSCompliant がないため、'{0}' をCLS 準拠として設定できません。</target>
        <note />
      </trans-unit>
      <trans-unit id="WRN_CLS_AssemblyNotCLS_Title">
        <source>Type or member cannot be marked as CLS-compliant because the assembly does not have a CLSCompliant attribute</source>
        <target state="translated">アセンブリに CLSCompliant 属性がないため、型またはメンバーは CLS 準拠として設定できません</target>
        <note />
      </trans-unit>
      <trans-unit id="WRN_CLS_BadAttributeType">
        <source>'{0}' has no accessible constructors which use only CLS-compliant types</source>
        <target state="translated">'{0}' は CLS 準拠型のみを使用するコンストラクターにアクセスできません。</target>
        <note />
      </trans-unit>
      <trans-unit id="WRN_CLS_BadAttributeType_Title">
        <source>Type has no accessible constructors which use only CLS-compliant types</source>
        <target state="translated">型には、CLS 準拠型のみを使用する、アクセス可能なコンストラクターがありません</target>
        <note />
      </trans-unit>
      <trans-unit id="WRN_CLS_ArrayArgumentToAttribute">
        <source>Arrays as attribute arguments is not CLS-compliant</source>
        <target state="translated">属性の引数としての配列は CLS 準拠ではありません</target>
        <note />
      </trans-unit>
      <trans-unit id="WRN_CLS_ArrayArgumentToAttribute_Title">
        <source>Arrays as attribute arguments is not CLS-compliant</source>
        <target state="translated">属性の引数としての配列は CLS 準拠ではありません</target>
        <note />
      </trans-unit>
      <trans-unit id="WRN_CLS_NotOnModules2">
        <source>You cannot specify the CLSCompliant attribute on a module that differs from the CLSCompliant attribute on the assembly</source>
        <target state="translated">アセンブリの CLSCompliant 属性と異なるモジュールの CLSCompliant 属性は指定できません</target>
        <note />
      </trans-unit>
      <trans-unit id="WRN_CLS_NotOnModules2_Title">
        <source>You cannot specify the CLSCompliant attribute on a module that differs from the CLSCompliant attribute on the assembly</source>
        <target state="translated">アセンブリの CLSCompliant 属性と異なるモジュールの CLSCompliant 属性は指定できません</target>
        <note />
      </trans-unit>
      <trans-unit id="WRN_CLS_IllegalTrueInFalse">
        <source>'{0}' cannot be marked as CLS-compliant because it is a member of non-CLS-compliant type '{1}'</source>
        <target state="translated">'{0}' は CLS に準拠していない型 '{1}' のメンバーであるため、CLS 準拠として設定できません。</target>
        <note />
      </trans-unit>
      <trans-unit id="WRN_CLS_IllegalTrueInFalse_Title">
        <source>Type cannot be marked as CLS-compliant because it is a member of non-CLS-compliant type</source>
        <target state="translated">型は CLS に準拠していない型のメンバーになっているため、CLS 準拠として設定できません</target>
        <note />
      </trans-unit>
      <trans-unit id="WRN_CLS_MeaninglessOnPrivateType">
        <source>CLS compliance checking will not be performed on '{0}' because it is not visible from outside this assembly</source>
        <target state="translated">{0}' はこのアセンブリの外から認識できないため、CLS 準拠の確認は実行されません。</target>
        <note />
      </trans-unit>
      <trans-unit id="WRN_CLS_MeaninglessOnPrivateType_Title">
        <source>CLS compliance checking will not be performed because it is not visible from outside this assembly</source>
        <target state="translated">CLS 準拠の確認は、このアセンブリの外から認識できないため実行されません</target>
        <note />
      </trans-unit>
      <trans-unit id="WRN_CLS_AssemblyNotCLS2">
        <source>'{0}' does not need a CLSCompliant attribute because the assembly does not have a CLSCompliant attribute</source>
        <target state="translated">'アセンブリには属性 CLSCompliant がないため、'{0}' に属性 CLSCompliant は不要です。</target>
        <note />
      </trans-unit>
      <trans-unit id="WRN_CLS_AssemblyNotCLS2_Title">
        <source>Type or member does not need a CLSCompliant attribute because the assembly does not have a CLSCompliant attribute</source>
        <target state="translated">アセンブリに CLSCompliant 属性がないため、型またはメンバーには CLSCompliant 属性は不要です</target>
        <note />
      </trans-unit>
      <trans-unit id="WRN_CLS_MeaninglessOnParam">
        <source>CLSCompliant attribute has no meaning when applied to parameters. Try putting it on the method instead.</source>
        <target state="translated">CLSCompliant 属性は、パラメーターに適用されても意味がありません。メソッドに適用してください。</target>
        <note />
      </trans-unit>
      <trans-unit id="WRN_CLS_MeaninglessOnParam_Title">
        <source>CLSCompliant attribute has no meaning when applied to parameters</source>
        <target state="translated">CLSCompliant 属性は、パラメーターに適用しても意味がありません</target>
        <note />
      </trans-unit>
      <trans-unit id="WRN_CLS_MeaninglessOnReturn">
        <source>CLSCompliant attribute has no meaning when applied to return types. Try putting it on the method instead.</source>
        <target state="translated">CLSCompliant 属性は、戻り値の型に適用されても意味がありません。メソッドに適用してください。</target>
        <note />
      </trans-unit>
      <trans-unit id="WRN_CLS_MeaninglessOnReturn_Title">
        <source>CLSCompliant attribute has no meaning when applied to return types</source>
        <target state="translated">CLSCompliant 属性は、戻り値の型に適用しても意味がありません</target>
        <note />
      </trans-unit>
      <trans-unit id="WRN_CLS_BadTypeVar">
        <source>Constraint type '{0}' is not CLS-compliant</source>
        <target state="translated">制約型 '{0}' は CLS に準拠していません。</target>
        <note />
      </trans-unit>
      <trans-unit id="WRN_CLS_BadTypeVar_Title">
        <source>Constraint type is not CLS-compliant</source>
        <target state="translated">制約型が CLS に準拠していません</target>
        <note />
      </trans-unit>
      <trans-unit id="WRN_CLS_VolatileField">
        <source>CLS-compliant field '{0}' cannot be volatile</source>
        <target state="translated">CLS 準拠フィールド '{0}' を volatile にすることはできません。</target>
        <note />
      </trans-unit>
      <trans-unit id="WRN_CLS_VolatileField_Title">
        <source>CLS-compliant field cannot be volatile</source>
        <target state="translated">CLS 準拠フィールドを volatile にすることはできません</target>
        <note />
      </trans-unit>
      <trans-unit id="WRN_CLS_BadInterface">
        <source>'{0}' is not CLS-compliant because base interface '{1}' is not CLS-compliant</source>
        <target state="translated">'基底インターフェイス '{1}' が CLS 準拠でないため、'{0}' は CLS に準拠していません</target>
        <note />
      </trans-unit>
      <trans-unit id="WRN_CLS_BadInterface_Title">
        <source>Type is not CLS-compliant because base interface is not CLS-compliant</source>
        <target state="translated">基底インターフェイスが CLS に準拠していないため、型は CLS に準拠していません</target>
        <note />
      </trans-unit>
      <trans-unit id="ERR_BadAwaitArg">
        <source>'await' requires that the type {0} have a suitable GetAwaiter method</source>
        <target state="translated">'await' では、型 {0} に適切な GetAwaiter メソッドがあることが必要です</target>
        <note />
      </trans-unit>
      <trans-unit id="ERR_BadAwaitArgIntrinsic">
        <source>Cannot await '{0}'</source>
        <target state="translated">{0}' を待機することができません</target>
        <note />
      </trans-unit>
      <trans-unit id="ERR_BadAwaiterPattern">
        <source>'await' requires that the return type '{0}' of '{1}.GetAwaiter()' have suitable IsCompleted, OnCompleted, and GetResult members, and implement INotifyCompletion or ICriticalNotifyCompletion</source>
        <target state="translated">'await' では、'{1}.GetAwaiter()' の戻り値の型 '{0}' に適切な IsCompleted、OnCompleted、GetResult メンバーがあり、INotifyCompletion または ICriticalNotifyCompletion を実装する必要があります。</target>
        <note />
      </trans-unit>
      <trans-unit id="ERR_BadAwaitArg_NeedSystem">
        <source>'await' requires that the type '{0}' have a suitable GetAwaiter method. Are you missing a using directive for 'System'?</source>
        <target state="translated">'await' では、型 '{0}' に適切な GetAwaiter メソッドが必要です。'System' に使用中のディレクティブは指定されていますか?</target>
        <note />
      </trans-unit>
      <trans-unit id="ERR_BadAwaitArgVoidCall">
        <source>Cannot await 'void'</source>
        <target state="translated">void' を待機することができません</target>
        <note />
      </trans-unit>
      <trans-unit id="ERR_BadAwaitAsIdentifier">
        <source>'await' cannot be used as an identifier within an async method or lambda expression</source>
        <target state="translated">'非同期メソッドまたはラムダ式の内部で 'await' を識別子として使用することはできません。</target>
        <note />
      </trans-unit>
      <trans-unit id="ERR_DoesntImplementAwaitInterface">
        <source>'{0}' does not implement '{1}'</source>
        <target state="translated">'{0}' は '{1}' を実装しません。</target>
        <note />
      </trans-unit>
      <trans-unit id="ERR_TaskRetNoObjectRequired">
        <source>Since '{0}' is an async method that returns 'Task', a return keyword must not be followed by an object expression. Did you intend to return 'Task&lt;T&gt;'?</source>
        <target state="translated">{0}' は 'Task' を返す非同期メソッドであるため、キーワード return の後にオブジェクト式を指定することはできません。'Task&lt;T&gt;' を返すメソッドを指定したつもりでしたか?</target>
        <note />
      </trans-unit>
      <trans-unit id="ERR_BadAsyncReturn">
        <source>The return type of an async method must be void, Task or Task&lt;T&gt;</source>
        <target state="translated">非同期メソッドの戻り値の型は、void、Task、または Task&lt;T&gt; であることが必要です</target>
        <note />
      </trans-unit>
      <trans-unit id="ERR_CantReturnVoid">
        <source>Cannot return an expression of type 'void'</source>
        <target state="translated">void' 型の式を返すことはできません</target>
        <note />
      </trans-unit>
      <trans-unit id="ERR_VarargsAsync">
        <source>__arglist is not allowed in the parameter list of async methods</source>
        <target state="translated">__arglist は、非同期メソッドのパラメーター リストに含めることはできません。</target>
        <note />
      </trans-unit>
      <trans-unit id="ERR_ByRefTypeAndAwait">
        <source>'await' cannot be used in an expression containing the type '{0}'</source>
        <target state="translated">'await' は、型 '{0}' を含む式では使用できません</target>
        <note />
      </trans-unit>
      <trans-unit id="ERR_UnsafeAsyncArgType">
        <source>Async methods cannot have unsafe parameters or return types</source>
        <target state="translated">非同期メソッドのパラメーターまたは戻り値の型をアンセーフにすることはできません。</target>
        <note />
      </trans-unit>
      <trans-unit id="ERR_BadAsyncArgType">
        <source>Async methods cannot have ref or out parameters</source>
        <target state="translated">非同期メソッドには ref または out パラメーターを指定できません。</target>
        <note />
      </trans-unit>
      <trans-unit id="ERR_BadAwaitWithoutAsync">
        <source>The 'await' operator can only be used when contained within a method or lambda expression marked with the 'async' modifier</source>
        <target state="translated">await' 演算子は、'async' 修飾子が指定されているメソッドまたはラムダ式に含まれている場合にのみ使用できます</target>
        <note />
      </trans-unit>
      <trans-unit id="ERR_BadAwaitWithoutAsyncLambda">
        <source>The 'await' operator can only be used within an async {0}. Consider marking this {0} with the 'async' modifier.</source>
        <target state="translated">await' 演算子は、非同期の {0} でのみ使用できます。この {0} を 'async' 修飾子でマークすることを検討してください。</target>
        <note />
      </trans-unit>
      <trans-unit id="ERR_BadAwaitWithoutAsyncMethod">
        <source>The 'await' operator can only be used within an async method. Consider marking this method with the 'async' modifier and changing its return type to 'Task&lt;{0}&gt;'.</source>
        <target state="translated">await' 演算子は、非同期メソッド内でのみ使用できます。このメソッドを 'async' 修飾子でマークし、戻り値の型を 'Task&lt;{0}&gt;' に変更することを検討してください。</target>
        <note />
      </trans-unit>
      <trans-unit id="ERR_BadAwaitWithoutVoidAsyncMethod">
        <source>The 'await' operator can only be used within an async method. Consider marking this method with the 'async' modifier and changing its return type to 'Task'.</source>
        <target state="translated">await' 演算子は、非同期メソッド内でのみ使用できます。このメソッドに 'async' 修飾子を指定し、戻り値の型を 'Task' に変更することを検討してください。</target>
        <note />
      </trans-unit>
      <trans-unit id="ERR_BadAwaitInFinally">
        <source>Cannot await in the body of a finally clause</source>
        <target state="translated">finally 句の本体で待機することはできません。</target>
        <note />
      </trans-unit>
      <trans-unit id="ERR_BadAwaitInCatch">
        <source>Cannot await in a catch clause</source>
        <target state="translated">catch 句を待機することはできません。</target>
        <note />
      </trans-unit>
      <trans-unit id="ERR_BadAwaitInCatchFilter">
        <source>Cannot await in the filter expression of a catch clause</source>
        <target state="translated">catch 句のフィルター式を待機することはできません。</target>
        <note />
      </trans-unit>
      <trans-unit id="ERR_BadAwaitInLock">
        <source>Cannot await in the body of a lock statement</source>
        <target state="translated">lock ステートメントの本体で待機することはできません。</target>
        <note />
      </trans-unit>
      <trans-unit id="ERR_BadAwaitInStaticVariableInitializer">
        <source>The 'await' operator cannot be used in a static script variable initializer.</source>
        <target state="translated">await' 演算子は、静的なスクリプト変数初期化子では使用できません。</target>
        <note />
      </trans-unit>
      <trans-unit id="ERR_AwaitInUnsafeContext">
        <source>Cannot await in an unsafe context</source>
        <target state="translated">unsafe コンテキストで待機することはできません。</target>
        <note />
      </trans-unit>
      <trans-unit id="ERR_BadAsyncLacksBody">
        <source>The 'async' modifier can only be used in methods that have a body.</source>
        <target state="translated">async' 修飾子は、本体があるメソッドでのみ使用できます。</target>
        <note />
      </trans-unit>
      <trans-unit id="ERR_BadSpecialByRefLocal">
        <source>Parameters or locals of type '{0}' cannot be declared in async methods or lambda expressions.</source>
        <target state="translated">{0}' 型のパラメーターまたはローカルは、非同期メソッドまたはラムダ式で宣言することができません。</target>
        <note />
      </trans-unit>
      <trans-unit id="ERR_BadSpecialByRefIterator">
        <source>foreach statement cannot operate on enumerators of type '{0}' in async or iterator methods because '{0}' is a ref struct.</source>
        <target state="translated">{0}' は ref 構造体であるため、非同期または反復子のメソッド内で型 '{0}' の列挙子に対して foreach ステートメントは機能しません。</target>
        <note />
      </trans-unit>
      <trans-unit id="ERR_SecurityCriticalOrSecuritySafeCriticalOnAsync">
        <source>Security attribute '{0}' cannot be applied to an Async method.</source>
        <target state="translated">セキュリティ属性 '{0}' を非同期メソッドに適用することはできません。</target>
        <note />
      </trans-unit>
      <trans-unit id="ERR_SecurityCriticalOrSecuritySafeCriticalOnAsyncInClassOrStruct">
        <source>Async methods are not allowed in an Interface, Class, or Structure which has the 'SecurityCritical' or 'SecuritySafeCritical' attribute.</source>
        <target state="translated">非同期メソッドは、'SecurityCritical' または 'SecuritySafeCritical' 属性を持つインターフェイス、クラス、または構造体では許可されていません。</target>
        <note />
      </trans-unit>
      <trans-unit id="ERR_BadAwaitInQuery">
        <source>The 'await' operator may only be used in a query expression within the first collection expression of the initial 'from' clause or within the collection expression of a 'join' clause</source>
        <target state="translated">await' 演算子は、最初の 'from' 句の最初のコレクション式、または 'join' 句のコレクション式に含まれるクエリ式でのみ使用できます。</target>
        <note />
      </trans-unit>
      <trans-unit id="WRN_AsyncLacksAwaits">
        <source>This async method lacks 'await' operators and will run synchronously. Consider using the 'await' operator to await non-blocking API calls, or 'await Task.Run(...)' to do CPU-bound work on a background thread.</source>
        <target state="translated">この非同期メソッドには 'await' 演算子がないため、同期的に実行されます。'await' 演算子を使用して非ブロッキング API 呼び出しを待機するか、'await Task.Run(...)' を使用してバックグラウンドのスレッドに対して CPU 主体の処理を実行することを検討してください。</target>
        <note />
      </trans-unit>
      <trans-unit id="WRN_AsyncLacksAwaits_Title">
        <source>Async method lacks 'await' operators and will run synchronously</source>
        <target state="translated">非同期メソッドは、'await' 演算子がないため、同期的に実行されます</target>
        <note />
      </trans-unit>
      <trans-unit id="WRN_UnobservedAwaitableExpression">
        <source>Because this call is not awaited, execution of the current method continues before the call is completed. Consider applying the 'await' operator to the result of the call.</source>
        <target state="translated">この呼び出しを待たないため、現在のメソッドの実行は、呼び出しが完了するまで続行します。呼び出しの結果に 'await' 演算子を適用することを検討してください。</target>
        <note />
      </trans-unit>
      <trans-unit id="WRN_UnobservedAwaitableExpression_Title">
        <source>Because this call is not awaited, execution of the current method continues before the call is completed</source>
        <target state="translated">この呼び出しは待機されなかったため、現在のメソッドの実行は呼び出しの完了を待たずに続行されます</target>
        <note />
      </trans-unit>
      <trans-unit id="WRN_UnobservedAwaitableExpression_Description">
        <source>The current method calls an async method that returns a Task or a Task&lt;TResult&gt; and doesn't apply the await operator to the result. The call to the async method starts an asynchronous task. However, because no await operator is applied, the program continues without waiting for the task to complete. In most cases, that behavior isn't what you expect. Usually other aspects of the calling method depend on the results of the call or, minimally, the called method is expected to complete before you return from the method that contains the call.

An equally important issue is what happens to exceptions that are raised in the called async method. An exception that's raised in a method that returns a Task or Task&lt;TResult&gt; is stored in the returned task. If you don't await the task or explicitly check for exceptions, the exception is lost. If you await the task, its exception is rethrown.

As a best practice, you should always await the call.

You should consider suppressing the warning only if you're sure that you don't want to wait for the asynchronous call to complete and that the called method won't raise any exceptions. In that case, you can suppress the warning by assigning the task result of the call to a variable.</source>
        <target state="translated">現在のメソッドでは、Task または Task&lt;TResult&gt; を返す非同期メソッドを呼び出すため、await 演算子は結果に適用されません。非同期メソッドの呼び出しにより、非同期タスクが開始されます。しかし、await 演算子が適用されないため、プログラムはタスクが完了するのを待たずに継続されます。ほとんどの場合、この動作は期待されているものではありません。通常、呼び出しているメソッドの他のアスペクトは呼び出し結果に依存します。または最低限でも、呼び出されたメソッドは、呼び出しを含んでいるメソッドから復帰する前に完了していることが必要とされます。

同様に重要な問題として、呼び出された非同期メソッドでどんな例外が発生するかということがあります。Task または Task&lt;TResult&gt; を返すメソッドで発生した例外は、返されたタスクに保管されます。タスクを待機しないか例外を明示的にチェックしない場合、例外は失われます。タスクを待機する場合、例外は再スローされます。

ベスト プラクティスとして、常に呼び出しを待機するようにしてください。

警告を表示しないことを考慮するのは、非同期の呼び出しの完了の待機を行う必要がなく、呼び出されたメソッドが例外を起こさないことが確実な場合だけにしてください。その場合、呼び出しのタスク結果を変数に割り当てて、警告を表示しないようにできます。</target>
        <note />
      </trans-unit>
      <trans-unit id="ERR_SynchronizedAsyncMethod">
        <source>'MethodImplOptions.Synchronized' cannot be applied to an async method</source>
        <target state="translated">'MethodImplOptions.Synchronized' は、非同期メソッドに適用できません。</target>
        <note />
      </trans-unit>
      <trans-unit id="ERR_NoConversionForCallerLineNumberParam">
        <source>CallerLineNumberAttribute cannot be applied because there are no standard conversions from type '{0}' to type '{1}'</source>
        <target state="translated">型 '{0}' を型 '{1}' に変換する標準変換が存在しないため、CallerLineNumberAttribute を適用することはできません。</target>
        <note />
      </trans-unit>
      <trans-unit id="ERR_NoConversionForCallerFilePathParam">
        <source>CallerFilePathAttribute cannot be applied because there are no standard conversions from type '{0}' to type '{1}'</source>
        <target state="translated">型 '{0}' を型 '{1}' に変換する標準変換が存在しないため、CallerFilePathAttribute を適用することはできません。</target>
        <note />
      </trans-unit>
      <trans-unit id="ERR_NoConversionForCallerMemberNameParam">
        <source>CallerMemberNameAttribute cannot be applied because there are no standard conversions from type '{0}' to type '{1}'</source>
        <target state="translated">型 '{0}' を型 '{1}' に変換する標準変換が存在しないため、CallerMemberNameAttribute を適用することはできません。</target>
        <note />
      </trans-unit>
      <trans-unit id="ERR_BadCallerLineNumberParamWithoutDefaultValue">
        <source>The CallerLineNumberAttribute may only be applied to parameters with default values</source>
        <target state="translated">CallerLineNumberAttribute は、既定値を含むパラメーターにのみ適用できます。</target>
        <note />
      </trans-unit>
      <trans-unit id="ERR_BadCallerFilePathParamWithoutDefaultValue">
        <source>The CallerFilePathAttribute may only be applied to parameters with default values</source>
        <target state="translated">CallerFilePathAttribute は、既定値を含むパラメーターにのみ適用できます。</target>
        <note />
      </trans-unit>
      <trans-unit id="ERR_BadCallerMemberNameParamWithoutDefaultValue">
        <source>The CallerMemberNameAttribute may only be applied to parameters with default values</source>
        <target state="translated">CallerMemberNameAttribute は、既定値を含むパラメーターにのみ適用できます。</target>
        <note />
      </trans-unit>
      <trans-unit id="WRN_CallerLineNumberParamForUnconsumedLocation">
        <source>The CallerLineNumberAttribute applied to parameter '{0}' will have no effect because it applies to a member that is used in contexts that do not allow optional arguments</source>
        <target state="translated">パラメーター '{0}' に適用された CallerLineNumberAttribute は、省略可能な引数を許可しないコンテキストで使用されるメンバーに適用されるため無効となります。</target>
        <note />
      </trans-unit>
      <trans-unit id="WRN_CallerLineNumberParamForUnconsumedLocation_Title">
        <source>The CallerLineNumberAttribute will have no effect because it applies to a member that is used in contexts that do not allow optional arguments</source>
        <target state="translated">CallerLineNumberAttribute は、オプションの引数を許可していないコンテキストで使用されるメンバーに適用されるため、効果がありません</target>
        <note />
      </trans-unit>
      <trans-unit id="WRN_CallerFilePathParamForUnconsumedLocation">
        <source>The CallerFilePathAttribute applied to parameter '{0}' will have no effect because it applies to a member that is used in contexts that do not allow optional arguments</source>
        <target state="translated">オプションの引数が許可されないコンテキストで使用されるメンバーに適用されるため、パラメーター '{0}' に適用された CallerFilePathAttribute は無効になります</target>
        <note />
      </trans-unit>
      <trans-unit id="WRN_CallerFilePathParamForUnconsumedLocation_Title">
        <source>The CallerFilePathAttribute will have no effect because it applies to a member that is used in contexts that do not allow optional arguments</source>
        <target state="translated">オプションの引数が許可されないコンテキストで使用されるメンバーに適用されるため、CallerFilePathAttribute は無効になります</target>
        <note />
      </trans-unit>
      <trans-unit id="WRN_CallerMemberNameParamForUnconsumedLocation">
        <source>The CallerMemberNameAttribute applied to parameter '{0}' will have no effect because it applies to a member that is used in contexts that do not allow optional arguments</source>
        <target state="translated">パラメーター '{0}' に適用された CallerMemberNameAttribute は、省略可能な引数を許可しないコンテキストで使用されるメンバーに適用されるため無効となります。</target>
        <note />
      </trans-unit>
      <trans-unit id="WRN_CallerMemberNameParamForUnconsumedLocation_Title">
        <source>The CallerMemberNameAttribute will have no effect because it applies to a member that is used in contexts that do not allow optional arguments</source>
        <target state="translated">CallerMemberNameAttribute は、オプションの引数を許可していないコンテキストで使用されるメンバーに適用されるため、効果がありません</target>
        <note />
      </trans-unit>
      <trans-unit id="ERR_NoEntryPoint">
        <source>Program does not contain a static 'Main' method suitable for an entry point</source>
        <target state="translated">プログラムは、エントリ ポイントに適切な静的 'Main' メソッドを含んでいません。</target>
        <note />
      </trans-unit>
      <trans-unit id="ERR_ArrayInitializerIncorrectLength">
        <source>An array initializer of length '{0}' is expected</source>
        <target state="translated">長さが '{0}' の配列初期化子が必要です。</target>
        <note />
      </trans-unit>
      <trans-unit id="ERR_ArrayInitializerExpected">
        <source>A nested array initializer is expected</source>
        <target state="translated">入れ子になった配列初期化子が必要です</target>
        <note />
      </trans-unit>
      <trans-unit id="ERR_IllegalVarianceSyntax">
        <source>Invalid variance modifier. Only interface and delegate type parameters can be specified as variant.</source>
        <target state="translated">無効な分散修飾子です。バリアントとして指定できるのは、インターフェイスおよびデリゲートの型パラメーターだけです。</target>
        <note />
      </trans-unit>
      <trans-unit id="ERR_UnexpectedAliasedName">
        <source>Unexpected use of an aliased name</source>
        <target state="translated">エイリアス名の予期しない使用方法です。</target>
        <note />
      </trans-unit>
      <trans-unit id="ERR_UnexpectedGenericName">
        <source>Unexpected use of a generic name</source>
        <target state="translated">ジェネリック名の予期しない使用方法です。</target>
        <note />
      </trans-unit>
      <trans-unit id="ERR_UnexpectedUnboundGenericName">
        <source>Unexpected use of an unbound generic name</source>
        <target state="translated">バインドされていないジェネリック名の予期しない使用方法です。</target>
        <note />
      </trans-unit>
      <trans-unit id="ERR_GlobalStatement">
        <source>Expressions and statements can only occur in a method body</source>
        <target state="translated">式とステートメントはメソッドの本体でのみ発生します。</target>
        <note />
      </trans-unit>
      <trans-unit id="ERR_NamedArgumentForArray">
        <source>An array access may not have a named argument specifier</source>
        <target state="translated">配列のアクセスには名前付き引数の指定子を指定できません</target>
        <note />
      </trans-unit>
      <trans-unit id="ERR_NotYetImplementedInRoslyn">
        <source>This language feature ('{0}') is not yet implemented.</source>
        <target state="translated">この言語機能 ('{0}') はまだ実装されていません。</target>
        <note />
      </trans-unit>
      <trans-unit id="ERR_DefaultValueNotAllowed">
        <source>Default values are not valid in this context.</source>
        <target state="translated">このコンテキストでは、既定値は無効です。</target>
        <note />
      </trans-unit>
      <trans-unit id="ERR_CantOpenIcon">
        <source>Error opening icon file {0} -- {1}</source>
        <target state="translated">アイコン ファイル {0} を開く際にエラーが発生しました -- {1}</target>
        <note />
      </trans-unit>
      <trans-unit id="ERR_CantOpenWin32Manifest">
        <source>Error opening Win32 manifest file {0} -- {1}</source>
        <target state="translated">Win32 マニフェスト ファイル {0} を開く際にエラーが発生しました -- {1}</target>
        <note />
      </trans-unit>
      <trans-unit id="ERR_ErrorBuildingWin32Resources">
        <source>Error building Win32 resources -- {0}</source>
        <target state="translated">Win32 リソースのビルド中にエラーが発生しました -- {0}</target>
        <note />
      </trans-unit>
      <trans-unit id="ERR_DefaultValueBeforeRequiredValue">
        <source>Optional parameters must appear after all required parameters</source>
        <target state="translated">省略可能なパラメーターはすべての必須パラメーターの後で指定する必要があります</target>
        <note />
      </trans-unit>
      <trans-unit id="ERR_ExplicitImplCollisionOnRefOut">
        <source>Cannot inherit interface '{0}' with the specified type parameters because it causes method '{1}' to contain overloads which differ only on ref and out</source>
        <target state="translated">メソッド '{1}' が ref と out のみ異なるオーバーロードを含むようになるため、指定された型パラメーターではインターフェイス '{0}' を継承できません。</target>
        <note />
      </trans-unit>
      <trans-unit id="ERR_PartialWrongTypeParamsVariance">
        <source>Partial declarations of '{0}' must have the same type parameter names and variance modifiers in the same order</source>
        <target state="translated">{0}' の partial 宣言では、同じ型パラメーター名と分散修飾子を同じ順序で指定しなければなりません。</target>
        <note />
      </trans-unit>
      <trans-unit id="ERR_UnexpectedVariance">
        <source>Invalid variance: The type parameter '{1}' must be {3} valid on '{0}'. '{1}' is {2}.</source>
        <target state="translated">分散が無効です: 型のパラメーター '{1}' は '{0}' で有効な {3} である必要があります。'{1}' は {2} です。</target>
        <note />
      </trans-unit>
      <trans-unit id="ERR_DeriveFromDynamic">
        <source>'{0}': cannot derive from the dynamic type</source>
        <target state="translated">'{0}': 動的な型から派生することはできません。</target>
        <note />
      </trans-unit>
      <trans-unit id="ERR_DeriveFromConstructedDynamic">
        <source>'{0}': cannot implement a dynamic interface '{1}'</source>
        <target state="translated">'{0}': 動的インターフェイス '{1}' を実装できません。</target>
        <note />
      </trans-unit>
      <trans-unit id="ERR_DynamicTypeAsBound">
        <source>Constraint cannot be the dynamic type</source>
        <target state="translated">制約を動的な型にすることはできません</target>
        <note />
      </trans-unit>
      <trans-unit id="ERR_ConstructedDynamicTypeAsBound">
        <source>Constraint cannot be a dynamic type '{0}'</source>
        <target state="translated">制約は動的な型 '{0}' にすることはできません</target>
        <note />
      </trans-unit>
      <trans-unit id="ERR_DynamicRequiredTypesMissing">
        <source>One or more types required to compile a dynamic expression cannot be found. Are you missing a reference?</source>
        <target state="translated">動的な式のコンパイルに必要な 1 つ以上の型が見つかりません。参照が指定されていることを確認してください。</target>
        <note />
      </trans-unit>
      <trans-unit id="ERR_MetadataNameTooLong">
        <source>Name '{0}' exceeds the maximum length allowed in metadata.</source>
        <target state="translated">名前 '{0}' が、メタデータで許可されている最大文字数を超えています。</target>
        <note />
      </trans-unit>
      <trans-unit id="ERR_AttributesNotAllowed">
        <source>Attributes are not valid in this context.</source>
        <target state="translated">属性は、このコンテキストでは無効です。</target>
        <note />
      </trans-unit>
      <trans-unit id="ERR_ExternAliasNotAllowed">
        <source>'extern alias' is not valid in this context</source>
        <target state="translated">'このコンテキストでは 'extern エイリアス' は無効です。</target>
        <note />
      </trans-unit>
      <trans-unit id="WRN_IsDynamicIsConfusing">
        <source>Using '{0}' to test compatibility with '{1}' is essentially identical to testing compatibility with '{2}' and will succeed for all non-null values</source>
        <target state="translated">{1}' との互換性をテストするために '{0}' を使用することは、 '{2}' との互換性をテストすることと実質的に同じであり、null 以外のすべての値で成功します</target>
        <note />
      </trans-unit>
      <trans-unit id="WRN_IsDynamicIsConfusing_Title">
        <source>Using 'is' to test compatibility with 'dynamic' is essentially identical to testing compatibility with 'Object'</source>
        <target state="translated">is' を 'dynamic' との互換性をテストするために使用することは、'Object' との互換性をテストすることと実質的に同じです</target>
        <note />
      </trans-unit>
      <trans-unit id="ERR_YieldNotAllowedInScript">
        <source>Cannot use 'yield' in top-level script code</source>
        <target state="translated">最上位のスクリプト コードで 'yield' を使用することはできません</target>
        <note />
      </trans-unit>
      <trans-unit id="ERR_NamespaceNotAllowedInScript">
        <source>Cannot declare namespace in script code</source>
        <target state="translated">スクリプト コードで名前空間を宣言することはできません</target>
        <note />
      </trans-unit>
      <trans-unit id="ERR_GlobalAttributesNotAllowed">
        <source>Assembly and module attributes are not allowed in this context</source>
        <target state="translated">アセンブリ属性とモジュール属性は、このコンテキストでは許可されていません。</target>
        <note />
      </trans-unit>
      <trans-unit id="ERR_InvalidDelegateType">
        <source>Delegate '{0}' has no invoke method or an invoke method with a return type or parameter types that are not supported.</source>
        <target state="translated">デリゲート '{0}' には invoke メソッドがないか、サポートされていない戻り値の型またはパラメーター型の invoke メソッドがあります。</target>
        <note />
      </trans-unit>
      <trans-unit id="WRN_MainIgnored">
        <source>The entry point of the program is global script code; ignoring '{0}' entry point.</source>
        <target state="translated">プログラムのエントリ ポイントは、グローバル スクリプト コードです。エントリ ポイント '{0}' を無視します。</target>
        <note />
      </trans-unit>
      <trans-unit id="WRN_MainIgnored_Title">
        <source>The entry point of the program is global script code; ignoring entry point</source>
        <target state="translated">プログラムのエントリ ポイントは、グローバル スクリプト コードです。エントリ ポイントを無視します</target>
        <note />
      </trans-unit>
      <trans-unit id="ERR_StaticInAsOrIs">
        <source>The second operand of an 'is' or 'as' operator may not be static type '{0}'</source>
        <target state="translated">is' または 'as' 演算子の 2 番目のオペランドはスタティック型 '{0}' にすることはできません。</target>
        <note />
      </trans-unit>
      <trans-unit id="ERR_BadVisEventType">
        <source>Inconsistent accessibility: event type '{1}' is less accessible than event '{0}'</source>
        <target state="translated">アクセシビリティに一貫性がありません。イベント型 '{1}' のアクセシビリティはイベント '{0}' よりも低く設定されています。</target>
        <note />
      </trans-unit>
      <trans-unit id="ERR_NamedArgumentSpecificationBeforeFixedArgument">
        <source>Named argument specifications must appear after all fixed arguments have been specified. Please use language version {0} or greater to allow non-trailing named arguments.</source>
        <target state="translated">名前付き引数は、すべての固定引数を指定した後に指定する必要があります。末尾以外の名前付き引数を許可するには、言語バージョン {0} 以上を使用してください。</target>
        <note />
      </trans-unit>
      <trans-unit id="ERR_NamedArgumentSpecificationBeforeFixedArgumentInDynamicInvocation">
        <source>Named argument specifications must appear after all fixed arguments have been specified in a dynamic invocation.</source>
        <target state="translated">動的呼び出しでは、すべての固定引数を指定した後に名前付き引数を指定する必要があります。</target>
        <note />
      </trans-unit>
      <trans-unit id="ERR_BadNamedArgument">
        <source>The best overload for '{0}' does not have a parameter named '{1}'</source>
        <target state="translated">{0}' に最も適しているオーバーロードには '{1}' という名前のパラメーターがありません</target>
        <note />
      </trans-unit>
      <trans-unit id="ERR_BadNamedArgumentForDelegateInvoke">
        <source>The delegate '{0}' does not have a parameter named '{1}'</source>
        <target state="translated">デリゲート '{0}' には '{1}' という名前のパラメーターがありません</target>
        <note />
      </trans-unit>
      <trans-unit id="ERR_DuplicateNamedArgument">
        <source>Named argument '{0}' cannot be specified multiple times</source>
        <target state="translated">{0}' という名前付き引数が複数指定されました</target>
        <note />
      </trans-unit>
      <trans-unit id="ERR_NamedArgumentUsedInPositional">
        <source>Named argument '{0}' specifies a parameter for which a positional argument has already been given</source>
        <target state="translated">名前付き引数 '{0}' は、位置引数が既に指定されているパラメーターを指定します</target>
        <note />
      </trans-unit>
      <trans-unit id="ERR_BadNonTrailingNamedArgument">
        <source>Named argument '{0}' is used out-of-position but is followed by an unnamed argument</source>
        <target state="translated">名前付き引数 '{0}' の場所が正しくありません。後ろに名前なし引数があります</target>
        <note />
      </trans-unit>
      <trans-unit id="ERR_DefaultValueUsedWithAttributes">
        <source>Cannot specify default parameter value in conjunction with DefaultParameterAttribute or OptionalAttribute</source>
        <target state="translated">DefaultParameterAttribute または OptionalAttribute と共に既定パラメーター値を指定することはできません</target>
        <note />
      </trans-unit>
      <trans-unit id="ERR_DefaultValueMustBeConstant">
        <source>Default parameter value for '{0}' must be a compile-time constant</source>
        <target state="translated">{0}' の既定のパラメーター値は、コンパイル時の定数である必要があります。</target>
        <note />
      </trans-unit>
      <trans-unit id="ERR_RefOutDefaultValue">
        <source>A ref or out parameter cannot have a default value</source>
        <target state="translated">ref パラメーターまたは out パラメーターには既定値を指定できません</target>
        <note />
      </trans-unit>
      <trans-unit id="ERR_DefaultValueForExtensionParameter">
        <source>Cannot specify a default value for the 'this' parameter</source>
        <target state="translated">this' パラメーターには既定値を指定できません</target>
        <note />
      </trans-unit>
      <trans-unit id="ERR_DefaultValueForParamsParameter">
        <source>Cannot specify a default value for a parameter array</source>
        <target state="translated">パラメーター配列には既定値を指定できません</target>
        <note />
      </trans-unit>
      <trans-unit id="ERR_NoConversionForDefaultParam">
        <source>A value of type '{0}' cannot be used as a default parameter because there are no standard conversions to type '{1}'</source>
        <target state="translated">型 '{1}' への標準変換が存在しないため、型 '{0}' の値を既定のパラメーターとして使用できません。</target>
        <note />
      </trans-unit>
      <trans-unit id="ERR_NoConversionForNubDefaultParam">
        <source>A value of type '{0}' cannot be used as default parameter for nullable parameter '{1}' because '{0}' is not a simple type</source>
        <target state="translated">{0}' は単純型ではないため、型 '{0}' の値を Null 許容パラメーター '{1}' の既定のパラメーターとして使用することはできません。</target>
        <note />
      </trans-unit>
      <trans-unit id="ERR_NotNullRefDefaultParameter">
        <source>'{0}' is of type '{1}'. A default parameter value of a reference type other than string can only be initialized with null</source>
        <target state="translated">'{0}' の型は '{1}' です。文字列以外の参照型の既定のパラメーター値は null でのみ初期化できます。</target>
        <note />
      </trans-unit>
      <trans-unit id="WRN_DefaultValueForUnconsumedLocation">
        <source>The default value specified for parameter '{0}' will have no effect because it applies to a member that is used in contexts that do not allow optional arguments</source>
        <target state="translated">パラメーター '{0}' に対して指定されている既定値は、省略可能な引数を許可しないコンテキストで使用されるメンバーに適用されるため無効となります。</target>
        <note />
      </trans-unit>
      <trans-unit id="WRN_DefaultValueForUnconsumedLocation_Title">
        <source>The default value specified will have no effect because it applies to a member that is used in contexts that do not allow optional arguments</source>
        <target state="translated">指定されている既定値は、省略可能な引数を許可しないコンテキストで使用されるメンバーに適用されるため、効果がありません</target>
        <note />
      </trans-unit>
      <trans-unit id="ERR_PublicKeyFileFailure">
        <source>Error signing output with public key from file '{0}' -- {1}</source>
        <target state="translated">ファイル '{0}' から公開キーで出力に署名する際にエラーが発生しました -- {1}</target>
        <note />
      </trans-unit>
      <trans-unit id="ERR_PublicKeyContainerFailure">
        <source>Error signing output with public key from container '{0}' -- {1}</source>
        <target state="translated">コンテナー '{0}' から公開キーで出力に署名する際にエラーが発生しました -- {1}</target>
        <note />
      </trans-unit>
      <trans-unit id="ERR_BadDynamicTypeof">
        <source>The typeof operator cannot be used on the dynamic type</source>
        <target state="translated">動的な型では typeof 演算子を使用できません</target>
        <note />
      </trans-unit>
      <trans-unit id="ERR_ExpressionTreeContainsDynamicOperation">
        <source>An expression tree may not contain a dynamic operation</source>
        <target state="translated">式ツリーに動的な操作を含めることはできません</target>
        <note />
      </trans-unit>
      <trans-unit id="ERR_BadAsyncExpressionTree">
        <source>Async lambda expressions cannot be converted to expression trees</source>
        <target state="translated">非同期ラムダ式を式ツリーに変換することはできません。</target>
        <note />
      </trans-unit>
      <trans-unit id="ERR_DynamicAttributeMissing">
        <source>Cannot define a class or member that utilizes 'dynamic' because the compiler required type '{0}' cannot be found. Are you missing a reference?</source>
        <target state="translated">コンパイラの必須型 '{0}' が見つからないため、'dynamic' を利用するクラスまたはメンバーを定義できません。参照が指定されていることを確認してください。</target>
        <note />
      </trans-unit>
      <trans-unit id="ERR_CannotPassNullForFriendAssembly">
        <source>Cannot pass null for friend assembly name</source>
        <target state="translated">フレンド アセンブリ名に null を渡すことはできません</target>
        <note />
      </trans-unit>
      <trans-unit id="ERR_SignButNoPrivateKey">
        <source>Key file '{0}' is missing the private key needed for signing</source>
        <target state="translated">署名に必要な、キー ファイル '{0}' のプライベート キーがありません。</target>
        <note />
      </trans-unit>
      <trans-unit id="ERR_PublicSignButNoKey">
        <source>Public signing was specified and requires a public key, but no public key was specified.</source>
        <target state="translated">公開署名が指定され、公開キーを必要としますが、公開キーは指定されていません。</target>
        <note />
      </trans-unit>
      <trans-unit id="ERR_PublicSignNetModule">
        <source>Public signing is not supported for netmodules.</source>
        <target state="translated">netmodule では公開署名はサポートされていません。</target>
        <note />
      </trans-unit>
      <trans-unit id="WRN_DelaySignButNoKey">
        <source>Delay signing was specified and requires a public key, but no public key was specified</source>
        <target state="translated">遅延署名が指定されたため、公開キーが必要ですが、公開キーが指定されませんでした</target>
        <note />
      </trans-unit>
      <trans-unit id="WRN_DelaySignButNoKey_Title">
        <source>Delay signing was specified and requires a public key, but no public key was specified</source>
        <target state="translated">遅延署名が指定されたため、公開キーが必要ですが、公開キーが指定されませんでした</target>
        <note />
      </trans-unit>
      <trans-unit id="ERR_InvalidVersionFormat">
        <source>The specified version string does not conform to the required format - major[.minor[.build[.revision]]]</source>
        <target state="translated">指定したバージョン文字列は、必要な形式 (major[.minor[.build[.revision]]]) に従っていません。</target>
        <note />
      </trans-unit>
      <trans-unit id="ERR_InvalidVersionFormatDeterministic">
        <source>The specified version string contains wildcards, which are not compatible with determinism. Either remove wildcards from the version string, or disable determinism for this compilation</source>
        <target state="translated">指定されたバージョン文字列には、決定性と互換性のないワイルドカードが含まれています。バージョン文字列からワイルドカードを削除するか、このコンパイルの決定性を無効にしてください。</target>
        <note />
      </trans-unit>
      <trans-unit id="ERR_InvalidVersionFormat2">
        <source>The specified version string does not conform to the required format - major.minor.build.revision (without wildcards)</source>
        <target state="translated">指定したバージョン文字列は、必要な形式 (major.minor.build.revision、ワイルドカードなし) に従っていません。</target>
        <note />
      </trans-unit>
      <trans-unit id="WRN_InvalidVersionFormat">
        <source>The specified version string does not conform to the recommended format - major.minor.build.revision</source>
        <target state="translated">指定したバージョン文字列は、推奨される形式 (major.minor.build.revision) に従っていません</target>
        <note />
      </trans-unit>
      <trans-unit id="WRN_InvalidVersionFormat_Title">
        <source>The specified version string does not conform to the recommended format - major.minor.build.revision</source>
        <target state="translated">指定したバージョン文字列は、推奨される形式 (major.minor.build.revision) に従っていません</target>
        <note />
      </trans-unit>
      <trans-unit id="ERR_InvalidAssemblyCultureForExe">
        <source>Executables cannot be satellite assemblies; culture should always be empty</source>
        <target state="translated">実行可能ファイルをサテライト アセンブリにできません。カルチャは常に空でなければなりません</target>
        <note />
      </trans-unit>
      <trans-unit id="ERR_NoCorrespondingArgument">
        <source>There is no argument given that corresponds to the required formal parameter '{0}' of '{1}'</source>
        <target state="translated">{1}' の必要な仮パラメーター '{0}' に対応する特定の引数がありません。</target>
        <note />
      </trans-unit>
      <trans-unit id="WRN_UnimplementedCommandLineSwitch">
        <source>The command line switch '{0}' is not yet implemented and was ignored.</source>
        <target state="translated">コマンド ライン スイッチ '{0}' はまだ実装されていないため、無視されました。</target>
        <note />
      </trans-unit>
      <trans-unit id="WRN_UnimplementedCommandLineSwitch_Title">
        <source>Command line switch is not yet implemented</source>
        <target state="translated">コマンド ライン スイッチはまだ実装されていません</target>
        <note />
      </trans-unit>
      <trans-unit id="ERR_ModuleEmitFailure">
        <source>Failed to emit module '{0}'.</source>
        <target state="translated">モジュール '{0}' の作成に失敗しました。</target>
        <note />
      </trans-unit>
      <trans-unit id="ERR_FixedLocalInLambda">
        <source>Cannot use fixed local '{0}' inside an anonymous method, lambda expression, or query expression</source>
        <target state="translated">匿名メソッド、ラムダ式、またはクエリ式の内部では、固定のローカルな '{0}' は使用できません。</target>
        <note />
      </trans-unit>
      <trans-unit id="ERR_ExpressionTreeContainsNamedArgument">
        <source>An expression tree may not contain a named argument specification</source>
        <target state="translated">名前付き引数の指定を式ツリーに含めることはできません</target>
        <note />
      </trans-unit>
      <trans-unit id="ERR_ExpressionTreeContainsOptionalArgument">
        <source>An expression tree may not contain a call or invocation that uses optional arguments</source>
        <target state="translated">省略可能な引数を使用する呼び出しを式ツリーに含めることはできません</target>
        <note />
      </trans-unit>
      <trans-unit id="ERR_ExpressionTreeContainsIndexedProperty">
        <source>An expression tree may not contain an indexed property</source>
        <target state="translated">式ツリーにインデックス付きプロパティを含めることはできません</target>
        <note />
      </trans-unit>
      <trans-unit id="ERR_IndexedPropertyRequiresParams">
        <source>Indexed property '{0}' has non-optional arguments which must be provided</source>
        <target state="translated">インデックス付きプロパティ '{0}' には、省略できない引数を指定する必要があります。</target>
        <note />
      </trans-unit>
      <trans-unit id="ERR_IndexedPropertyMustHaveAllOptionalParams">
        <source>Indexed property '{0}' must have all arguments optional</source>
        <target state="translated">インデックス付きプロパティ '{0}' では、すべての引数が省略可能である必要があります。</target>
        <note />
      </trans-unit>
      <trans-unit id="ERR_SpecialByRefInLambda">
        <source>Instance of type '{0}' cannot be used inside a nested function, query expression, iterator block or async method</source>
        <target state="translated">型 '{0}' のインスタンスは、入れ子になった関数、クエリ式、反復子ブロック、または非同期メソッドの中では使用できません</target>
        <note />
      </trans-unit>
      <trans-unit id="ERR_SecurityAttributeMissingAction">
        <source>First argument to a security attribute must be a valid SecurityAction</source>
        <target state="translated">セキュリティ属性の最初の引数は有効な SecurityAction である必要があります。</target>
        <note />
      </trans-unit>
      <trans-unit id="ERR_SecurityAttributeInvalidAction">
        <source>Security attribute '{0}' has an invalid SecurityAction value '{1}'</source>
        <target state="translated">セキュリティ属性 '{0}' に無効な SecurityAction の値 '{1}' があります。</target>
        <note />
      </trans-unit>
      <trans-unit id="ERR_SecurityAttributeInvalidActionAssembly">
        <source>SecurityAction value '{0}' is invalid for security attributes applied to an assembly</source>
        <target state="translated">SecurityAction の値 '{0}' は、アセンブリに適用されたセキュリティ属性に対して無効です。</target>
        <note />
      </trans-unit>
      <trans-unit id="ERR_SecurityAttributeInvalidActionTypeOrMethod">
        <source>SecurityAction value '{0}' is invalid for security attributes applied to a type or a method</source>
        <target state="translated">SecurityAction の値 '{0}' は、型またはメソッドに適用するセキュリティ属性に対して無効です。</target>
        <note />
      </trans-unit>
      <trans-unit id="ERR_PrincipalPermissionInvalidAction">
        <source>SecurityAction value '{0}' is invalid for PrincipalPermission attribute</source>
        <target state="translated">SecurityAction の値 '{0}' が属性 PrincipalPermission に対して無効です。</target>
        <note />
      </trans-unit>
      <trans-unit id="ERR_FeatureNotValidInExpressionTree">
        <source>An expression tree may not contain '{0}'</source>
        <target state="translated">式ツリーに '{0}' を含めることはできません。</target>
        <note />
      </trans-unit>
      <trans-unit id="ERR_PermissionSetAttributeInvalidFile">
        <source>Unable to resolve file path '{0}' specified for the named argument '{1}' for PermissionSet attribute</source>
        <target state="translated">PermissionSet 属性の名前付き引数 '{1}' に対して指定されたファイル パス '{0}' を解決できません。</target>
        <note />
      </trans-unit>
      <trans-unit id="ERR_PermissionSetAttributeFileReadError">
        <source>Error reading file '{0}' specified for the named argument '{1}' for PermissionSet attribute: '{2}'</source>
        <target state="translated">PermissionSet 属性 ('{2}') の名前付き引数 '{1}' に対して指定されたファイル '{0}' の読み取り中にエラーが発生しました。</target>
        <note />
      </trans-unit>
      <trans-unit id="ERR_GlobalSingleTypeNameNotFoundFwd">
        <source>The type name '{0}' could not be found in the global namespace. This type has been forwarded to assembly '{1}' Consider adding a reference to that assembly.</source>
        <target state="translated">型名 '{0}' がグローバル名前空間に見つかりませんでした。この型はアセンブリ '{1}' に転送されています。このアセンブリに参照を追加することを検討してください。</target>
        <note />
      </trans-unit>
      <trans-unit id="ERR_DottedTypeNameNotFoundInNSFwd">
        <source>The type name '{0}' could not be found in the namespace '{1}'. This type has been forwarded to assembly '{2}' Consider adding a reference to that assembly.</source>
        <target state="translated">型名 '{0}' は名前空間 '{1}' に見つかりませんでした。この型はアセンブリ '{2}' に転送されました。このアセンブリへの参照を追加することを検討してください。</target>
        <note />
      </trans-unit>
      <trans-unit id="ERR_SingleTypeNameNotFoundFwd">
        <source>The type name '{0}' could not be found. This type has been forwarded to assembly '{1}'. Consider adding a reference to that assembly.</source>
        <target state="translated">型名 '{0}' が見つかりませんでした。この型はアセンブリ '{1}' に転送されています。このアセンブリに参照を追加することを検討してください。</target>
        <note />
      </trans-unit>
      <trans-unit id="ERR_AssemblySpecifiedForLinkAndRef">
        <source>Assemblies '{0}' and '{1}' refer to the same metadata but only one is a linked reference (specified using /link option); consider removing one of the references.</source>
        <target state="translated">アセンブリ '{0}' および '{1}' は同じメタデータを参照していますが、リンクされている参照 (/link オプションを使用して指定される) は 1 つのみです。いずれかの参照を削除することを検討してください。</target>
        <note />
      </trans-unit>
      <trans-unit id="WRN_DeprecatedCollectionInitAdd">
        <source>The best overloaded Add method '{0}' for the collection initializer element is obsolete.</source>
        <target state="translated">コレクション初期化子要素に最も適しているオーバーロード Add メソッド '{0}' は、古い形式です。</target>
        <note />
      </trans-unit>
      <trans-unit id="WRN_DeprecatedCollectionInitAdd_Title">
        <source>The best overloaded Add method for the collection initializer element is obsolete</source>
        <target state="translated">コレクション初期化子要素に最も適しているオーバーロード Add メソッドは古い形式です</target>
        <note />
      </trans-unit>
      <trans-unit id="WRN_DeprecatedCollectionInitAddStr">
        <source>The best overloaded Add method '{0}' for the collection initializer element is obsolete. {1}</source>
        <target state="translated">コレクション初期化子要素に最も適しているオーバーロード Add メソッド '{0}' は古い形式です。{1}</target>
        <note />
      </trans-unit>
      <trans-unit id="WRN_DeprecatedCollectionInitAddStr_Title">
        <source>The best overloaded Add method for the collection initializer element is obsolete</source>
        <target state="translated">コレクション初期化子要素に最も適しているオーバーロード Add メソッドは古い形式です</target>
        <note />
      </trans-unit>
      <trans-unit id="ERR_DeprecatedCollectionInitAddStr">
        <source>The best overloaded Add method '{0}' for the collection initializer element is obsolete. {1}</source>
        <target state="translated">コレクション初期化子要素に最も適しているオーバーロード Add メソッド '{0}' は古い形式です。{1}</target>
        <note />
      </trans-unit>
      <trans-unit id="ERR_IteratorInInteractive">
        <source>Yield statements may not appear at the top level in interactive code.</source>
        <target state="translated">Yield ステートメントは、対話型コードの最上部に表示できません。</target>
        <note />
      </trans-unit>
      <trans-unit id="ERR_SecurityAttributeInvalidTarget">
        <source>Security attribute '{0}' is not valid on this declaration type. Security attributes are only valid on assembly, type and method declarations.</source>
        <target state="translated">セキュリティ属性 '{0}' はこの宣言型では無効です。セキュリティ属性は、アセンブリ、型、メソッドの宣言でのみ有効です。</target>
        <note />
      </trans-unit>
      <trans-unit id="ERR_BadDynamicMethodArg">
        <source>Cannot use an expression of type '{0}' as an argument to a dynamically dispatched operation.</source>
        <target state="translated">型 '{0}' の式を、動的にディスパッチされる操作の引数として使用することはできません。</target>
        <note />
      </trans-unit>
      <trans-unit id="ERR_BadDynamicMethodArgLambda">
        <source>Cannot use a lambda expression as an argument to a dynamically dispatched operation without first casting it to a delegate or expression tree type.</source>
        <target state="translated">最初にデリゲートまたは式ツリー型にキャストしていない場合は、ラムダ式を、動的にディスパッチされる操作の引数として使用することはできません。</target>
        <note />
      </trans-unit>
      <trans-unit id="ERR_BadDynamicMethodArgMemgrp">
        <source>Cannot use a method group as an argument to a dynamically dispatched operation. Did you intend to invoke the method?</source>
        <target state="translated">メソッドのグループを動的にディスパッチされる操作の引数として使用することはできません。このメソッドを呼び出しますか?</target>
        <note />
      </trans-unit>
      <trans-unit id="ERR_NoDynamicPhantomOnBase">
        <source>The call to method '{0}' needs to be dynamically dispatched, but cannot be because it is part of a base access expression. Consider casting the dynamic arguments or eliminating the base access.</source>
        <target state="translated">メソッド '{0}' の呼び出しは動的にディスパッチされる必要がありますが、ベース アクセス式の一部であるためディスパッチできません。動的引数のキャストまたはベース アクセスの削除を検討してください。</target>
        <note />
      </trans-unit>
      <trans-unit id="ERR_BadDynamicQuery">
        <source>Query expressions over source type 'dynamic' or with a join sequence of type 'dynamic' are not allowed</source>
        <target state="translated">ソース型 'dynamic' に対するクエリ式または型 'dynamic' の結合シーケンスのあるクエリ式は使用できません</target>
        <note />
      </trans-unit>
      <trans-unit id="ERR_NoDynamicPhantomOnBaseIndexer">
        <source>The indexer access needs to be dynamically dispatched, but cannot be because it is part of a base access expression. Consider casting the dynamic arguments or eliminating the base access.</source>
        <target state="translated">インデクサー アクセスは動的にディスパッチされる必要がありますが、ベース アクセス式の一部であるためディスパッチできません。動的引数のキャストまたはベース アクセスの削除を検討してください。</target>
        <note />
      </trans-unit>
      <trans-unit id="WRN_DynamicDispatchToConditionalMethod">
        <source>The dynamically dispatched call to method '{0}' may fail at runtime because one or more applicable overloads are conditional methods.</source>
        <target state="translated">適用可能な 1 つ以上のオーバーロードが条件付きメソッドであるため、動的にディスパッチされたメソッド '{0}' の呼び出しは実行時に失敗する可能性があります。</target>
        <note />
      </trans-unit>
      <trans-unit id="WRN_DynamicDispatchToConditionalMethod_Title">
        <source>Dynamically dispatched call may fail at runtime because one or more applicable overloads are conditional methods</source>
        <target state="translated">適用可能な 1 つ以上のオーバーロードが条件付きメソッドであるため、動的にディスパッチされた呼び出しは実行時に失敗することがあります</target>
        <note />
      </trans-unit>
      <trans-unit id="ERR_BadArgTypeDynamicExtension">
        <source>'{0}' has no applicable method named '{1}' but appears to have an extension method by that name. Extension methods cannot be dynamically dispatched. Consider casting the dynamic arguments or calling the extension method without the extension method syntax.</source>
        <target state="translated">'{0}' には、'{1}'という名前の該当するメソッドがありませんが、同じ名前の拡張メソッドがあるようです。拡張メソッドは動的にディスパッチできません。動的引数をキャストするか、または拡張メソッド構文を使用しないで拡張メソッドを呼び出すことを検討してください。</target>
        <note />
      </trans-unit>
      <trans-unit id="WRN_CallerFilePathPreferredOverCallerMemberName">
        <source>The CallerMemberNameAttribute applied to parameter '{0}' will have no effect. It is overridden by the CallerFilePathAttribute.</source>
        <target state="translated">パラメーター '{0}' に適用された CallerMemberNameAttribute は、CallerFilePathAttribute.によってオーバーライドされるため無効となります。</target>
        <note />
      </trans-unit>
      <trans-unit id="WRN_CallerFilePathPreferredOverCallerMemberName_Title">
        <source>The CallerMemberNameAttribute will have no effect; it is overridden by the CallerFilePathAttribute</source>
        <target state="translated">CallerMemberNameAttribute は効果がなく、CallerFilePathAttribute によってオーバーライドされます</target>
        <note />
      </trans-unit>
      <trans-unit id="WRN_CallerLineNumberPreferredOverCallerMemberName">
        <source>The CallerMemberNameAttribute applied to parameter '{0}' will have no effect. It is overridden by the CallerLineNumberAttribute.</source>
        <target state="translated">パラメーター '{0}' に適用された CallerMemberNameAttribute は、CallerLineNumberAttribute によってオーバーライドされるため無効となります。</target>
        <note />
      </trans-unit>
      <trans-unit id="WRN_CallerLineNumberPreferredOverCallerMemberName_Title">
        <source>The CallerMemberNameAttribute will have no effect; it is overridden by the CallerLineNumberAttribute</source>
        <target state="translated">CallerMemberNameAttribute は効果がなく、CallerLineNumberAttribute によってオーバーライドされます</target>
        <note />
      </trans-unit>
      <trans-unit id="WRN_CallerLineNumberPreferredOverCallerFilePath">
        <source>The CallerFilePathAttribute applied to parameter '{0}' will have no effect. It is overridden by the CallerLineNumberAttribute.</source>
        <target state="translated">パラメーター '{0}' に適用された CallerFilePathAttribute は、CallerLineNumberAttribute によってオーバーライドされるため無効となります。</target>
        <note />
      </trans-unit>
      <trans-unit id="WRN_CallerLineNumberPreferredOverCallerFilePath_Title">
        <source>The CallerFilePathAttribute will have no effect; it is overridden by the CallerLineNumberAttribute</source>
        <target state="translated">CallerFilePathAttribute は効果がなく、CallerLineNumberAttribute によってオーバーライドされます</target>
        <note />
      </trans-unit>
      <trans-unit id="ERR_InvalidDynamicCondition">
        <source>Expression must be implicitly convertible to Boolean or its type '{0}' must define operator '{1}'.</source>
        <target state="translated">式はブール型に暗黙的に変換できるか、式の型 '{0}' で演算子 '{1}' を定義する必要があります。</target>
        <note />
      </trans-unit>
      <trans-unit id="ERR_MixingWinRTEventWithRegular">
        <source>'{0}' cannot implement '{1}' because '{2}' is a Windows Runtime event and '{3}' is a regular .NET event.</source>
        <target state="translated">'{2}' は Windows ランタイム イベントで、'{3}' は通常の .NET イベントであるため、'{0}' は '{1}' を実装できません。</target>
        <note />
      </trans-unit>
      <trans-unit id="WRN_CA2000_DisposeObjectsBeforeLosingScope1">
        <source>Call System.IDisposable.Dispose() on allocated instance of {0} before all references to it are out of scope.</source>
        <target state="translated">{0} の割り当てられたインスタンスへの参照がすべてスコープ外になる前に、そのインスタンスの System.IDisposable.Dispose() を呼び出してください。</target>
        <note />
      </trans-unit>
      <trans-unit id="WRN_CA2000_DisposeObjectsBeforeLosingScope1_Title">
        <source>Call System.IDisposable.Dispose() on allocated instance before all references to it are out of scope</source>
        <target state="translated">割り当てられたインスタンスへの参照がすべてスコープ外になる前に、そのインスタンスの System.IDisposable.Dispose() を呼び出します</target>
        <note />
      </trans-unit>
      <trans-unit id="WRN_CA2000_DisposeObjectsBeforeLosingScope2">
        <source>Allocated instance of {0} is not disposed along all exception paths.  Call System.IDisposable.Dispose() before all references to it are out of scope.</source>
        <target state="translated">{0} の割り当てられたインスタンスが破棄されない例外パスがあります。System.IDisposable.Dispose() への参照がスコープ外になる前にこれを呼び出してください。</target>
        <note />
      </trans-unit>
      <trans-unit id="WRN_CA2000_DisposeObjectsBeforeLosingScope2_Title">
        <source>Allocated instance is not disposed along all exception paths</source>
        <target state="translated">割り当てられたインスタンスがすべての例外パスで破棄されていません</target>
        <note />
      </trans-unit>
      <trans-unit id="WRN_CA2202_DoNotDisposeObjectsMultipleTimes">
        <source>Object '{0}' can be disposed more than once.</source>
        <target state="translated">オブジェクト '{0}' は複数回破棄することができます。</target>
        <note />
      </trans-unit>
      <trans-unit id="WRN_CA2202_DoNotDisposeObjectsMultipleTimes_Title">
        <source>Object can be disposed more than once</source>
        <target state="translated">オブジェクトは複数回破棄することができます</target>
        <note />
      </trans-unit>
      <trans-unit id="ERR_NewCoClassOnLink">
        <source>Interop type '{0}' cannot be embedded. Use the applicable interface instead.</source>
        <target state="translated">相互運用型 '{0}' を埋め込むことができません。該当するインターフェイスを使用してください。</target>
        <note />
      </trans-unit>
      <trans-unit id="ERR_NoPIANestedType">
        <source>Type '{0}' cannot be embedded because it is a nested type. Consider setting the 'Embed Interop Types' property to false.</source>
        <target state="translated">型 '{0}' は入れ子型であるため埋め込むことができません。'相互運用機能型の埋め込み' プロパティを false に設定することを検討してください。</target>
        <note />
      </trans-unit>
      <trans-unit id="ERR_GenericsUsedInNoPIAType">
        <source>Type '{0}' cannot be embedded because it has a generic argument. Consider setting the 'Embed Interop Types' property to false.</source>
        <target state="translated">型 '{0}' にはジェネリック引数があるため、この型を埋め込むことはできません。'相互運用型の埋め込み' プロパティを false に設定することを検討してください。</target>
        <note />
      </trans-unit>
      <trans-unit id="ERR_InteropStructContainsMethods">
        <source>Embedded interop struct '{0}' can contain only public instance fields.</source>
        <target state="translated">埋め込み相互運用構造体 '{0}' には、パブリック インスタンス フィールドのみを含めることができます。</target>
        <note />
      </trans-unit>
      <trans-unit id="ERR_WinRtEventPassedByRef">
        <source>A Windows Runtime event may not be passed as an out or ref parameter.</source>
        <target state="translated">Windows ランタイム イベントを out または ref のパラメーターとして渡すことはできません。</target>
        <note />
      </trans-unit>
      <trans-unit id="ERR_MissingMethodOnSourceInterface">
        <source>Source interface '{0}' is missing method '{1}' which is required to embed event '{2}'.</source>
        <target state="translated">ソース インターフェイス '{0}' に、イベント '{2}' を埋め込むために必要なメソッド '{1}' がありません。</target>
        <note />
      </trans-unit>
      <trans-unit id="ERR_MissingSourceInterface">
        <source>Interface '{0}' has an invalid source interface which is required to embed event '{1}'.</source>
        <target state="translated">イベント '{1}' の埋め込みに必要な、インターフェイス '{0}' のソース インターフェイスが無効です。</target>
        <note />
      </trans-unit>
      <trans-unit id="ERR_InteropTypeMissingAttribute">
        <source>Interop type '{0}' cannot be embedded because it is missing the required '{1}' attribute.</source>
        <target state="translated">相互運用型 '{0}' は、必須の '{1}' 属性がないため、埋め込むことができません。</target>
        <note />
      </trans-unit>
      <trans-unit id="ERR_NoPIAAssemblyMissingAttribute">
        <source>Cannot embed interop types from assembly '{0}' because it is missing the '{1}' attribute.</source>
        <target state="translated">アセンブリ '{0}' に '{1}' 属性が指定されていないため、このアセンブリから相互運用型を埋め込むことはできません。</target>
        <note />
      </trans-unit>
      <trans-unit id="ERR_NoPIAAssemblyMissingAttributes">
        <source>Cannot embed interop types from assembly '{0}' because it is missing either the '{1}' attribute or the '{2}' attribute.</source>
        <target state="translated">アセンブリ '{0}' には '{1}' 属性または '{2}' 属性が指定されていないため、このアセンブリから相互運用型を埋め込むことはできません。</target>
        <note />
      </trans-unit>
      <trans-unit id="ERR_InteropTypesWithSameNameAndGuid">
        <source>Cannot embed interop type '{0}' found in both assembly '{1}' and '{2}'. Consider setting the 'Embed Interop Types' property to false.</source>
        <target state="translated">アセンブリ '{1}' および '{2}' の両方に見つかった相互運用型 '{0}' は埋め込むことができません。'相互運用機能型の埋め込み' プロパティを false に設定することを検討してください。</target>
        <note />
      </trans-unit>
      <trans-unit id="ERR_LocalTypeNameClash">
        <source>Embedding the interop type '{0}' from assembly '{1}' causes a name clash in the current assembly. Consider setting the 'Embed Interop Types' property to false.</source>
        <target state="translated">アセンブリ '{1}' から相互運用型 '{0}' を埋め込むと、現在のアセンブリで名前の競合が発生します。'相互運用機能型の埋め込み' プロパティを false に設定することを検討してください。</target>
        <note />
      </trans-unit>
      <trans-unit id="WRN_ReferencedAssemblyReferencesLinkedPIA">
        <source>A reference was created to embedded interop assembly '{0}' because of an indirect reference to that assembly created by assembly '{1}'. Consider changing the 'Embed Interop Types' property on either assembly.</source>
        <target state="translated">間接的な参照がアセンブリ '{1}' によって作成されたため、埋め込み相互運用機能アセンブリ '{0}' への参照が作成されました。いずれかのアセンブリで '相互運用型の埋め込み' プロパティを変更することを検討してください。</target>
        <note />
      </trans-unit>
      <trans-unit id="WRN_ReferencedAssemblyReferencesLinkedPIA_Title">
        <source>A reference was created to embedded interop assembly because of an indirect assembly reference</source>
        <target state="translated">間接的なアセンブリの参照があるため、埋め込み相互運用機能アセンブリに対して参照が作成されました</target>
        <note />
      </trans-unit>
      <trans-unit id="WRN_ReferencedAssemblyReferencesLinkedPIA_Description">
        <source>You have added a reference to an assembly using /link (Embed Interop Types property set to True). This instructs the compiler to embed interop type information from that assembly. However, the compiler cannot embed interop type information from that assembly because another assembly that you have referenced also references that assembly using /reference (Embed Interop Types property set to False).

To embed interop type information for both assemblies, use /link for references to each assembly (set the Embed Interop Types property to True).

To remove the warning, you can use /reference instead (set the Embed Interop Types property to False). In this case, a primary interop assembly (PIA) provides interop type information.</source>
        <target state="translated">/link (相互運用機能型の埋め込みプロパティを True に設定する) を使用して、アセンブリへの参照を追加しました。これを実行することで、コンパイラにそのアセンブリから相互運用の型情報を埋め込むよう指示します。しかし、参照した別のアセンブリが /reference (相互運用機能型の埋め込みプロパティを False に設定する) を使用してそのアセンブリを参照しているため、コンパイラはそのアセンブリの相互運用の型情報を埋め込むことができません。

両方のアセンブリの相互運用の型情報を埋め込むには、各アセンブリへの参照に /link (相互運用機能型の埋め込みプロパティを True に設定する) を使用します。

警告を取り除くには、代わりに /reference (相互運用機能型の埋め込みプロパティを False に設定) を使用します。この場合、プライマリ相互運用機能アセンブリ (PIA) が相互運用の型情報を提供します。</target>
        <note />
      </trans-unit>
      <trans-unit id="ERR_GenericsUsedAcrossAssemblies">
        <source>Type '{0}' from assembly '{1}' cannot be used across assembly boundaries because it has a generic type argument that is an embedded interop type.</source>
        <target state="translated">アセンブリ '{1}' の型 '{0}' には、埋め込み相互運用型のジェネリック型引数があるため、アセンブリ境界を越えて使用することはできません。</target>
        <note />
      </trans-unit>
      <trans-unit id="ERR_NoCanonicalView">
        <source>Cannot find the interop type that matches the embedded interop type '{0}'. Are you missing an assembly reference?</source>
        <target state="translated">埋め込み相互運用型 '{0}' と一致する相互運用型が見つかりません。アセンブリ参照が指定されていることを確認してください。</target>
        <note />
      </trans-unit>
      <trans-unit id="ERR_ByRefReturnUnsupported">
        <source>By-reference return type 'ref {0}' is not supported.</source>
        <target state="translated">参照渡しの戻り値の型 'ref {0}' はサポートされていません。</target>
        <note />
      </trans-unit>
      <trans-unit id="ERR_NetModuleNameMismatch">
        <source>Module name '{0}' stored in '{1}' must match its filename.</source>
        <target state="translated">{1}' に格納されているモジュール名 '{0}' はファイル名と一致する必要があります。</target>
        <note />
      </trans-unit>
      <trans-unit id="ERR_BadModuleName">
        <source>Invalid module name: {0}</source>
        <target state="translated">無効なモジュール名: {0}</target>
        <note />
      </trans-unit>
      <trans-unit id="ERR_BadCompilationOptionValue">
        <source>Invalid '{0}' value: '{1}'.</source>
        <target state="translated">{0}' の値 '{1}' は無効です。</target>
        <note />
      </trans-unit>
      <trans-unit id="ERR_BadAppConfigPath">
        <source>AppConfigPath must be absolute.</source>
        <target state="translated">AppConfigPath は絶対パスである必要があります。</target>
        <note />
      </trans-unit>
      <trans-unit id="WRN_AssemblyAttributeFromModuleIsOverridden">
        <source>Attribute '{0}' from module '{1}' will be ignored in favor of the instance appearing in source</source>
        <target state="translated">モジュール '{1}' の属性 '{0}' は、ソースに表示されるインスタンスのために無視されます。</target>
        <note />
      </trans-unit>
      <trans-unit id="WRN_AssemblyAttributeFromModuleIsOverridden_Title">
        <source>Attribute will be ignored in favor of the instance appearing in source</source>
        <target state="translated">インスタンスがソースに表示されるため、属性は無視されます</target>
        <note />
      </trans-unit>
      <trans-unit id="ERR_CmdOptionConflictsSource">
        <source>Attribute '{0}' given in a source file conflicts with option '{1}'.</source>
        <target state="translated">ソース ファイルで指定された属性 '{0}' はオプション '{1}' と競合しています。</target>
        <note />
      </trans-unit>
      <trans-unit id="ERR_FixedBufferTooManyDimensions">
        <source>A fixed buffer may only have one dimension.</source>
        <target state="translated">固定バッファーには 1 次元のみを指定できます。</target>
        <note />
      </trans-unit>
      <trans-unit id="WRN_ReferencedAssemblyDoesNotHaveStrongName">
        <source>Referenced assembly '{0}' does not have a strong name.</source>
        <target state="translated">参照アセンブリ '{0}' には厳密な名前がありません。</target>
        <note />
      </trans-unit>
      <trans-unit id="WRN_ReferencedAssemblyDoesNotHaveStrongName_Title">
        <source>Referenced assembly does not have a strong name</source>
        <target state="translated">参照されているアセンブリには、厳密な名前がありません</target>
        <note />
      </trans-unit>
      <trans-unit id="ERR_InvalidSignaturePublicKey">
        <source>Invalid signature public key specified in AssemblySignatureKeyAttribute.</source>
        <target state="translated">無効な署名公開キーが AssemblySignatureKeyAttribute で指定されました。</target>
        <note />
      </trans-unit>
      <trans-unit id="ERR_ExportedTypeConflictsWithDeclaration">
        <source>Type '{0}' exported from module '{1}' conflicts with type declared in primary module of this assembly.</source>
        <target state="translated">モジュール '{1}' からエクスポートされた型 '{0}' は、このアセンブリのプライマリ モジュールで宣言した型と競合しています。</target>
        <note />
      </trans-unit>
      <trans-unit id="ERR_ExportedTypesConflict">
        <source>Type '{0}' exported from module '{1}' conflicts with type '{2}' exported from module '{3}'.</source>
        <target state="translated">モジュール '{1}' からエクスポートされた型 '{0}' は、モジュール '{3}' からエクスポートされた型 '{2}' と競合しています。</target>
        <note />
      </trans-unit>
      <trans-unit id="ERR_ForwardedTypeConflictsWithDeclaration">
        <source>Forwarded type '{0}' conflicts with type declared in primary module of this assembly.</source>
        <target state="translated">転送された型 '{0}' は、このアセンブリのプライマリ モジュールで宣言した型と競合しています。</target>
        <note />
      </trans-unit>
      <trans-unit id="ERR_ForwardedTypesConflict">
        <source>Type '{0}' forwarded to assembly '{1}' conflicts with type '{2}' forwarded to assembly '{3}'.</source>
        <target state="translated">アセンブリ '{1}' に転送された型 '{0}' は、アセンブリ '{3}' に転送された型 '{2}' と競合しています。</target>
        <note />
      </trans-unit>
      <trans-unit id="ERR_ForwardedTypeConflictsWithExportedType">
        <source>Type '{0}' forwarded to assembly '{1}' conflicts with type '{2}' exported from module '{3}'.</source>
        <target state="translated">アセンブリ '{1}' に転送された型 '{0}' は、モジュール '{3}' からエクスポートされた型 '{2}' と競合しています。</target>
        <note />
      </trans-unit>
      <trans-unit id="WRN_RefCultureMismatch">
        <source>Referenced assembly '{0}' has different culture setting of '{1}'.</source>
        <target state="translated">参照アセンブリ '{0}' には '{1}' の異なるカルチャ設定があります。</target>
        <note />
      </trans-unit>
      <trans-unit id="WRN_RefCultureMismatch_Title">
        <source>Referenced assembly has different culture setting</source>
        <target state="translated">参照されているアセンブリのカルチャ設定が異なります</target>
        <note />
      </trans-unit>
      <trans-unit id="ERR_AgnosticToMachineModule">
        <source>Agnostic assembly cannot have a processor specific module '{0}'.</source>
        <target state="translated">不明なアセンブリにプロセッサ固有モジュール '{0}' を指定することはできません。</target>
        <note />
      </trans-unit>
      <trans-unit id="ERR_ConflictingMachineModule">
        <source>Assembly and module '{0}' cannot target different processors.</source>
        <target state="translated">アセンブリとモジュール '{0}' で異なるプロセッサを対象にすることはできません。</target>
        <note />
      </trans-unit>
      <trans-unit id="WRN_ConflictingMachineAssembly">
        <source>Referenced assembly '{0}' targets a different processor.</source>
        <target state="translated">参照アセンブリ '{0}' は、異なるプロセッサをターゲットにしています。</target>
        <note />
      </trans-unit>
      <trans-unit id="WRN_ConflictingMachineAssembly_Title">
        <source>Referenced assembly targets a different processor</source>
        <target state="translated">参照アセンブリが異なるプロセッサを対象にしています</target>
        <note />
      </trans-unit>
      <trans-unit id="ERR_CryptoHashFailed">
        <source>Cryptographic failure while creating hashes.</source>
        <target state="translated">ハッシュを生成中に暗号化に失敗しました。</target>
        <note />
      </trans-unit>
      <trans-unit id="ERR_MissingNetModuleReference">
        <source>Reference to '{0}' netmodule missing.</source>
        <target state="translated">{0}' netmodule への参照がありません。</target>
        <note />
      </trans-unit>
      <trans-unit id="ERR_NetModuleNameMustBeUnique">
        <source>Module '{0}' is already defined in this assembly. Each module must have a unique filename.</source>
        <target state="translated">モジュール '{0}' は既にこのアセンブリに定義されています。各モジュールには一意のファイル名がある必要があります。</target>
        <note />
      </trans-unit>
      <trans-unit id="ERR_CantReadConfigFile">
        <source>Cannot read config file '{0}' -- '{1}'</source>
        <target state="translated">構成ファイル '{0}' を読み取れません -- '{1}'</target>
        <note />
      </trans-unit>
      <trans-unit id="ERR_EncNoPIAReference">
        <source>Cannot continue since the edit includes a reference to an embedded type: '{0}'.</source>
        <target state="translated">編集に埋め込み型の '{0}' への参照が含まれるため続行できません。</target>
        <note />
      </trans-unit>
      <trans-unit id="ERR_EncReferenceToAddedMember">
        <source>Member '{0}' added during the current debug session can only be accessed from within its declaring assembly '{1}'.</source>
        <target state="translated">現在のデバッグ セッション中に追加されたメンバー '{0}' には、宣言しているアセンブリ '{1}' からのみアクセスできます。</target>
        <note />
      </trans-unit>
      <trans-unit id="ERR_MutuallyExclusiveOptions">
        <source>Compilation options '{0}' and '{1}' can't both be specified at the same time.</source>
        <target state="translated">コンパイル オプション '{0}' と '{1}' の両方を同時に指定することはできません。</target>
        <note />
      </trans-unit>
      <trans-unit id="ERR_LinkedNetmoduleMetadataMustProvideFullPEImage">
        <source>Linked netmodule metadata must provide a full PE image: '{0}'.</source>
        <target state="translated">リンクされた netmodule メタデータには完全な PE イメージ '{0}' が必要です。</target>
        <note />
      </trans-unit>
      <trans-unit id="ERR_BadPrefer32OnLib">
        <source>/platform:anycpu32bitpreferred can only be used with /t:exe, /t:winexe and /t:appcontainerexe</source>
        <target state="translated">/platform:anycpu32bitpreferred は、/t:exe、/t:winexe、/t:appcontainerexe でのみ使用できます。</target>
        <note />
      </trans-unit>
      <trans-unit id="IDS_PathList">
        <source>&lt;path list&gt;</source>
        <target state="translated">&lt;path list&gt;</target>
        <note />
      </trans-unit>
      <trans-unit id="IDS_Text">
        <source>&lt;text&gt;</source>
        <target state="translated">&lt;text&gt;</target>
        <note />
      </trans-unit>
      <trans-unit id="IDS_FeatureNullPropagatingOperator">
        <source>null propagating operator</source>
        <target state="translated">Null を反映する演算子</target>
        <note />
      </trans-unit>
      <trans-unit id="IDS_FeatureExpressionBodiedMethod">
        <source>expression-bodied method</source>
        <target state="translated">式のようなメソッド</target>
        <note />
      </trans-unit>
      <trans-unit id="IDS_FeatureExpressionBodiedProperty">
        <source>expression-bodied property</source>
        <target state="translated">式のようなプロパティ</target>
        <note />
      </trans-unit>
      <trans-unit id="IDS_FeatureExpressionBodiedIndexer">
        <source>expression-bodied indexer</source>
        <target state="translated">式のようなインデクサー</target>
        <note />
      </trans-unit>
      <trans-unit id="IDS_FeatureAutoPropertyInitializer">
        <source>auto property initializer</source>
        <target state="translated">自動プロパティ初期化子</target>
        <note />
      </trans-unit>
      <trans-unit id="IDS_Namespace1">
        <source>&lt;namespace&gt;</source>
        <target state="translated">&lt;namespace&gt;</target>
        <note />
      </trans-unit>
      <trans-unit id="IDS_FeatureRefLocalsReturns">
        <source>byref locals and returns</source>
        <target state="translated">byref ローカル変数と返却</target>
        <note />
      </trans-unit>
      <trans-unit id="IDS_FeatureReadOnlyReferences">
        <source>readonly references</source>
        <target state="translated">読み取り専用の参照</target>
        <note />
      </trans-unit>
      <trans-unit id="IDS_FeatureRefStructs">
        <source>ref structs</source>
        <target state="translated">ref 構造体</target>
        <note />
      </trans-unit>
      <trans-unit id="CompilationC">
        <source>Compilation (C#): </source>
        <target state="translated">コンパイル (C#): </target>
        <note />
      </trans-unit>
      <trans-unit id="SyntaxNodeIsNotWithinSynt">
        <source>Syntax node is not within syntax tree</source>
        <target state="translated">構文ノードが構文ツリー内にありません。</target>
        <note />
      </trans-unit>
      <trans-unit id="LocationMustBeProvided">
        <source>Location must be provided in order to provide minimal type qualification.</source>
        <target state="translated">提供される型の修飾子を最小にするため、場所を提供する必要があります。</target>
        <note />
      </trans-unit>
      <trans-unit id="SyntaxTreeSemanticModelMust">
        <source>SyntaxTreeSemanticModel must be provided in order to provide minimal type qualification.</source>
        <target state="translated">型の修飾子を最小にするため、SyntaxTreeSemanticModel を指定する必要があります。</target>
        <note />
      </trans-unit>
      <trans-unit id="CantReferenceCompilationOf">
        <source>Can't reference compilation of type '{0}' from {1} compilation.</source>
        <target state="translated">コンパイル {1} から '{0}' 型のコンパイルを参照できません。</target>
        <note />
      </trans-unit>
      <trans-unit id="SyntaxTreeAlreadyPresent">
        <source>Syntax tree already present</source>
        <target state="translated">構文ツリーが既に存在しています。</target>
        <note />
      </trans-unit>
      <trans-unit id="SubmissionCanOnlyInclude">
        <source>Submission can only include script code.</source>
        <target state="translated">送信にはスクリプト コードのみを含めることができます。</target>
        <note />
      </trans-unit>
      <trans-unit id="SubmissionCanHaveAtMostOne">
        <source>Submission can have at most one syntax tree.</source>
        <target state="translated">送信に含めることができる構文ツリーは 1 つのみです。</target>
        <note />
      </trans-unit>
      <trans-unit id="SyntaxTreeNotFoundTo">
        <source>SyntaxTree '{0}' not found to remove</source>
        <target state="translated">削除する構文ツリー '{0}' が見つかりません。</target>
        <note />
      </trans-unit>
      <trans-unit id="TreeMustHaveARootNodeWith">
        <source>tree must have a root node with SyntaxKind.CompilationUnit</source>
        <target state="translated">ツリーには、SyntaxKind.CompilationUnit を伴うルート ノードがある必要があります。</target>
        <note />
      </trans-unit>
      <trans-unit id="TypeArgumentCannotBeNull">
        <source>Type argument cannot be null</source>
        <target state="translated">型引数を null にすることはできません。</target>
        <note />
      </trans-unit>
      <trans-unit id="WrongNumberOfTypeArguments">
        <source>Wrong number of type arguments</source>
        <target state="translated">型引数の数が正しくありません。</target>
        <note />
      </trans-unit>
      <trans-unit id="NameConflictForName">
        <source>Name conflict for name {0}</source>
        <target state="translated">名前が名前 {0} と競合しています。</target>
        <note />
      </trans-unit>
      <trans-unit id="LookupOptionsHasInvalidCombo">
        <source>LookupOptions has an invalid combination of options</source>
        <target state="translated">LookupOptions に無効な組み合わせのオプションがあります。</target>
        <note />
      </trans-unit>
      <trans-unit id="ItemsMustBeNonEmpty">
        <source>items: must be non-empty</source>
        <target state="translated">アイテム: 空にすることはできません。</target>
        <note />
      </trans-unit>
      <trans-unit id="UseVerbatimIdentifier">
        <source>Use Microsoft.CodeAnalysis.CSharp.SyntaxFactory.Identifier or Microsoft.CodeAnalysis.CSharp.SyntaxFactory.VerbatimIdentifier to create identifier tokens.</source>
        <target state="translated">Microsoft.CodeAnalysis.CSharp.SyntaxFactory.Identifier や Microsoft.CodeAnalysis.CSharp.SyntaxFactory.VerbatimIdentifier を使用して、識別子トークンを作成してください。</target>
        <note />
      </trans-unit>
      <trans-unit id="UseLiteralForTokens">
        <source>Use Microsoft.CodeAnalysis.CSharp.SyntaxFactory.Literal to create character literal tokens.</source>
        <target state="translated">Microsoft.CodeAnalysis.CSharp.SyntaxFactory.Literal を使用して、文字のリテラル トークンを作成してください。</target>
        <note />
      </trans-unit>
      <trans-unit id="UseLiteralForNumeric">
        <source>Use Microsoft.CodeAnalysis.CSharp.SyntaxFactory.Literal to create numeric literal tokens.</source>
        <target state="translated">Microsoft.CodeAnalysis.CSharp.SyntaxFactory.Literal を使用して、数値のリテラル トークンを作成してください。</target>
        <note />
      </trans-unit>
      <trans-unit id="ThisMethodCanOnlyBeUsedToCreateTokens">
        <source>This method can only be used to create tokens - {0} is not a token kind.</source>
        <target state="translated">このメソッドは、トークンの作成にのみ使用できます - {0} はトークンの種類ではありません。</target>
        <note />
      </trans-unit>
      <trans-unit id="GenericParameterDefinition">
        <source>Generic parameter is definition when expected to be reference {0}</source>
        <target state="translated">ジェネリック パラメーターは、参照 {0} である必要がある場合に定義されます。</target>
        <note />
      </trans-unit>
      <trans-unit id="InvalidGetDeclarationNameMultipleDeclarators">
        <source>Called GetDeclarationName for a declaration node that can possibly contain multiple variable declarators.</source>
        <target state="translated">複数の変数宣言子を含んでいる可能性がある宣言ノードに対して GetDeclarationName を呼び出しました。</target>
        <note />
      </trans-unit>
      <trans-unit id="TreeNotPartOfCompilation">
        <source>tree not part of compilation</source>
        <target state="translated">ツリーはコンパイルの一部ではありません。</target>
        <note />
      </trans-unit>
      <trans-unit id="PositionIsNotWithinSyntax">
        <source>Position is not within syntax tree with full span {0}</source>
        <target state="translated">場所が全スパン {0} の構文ツリー内にありません。</target>
        <note />
      </trans-unit>
      <trans-unit id="WRN_BadUILang">
        <source>The language name '{0}' is invalid.</source>
        <target state="translated">言語名 '{0}' は無効です。</target>
        <note />
      </trans-unit>
      <trans-unit id="WRN_BadUILang_Title">
        <source>The language name is invalid</source>
        <target state="translated">言語名が無効です</target>
        <note />
      </trans-unit>
      <trans-unit id="ERR_UnsupportedTransparentIdentifierAccess">
        <source>Transparent identifier member access failed for field '{0}' of '{1}'.  Does the data being queried implement the query pattern?</source>
        <target state="translated">'{1}' のフィールド '{0}' で透過識別子のメンバーのアクセスに失敗しました。クエリされているデータはクエリ パターンを実装しますか?</target>
        <note />
      </trans-unit>
      <trans-unit id="ERR_ParamDefaultValueDiffersFromAttribute">
        <source>The parameter has multiple distinct default values.</source>
        <target state="translated">パラメーターに複数の異なる既定値があります。</target>
        <note />
      </trans-unit>
      <trans-unit id="ERR_FieldHasMultipleDistinctConstantValues">
        <source>The field has multiple distinct constant values.</source>
        <target state="translated">フィールドに複数の異なる定数値があります。</target>
        <note />
      </trans-unit>
      <trans-unit id="WRN_UnqualifiedNestedTypeInCref">
        <source>Within cref attributes, nested types of generic types should be qualified.</source>
        <target state="translated">属性 cref 内では、入れ子型のジェネリック型を修飾する必要があります。</target>
        <note />
      </trans-unit>
      <trans-unit id="WRN_UnqualifiedNestedTypeInCref_Title">
        <source>Within cref attributes, nested types of generic types should be qualified</source>
        <target state="translated">属性 cref 内では、入れ子型のジェネリック型を修飾する必要があります</target>
        <note />
      </trans-unit>
      <trans-unit id="NotACSharpSymbol">
        <source>Not a C# symbol.</source>
        <target state="translated">C# シンボルではありません。</target>
        <note />
      </trans-unit>
      <trans-unit id="HDN_UnusedUsingDirective">
        <source>Unnecessary using directive.</source>
        <target state="translated">using ディレクティブは不要です。</target>
        <note />
      </trans-unit>
      <trans-unit id="HDN_UnusedExternAlias">
        <source>Unused extern alias.</source>
        <target state="translated">extern エイリアスは未使用です。</target>
        <note />
      </trans-unit>
      <trans-unit id="ElementsCannotBeNull">
        <source>Elements cannot be null.</source>
        <target state="translated">要素を null にすることはできません。</target>
        <note />
      </trans-unit>
      <trans-unit id="IDS_LIB_ENV">
        <source>LIB environment variable</source>
        <target state="translated">LIB 環境変数</target>
        <note />
      </trans-unit>
      <trans-unit id="IDS_LIB_OPTION">
        <source>/LIB option</source>
        <target state="translated">/LIB オプション</target>
        <note />
      </trans-unit>
      <trans-unit id="IDS_REFERENCEPATH_OPTION">
        <source>/REFERENCEPATH option</source>
        <target state="translated">/REFERENCEPATH オプション</target>
        <note />
      </trans-unit>
      <trans-unit id="IDS_DirectoryDoesNotExist">
        <source>directory does not exist</source>
        <target state="translated">ディレクトリが存在しません。</target>
        <note />
      </trans-unit>
      <trans-unit id="IDS_DirectoryHasInvalidPath">
        <source>path is too long or invalid</source>
        <target state="translated">パスが長すぎるか、無効です。</target>
        <note />
      </trans-unit>
      <trans-unit id="WRN_NoRuntimeMetadataVersion">
        <source>No value for RuntimeMetadataVersion found. No assembly containing System.Object was found nor was a value for RuntimeMetadataVersion specified through options.</source>
        <target state="translated">RuntimeMetadataVersion の値が見つかりませんでした。System.Object を含むアセンブリが見つからず、オプションを使用して RuntimeMetadataVersion の値が指定されてもいませんでした。</target>
        <note />
      </trans-unit>
      <trans-unit id="WRN_NoRuntimeMetadataVersion_Title">
        <source>No value for RuntimeMetadataVersion found</source>
        <target state="translated">RuntimeMetadataVersion の値が見つかりません</target>
        <note />
      </trans-unit>
      <trans-unit id="WrongSemanticModelType">
        <source>Expected a {0} SemanticModel.</source>
        <target state="translated">{0} の SemanticModel が必要です。</target>
        <note />
      </trans-unit>
      <trans-unit id="IDS_FeatureLambda">
        <source>lambda expression</source>
        <target state="translated">ラムダ式</target>
        <note />
      </trans-unit>
      <trans-unit id="ERR_FeatureNotAvailableInVersion1">
        <source>Feature '{0}' is not available in C# 1. Please use language version {1} or greater.</source>
        <target state="translated">機能 '{0}' は C# 1 では使用できません。{1} 以上の言語バージョンをお使いください。</target>
        <note />
      </trans-unit>
      <trans-unit id="ERR_FeatureNotAvailableInVersion2">
        <source>Feature '{0}' is not available in C# 2. Please use language version {1} or greater.</source>
        <target state="translated">機能 '{0}' は C# 2 では使用できません。{1} 以上の言語バージョンをお使いください。</target>
        <note />
      </trans-unit>
      <trans-unit id="ERR_FeatureNotAvailableInVersion3">
        <source>Feature '{0}' is not available in C# 3. Please use language version {1} or greater.</source>
        <target state="translated">機能 '{0}' は C# 3 では使用できません。{1} 以上の言語バージョンをお使いください。</target>
        <note />
      </trans-unit>
      <trans-unit id="ERR_FeatureNotAvailableInVersion4">
        <source>Feature '{0}' is not available in C# 4. Please use language version {1} or greater.</source>
        <target state="translated">機能 '{0}' は C# 4 では使用できません。{1} 以上の言語バージョンをお使いください。</target>
        <note />
      </trans-unit>
      <trans-unit id="ERR_FeatureNotAvailableInVersion5">
        <source>Feature '{0}' is not available in C# 5. Please use language version {1} or greater.</source>
        <target state="translated">機能 '{0}' は C# 5 では使用できません。{1} 以上の言語バージョンをお使いください。</target>
        <note />
      </trans-unit>
      <trans-unit id="ERR_FeatureNotAvailableInVersion6">
        <source>Feature '{0}' is not available in C# 6. Please use language version {1} or greater.</source>
        <target state="translated">機能 '{0}' は C# 6 では使用できません。{1} 以上の言語バージョンをお使いください。</target>
        <note />
      </trans-unit>
      <trans-unit id="ERR_FeatureNotAvailableInVersion7">
        <source>Feature '{0}' is not available in C# 7.0. Please use language version {1} or greater.</source>
        <target state="translated">機能 '{0}' は C# 7.0 では使用できません。{1} 以上の言語バージョンをご使用ください。</target>
        <note />
      </trans-unit>
      <trans-unit id="ERR_FeatureIsUnimplemented">
        <source>Feature '{0}' is not implemented in this compiler.</source>
        <target state="translated">このコンパイラでは機能 '{0}' は実装されていません。</target>
        <note />
      </trans-unit>
      <trans-unit id="IDS_VersionExperimental">
        <source>'experimental'</source>
        <target state="translated">'実験的'</target>
        <note />
      </trans-unit>
      <trans-unit id="PositionNotWithinTree">
        <source>Position must be within span of the syntax tree.</source>
        <target state="translated">場所は、構文ツリーのスパン内にある必要があります。</target>
        <note />
      </trans-unit>
      <trans-unit id="SpeculatedSyntaxNodeCannotBelongToCurrentCompilation">
        <source>Syntax node to be speculated cannot belong to a syntax tree from the current compilation.</source>
        <target state="translated">推測される構文ノードは、現在のコンパイルの構文ツリーに属することができません。</target>
        <note />
      </trans-unit>
      <trans-unit id="ChainingSpeculativeModelIsNotSupported">
        <source>Chaining speculative semantic model is not supported. You should create a speculative model from the non-speculative ParentModel.</source>
        <target state="translated">予測セマンティック モデルのチェーンはサポートしていません。非予測 ParentModel から予測モデルを作成する必要があります。</target>
        <note />
      </trans-unit>
      <trans-unit id="IDS_ToolName">
        <source>Microsoft (R) Visual C# Compiler</source>
        <target state="translated">Microsoft (R) Visual C# Compiler</target>
        <note />
      </trans-unit>
      <trans-unit id="IDS_LogoLine1">
        <source>{0} version {1}</source>
        <target state="translated">{0} バージョン {1}</target>
        <note />
      </trans-unit>
      <trans-unit id="IDS_LogoLine2">
        <source>Copyright (C) Microsoft Corporation. All rights reserved.</source>
        <target state="translated">Copyright (C) Microsoft Corporation. All rights reserved.</target>
        <note />
      </trans-unit>
      <trans-unit id="IDS_LangVersions">
        <source>Supported language versions:</source>
        <target state="translated">サポートされる言語バージョン:</target>
        <note />
      </trans-unit>
      <trans-unit id="IDS_CSCHelp">
        <source>
                              Visual C# Compiler Options

                        - OUTPUT FILES -
 /out:&lt;file&gt;                   Specify output file name (default: base name of
                               file with main class or first file)
 /target:exe                   Build a console executable (default) (Short
                               form: /t:exe)
 /target:winexe                Build a Windows executable (Short form:
                               /t:winexe)
 /target:library               Build a library (Short form: /t:library)
 /target:module                Build a module that can be added to another
                               assembly (Short form: /t:module)
 /target:appcontainerexe       Build an Appcontainer executable (Short form:
                               /t:appcontainerexe)
 /target:winmdobj              Build a Windows Runtime intermediate file that
                               is consumed by WinMDExp (Short form: /t:winmdobj)
 /doc:&lt;file&gt;                   XML Documentation file to generate
 /refout:&lt;file&gt;                Reference assembly output to generate
 /platform:&lt;string&gt;            Limit which platforms this code can run on: x86,
                               Itanium, x64, arm, arm64, anycpu32bitpreferred, or
                               anycpu. The default is anycpu.

                        - INPUT FILES -
 /recurse:&lt;wildcard&gt;           Include all files in the current directory and
                               subdirectories according to the wildcard
                               specifications
 /reference:&lt;alias&gt;=&lt;file&gt;     Reference metadata from the specified assembly
                               file using the given alias (Short form: /r)
 /reference:&lt;file list&gt;        Reference metadata from the specified assembly
                               files (Short form: /r)
 /addmodule:&lt;file list&gt;        Link the specified modules into this assembly
 /link:&lt;file list&gt;             Embed metadata from the specified interop
                               assembly files (Short form: /l)
 /analyzer:&lt;file list&gt;         Run the analyzers from this assembly
                               (Short form: /a)
 /additionalfile:&lt;file list&gt;   Additional files that don't directly affect code
                               generation but may be used by analyzers for producing
                               errors or warnings.
 /embed                        Embed all source files in the PDB.
 /embed:&lt;file list&gt;            Embed specific files in the PDB

                        - RESOURCES -
 /win32res:&lt;file&gt;              Specify a Win32 resource file (.res)
 /win32icon:&lt;file&gt;             Use this icon for the output
 /win32manifest:&lt;file&gt;         Specify a Win32 manifest file (.xml)
 /nowin32manifest              Do not include the default Win32 manifest
 /resource:&lt;resinfo&gt;           Embed the specified resource (Short form: /res)
 /linkresource:&lt;resinfo&gt;       Link the specified resource to this assembly
                               (Short form: /linkres) Where the resinfo format
                               is &lt;file&gt;[,&lt;string name&gt;[,public|private]]

                        - CODE GENERATION -
 /debug[+|-]                   Emit debugging information
 /debug:{full|pdbonly|portable|embedded}
                               Specify debugging type ('full' is default,
                               'portable' is a cross-platform format,
                               'embedded' is a cross-platform format embedded into
                               the target .dll or .exe)
 /optimize[+|-]                Enable optimizations (Short form: /o)
 /deterministic                Produce a deterministic assembly
                               (including module version GUID and timestamp)
 /refonly                      Produce a reference assembly in place of the main output
 /instrument:TestCoverage      Produce an assembly instrumented to collect
                               coverage information
 /sourcelink:&lt;file&gt;            Source link info to embed into PDB.

                        - ERRORS AND WARNINGS -
 /warnaserror[+|-]             Report all warnings as errors
 /warnaserror[+|-]:&lt;warn list&gt; Report specific warnings as errors
 /warn:&lt;n&gt;                     Set warning level (0-4) (Short form: /w)
 /nowarn:&lt;warn list&gt;           Disable specific warning messages
 /ruleset:&lt;file&gt;               Specify a ruleset file that disables specific
                               diagnostics.
 /errorlog:&lt;file&gt;              Specify a file to log all compiler and analyzer
                               diagnostics.
 /reportanalyzer               Report additional analyzer information, such as
                               execution time.

                        - LANGUAGE -
 /checked[+|-]                 Generate overflow checks
 /unsafe[+|-]                  Allow 'unsafe' code
 /define:&lt;symbol list&gt;         Define conditional compilation symbol(s) (Short
                               form: /d)
 /langversion:?                Display the allowed values for language version
 /langversion:&lt;string&gt;         Specify language version such as
                               `default` (latest major version), or
                               `latest` (latest version, including minor versions),
                               or specific versions like `6` or `7.1`

                        - SECURITY -
 /delaysign[+|-]               Delay-sign the assembly using only the public
                               portion of the strong name key
 /publicsign[+|-]              Public-sign the assembly using only the public
                               portion of the strong name key
 /keyfile:&lt;file&gt;               Specify a strong name key file
 /keycontainer:&lt;string&gt;        Specify a strong name key container
 /highentropyva[+|-]           Enable high-entropy ASLR

                        - MISCELLANEOUS -
 @&lt;file&gt;                       Read response file for more options
 /help                         Display this usage message (Short form: /?)
 /nologo                       Suppress compiler copyright message
 /noconfig                     Do not auto include CSC.RSP file
 /parallel[+|-]                Concurrent build.
 /version                      Display the compiler version number and exit.

                        - ADVANCED -
 /baseaddress:&lt;address&gt;        Base address for the library to be built
 /checksumalgorithm:&lt;alg&gt;      Specify algorithm for calculating source file
                               checksum stored in PDB. Supported values are:
                               SHA1 (default) or SHA256.
 /codepage:&lt;n&gt;                 Specify the codepage to use when opening source
                               files
 /utf8output                   Output compiler messages in UTF-8 encoding
 /main:&lt;type&gt;                  Specify the type that contains the entry point
                               (ignore all other possible entry points) (Short
                               form: /m)
 /fullpaths                    Compiler generates fully qualified paths
 /filealign:&lt;n&gt;                Specify the alignment used for output file
                               sections
 /pathmap:&lt;K1&gt;=&lt;V1&gt;,&lt;K2&gt;=&lt;V2&gt;,...
                               Specify a mapping for source path names output by
                               the compiler.
 /pdb:&lt;file&gt;                   Specify debug information file name (default:
                               output file name with .pdb extension)
 /errorendlocation             Output line and column of the end location of
                               each error
 /preferreduilang              Specify the preferred output language name.
 /nostdlib[+|-]                Do not reference standard library (mscorlib.dll)
 /subsystemversion:&lt;string&gt;    Specify subsystem version of this assembly
 /lib:&lt;file list&gt;              Specify additional directories to search in for
                               references
 /errorreport:&lt;string&gt;         Specify how to handle internal compiler errors:
                               prompt, send, queue, or none. The default is
                               queue.
 /appconfig:&lt;file&gt;             Specify an application configuration file
                               containing assembly binding settings
 /moduleassemblyname:&lt;string&gt;  Name of the assembly which this module will be
                               a part of
 /modulename:&lt;string&gt;          Specify the name of the source module
</source>
        <target state="needs-review-translation">
                              Visual C# Compiler のオプション

                        - 出力ファイル -
 /out:&lt;file&gt;                   出力ファイル名を指定します (既定: メイン クラス
                               のあるファイルまたは最初のファイルのベース名)
 /target:exe                   コンソール実行可能ファイルをビルドします (既定) (短い
                               形式: /t:exe)
 /target:winexe                Windows 実行可能ファイルをビルドします (短い形式:
                               /t:winexe)
 /target:library               ライブラリをビルドします (短い形式: /t:library)
 /target:module                別のアセンブリに追加できるモジュールをビルド
                               します (短い形式: /t:module)
 /target:appcontainerexe       Appcontainer 実行可能ファイルをビルドします (短い形式:
                               /t:appcontainerexe)
 /target:winmdobj              WinMDExp で使用される
                               Windows ランタイムの中間ファイルをビルドします (短い形式: /t:winmdobj)
 /doc:&lt;file&gt;                   生成する XML ドキュメント ファイル
 /refout:&lt;file&gt;                生成する参照アセンブリ出力
 /platform:&lt;string&gt;            このコードを実行できるプラットフォームを x86、
                               Itanium、x64、arm、anycpu32bitpreferred、
                               anycpu に制限します。既定は anycpu です。

                        - 入力ファイル -
 /recurse:&lt;wildcard&gt;           ワイルドカードの指定に従い、現行ディレクトリおよび
                               サブディレクトリ内のすべてのファイルを
                               インクルードします
 /reference:&lt;alias&gt;=&lt;file&gt;     指定されたエイリアスを使用して、指定された
                               アセンブリ ファイルのメタデータを参照します (短い形式: /r)
 /reference:&lt;file list&gt;        指定されたアセンブリ ファイルのメタデータを参照
                               します (短い形式: /r)
 /addmodule:&lt;file list&gt;        指定されたモジュールをこのアセンブリにリンクします
 /link:&lt;file list&gt;             指定された相互運用アセンブリ ファイルのメタデータを
                               埋め込みます (短い形式: /l)
 /analyzer:&lt;file list&gt;         このアセンブリからアナライザーを実行します
                               (短い形式: /a)
 /additionalfile:&lt;file list&gt;   コード生成には直接影響しないものの、
                               アナライザーがエラーまたは警告を
                               生成するときに使用する可能性のある追加ファイル。
 /embed                        すべてのソース ファイルを PDB に埋め込みます。
 /embed:&lt;file list&gt;            特定のファイルを PDB に埋め込みます

                        - リソース -
 /win32res:&lt;file&gt;              Win32 リソース ファイル (.res) を指定します
 /win32icon:&lt;file&gt;             出力にこのアイコンを使用します
 /win32manifest:&lt;file&gt;         Win32 マニフェスト ファイル (.xml) を指定します
 /nowin32manifest              既定の Win32 マニフェストはインクルードしません
 /resource:&lt;resinfo&gt;           指定されたリソースを埋め込みます (短い形式: /res)
 /linkresource:&lt;resinfo&gt;       指定されたリソースをこのアセンブリにリンクします
                               (短い形式: /linkres) ここで resinfo の形式
                               は &lt;file&gt;[,&lt;string name&gt;[,public|private]] です

                        - コード生成 -
 /debug[+|-]                   デバッグ情報を生成します
 /debug:{full|pdbonly|portable|embedded}
                               デバッグの種類を指定します ('full' が既定です。
                               'portable' はクロスプラットフォーム形式です。
                               'embedded' は、ターゲット .dll または .exe に
                               埋め込まれるクロスプラットフォーム形式です)
 /optimize[+|-]                最適化を有効にします (短い形式: /o)
 /deterministic                決定論的アセンブリを作成します
                               (モジュール バージョン GUID やタイムスタンプなど)
 /refonly                      メイン出力の代わりに参照アセンブリを生成します
 /instrument:TestCoverage      収集するためのインストルメント化されたアセンブリを作成します
                               カバレッジ情報
 /sourcelink:&lt;file&gt;            PDB に埋め込むソース リンク情報。

                        - エラーと警告 -
 /warnaserror[+|-]             すべての警告をエラーとして報告します
 /warnaserror[+|-]:&lt;warn list&gt; 特定の警告をエラーとして報告します
 /warn:&lt;n&gt;                     警告レベル (0-4) を設定します (短い形式: /w)
 /nowarn:&lt;warn list&gt;           特定の警告メッセージを無効にします
 /ruleset:&lt;file&gt;               特定の診断を無効にするルールセット ファイルを
                               指定します。
 /errorlog:&lt;file&gt;              すべてのコンパイラとアナライザーの診断をログに記録するための
                               ファイルを指定します。
 /reportanalyzer               追加のアナライザー情報を報告します
                               (実行時間など)。

                        - 言語 -
 /checked[+|-]                 オーバーフロー検査を生成します
 /unsafe[+|-]                  '安全でない' コードを許可します
 /define:&lt;symbol list&gt;         条件付きコンパイル シンボルを定義します (短い
                               形式: /d)
 /langversion:?                言語バージョンに許容される値を表示します
 /langversion:&lt;string&gt;         `default` (最新のメジャー バージョン)や
                               `latest` (マイナー バージョンを含む最新バージョン)
                               または `6` や `7.1` の特定バージョンなどの
                               言語バージョンを指定します。

                        - SECURITY -
 /delaysign[+|-]               厳密な名前キーのパブリックな部分のみを使って 
                               アセンブリを遅延署名します
 /publicsign[+|-]              厳密な名前キーのパブリックな部分のみを使って
                               アセンブリを公開署名します
 /keyfile:&lt;file&gt;               厳密な名前キーのファイルを指定します
 /keycontainer:&lt;string&gt;        厳密な名前キーのコンテナーを指定します
 /highentropyva[+|-]           高エントロピ ASLR を有効化します

                        - その他 -
 @&lt;file&gt;                       応答ファイルを読み取り、オプションを追加します
 /help                         使用法に関するメッセージを表示します (短い形式: /?)
 /nologo                       コンパイル時の著作権メッセージを表示しません
 /noconfig                     CSC.RSP ファイルを自動的に含めません
 /parallel[+|-]                ビルドを並列処理します。
 /version                      コンパイラのバージョン番号を出力して終了します。

                        - 詳細 -
 /baseaddress:&lt;address&gt;        ビルドするライブラリのベース アドレス
 /checksumalgorithm:&lt;alg&gt;      PDB に格納されているソース ファイルのチェックサム
                               を計算するアルゴリズムを指定します。サポートされる値:
                               SHA1 (既定) または SHA256。
 /codepage:&lt;n&gt;                 ソース ファイルを開くときに使用するコード ページを
                               指定します
 /utf8output                   コンパイラ メッセージを UTF-8 エンコードで出力します
 /main:&lt;type&gt;                  エントリ ポイントを含む型を指定します
                               (他のエントリ ポイントはすべて無視します) (短い
                               形式: /m)
 /fullpaths                    コンパイラは完全修飾パスを生成します
 /filealign:&lt;n&gt;                出力ファイル セクションで使用する配置を指定
                               します
 /pathmap:&lt;K1&gt;=&lt;V1&gt;,&lt;K2&gt;=&lt;V2&gt;,...
                               コンパイラが出力するソース パス名のマッピングを
                               指定します。
 /pdb:&lt;file&gt;                   デバッグ情報ファイル名を指定します (既定:
                               .pdb 拡張子の付いた出力ファイル名)
 /errorendlocation             各エラーの終了位置の出力行と
                               出力列
 /preferreduilang              出力用の言語名を指定します。
 /nostdlib[+|-]                標準ライブラリ (mscorlib.dll) は参照しません
 /subsystemversion:&lt;string&gt;    このアセンブリのサブシステム バージョンを指定します
 /lib:&lt;file list&gt;              参照を検索する追加ディレクトリを指定
                               します
 /errorreport:&lt;string&gt;         内部コンパイラ エラーの処理方法を指定します: 
                               prompt、send、queue、none です。既定値は
                               queue です。
 /appconfig:&lt;file&gt;             アセンブリ バインド設定を含む
                               アプリケーション構成ファイルを指定します
 /moduleassemblyname:&lt;string&gt;  このモジュールが一部となるアセンブリ名
                               です
 /modulename:&lt;string&gt;          ソース モジュールの名前を指定します
</target>
        <note>Visual C# Compiler Options</note>
      </trans-unit>
      <trans-unit id="ERR_ComImportWithInitializers">
        <source>'{0}': a class with the ComImport attribute cannot specify field initializers.</source>
        <target state="translated">'{0}': ComImport 属性を含むクラスにフィールド初期化子を指定することはできません。</target>
        <note />
      </trans-unit>
      <trans-unit id="WRN_PdbLocalNameTooLong">
        <source>Local name '{0}' is too long for PDB.  Consider shortening or compiling without /debug.</source>
        <target state="translated">ローカル名 '{0}' は PDB に対して長すぎます。短縮するか、/debug なしでコンパイルすることを検討してください。</target>
        <note />
      </trans-unit>
      <trans-unit id="WRN_PdbLocalNameTooLong_Title">
        <source>Local name is too long for PDB</source>
        <target state="translated">PDB のローカル名が長すぎます</target>
        <note />
      </trans-unit>
      <trans-unit id="ERR_RetNoObjectRequiredLambda">
        <source>Anonymous function converted to a void returning delegate cannot return a value</source>
        <target state="translated">void に変換されデリゲートを返す匿名関数は、値を返すことができません。</target>
        <note />
      </trans-unit>
      <trans-unit id="ERR_TaskRetNoObjectRequiredLambda">
        <source>Async lambda expression converted to a 'Task' returning delegate cannot return a value. Did you intend to return 'Task&lt;T&gt;'?</source>
        <target state="translated">Task' に変換されてデリゲートを返す非同期のラムダ式は、値を返すことができません。'Task&lt;T&gt;' を返すメソッドを指定したつもりでしたか?</target>
        <note />
      </trans-unit>
      <trans-unit id="WRN_AnalyzerCannotBeCreated">
        <source>An instance of analyzer {0} cannot be created from {1} : {2}.</source>
        <target state="translated">アナライザー {0} のインスタンスは {1} ({2}) から作成できません。</target>
        <note />
      </trans-unit>
      <trans-unit id="WRN_AnalyzerCannotBeCreated_Title">
        <source>An analyzer instance cannot be created</source>
        <target state="translated">アナライザーのインスタンスを作成できません</target>
        <note />
      </trans-unit>
      <trans-unit id="WRN_NoAnalyzerInAssembly">
        <source>The assembly {0} does not contain any analyzers.</source>
        <target state="translated">アセンブリ {0} にアナライザーは含まれていません。</target>
        <note />
      </trans-unit>
      <trans-unit id="WRN_NoAnalyzerInAssembly_Title">
        <source>Assembly does not contain any analyzers</source>
        <target state="translated">アセンブリに、アナライザーが含まれていません</target>
        <note />
      </trans-unit>
      <trans-unit id="WRN_UnableToLoadAnalyzer">
        <source>Unable to load Analyzer assembly {0} : {1}</source>
        <target state="translated">アナライザーのアセンブリ {0} ({1}) を読み込むことができません。</target>
        <note />
      </trans-unit>
      <trans-unit id="WRN_UnableToLoadAnalyzer_Title">
        <source>Unable to load Analyzer assembly</source>
        <target state="translated">アナライザーのアセンブリを読み込むことができません</target>
        <note />
      </trans-unit>
      <trans-unit id="INF_UnableToLoadSomeTypesInAnalyzer">
        <source>Skipping some types in analyzer assembly {0} due to a ReflectionTypeLoadException : {1}.</source>
        <target state="translated">ReflectionTypeLoadException ({1}) のため、アナライザー アセンブリ {0} の一部の型をスキップしています。</target>
        <note />
      </trans-unit>
      <trans-unit id="ERR_CantReadRulesetFile">
        <source>Error reading ruleset file {0} - {1}</source>
        <target state="translated">規則セット ファイル {0} を読み込み中にエラーが発生しました - {1}</target>
        <note />
      </trans-unit>
      <trans-unit id="ERR_BadPdbData">
        <source>Error reading debug information for '{0}'</source>
        <target state="translated">{0}' のデバッグ情報の読み取りエラー</target>
        <note />
      </trans-unit>
      <trans-unit id="IDS_OperationCausedStackOverflow">
        <source>Operation caused a stack overflow.</source>
        <target state="translated">この操作によってスタック オーバーフローが発生しました。</target>
        <note />
      </trans-unit>
      <trans-unit id="WRN_IdentifierOrNumericLiteralExpected">
        <source>Expected identifier or numeric literal.</source>
        <target state="translated">識別子または数値リテラルが必要です。</target>
        <note />
      </trans-unit>
      <trans-unit id="WRN_IdentifierOrNumericLiteralExpected_Title">
        <source>Expected identifier or numeric literal</source>
        <target state="translated">識別子または数値リテラルが必要です</target>
        <note />
      </trans-unit>
      <trans-unit id="ERR_InitializerOnNonAutoProperty">
        <source>Only auto-implemented properties can have initializers.</source>
        <target state="translated">自動実装プロパティのみが初期化子を持つことができます。</target>
        <note />
      </trans-unit>
      <trans-unit id="ERR_AutoPropertyMustHaveGetAccessor">
        <source>Auto-implemented properties must have get accessors.</source>
        <target state="translated">自動実装プロパティは get アクセサーを持つ必要があります。</target>
        <note />
      </trans-unit>
      <trans-unit id="ERR_AutoPropertyMustOverrideSet">
        <source>Auto-implemented properties must override all accessors of the overridden property.</source>
        <target state="translated">自動実装プロパティは、オーバーライドされたプロパティのすべてのアクセサーをオーバーライドする必要があります。</target>
        <note />
      </trans-unit>
      <trans-unit id="ERR_AutoPropertyInitializerInInterface">
        <source>Auto-implemented properties inside interfaces cannot have initializers.</source>
        <target state="translated">インターフェイス内の自動実装プロパティは初期化子を持つことができません。</target>
        <note />
      </trans-unit>
      <trans-unit id="ERR_InitializerInStructWithoutExplicitConstructor">
        <source>Structs without explicit constructors cannot contain members with initializers.</source>
        <target state="translated">明示的なコンストラクターがない構造体には、初期化子を持つメンバーを含めることはできません。</target>
        <note />
      </trans-unit>
      <trans-unit id="ERR_EncodinglessSyntaxTree">
        <source>Cannot emit debug information for a source text without encoding.</source>
        <target state="translated">エンコーディングせずにソース テキストのデバッグ情報を作成することはできません。</target>
        <note />
      </trans-unit>
      <trans-unit id="ERR_BlockBodyAndExpressionBody">
        <source>Block bodies and expression bodies cannot both be provided.</source>
        <target state="translated">ブロック本体と式本体を両方とも指定することはできません。</target>
        <note />
      </trans-unit>
      <trans-unit id="ERR_SwitchFallOut">
        <source>Control cannot fall out of switch from final case label ('{0}')</source>
        <target state="translated">コントロールは switch の最後の case ラベル ('{0}') から出ることができません</target>
        <note />
      </trans-unit>
      <trans-unit id="ERR_UnexpectedBoundGenericName">
        <source>Type arguments are not allowed in the nameof operator.</source>
        <target state="translated">nameof 演算子では型の引数を使用できません。</target>
        <note />
      </trans-unit>
      <trans-unit id="ERR_NullPropagatingOpInExpressionTree">
        <source>An expression tree lambda may not contain a null propagating operator.</source>
        <target state="translated">式ツリーのラムダに null 伝搬演算子を含めることはできません。</target>
        <note />
      </trans-unit>
      <trans-unit id="ERR_DictionaryInitializerInExpressionTree">
        <source>An expression tree lambda may not contain a dictionary initializer.</source>
        <target state="translated">式ツリーのラムダに辞書初期化子を含めることはできません。</target>
        <note />
      </trans-unit>
      <trans-unit id="ERR_ExtensionCollectionElementInitializerInExpressionTree">
        <source>An extension Add method is not supported for a collection initializer in an expression lambda.</source>
        <target state="translated">拡張 Add メソッドは、ラムダ式のコレクション初期化子ではサポートされていません。</target>
        <note />
      </trans-unit>
      <trans-unit id="IDS_FeatureNameof">
        <source>nameof operator</source>
        <target state="translated">nameof 演算子</target>
        <note />
      </trans-unit>
      <trans-unit id="IDS_FeatureDictionaryInitializer">
        <source>dictionary initializer</source>
        <target state="translated">辞書初期化子</target>
        <note />
      </trans-unit>
      <trans-unit id="ERR_UnclosedExpressionHole">
        <source>Missing close delimiter '}' for interpolated expression started with '{'.</source>
        <target state="translated">{' で始まる挿入式の終了区切り文字 '}' がありません。</target>
        <note />
      </trans-unit>
      <trans-unit id="ERR_SingleLineCommentInExpressionHole">
        <source>A single-line comment may not be used in an interpolated string.</source>
        <target state="translated">挿入された文字列の中で単一行コメントを使用することはできません。</target>
        <note />
      </trans-unit>
      <trans-unit id="ERR_InsufficientStack">
        <source>An expression is too long or complex to compile</source>
        <target state="translated">式が長すぎるか複雑すぎるため、コンパイルできません</target>
        <note />
      </trans-unit>
      <trans-unit id="ERR_ExpressionHasNoName">
        <source>Expression does not have a name.</source>
        <target state="translated">式に名前がありません。</target>
        <note />
      </trans-unit>
      <trans-unit id="ERR_SubexpressionNotInNameof">
        <source>Sub-expression cannot be used in an argument to nameof.</source>
        <target state="translated">サブ式は nameof への引数に使用できません。</target>
        <note />
      </trans-unit>
      <trans-unit id="ERR_AliasQualifiedNameNotAnExpression">
        <source>An alias-qualified name is not an expression.</source>
        <target state="translated">エイリアスで修飾された名前は式ではありません。</target>
        <note />
      </trans-unit>
      <trans-unit id="ERR_NameofMethodGroupWithTypeParameters">
        <source>Type parameters are not allowed on a method group as an argument to 'nameof'.</source>
        <target state="translated">型パラメーターは、メソッド グループで 'nameof' への引数として使用できません。</target>
        <note />
      </trans-unit>
      <trans-unit id="NoNoneSearchCriteria">
        <source>SearchCriteria is expected.</source>
        <target state="translated">SearchCriteria が必要です。</target>
        <note />
      </trans-unit>
      <trans-unit id="ERR_InvalidAssemblyCulture">
        <source>Assembly culture strings may not contain embedded NUL characters.</source>
        <target state="translated">アセンブリ カルチャ文字列に埋め込み NUL 文字を含めることはできません。</target>
        <note />
      </trans-unit>
      <trans-unit id="IDS_FeatureUsingStatic">
        <source>using static</source>
        <target state="translated">using static</target>
        <note />
      </trans-unit>
      <trans-unit id="IDS_FeatureInterpolatedStrings">
        <source>interpolated strings</source>
        <target state="translated">挿入文字列</target>
        <note />
      </trans-unit>
      <trans-unit id="IDS_AwaitInCatchAndFinally">
        <source>await in catch blocks and finally blocks</source>
        <target state="translated">catch ブロックおよび finally ブロックで待機</target>
        <note />
      </trans-unit>
      <trans-unit id="IDS_FeatureBinaryLiteral">
        <source>binary literals</source>
        <target state="translated">バイナリ リテラル</target>
        <note />
      </trans-unit>
      <trans-unit id="IDS_FeatureDigitSeparator">
        <source>digit separators</source>
        <target state="translated">桁区切り記号</target>
        <note />
      </trans-unit>
      <trans-unit id="IDS_FeatureLocalFunctions">
        <source>local functions</source>
        <target state="translated">ローカル関数</target>
        <note />
      </trans-unit>
      <trans-unit id="ERR_UnescapedCurly">
        <source>A '{0}' character must be escaped (by doubling) in an interpolated string.</source>
        <target state="translated">文字 '{0}' は、挿入文字列内で (二重にすることで) エスケープする必要があります。</target>
        <note />
      </trans-unit>
      <trans-unit id="ERR_EscapedCurly">
        <source>A '{0}' character may only be escaped by doubling '{0}{0}' in an interpolated string.</source>
        <target state="translated">文字 '{0}' は、挿入文字列内で '{0}{0}' を二重にすることでのみエスケープできます。</target>
        <note />
      </trans-unit>
      <trans-unit id="ERR_TrailingWhitespaceInFormatSpecifier">
        <source>A format specifier may not contain trailing whitespace.</source>
        <target state="translated">書式指定子に末尾の空白を含めることはできません。</target>
        <note />
      </trans-unit>
      <trans-unit id="ERR_EmptyFormatSpecifier">
        <source>Empty format specifier.</source>
        <target state="translated">書式指定子が空です。</target>
        <note />
      </trans-unit>
      <trans-unit id="ERR_ErrorInReferencedAssembly">
        <source>There is an error in a referenced assembly '{0}'.</source>
        <target state="translated">参照アセンブリ '{0}' にエラーがあります。</target>
        <note />
      </trans-unit>
      <trans-unit id="ERR_ExpressionOrDeclarationExpected">
        <source>Expression or declaration statement expected.</source>
        <target state="translated">式または宣言文が必要です。</target>
        <note />
      </trans-unit>
      <trans-unit id="ERR_NameofExtensionMethod">
        <source>Extension method groups are not allowed as an argument to 'nameof'.</source>
        <target state="translated">拡張メソッドのグループは、'nameof' の引数として許可されていません。</target>
        <note />
      </trans-unit>
      <trans-unit id="WRN_AlignmentMagnitude">
        <source>Alignment value {0} has a magnitude greater than {1} and may result in a large formatted string.</source>
        <target state="translated">配置の値 {0} は大きさが {1} を上回り、大型のフォーマットの文字列になる可能性があります。</target>
        <note />
      </trans-unit>
      <trans-unit id="HDN_UnusedExternAlias_Title">
        <source>Unused extern alias</source>
        <target state="translated">extern エイリアスは未使用です</target>
        <note />
      </trans-unit>
      <trans-unit id="HDN_UnusedUsingDirective_Title">
        <source>Unnecessary using directive</source>
        <target state="translated">using ディレクティブは不要です</target>
        <note />
      </trans-unit>
      <trans-unit id="INF_UnableToLoadSomeTypesInAnalyzer_Title">
        <source>Skip loading types in analyzer assembly that fail due to a ReflectionTypeLoadException</source>
        <target state="translated">ReflectionTypeLoadException のために失敗したアナライザーのアセンブリ内の型の読み込みをスキップします</target>
        <note />
      </trans-unit>
      <trans-unit id="WRN_AlignmentMagnitude_Title">
        <source>Alignment value has a magnitude that may result in a large formatted string</source>
        <target state="translated">配置の値は、大型のフォーマットの文字列になる可能性がある大きさです</target>
        <note />
      </trans-unit>
      <trans-unit id="ERR_ConstantStringTooLong">
        <source>Length of String constant exceeds current memory limit.  Try splitting the string into multiple constants.</source>
        <target state="translated">文字列定数の長さが現在のメモリの制限を超えています。文字列を複数の定数に分割してください。</target>
        <note />
      </trans-unit>
      <trans-unit id="ERR_TupleTooFewElements">
        <source>Tuple must contain at least two elements.</source>
        <target state="translated">タプルには 2 つ以上の要素が必要です。</target>
        <note />
      </trans-unit>
      <trans-unit id="ERR_DebugEntryPointNotSourceMethodDefinition">
        <source>Debug entry point must be a definition of a method declared in the current compilation.</source>
        <target state="translated">デバッグ エントリ ポイントは、現在のコンパイルで宣言されたメソッドの定義でなければなりません。</target>
        <note />
      </trans-unit>
      <trans-unit id="ERR_LoadDirectiveOnlyAllowedInScripts">
        <source>#load is only allowed in scripts</source>
        <target state="translated">#load は、スクリプト内でのみ許可されています</target>
        <note />
      </trans-unit>
      <trans-unit id="ERR_PPLoadFollowsToken">
        <source>Cannot use #load after first token in file</source>
        <target state="translated">ファイルの最初のトークンの後は、#load を使用できません</target>
        <note />
      </trans-unit>
      <trans-unit id="CouldNotFindFile">
        <source>Could not find file.</source>
        <target state="translated">ファイルが見つかりませんでした。</target>
        <note>File path referenced in source (#load) could not be resolved.</note>
      </trans-unit>
      <trans-unit id="SyntaxTreeFromLoadNoRemoveReplace">
        <source>SyntaxTree '{0}' resulted from a #load directive and cannot be removed or replaced directly.</source>
        <target state="translated">SyntaxTree '{0}' は #load ディレクティブから発生しているため、直接的に削除または置換できません。</target>
        <note />
      </trans-unit>
      <trans-unit id="ERR_SourceFileReferencesNotSupported">
        <source>Source file references are not supported.</source>
        <target state="translated">ソース ファイル参照はサポートされていません。</target>
        <note />
      </trans-unit>
      <trans-unit id="ERR_InvalidPathMap">
        <source>The pathmap option was incorrectly formatted.</source>
        <target state="translated">pathmap オプションが正しく書式設定されていませんでした。</target>
        <note />
      </trans-unit>
      <trans-unit id="ERR_InvalidReal">
        <source>Invalid real literal.</source>
        <target state="translated">実数値リテラルが正しくありません。</target>
        <note />
      </trans-unit>
      <trans-unit id="ERR_AutoPropertyCannotBeRefReturning">
        <source>Auto-implemented properties cannot return by reference</source>
        <target state="translated">自動実装プロパティは参照渡しで返すことができません</target>
        <note />
      </trans-unit>
      <trans-unit id="ERR_RefPropertyMustHaveGetAccessor">
        <source>Properties which return by reference must have a get accessor</source>
        <target state="translated">参照渡しで返すプロパティは get アクセサーを持たなければなりません</target>
        <note />
      </trans-unit>
      <trans-unit id="ERR_RefPropertyCannotHaveSetAccessor">
        <source>Properties which return by reference cannot have set accessors</source>
        <target state="translated">参照渡しで返すプロパティは set アクセサーを持つことができません</target>
        <note />
      </trans-unit>
      <trans-unit id="ERR_CantChangeRefReturnOnOverride">
        <source>'{0}' must match by reference return of overridden member '{1}'</source>
        <target state="translated">'{0}' は、オーバーライドされるメンバー '{1}' の参照渡しの戻り値に一致する必要があります</target>
        <note />
      </trans-unit>
      <trans-unit id="ERR_MustNotHaveRefReturn">
        <source>By-reference returns may only be used in methods that return by reference</source>
        <target state="translated">参照渡しの返却は、参照で返すメソッドでのみ使用できます</target>
        <note />
      </trans-unit>
      <trans-unit id="ERR_MustHaveRefReturn">
        <source>By-value returns may only be used in methods that return by value</source>
        <target state="translated">値渡しの返却は、値渡しで返すメソッドでのみ使用できます</target>
        <note />
      </trans-unit>
      <trans-unit id="ERR_RefReturnMustHaveIdentityConversion">
        <source>The return expression must be of type '{0}' because this method returns by reference</source>
        <target state="translated">このメソッドは参照渡しで返すため、return 式の型は '{0}' でなければなりません</target>
        <note />
      </trans-unit>
      <trans-unit id="ERR_CloseUnimplementedInterfaceMemberWrongRefReturn">
        <source>'{0}' does not implement interface member '{1}'. '{2}' cannot implement '{1}' because it does not have matching return by reference.</source>
        <target state="translated">'{0}' はインターフェイス メンバー '{1}' を実装しません。'{2}' は参照渡しで返される対応する値がないため、'{1}' を実装できません。</target>
        <note />
      </trans-unit>
      <trans-unit id="ERR_BadIteratorReturnRef">
        <source>The body of '{0}' cannot be an iterator block because '{0}' returns by reference</source>
        <target state="translated">{0}' は参照渡しで返すため、'{0}' の本文を反復子ブロックにすることはできません。</target>
        <note />
      </trans-unit>
      <trans-unit id="ERR_BadRefReturnExpressionTree">
        <source>Lambda expressions that return by reference cannot be converted to expression trees</source>
        <target state="translated">参照渡しで返すラムダ式は、式ツリーに変換できません</target>
        <note />
      </trans-unit>
      <trans-unit id="ERR_RefReturningCallInExpressionTree">
        <source>An expression tree lambda may not contain a call to a method, property, or indexer that returns by reference</source>
        <target state="translated">式ツリーのラムダには、参照渡しで返すメソッド、プロパティ、インデクサーの呼び出しを含めることができません</target>
        <note />
      </trans-unit>
      <trans-unit id="ERR_RefReturnLvalueExpected">
        <source>An expression cannot be used in this context because it may not be passed or returned by reference</source>
        <target state="translated">参照によって渡したり返したりすることができないため、このコンテキストで使用できない式があります</target>
        <note />
      </trans-unit>
      <trans-unit id="ERR_RefReturnNonreturnableLocal">
        <source>Cannot return '{0}' by reference because it was initialized to a value that cannot be returned by reference</source>
        <target state="translated">{0}' は参照渡しで返せない値に初期化されたため、参照渡しで返すことができません</target>
        <note />
      </trans-unit>
      <trans-unit id="ERR_RefReturnNonreturnableLocal2">
        <source>Cannot return by reference a member of '{0}' because it was initialized to a value that cannot be returned by reference</source>
        <target state="translated">{0}' のメンバーは参照渡しで返せない値に初期化されたため、参照渡しで返すことができません</target>
        <note />
      </trans-unit>
      <trans-unit id="ERR_RefReturnReadonlyLocal">
        <source>Cannot return '{0}' by reference because it is read-only</source>
        <target state="translated">読み取り専用であるため、'{0}' を参照渡しで返すことはできません</target>
        <note />
      </trans-unit>
      <trans-unit id="ERR_RefReturnRangeVariable">
        <source>Cannot return the range variable '{0}' by reference</source>
        <target state="translated">範囲変数 '{0}' を参照渡しで返すことはできません</target>
        <note />
      </trans-unit>
      <trans-unit id="ERR_RefReturnReadonlyLocalCause">
        <source>Cannot return '{0}' by reference because it is a '{1}'</source>
        <target state="translated">{1}' であるため、'{0}' を参照渡しで返すことはできません</target>
        <note />
      </trans-unit>
      <trans-unit id="ERR_RefReturnReadonlyLocal2Cause">
        <source>Cannot return fields of '{0}' by reference because it is a '{1}'</source>
        <target state="translated">{1}' であるため、'{0}' のフィールドを参照渡しで返すことはできません</target>
        <note />
      </trans-unit>
      <trans-unit id="ERR_RefReturnReadonly">
        <source>A readonly field cannot be returned by writable reference</source>
        <target state="translated">読み取り専用フィールドを書き込み可能な参照渡しで返すことはできません</target>
        <note />
      </trans-unit>
      <trans-unit id="ERR_RefReturnReadonlyStatic">
        <source>A static readonly field cannot be returned by writable reference</source>
        <target state="translated">静的な読み取り専用フィールドを書き込み可能な参照渡しで返すことはできません</target>
        <note />
      </trans-unit>
      <trans-unit id="ERR_RefReturnReadonly2">
        <source>Members of readonly field '{0}' cannot be returned by writable reference</source>
        <target state="translated">読み取り専用フィールド '{0}' のメンバーを書き込み可能な参照渡しで返すことはできません</target>
        <note />
      </trans-unit>
      <trans-unit id="ERR_RefReturnReadonlyStatic2">
        <source>Fields of static readonly field '{0}' cannot be returned by writable reference</source>
        <target state="translated">静的な読み取り専用フィールド '{0}' のフィールドを書き込み可能な参照渡しで返すことはできません</target>
        <note />
      </trans-unit>
      <trans-unit id="ERR_RefReturnParameter">
        <source>Cannot return a parameter by reference '{0}' because it is not a ref or out parameter</source>
        <target state="translated">ref パラメーターでも out パラメーターでもないため、パラメーターを参照 '{0}' 渡しで返すことはできません</target>
        <note />
      </trans-unit>
      <trans-unit id="ERR_RefReturnParameter2">
        <source>Cannot return by reference a member of parameter '{0}' because it is not a ref or out parameter</source>
        <target state="translated">ref パラメーターでも out パラメーターでもないため、パラメーター '{0}' のメンバーを参照渡しで返すことはできません</target>
        <note />
      </trans-unit>
      <trans-unit id="ERR_RefReturnLocal">
        <source>Cannot return local '{0}' by reference because it is not a ref local</source>
        <target state="translated">ローカル変数 '{0}' は ref ローカル変数ではないため、参照渡しで返すことはできません</target>
        <note />
      </trans-unit>
      <trans-unit id="ERR_RefReturnLocal2">
        <source>Cannot return a member of local '{0}' by reference because it is not a ref local</source>
        <target state="translated">ローカル変数 '{0}' は ref ローカル変数ではないため、そのメンバーを参照渡しで返すことはできません</target>
        <note />
      </trans-unit>
      <trans-unit id="ERR_RefReturnStructThis">
        <source>Struct members cannot return 'this' or other instance members by reference</source>
        <target state="translated">構造体メンバーは 'this' または他のインスタンス メンバーを参照渡しで返すことができません</target>
        <note />
      </trans-unit>
      <trans-unit id="ERR_EscapeOther">
        <source>Expression cannot be used in this context because it may indirectly expose variables outside of their declaration scope</source>
        <target state="translated">間接的に変数が宣言のスコープ外に公開される可能性があるため、このコンテキストで式は使用できません。</target>
        <note />
      </trans-unit>
      <trans-unit id="ERR_EscapeLocal">
        <source>Cannot use local '{0}' in this context because it may expose referenced variables outside of their declaration scope</source>
        <target state="translated">参照される変数が宣言のスコープ外に公開される可能性があるため、このコンテキストでローカル '{0}' を使用することはできません。</target>
        <note />
      </trans-unit>
      <trans-unit id="ERR_EscapeCall">
        <source>Cannot use a result of '{0}' in this context because it may expose variables referenced by parameter '{1}' outside of their declaration scope</source>
        <target state="translated">パラメーター '{1}' によって参照される変数が宣言のスコープ外に公開される可能性があるため、このコンテキストで '{0}' の結果を使用することはできません。</target>
        <note />
      </trans-unit>
      <trans-unit id="ERR_EscapeCall2">
        <source>Cannot use a member of result of '{0}' in this context because it may expose variables referenced by parameter '{1}' outside of their declaration scope</source>
        <target state="translated">パラメーター '{1}' によって参照される変数が宣言のスコープ外に公開される可能性があるため、このコンテキストで '{0}' の結果のメンバーを使用することはできません。</target>
        <note />
      </trans-unit>
      <trans-unit id="ERR_CallArgMixing">
        <source>This combination of arguments to '{0}' is disallowed because it may expose variables referenced by parameter '{1}' outside of their declaration scope</source>
        <target state="translated">パラメーター '{1}' によって参照される変数が宣言のスコープ外に公開される可能性があるため、'{0}' に対してこの引数の組み合わせは許可されません。</target>
        <note />
      </trans-unit>
      <trans-unit id="ERR_MismatchedRefEscapeInTernary">
        <source>Branches of a ref ternary operator cannot refer to variables with incompatible declaration scopes</source>
        <target state="translated">ref 三項演算子のブランチから、互換性のない宣言スコープを持つ変数を参照することはできません</target>
        <note />
      </trans-unit>
      <trans-unit id="ERR_EscapeStackAlloc">
        <source>A result of a stackalloc expression of type '{0}' cannot be used in this context because it may be exposed outside of the containing method</source>
        <target state="translated">stackalloc 式の型 '{0}' の結果は、それを含んでいるメソッドの外部に公開される可能性があるため、このコンテキストでは使用できません</target>
        <note />
      </trans-unit>
      <trans-unit id="ERR_InitializeByValueVariableWithReference">
        <source>Cannot initialize a by-value variable with a reference</source>
        <target state="translated">参照を使用して値渡し変数を初期化することはできません</target>
        <note />
      </trans-unit>
      <trans-unit id="ERR_InitializeByReferenceVariableWithValue">
        <source>Cannot initialize a by-reference variable with a value</source>
        <target state="translated">値を使用して参照渡し変数を初期化することはできません</target>
        <note />
      </trans-unit>
      <trans-unit id="ERR_RefAssignmentMustHaveIdentityConversion">
        <source>The expression must be of type '{0}' because it is being assigned by reference</source>
        <target state="translated">式は参照で割り当てられるため、型 '{0}' でなければなりません</target>
        <note />
      </trans-unit>
      <trans-unit id="ERR_ByReferenceVariableMustBeInitialized">
        <source>A declaration of a by-reference variable must have an initializer</source>
        <target state="translated">参照渡し変数の宣言には初期化子が必要です</target>
        <note />
      </trans-unit>
      <trans-unit id="ERR_AnonDelegateCantUseLocal">
        <source>Cannot use ref local '{0}' inside an anonymous method, lambda expression, or query expression</source>
        <target state="translated">匿名メソッド、ラムダ式、クエリ式内で ref ローカル変数 '{0}' は使用できません</target>
        <note />
      </trans-unit>
      <trans-unit id="ERR_BadIteratorLocalType">
        <source>Iterators cannot have by reference locals</source>
        <target state="translated">反復子は参照渡しのローカル変数を持つことができません</target>
        <note />
      </trans-unit>
      <trans-unit id="ERR_BadAsyncLocalType">
        <source>Async methods cannot have by reference locals</source>
        <target state="translated">非同期メソッドは参照渡しのローカル変数を持つことができません</target>
        <note />
      </trans-unit>
      <trans-unit id="ERR_RefReturningCallAndAwait">
        <source>'await' cannot be used in an expression containing a call to '{0}' because it returns by reference</source>
        <target state="translated">'参照渡しで返すため、'{0}' の呼び出しが含まれる式では 'await' を使用することができません</target>
        <note />
      </trans-unit>
      <trans-unit id="ERR_RefConditionalAndAwait">
        <source>'await' cannot be used in an expression containing a ref conditional operator</source>
        <target state="translated">'await' は、ref 条件演算子を含む式の中で使用できません</target>
        <note />
      </trans-unit>
      <trans-unit id="ERR_RefConditionalNeedsTwoRefs">
        <source>Both conditional operator values must be ref values or neither may be a ref value</source>
        <target state="translated">条件演算子の両辺の値は、両方とも ref 値にするか、両方とも ref 以外の値にする必要があります</target>
        <note />
      </trans-unit>
      <trans-unit id="ERR_RefConditionalDifferentTypes">
        <source>The expression must be of type '{0}' to match the alternative ref value</source>
        <target state="translated">式は、代替 ref 値と一致するために、型 '{0}' である必要があります</target>
        <note />
      </trans-unit>
      <trans-unit id="ERR_ExpressionTreeContainsLocalFunction">
        <source>An expression tree may not contain a reference to a local function</source>
        <target state="translated">式ツリーには、ローカル関数への参照が含まれていない可能性があります。</target>
        <note />
      </trans-unit>
      <trans-unit id="ERR_DynamicLocalFunctionParamsParameter">
        <source>Cannot pass argument with dynamic type to params parameter '{0}' of local function '{1}'.</source>
        <target state="translated">動的な型の引数をローカル 関数 '{1}' の params パラメーター '{0}' に渡すことはできません。</target>
        <note />
      </trans-unit>
      <trans-unit id="SyntaxTreeIsNotASubmission">
        <source>Syntax tree should be created from a submission.</source>
        <target state="translated">構文ツリーは、送信から作成する必要があります。</target>
        <note />
      </trans-unit>
      <trans-unit id="ERR_TooManyUserStrings">
        <source>Combined length of user strings used by the program exceeds allowed limit. Try to decrease use of string literals.</source>
        <target state="translated">プログラムで使うユーザー文字列の長さの合計が許可されている制限を超えています。文字列リテラルの使用を減らしてください。</target>
        <note />
      </trans-unit>
      <trans-unit id="ERR_PatternNullableType">
        <source>It is not legal to use nullable type '{0}' in a pattern; use the underlying type '{1}' instead.</source>
        <target state="translated">パターンで Null 許容型 '{0}' を使用することはできません。代わりに基になる型 '{1}' をご使用ください。</target>
        <note />
      </trans-unit>
      <trans-unit id="ERR_BadIsPatternExpression">
        <source>Invalid operand for pattern match; value required, but found '{0}'.</source>
        <target state="translated">パターン マッチには使用できないオペランドです。値が必要ですが、'{0}' が見つかりました。</target>
        <note />
      </trans-unit>
      <trans-unit id="ERR_PeWritingFailure">
        <source>An error occurred while writing the output file: {0}.</source>
        <target state="translated">出力ファイルの書き込み中にエラーが発生しました: {0}。</target>
        <note />
      </trans-unit>
      <trans-unit id="ERR_TupleDuplicateElementName">
        <source>Tuple element names must be unique.</source>
        <target state="translated">タプル要素名は一意である必要があります。</target>
        <note />
      </trans-unit>
      <trans-unit id="ERR_TupleReservedElementName">
        <source>Tuple element name '{0}' is only allowed at position {1}.</source>
        <target state="translated">タプル要素名 '{0}' は位置 {1} でのみ使用できます。</target>
        <note />
      </trans-unit>
      <trans-unit id="ERR_TupleReservedElementNameAnyPosition">
        <source>Tuple element name '{0}' is disallowed at any position.</source>
        <target state="translated">タプル要素名 '{0}' はいずれの位置でも使用できません。</target>
        <note />
      </trans-unit>
      <trans-unit id="ERR_PredefinedTypeMemberNotFoundInAssembly">
        <source>Member '{0}' was not found on type '{1}' from assembly '{2}'.</source>
        <target state="translated">メンバー '{0}' はアセンブリ '{2}' の型 '{1}' に見つかりませんでした。</target>
        <note />
      </trans-unit>
      <trans-unit id="IDS_FeatureTuples">
        <source>tuples</source>
        <target state="translated">タプル</target>
        <note />
      </trans-unit>
      <trans-unit id="ERR_MissingDeconstruct">
        <source>No suitable Deconstruct instance or extension method was found for type '{0}', with {1} out parameters and a void return type.</source>
        <target state="translated">{1} out パラメーターと void 戻り値の型を持つ、型 '{0}' の適切な分解インスタンスまたは拡張メソッドが見つかりませんでした。</target>
        <note />
      </trans-unit>
      <trans-unit id="ERR_DeconstructRequiresExpression">
        <source>Deconstruct assignment requires an expression with a type on the right-hand-side.</source>
        <target state="translated">分解の割り当てには、右側の型を持つ式が必要です。</target>
        <note />
      </trans-unit>
      <trans-unit id="ERR_SwitchExpressionValueExpected">
        <source>The switch expression must be a value; found '{0}'.</source>
        <target state="translated">switch 式は値である必要があります。'{0}' が見つかりました。</target>
        <note />
      </trans-unit>
      <trans-unit id="ERR_PatternIsSubsumed">
        <source>The switch case has already been handled by a previous case.</source>
        <target state="translated">switch case は既に以前のケースで処理されています。</target>
        <note />
      </trans-unit>
      <trans-unit id="ERR_PatternWrongType">
        <source>An expression of type '{0}' cannot be handled by a pattern of type '{1}'.</source>
        <target state="translated">種類 '{0}' の式は、種類 '{1}' のパターンで処理することができません。</target>
        <note />
      </trans-unit>
      <trans-unit id="WRN_AttributeIgnoredWhenPublicSigning">
        <source>Attribute '{0}' is ignored when public signing is specified.</source>
        <target state="translated">公開署名が指定されると、属性 '{0}' は無視されます。</target>
        <note />
      </trans-unit>
      <trans-unit id="WRN_AttributeIgnoredWhenPublicSigning_Title">
        <source>Attribute is ignored when public signing is specified.</source>
        <target state="translated">公開署名が指定されると、属性は無視されます。</target>
        <note />
      </trans-unit>
      <trans-unit id="ERR_OptionMustBeAbsolutePath">
        <source>Option '{0}' must be an absolute path.</source>
        <target state="translated">オプション '{0}' は絶対パスにする必要があります。</target>
        <note />
      </trans-unit>
      <trans-unit id="ERR_ConversionNotTupleCompatible">
        <source>Tuple with {0} elements cannot be converted to type '{1}'.</source>
        <target state="translated">{0} 要素でのタプルを型 '{1}' に変換できません。</target>
        <note />
      </trans-unit>
      <trans-unit id="IDS_FeatureOutVar">
        <source>out variable declaration</source>
        <target state="translated">出力変数の宣言</target>
        <note />
      </trans-unit>
      <trans-unit id="ERR_ImplicitlyTypedOutVariableUsedInTheSameArgumentList">
        <source>Reference to an implicitly-typed out variable '{0}' is not permitted in the same argument list.</source>
        <target state="translated">暗黙的に型指定された out 変数 '{0}' への参照は、同じ引数リストでは使用できません。</target>
        <note />
      </trans-unit>
      <trans-unit id="ERR_TypeInferenceFailedForImplicitlyTypedOutVariable">
        <source>Cannot infer the type of implicitly-typed out variable '{0}'.</source>
        <target state="translated">暗黙的に型指定された out 変数 '{0}' の型を推論できません。</target>
        <note />
      </trans-unit>
      <trans-unit id="ERR_TypeInferenceFailedForImplicitlyTypedDeconstructionVariable">
        <source>Cannot infer the type of implicitly-typed deconstruction variable '{0}'.</source>
        <target state="translated">暗黙的に型指定された分解変数 '{0}' の型を推論できません。</target>
        <note />
      </trans-unit>
      <trans-unit id="ERR_DiscardTypeInferenceFailed">
        <source>Cannot infer the type of implicitly-typed discard.</source>
        <target state="translated">暗黙的に型指定された破棄の型を推論できません。</target>
        <note />
      </trans-unit>
      <trans-unit id="ERR_DeconstructWrongCardinality">
        <source>Cannot deconstruct a tuple of '{0}' elements into '{1}' variables.</source>
        <target state="translated">{0}' 要素のタプルを '{1}' 変数に分解することはできません。</target>
        <note />
      </trans-unit>
      <trans-unit id="ERR_CannotDeconstructDynamic">
        <source>Cannot deconstruct dynamic objects.</source>
        <target state="translated">動的オブジェクトを分解することはできません。</target>
        <note />
      </trans-unit>
      <trans-unit id="ERR_DeconstructTooFewElements">
        <source>Deconstruction must contain at least two variables.</source>
        <target state="translated">分解は少なくとも 2 つの変数を含む必要があります。</target>
        <note />
      </trans-unit>
      <trans-unit id="TypeMustBeVar">
        <source>The type must be 'var'.</source>
        <target state="translated">種類は '変数' である必要があります。</target>
        <note />
      </trans-unit>
      <trans-unit id="WRN_TupleLiteralNameMismatch">
        <source>The tuple element name '{0}' is ignored because a different name or no name is specified by the target type '{1}'.</source>
        <target state="translated">ターゲット型 '{1}' によって異なる名前が指定されている、または名前が何も指定されていないため、タプル要素名 '{0}' は無視されます。</target>
        <note />
      </trans-unit>
      <trans-unit id="WRN_TupleLiteralNameMismatch_Title">
        <source>The tuple element name is ignored because a different name or no name is specified by the assignment target.</source>
        <target state="translated">割り当て先によって異なる名前が指定されているか、名前が何も指定されていないため、タプル要素名は無視されます。</target>
        <note />
      </trans-unit>
      <trans-unit id="ERR_PredefinedValueTupleTypeMustBeStruct">
        <source>Predefined type '{0}' must be a struct.</source>
        <target state="translated">定義済みの型 '{0}' は構造体である必要があります。</target>
        <note />
      </trans-unit>
      <trans-unit id="ERR_NewWithTupleTypeSyntax">
        <source>'new' cannot be used with tuple type. Use a tuple literal expression instead.</source>
        <target state="translated">'new' はタプル型では併用できません。代わりに、タプル リテラル式を使用します。</target>
        <note />
      </trans-unit>
      <trans-unit id="ERR_DeconstructionVarFormDisallowsSpecificType">
        <source>Deconstruction 'var (...)' form disallows a specific type for 'var'.</source>
        <target state="translated">分解 `変数 (...)` フォームは特定の種類の '変数' を許可しません。</target>
        <note />
      </trans-unit>
      <trans-unit id="ERR_TupleElementNamesAttributeMissing">
        <source>Cannot define a class or member that utilizes tuples because the compiler required type '{0}' cannot be found. Are you missing a reference?</source>
        <target state="translated">コンパイラの必須型 '{0}' が見つからないため、タプルを利用するクラスまたはメンバーを定義できません。参照が指定されていることを確認してください。</target>
        <note />
      </trans-unit>
      <trans-unit id="ERR_ExplicitTupleElementNamesAttribute">
        <source>Cannot reference 'System.Runtime.CompilerServices.TupleElementNamesAttribute' explicitly. Use the tuple syntax to define tuple names.</source>
        <target state="translated">System.Runtime.CompilerServices.TupleElementNamesAttribute' を明示的に参照できません。タプル構文を使用してタプル名を定義します。</target>
        <note />
      </trans-unit>
      <trans-unit id="ERR_ExpressionTreeContainsOutVariable">
        <source>An expression tree may not contain an out argument variable declaration.</source>
        <target state="translated">式のツリーは、出力引数の変数宣言を含むことはできません。</target>
        <note />
      </trans-unit>
      <trans-unit id="ERR_ExpressionTreeContainsDiscard">
        <source>An expression tree may not contain a discard.</source>
        <target state="translated">式ツリーに discard を含めることはできません。</target>
        <note />
      </trans-unit>
      <trans-unit id="ERR_ExpressionTreeContainsIsMatch">
        <source>An expression tree may not contain an 'is' pattern-matching operator.</source>
        <target state="translated">式のツリーは、'is' パターン マッチング演算子を含むことはできません。</target>
        <note />
      </trans-unit>
      <trans-unit id="ERR_ExpressionTreeContainsTupleLiteral">
        <source>An expression tree may not contain a tuple literal.</source>
        <target state="translated">式のツリーは、タプル リテラルを含むことはできません。</target>
        <note />
      </trans-unit>
      <trans-unit id="ERR_ExpressionTreeContainsTupleConversion">
        <source>An expression tree may not contain a tuple conversion.</source>
        <target state="translated">式のツリーは、タプル変換を含むことはできません。</target>
        <note />
      </trans-unit>
      <trans-unit id="ERR_SourceLinkRequiresPdb">
        <source>/sourcelink switch is only supported when emitting PDB.</source>
        <target state="translated">/sourcelink スイッチは、PDB を生成する場合にのみサポートされます。</target>
        <note />
      </trans-unit>
      <trans-unit id="ERR_CannotEmbedWithoutPdb">
        <source>/embed switch is only supported when emitting a PDB.</source>
        <target state="translated">/embed スイッチは、PDB を生成する場合にのみサポートされます。</target>
        <note />
      </trans-unit>
      <trans-unit id="ERR_InvalidInstrumentationKind">
        <source>Invalid instrumentation kind: {0}</source>
        <target state="translated">無効なインストルメンテーションの種類: {0}</target>
        <note />
      </trans-unit>
      <trans-unit id="ERR_VarInvocationLvalueReserved">
        <source>The syntax 'var (...)' as an lvalue is reserved.</source>
        <target state="translated">左辺値としての構文 'var (...)' は予約されています。</target>
        <note />
      </trans-unit>
      <trans-unit id="ERR_ExpressionVariableInConstructorOrFieldInitializer">
        <source>Out variable and pattern variable declarations are not allowed within constructor initializers, field initializers, or property initializers.</source>
        <target state="translated">out 変数およびパターン変数の宣言は、コンストラクター初期化子、フィールド初期化子、プロパティ初期化子内では許可されていません。</target>
        <note />
      </trans-unit>
      <trans-unit id="ERR_ExpressionVariableInQueryClause">
        <source>Out variable and pattern variable declarations are not allowed within a query clause.</source>
        <target state="translated">Out 変数とパターン変数の宣言は、クエリ句内では許可されていません。</target>
        <note />
      </trans-unit>
      <trans-unit id="ERR_SemiOrLBraceOrArrowExpected">
        <source>{ or ; or =&gt; expected</source>
        <target state="translated">{ or ; or =&gt; 必要</target>
        <note />
      </trans-unit>
      <trans-unit id="ERR_ThrowMisplaced">
        <source>A throw expression is not allowed in this context.</source>
        <target state="translated">このコンテキストではスロー式は許可されていません。</target>
        <note />
      </trans-unit>
      <trans-unit id="ERR_MixedDeconstructionUnsupported">
        <source>A deconstruction cannot mix declarations and expressions on the left-hand-side.</source>
        <target state="translated">分解の左側で宣言と式を混用できません。</target>
        <note />
      </trans-unit>
      <trans-unit id="ERR_DeclarationExpressionNotPermitted">
        <source>A declaration is not allowed in this context.</source>
        <target state="translated">宣言はこのコンテキストでは許可されていません。</target>
        <note />
      </trans-unit>
      <trans-unit id="ERR_MustDeclareForeachIteration">
        <source>A foreach loop must declare its iteration variables.</source>
        <target state="translated">foreach ループでは繰り返し変数を宣言する必要があります。</target>
        <note />
      </trans-unit>
      <trans-unit id="ERR_TupleElementNamesInDeconstruction">
        <source>Tuple element names are not permitted on the left of a deconstruction.</source>
        <target state="translated">分解の左側でタプル要素名は許可されていません。</target>
        <note />
      </trans-unit>
      <trans-unit id="ERR_PossibleBadNegCast">
        <source>To cast a negative value, you must enclose the value in parentheses.</source>
        <target state="translated">負の値をキャストするには、値をかっこで囲んでください。</target>
        <note />
      </trans-unit>
      <trans-unit id="ERR_ExpressionTreeContainsThrowExpression">
        <source>An expression tree may not contain a throw-expression.</source>
        <target state="translated">式ツリーにスロー式を含めることはできません。</target>
        <note />
      </trans-unit>
      <trans-unit id="ERR_BadAssemblyName">
        <source>Invalid assembly name: {0}</source>
        <target state="translated">無効なアセンブリ名: {0}</target>
        <note />
      </trans-unit>
      <trans-unit id="ERR_BadAsyncMethodBuilderTaskProperty">
        <source>For type '{0}' to be used as an AsyncMethodBuilder for type '{1}', its Task property should return type '{1}' instead of type '{2}'.</source>
        <target state="translated">型 '{0}' を型 '{1}' の AsyncMethodBuilder として使うには、その Task プロパティが型 '{2}' ではなく型 '{1}' を返す必要があります。</target>
        <note />
      </trans-unit>
      <trans-unit id="ERR_AttributesInLocalFuncDecl">
        <source>Attributes are not allowed on local function parameters or type parameters</source>
        <target state="translated">ローカル関数パラメーターまたは型パラメーターに属性を使うことはできません</target>
        <note />
      </trans-unit>
      <trans-unit id="ERR_TypeForwardedToMultipleAssemblies">
        <source>Module '{0}' in assembly '{1}' is forwarding the type '{2}' to multiple assemblies: '{3}' and '{4}'.</source>
        <target state="translated">アセンブリ '{1}' のモジュール '{0}' によって、型 '{2}' が複数のアセンブリ '{3}' および '{4}' に転送されています。</target>
        <note />
      </trans-unit>
      <trans-unit id="ERR_PatternDynamicType">
        <source>It is not legal to use the type 'dynamic' in a pattern.</source>
        <target state="translated">パターン内で型 'dynamic' を使用することはできません。</target>
        <note />
      </trans-unit>
      <trans-unit id="ERR_BadDynamicMethodArgDefaultLiteral">
        <source>Cannot use a default literal as an argument to a dynamically dispatched operation.</source>
        <target state="translated">既定のリテラルを、動的にディスパッチされる操作に対する引数として使うことはできません。</target>
        <note />
      </trans-unit>
      <trans-unit id="ERR_BadDocumentationMode">
        <source>Provided documentation mode is unsupported or invalid: '{0}'.</source>
        <target state="translated">指定されたドキュメント モードがサポートされていないか無効です: '{0}'。</target>
        <note />
      </trans-unit>
      <trans-unit id="ERR_BadSourceCodeKind">
        <source>Provided source code kind is unsupported or invalid: '{0}'</source>
        <target state="translated">指定されたソース コードの種類がサポートされていないか無効です: '{0}'</target>
        <note />
      </trans-unit>
      <trans-unit id="ERR_BadLanguageVersion">
        <source>Provided language version is unsupported or invalid: '{0}'.</source>
        <target state="translated">指定された言語バージョンがサポートされていないか無効です: '{0}'。</target>
        <note />
      </trans-unit>
      <trans-unit id="ERR_InvalidPreprocessingSymbol">
        <source>Invalid name for a preprocessing symbol; '{0}' is not a valid identifier</source>
        <target state="translated">前処理シンボルの名前が無効です。'{0}' は有効な識別子ではありません</target>
        <note />
      </trans-unit>
      <trans-unit id="ERR_FeatureNotAvailableInVersion7_1">
        <source>Feature '{0}' is not available in C# 7.1. Please use language version {1} or greater.</source>
        <target state="translated">機能 '{0}' は C# 7.1 では使用できません。{1} 以上の言語バージョンをお使いください。</target>
        <note />
      </trans-unit>
      <trans-unit id="ERR_FeatureNotAvailableInVersion7_2">
        <source>Feature '{0}' is not available in C# 7.2. Please use language version {1} or greater.</source>
        <target state="translated">機能 '{0}' は C# 7.2 では使用できません。{1} 以上の言語バージョンをお使いください。</target>
        <note />
      </trans-unit>
      <trans-unit id="ERR_LanguageVersionCannotHaveLeadingZeroes">
        <source>Specified language version '{0}' cannot have leading zeroes</source>
        <target state="translated">指定された言語バージョン '{0}' の先頭にゼロを含めることはできません</target>
        <note />
      </trans-unit>
      <trans-unit id="ERR_VoidAssignment">
        <source>A value of type 'void' may not be assigned.</source>
        <target state="translated">型 'void' の値を割り当てることはできません。</target>
        <note />
      </trans-unit>
      <trans-unit id="WRN_Experimental">
        <source>'{0}' is for evaluation purposes only and is subject to change or removal in future updates.</source>
        <target state="translated">'{0}' は、評価の目的でのみ提供されています。将来の更新で変更または削除されることがあります。</target>
        <note />
      </trans-unit>
      <trans-unit id="WRN_Experimental_Title">
        <source>Type is for evaluation purposes only and is subject to change or removal in future updates.</source>
        <target state="translated">型は評価の目的でのみ提供されています。将来の更新で変更または削除されることがあります。</target>
        <note />
      </trans-unit>
      <trans-unit id="ERR_CompilerAndLanguageVersion">
        <source>Compiler version: '{0}'. Language version: {1}.</source>
        <target state="translated">コンパイラ バージョン: '{0}'。言語バージョン: {1}。</target>
        <note />
      </trans-unit>
      <trans-unit id="IDS_FeatureAsyncMain">
        <source>async main</source>
        <target state="translated">async main</target>
        <note />
      </trans-unit>
      <trans-unit id="ERR_TupleInferredNamesNotAvailable">
        <source>Tuple element name '{0}' is inferred. Please use language version {1} or greater to access an element by its inferred name.</source>
        <target state="translated">タプル要素名 '{0}' と推測されます。推測される名前で要素にアクセスするには、言語バージョン {1} 以上をお使いください。</target>
        <note />
      </trans-unit>
      <trans-unit id="ERR_VoidInTuple">
        <source>A tuple may not contain a value of type 'void'.</source>
        <target state="translated">タプルに型 'void' の値を含めることはできません。</target>
        <note />
      </trans-unit>
      <trans-unit id="ERR_NonTaskMainCantBeAsync">
        <source>A void or int returning entry point cannot be async</source>
        <target state="translated">エントリ ポイントを返す void または int を async にすることはできません</target>
        <note />
      </trans-unit>
      <trans-unit id="ERR_PatternWrongGenericTypeInVersion">
        <source>An expression of type '{0}' cannot be handled by a pattern of type '{1}' in C# {2}. Please use language version {3} or greater.</source>
        <target state="translated">種類 '{0}' の式は、C# {2} で種類 '{1}' のパターンによって処理することができません。言語バージョン {3} 以上をお使いください。</target>
        <note />
      </trans-unit>
      <trans-unit id="WRN_UnreferencedLocalFunction">
        <source>The local function '{0}' is declared but never used</source>
        <target state="translated">ローカル関数 '{0}' は宣言されていますが、一度も使用されていません</target>
        <note />
      </trans-unit>
      <trans-unit id="WRN_UnreferencedLocalFunction_Title">
        <source>Local function is declared but never used</source>
        <target state="translated">ローカル関数は宣言されていますが、一度も使用されていません</target>
        <note />
      </trans-unit>
      <trans-unit id="ERR_LocalFunctionMissingBody">
        <source>'{0}' is a local function and must therefore always have a body.</source>
        <target state="translated">'{0}' はローカル関数であるため、常に本体が必要です。</target>
        <note />
      </trans-unit>
      <trans-unit id="ERR_InvalidDebugInfo">
        <source>Unable to read debug information of method '{0}' (token 0x{1:X8}) from assembly '{2}'</source>
        <target state="translated">メソッド '{0}' (トークン 0x{1:X8}) のデバッグ情報をアセンブリ '{2}' から読み取ることができません</target>
        <note />
      </trans-unit>
      <trans-unit id="IConversionExpressionIsNotCSharpConversion">
        <source>{0} is not a valid C# conversion expression</source>
        <target state="translated">{0} は有効な C# 変換式ではありません</target>
        <note />
      </trans-unit>
      <trans-unit id="ERR_DynamicLocalFunctionTypeParameter">
        <source>Cannot pass argument with dynamic type to generic local function '{0}' with inferred type arguments.</source>
        <target state="translated">動的な型のある引数は、推定された型の引数のある汎用ローカル関数 '{0}' に渡すことはできません。</target>
        <note />
      </trans-unit>
      <trans-unit id="IDS_FeatureLeadingDigitSeparator">
        <source>leading digit separator</source>
        <target state="translated">先頭の桁区切り記号</target>
        <note />
      </trans-unit>
      <trans-unit id="ERR_ExplicitReservedAttr">
        <source>Do not use '{0}'. This is reserved for compiler usage.</source>
        <target state="translated">{0}' は使用しないでください。コンパイラの使用のために予約されています。</target>
        <note />
      </trans-unit>
      <trans-unit id="ERR_TypeReserved">
        <source>The type name '{0}' is reserved to be used by the compiler.</source>
        <target state="translated">型名 '{0}' は、コンパイラによる使用のために予約されています。</target>
        <note />
      </trans-unit>
      <trans-unit id="ERR_InExtensionMustBeValueType">
        <source>The first parameter of an 'in' extension method '{0}' must be a value type.</source>
        <target state="translated">in' 拡張メソッド '{0}' の最初のパラメーターは値型でなければなりません。</target>
        <note />
      </trans-unit>
      <trans-unit id="ERR_FieldsInRoStruct">
        <source>Instance fields of readonly structs must be readonly.</source>
        <target state="translated">読み取り専用の構造体のインスタンス フィールドは、読み取り専用である必要があります。</target>
        <note />
      </trans-unit>
      <trans-unit id="ERR_AutoPropsInRoStruct">
        <source>Auto-implemented instance properties in readonly structs must be readonly.</source>
        <target state="translated">読み取り専用の構造体に含まれる自動実装インスタンスのプロパティは、読み取り専用である必要があります。</target>
        <note />
      </trans-unit>
      <trans-unit id="ERR_FieldlikeEventsInRoStruct">
        <source>Field-like events are not allowed in readonly structs.</source>
        <target state="translated">読み取り専用の構造体では、フィールドに類似したイベントを使用することができません。</target>
        <note />
      </trans-unit>
      <trans-unit id="IDS_FeatureRefExtensionMethods">
        <source>ref extension methods</source>
        <target state="translated">ref 拡張メソッド</target>
        <note />
      </trans-unit>
      <trans-unit id="ERR_StackAllocConversionNotPossible">
        <source>Conversion of a stackalloc expression of type '{0}' to type '{1}' is not possible.</source>
        <target state="translated">型 '{0}' の stackalloc 式を型 '{1}' に変換することはできません。</target>
        <note />
      </trans-unit>
      <trans-unit id="ERR_RefExtensionMustBeValueTypeOrConstrainedToOne">
        <source>The first parameter of a 'ref' extension method '{0}' must be a value type or a generic type constrained to struct.</source>
        <target state="translated">ref' 拡張メソッド '{0}' の最初のパラメーターは、値型または構造体に制限されたジェネリック型でなければなりません。</target>
        <note />
      </trans-unit>
      <trans-unit id="ERR_OutAttrOnInParam">
        <source>An in parameter cannot have the Out attribute.</source>
        <target state="translated">in パラメーターに Out 属性を指定することはできません。</target>
        <note />
      </trans-unit>
      <trans-unit id="ICompoundAssignmentOperationIsNotCSharpCompoundAssignment">
        <source>{0} is not a valid C# compound assignment operation</source>
        <target state="translated">{0} は有効な C# の複合割り当て操作ではありません</target>
        <note />
      </trans-unit>
      <trans-unit id="WRN_FilterIsConstantFalse">
        <source>Filter expression is a constant 'false', consider removing the catch clause</source>
        <target state="translated">フィルター式は定数 'false' です。catch 句の削除を検討してください</target>
        <note />
      </trans-unit>
      <trans-unit id="WRN_FilterIsConstantFalse_Title">
        <source>Filter expression is a constant 'false'</source>
        <target state="translated">フィルター式は定数 'false' です</target>
        <note />
      </trans-unit>
      <trans-unit id="WRN_FilterIsConstantFalseRedundantTryCatch">
        <source>Filter expression is a constant 'false', consider removing the try-catch block</source>
        <target state="translated">フィルター式は定数 'false' です。try-catch ブロックの削除を検討してください</target>
        <note />
      </trans-unit>
      <trans-unit id="WRN_FilterIsConstantFalseRedundantTryCatch_Title">
        <source>Filter expression is a constant 'false'. </source>
        <target state="translated">フィルター式は定数 'false' です。</target>
        <note />
      </trans-unit>
      <trans-unit id="ERR_CantUseVoidInArglist">
        <source>__arglist cannot have an argument of void type</source>
        <target state="translated">__arglist に void 型の引数を指定することはできません</target>
        <note />
      </trans-unit>
      <trans-unit id="ERR_ConditionalInInterpolation">
        <source>A conditional expression cannot be used directly in a string interpolation because the ':' ends the interpolation. Parenthesize the conditional expression.</source>
        <target state="translated">':' は文字列補間を終了させるため、条件式を文字列補間で直接使用することはできません。条件式をかっこで囲んでください。</target>
        <note />
      </trans-unit>
      <trans-unit id="ERR_DefaultInSwitch">
        <source>A default literal 'default' is not valid as a case constant. Use another literal (e.g. '0' or 'null') as appropriate. If you intended to write the default label, use 'default:' without 'case'.</source>
        <target state="translated">既定のリテラル 'default' は case 定数として無効です。必要に応じて別のリテラル (例: '0' または 'null') をご使用ください。既定のラベルを作成する予定だった場合は、'case' を使用せずに 'default:' をご使用ください。</target>
        <note />
      </trans-unit>
      <trans-unit id="ERR_DefaultInPattern">
        <source>A default literal 'default' is not valid as a pattern. Use another literal (e.g. '0' or 'null') as appropriate. To match everything, use a discard pattern 'var _'.</source>
        <target state="translated">既定のリテラル 'default' はパターンとして無効です。必要に応じて別のリテラル (例: '0' または 'null') をご使用ください。すべてと一致するためには、破棄パターン 'var _' をご使用ください。</target>
        <note />
      </trans-unit>
      <trans-unit id="ERR_InDynamicMethodArg">
        <source>Arguments with 'in' modifier cannot be used in dynamically dispatched expessions.</source>
        <target state="new">Arguments with 'in' modifier cannot be used in dynamically dispatched expessions.</target>
        <note />
      </trans-unit>
      <trans-unit id="ERR_DoNotUseFixedBufferAttrOnProperty">
        <source>Do not use 'System.Runtime.CompilerServices.FixedBuffer' attribute on a property</source>
        <target state="new">Do not use 'System.Runtime.CompilerServices.FixedBuffer' attribute on a property</target>
        <note />
      </trans-unit>
      <trans-unit id="ERR_FeatureNotAvailableInVersion7_3">
        <source>Feature '{0}' is not available in C# 7.3. Please use language version {1} or greater.</source>
        <target state="new">Feature '{0}' is not available in C# 7.3. Please use language version {1} or greater.</target>
        <note />
      </trans-unit>
      <trans-unit id="WRN_AttributesOnBackingFieldsNotAvailable">
        <source>Field-targeted attributes on auto-properties are not supported in language version {0}. Please use language version {1} or greater.</source>
        <target state="new">Field-targeted attributes on auto-properties are not supported in language version {0}. Please use language version {1} or greater.</target>
        <note />
      </trans-unit>
      <trans-unit id="WRN_AttributesOnBackingFieldsNotAvailable_Title">
        <source>Field-targeted attributes on auto-properties are not supported in this version of the language.</source>
        <target state="new">Field-targeted attributes on auto-properties are not supported in this version of the language.</target>
        <note />
      </trans-unit>
      <trans-unit id="IDS_FeatureRefConditional">
        <source>ref conditional expression</source>
        <target state="new">ref conditional expression</target>
        <note />
      </trans-unit>
      <trans-unit id="ERR_InterfaceImplementedImplicitlyByVariadic">
        <source>'{0}' cannot implement interface member '{1}' in type '{2}' because it has an __arglist parameter</source>
        <target state="translated">'{0}' は、__arglist パラメーターが指定されているため、型 '{2}' のインターフェイス メンバー '{1}' を実装できません</target>
        <note />
      </trans-unit>
      <trans-unit id="IDS_FeatureTupleEquality">
        <source>tuple equality</source>
        <target state="new">tuple equality</target>
        <note />
      </trans-unit>
      <trans-unit id="ERR_TupleSizesMismatchForBinOps">
        <source>Tuple types used as operands of an == or != operator must have matching cardinalities. But this operator has tuple types of cardinality {0} on the left and {1} on the right.</source>
        <target state="new">Tuple types used as operands of an == or != operator must have matching cardinalities. But this operator has tuple types of cardinality {0} on the left and {1} on the right.</target>
        <note />
      </trans-unit>
      <trans-unit id="ERR_InvalidHashAlgorithmName">
        <source>Invalid hash algorithm name: '{0}'</source>
        <target state="new">Invalid hash algorithm name: '{0}'</target>
        <note />
      </trans-unit>
      <trans-unit id="ERR_ExpressionTreeContainsTupleBinOp">
        <source>An expression tree may not contain a tuple == or != operator</source>
        <target state="new">An expression tree may not contain a tuple == or != operator</target>
<<<<<<< HEAD
        <note />
      </trans-unit>
      <trans-unit id="WRN_TupleBinopLiteralNameMismatch">
        <source>The tuple element name '{0}' is ignored because a different name or no name is specified on the other side of the tuple == or != operator.</source>
        <target state="new">The tuple element name '{0}' is ignored because a different name or no name is specified on the other side of the tuple == or != operator.</target>
=======
        <note />
      </trans-unit>
      <trans-unit id="WRN_TupleBinopLiteralNameMismatch">
        <source>The tuple element name '{0}' is ignored because a different name or no name is specified on the other side of the tuple == or != operator.</source>
        <target state="new">The tuple element name '{0}' is ignored because a different name or no name is specified on the other side of the tuple == or != operator.</target>
        <note />
      </trans-unit>
      <trans-unit id="WRN_TupleBinopLiteralNameMismatch_Title">
        <source>The tuple element name is ignored because a different name or no name is specified on the other side of the tuple == or != operator.</source>
        <target state="new">The tuple element name is ignored because a different name or no name is specified on the other side of the tuple == or != operator.</target>
        <note />
      </trans-unit>
      <trans-unit id="ERR_UnmanagedBoundWithClass">
        <source>'{0}': cannot specify both a constraint class and the 'unmanaged' constraint</source>
        <target state="new">'{0}': cannot specify both a constraint class and the 'unmanaged' constraint</target>
        <note />
      </trans-unit>
      <trans-unit id="IDS_FeatureRefReassignment">
        <source>ref reassignment</source>
        <target state="new">ref reassignment</target>
        <note />
      </trans-unit>
      <trans-unit id="IDS_FeatureRefFor">
        <source>ref for-loop variables</source>
        <target state="new">ref for-loop variables</target>
        <note />
      </trans-unit>
      <trans-unit id="IDS_FeatureRefForEach">
        <source>ref foreach iteration variables</source>
        <target state="new">ref foreach iteration variables</target>
        <note />
      </trans-unit>
      <trans-unit id="ERR_RefLocalOrParamExpected">
        <source>The left-hand side of a ref assignment must be a ref local or parameter.</source>
        <target state="new">The left-hand side of a ref assignment must be a ref local or parameter.</target>
>>>>>>> 776086a1
        <note />
      </trans-unit>
      <trans-unit id="WRN_TupleBinopLiteralNameMismatch_Title">
        <source>The tuple element name is ignored because a different name or no name is specified on the other side of the tuple == or != operator.</source>
        <target state="new">The tuple element name is ignored because a different name or no name is specified on the other side of the tuple == or != operator.</target>
        <note />
      </trans-unit>
      <trans-unit id="ERR_UnmanagedBoundWithClass">
        <source>'{0}': cannot specify both a constraint class and the 'unmanaged' constraint</source>
        <target state="new">'{0}': cannot specify both a constraint class and the 'unmanaged' constraint</target>
        <note />
      </trans-unit>
      <trans-unit id="IDS_FeatureRefReassignment">
        <source>ref reassignment</source>
        <target state="new">ref reassignment</target>
        <note />
      </trans-unit>
      <trans-unit id="IDS_FeatureEnumGenericTypeConstraint">
        <source>enum generic type constraints</source>
        <target state="new">enum generic type constraints</target>
        <note />
      </trans-unit>
      <trans-unit id="IDS_FeatureDelegateGenericTypeConstraint">
        <source>delegate generic type constraints</source>
        <target state="new">delegate generic type constraints</target>
        <note />
      </trans-unit>
      <trans-unit id="IDS_FeatureUnmanagedGenericTypeConstraint">
        <source>unmanaged generic type constraints</source>
        <target state="new">unmanaged generic type constraints</target>
        <note />
      </trans-unit>
      <trans-unit id="ERR_NewBoundWithUnmanaged">
        <source>The 'new()' constraint cannot be used with the 'unmanaged' constraint</source>
        <target state="new">The 'new()' constraint cannot be used with the 'unmanaged' constraint</target>
        <note />
      </trans-unit>
      <trans-unit id="ERR_UnmanagedConstraintMustBeFirst">
        <source>The 'unmanaged' constraint must come before any other constraints</source>
        <target state="new">The 'unmanaged' constraint must come before any other constraints</target>
        <note />
      </trans-unit>
      <trans-unit id="ERR_UnmanagedConstraintNotSatisfied">
        <source>The type '{2}' cannot be a reference type, or contain reference type fields at any level of nesting, in order to use it as parameter '{1}' in the generic type or method '{0}'</source>
        <target state="new">The type '{2}' cannot be a reference type, or contain reference type fields at any level of nesting, in order to use it as parameter '{1}' in the generic type or method '{0}'</target>
        <note />
      </trans-unit>
      <trans-unit id="ERR_UnmanagedConstraintWithLocalFunctions">
        <source>Using 'unmanaged' constraint on local functions type parameters is not supported.</source>
        <target state="new">Using 'unmanaged' constraint on local functions type parameters is not supported.</target>
        <note />
      </trans-unit>
      <trans-unit id="ERR_ConWithUnmanagedCon">
        <source>Type parameter '{1}' has the 'unmanaged' constraint so '{1}' cannot be used as a constraint for '{0}'</source>
        <target state="new">Type parameter '{1}' has the 'unmanaged' constraint so '{1}' cannot be used as a constraint for '{0}'</target>
        <note />
      </trans-unit>
      <trans-unit id="IDS_FeatureStackAllocInitializer">
        <source>stackalloc initializer</source>
        <target state="new">stackalloc initializer</target>
        <note />
      </trans-unit>
      <trans-unit id="ERR_InvalidStackAllocArray">
        <source>"Invalid rank specifier: expected ']'</source>
        <target state="new">"Invalid rank specifier: expected ']'</target>
        <note />
      </trans-unit>
      <trans-unit id="ERR_RefLocalOrParamExpected">
        <source>The left-hand side of a ref assignment must be a ref local or parameter.</source>
        <target state="new">The left-hand side of a ref assignment must be a ref local or parameter.</target>
        <note />
      </trans-unit>
      <trans-unit id="ERR_RefAssignNarrower">
        <source>Cannot ref-assign '{1}' to '{0}' because '{1}' has a narrower escape scope than '{0}'.</source>
        <target state="new">Cannot ref-assign '{1}' to '{0}' because '{1}' has a narrower escape scope than '{0}'.</target>
        <note />
      </trans-unit>
      <trans-unit id="IDS_FeatureEnumGenericTypeConstraint">
        <source>enum generic type constraints</source>
        <target state="new">enum generic type constraints</target>
        <note />
      </trans-unit>
      <trans-unit id="IDS_FeatureDelegateGenericTypeConstraint">
        <source>delegate generic type constraints</source>
        <target state="new">delegate generic type constraints</target>
        <note />
      </trans-unit>
      <trans-unit id="IDS_FeatureUnmanagedGenericTypeConstraint">
        <source>unmanaged generic type constraints</source>
        <target state="new">unmanaged generic type constraints</target>
        <note />
      </trans-unit>
      <trans-unit id="ERR_NewBoundWithUnmanaged">
        <source>The 'new()' constraint cannot be used with the 'unmanaged' constraint</source>
        <target state="new">The 'new()' constraint cannot be used with the 'unmanaged' constraint</target>
        <note />
      </trans-unit>
      <trans-unit id="ERR_UnmanagedConstraintMustBeFirst">
        <source>The 'unmanaged' constraint must come before any other constraints</source>
        <target state="new">The 'unmanaged' constraint must come before any other constraints</target>
        <note />
      </trans-unit>
      <trans-unit id="ERR_UnmanagedConstraintNotSatisfied">
        <source>The type '{2}' cannot be a reference type, or contain reference type fields at any level of nesting, in order to use it as parameter '{1}' in the generic type or method '{0}'</source>
        <target state="new">The type '{2}' cannot be a reference type, or contain reference type fields at any level of nesting, in order to use it as parameter '{1}' in the generic type or method '{0}'</target>
        <note />
      </trans-unit>
      <trans-unit id="ERR_UnmanagedConstraintWithLocalFunctions">
        <source>Using 'unmanaged' constraint on local functions type parameters is not supported.</source>
        <target state="new">Using 'unmanaged' constraint on local functions type parameters is not supported.</target>
        <note />
      </trans-unit>
      <trans-unit id="ERR_ConWithUnmanagedCon">
        <source>Type parameter '{1}' has the 'unmanaged' constraint so '{1}' cannot be used as a constraint for '{0}'</source>
        <target state="new">Type parameter '{1}' has the 'unmanaged' constraint so '{1}' cannot be used as a constraint for '{0}'</target>
        <note />
      </trans-unit>
      <trans-unit id="IDS_FeatureStackAllocInitializer">
        <source>stackalloc initializer</source>
        <target state="new">stackalloc initializer</target>
        <note />
      </trans-unit>
      <trans-unit id="ERR_InvalidStackAllocArray">
        <source>"Invalid rank specifier: expected ']'</source>
        <target state="new">"Invalid rank specifier: expected ']'</target>
        <note />
      </trans-unit>
    </body>
  </file>
</xliff><|MERGE_RESOLUTION|>--- conflicted
+++ resolved
@@ -8628,18 +8628,11 @@
       <trans-unit id="ERR_ExpressionTreeContainsTupleBinOp">
         <source>An expression tree may not contain a tuple == or != operator</source>
         <target state="new">An expression tree may not contain a tuple == or != operator</target>
-<<<<<<< HEAD
         <note />
       </trans-unit>
       <trans-unit id="WRN_TupleBinopLiteralNameMismatch">
         <source>The tuple element name '{0}' is ignored because a different name or no name is specified on the other side of the tuple == or != operator.</source>
         <target state="new">The tuple element name '{0}' is ignored because a different name or no name is specified on the other side of the tuple == or != operator.</target>
-=======
-        <note />
-      </trans-unit>
-      <trans-unit id="WRN_TupleBinopLiteralNameMismatch">
-        <source>The tuple element name '{0}' is ignored because a different name or no name is specified on the other side of the tuple == or != operator.</source>
-        <target state="new">The tuple element name '{0}' is ignored because a different name or no name is specified on the other side of the tuple == or != operator.</target>
         <note />
       </trans-unit>
       <trans-unit id="WRN_TupleBinopLiteralNameMismatch_Title">
@@ -8670,12 +8663,61 @@
       <trans-unit id="ERR_RefLocalOrParamExpected">
         <source>The left-hand side of a ref assignment must be a ref local or parameter.</source>
         <target state="new">The left-hand side of a ref assignment must be a ref local or parameter.</target>
->>>>>>> 776086a1
-        <note />
-      </trans-unit>
-      <trans-unit id="WRN_TupleBinopLiteralNameMismatch_Title">
-        <source>The tuple element name is ignored because a different name or no name is specified on the other side of the tuple == or != operator.</source>
-        <target state="new">The tuple element name is ignored because a different name or no name is specified on the other side of the tuple == or != operator.</target>
+        <note />
+      </trans-unit>
+      <trans-unit id="ERR_RefAssignNarrower">
+        <source>Cannot ref-assign '{1}' to '{0}' because '{1}' has a narrower escape scope than '{0}'.</source>
+        <target state="new">Cannot ref-assign '{1}' to '{0}' because '{1}' has a narrower escape scope than '{0}'.</target>
+        <note />
+      </trans-unit>
+      <trans-unit id="IDS_FeatureEnumGenericTypeConstraint">
+        <source>enum generic type constraints</source>
+        <target state="new">enum generic type constraints</target>
+        <note />
+      </trans-unit>
+      <trans-unit id="IDS_FeatureDelegateGenericTypeConstraint">
+        <source>delegate generic type constraints</source>
+        <target state="new">delegate generic type constraints</target>
+        <note />
+      </trans-unit>
+      <trans-unit id="IDS_FeatureUnmanagedGenericTypeConstraint">
+        <source>unmanaged generic type constraints</source>
+        <target state="new">unmanaged generic type constraints</target>
+        <note />
+      </trans-unit>
+      <trans-unit id="ERR_NewBoundWithUnmanaged">
+        <source>The 'new()' constraint cannot be used with the 'unmanaged' constraint</source>
+        <target state="new">The 'new()' constraint cannot be used with the 'unmanaged' constraint</target>
+        <note />
+      </trans-unit>
+      <trans-unit id="ERR_UnmanagedConstraintMustBeFirst">
+        <source>The 'unmanaged' constraint must come before any other constraints</source>
+        <target state="new">The 'unmanaged' constraint must come before any other constraints</target>
+        <note />
+      </trans-unit>
+      <trans-unit id="ERR_UnmanagedConstraintNotSatisfied">
+        <source>The type '{2}' cannot be a reference type, or contain reference type fields at any level of nesting, in order to use it as parameter '{1}' in the generic type or method '{0}'</source>
+        <target state="new">The type '{2}' cannot be a reference type, or contain reference type fields at any level of nesting, in order to use it as parameter '{1}' in the generic type or method '{0}'</target>
+        <note />
+      </trans-unit>
+      <trans-unit id="ERR_UnmanagedConstraintWithLocalFunctions">
+        <source>Using 'unmanaged' constraint on local functions type parameters is not supported.</source>
+        <target state="new">Using 'unmanaged' constraint on local functions type parameters is not supported.</target>
+        <note />
+      </trans-unit>
+      <trans-unit id="ERR_ConWithUnmanagedCon">
+        <source>Type parameter '{1}' has the 'unmanaged' constraint so '{1}' cannot be used as a constraint for '{0}'</source>
+        <target state="new">Type parameter '{1}' has the 'unmanaged' constraint so '{1}' cannot be used as a constraint for '{0}'</target>
+        <note />
+      </trans-unit>
+      <trans-unit id="IDS_FeatureStackAllocInitializer">
+        <source>stackalloc initializer</source>
+        <target state="new">stackalloc initializer</target>
+        <note />
+      </trans-unit>
+      <trans-unit id="ERR_InvalidStackAllocArray">
+        <source>"Invalid rank specifier: expected ']'</source>
+        <target state="new">"Invalid rank specifier: expected ']'</target>
         <note />
       </trans-unit>
       <trans-unit id="ERR_UnmanagedBoundWithClass">
@@ -8683,11 +8725,6 @@
         <target state="new">'{0}': cannot specify both a constraint class and the 'unmanaged' constraint</target>
         <note />
       </trans-unit>
-      <trans-unit id="IDS_FeatureRefReassignment">
-        <source>ref reassignment</source>
-        <target state="new">ref reassignment</target>
-        <note />
-      </trans-unit>
       <trans-unit id="IDS_FeatureEnumGenericTypeConstraint">
         <source>enum generic type constraints</source>
         <target state="new">enum generic type constraints</target>
@@ -8738,66 +8775,6 @@
         <target state="new">"Invalid rank specifier: expected ']'</target>
         <note />
       </trans-unit>
-      <trans-unit id="ERR_RefLocalOrParamExpected">
-        <source>The left-hand side of a ref assignment must be a ref local or parameter.</source>
-        <target state="new">The left-hand side of a ref assignment must be a ref local or parameter.</target>
-        <note />
-      </trans-unit>
-      <trans-unit id="ERR_RefAssignNarrower">
-        <source>Cannot ref-assign '{1}' to '{0}' because '{1}' has a narrower escape scope than '{0}'.</source>
-        <target state="new">Cannot ref-assign '{1}' to '{0}' because '{1}' has a narrower escape scope than '{0}'.</target>
-        <note />
-      </trans-unit>
-      <trans-unit id="IDS_FeatureEnumGenericTypeConstraint">
-        <source>enum generic type constraints</source>
-        <target state="new">enum generic type constraints</target>
-        <note />
-      </trans-unit>
-      <trans-unit id="IDS_FeatureDelegateGenericTypeConstraint">
-        <source>delegate generic type constraints</source>
-        <target state="new">delegate generic type constraints</target>
-        <note />
-      </trans-unit>
-      <trans-unit id="IDS_FeatureUnmanagedGenericTypeConstraint">
-        <source>unmanaged generic type constraints</source>
-        <target state="new">unmanaged generic type constraints</target>
-        <note />
-      </trans-unit>
-      <trans-unit id="ERR_NewBoundWithUnmanaged">
-        <source>The 'new()' constraint cannot be used with the 'unmanaged' constraint</source>
-        <target state="new">The 'new()' constraint cannot be used with the 'unmanaged' constraint</target>
-        <note />
-      </trans-unit>
-      <trans-unit id="ERR_UnmanagedConstraintMustBeFirst">
-        <source>The 'unmanaged' constraint must come before any other constraints</source>
-        <target state="new">The 'unmanaged' constraint must come before any other constraints</target>
-        <note />
-      </trans-unit>
-      <trans-unit id="ERR_UnmanagedConstraintNotSatisfied">
-        <source>The type '{2}' cannot be a reference type, or contain reference type fields at any level of nesting, in order to use it as parameter '{1}' in the generic type or method '{0}'</source>
-        <target state="new">The type '{2}' cannot be a reference type, or contain reference type fields at any level of nesting, in order to use it as parameter '{1}' in the generic type or method '{0}'</target>
-        <note />
-      </trans-unit>
-      <trans-unit id="ERR_UnmanagedConstraintWithLocalFunctions">
-        <source>Using 'unmanaged' constraint on local functions type parameters is not supported.</source>
-        <target state="new">Using 'unmanaged' constraint on local functions type parameters is not supported.</target>
-        <note />
-      </trans-unit>
-      <trans-unit id="ERR_ConWithUnmanagedCon">
-        <source>Type parameter '{1}' has the 'unmanaged' constraint so '{1}' cannot be used as a constraint for '{0}'</source>
-        <target state="new">Type parameter '{1}' has the 'unmanaged' constraint so '{1}' cannot be used as a constraint for '{0}'</target>
-        <note />
-      </trans-unit>
-      <trans-unit id="IDS_FeatureStackAllocInitializer">
-        <source>stackalloc initializer</source>
-        <target state="new">stackalloc initializer</target>
-        <note />
-      </trans-unit>
-      <trans-unit id="ERR_InvalidStackAllocArray">
-        <source>"Invalid rank specifier: expected ']'</source>
-        <target state="new">"Invalid rank specifier: expected ']'</target>
-        <note />
-      </trans-unit>
     </body>
   </file>
 </xliff>