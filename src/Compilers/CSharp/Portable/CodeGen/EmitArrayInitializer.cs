﻿// Licensed to the .NET Foundation under one or more agreements.
// The .NET Foundation licenses this file to you under the MIT license.
// See the LICENSE file in the project root for more information.

#nullable disable

using System;
using System.Collections.Immutable;
using System.Diagnostics;
using System.Linq;
using System.Reflection.Metadata;
using Microsoft.CodeAnalysis.CSharp.Symbols;
using Microsoft.CodeAnalysis.PooledObjects;
using Roslyn.Utilities;

namespace Microsoft.CodeAnalysis.CSharp.CodeGen
{
    internal partial class CodeGenerator
    {
        private enum ArrayInitializerStyle
        {
            // Initialize every element
            Element,

            // Initialize all elements at once from a metadata blob
            Block,

            // Mixed case where there are some initializers that are constants and
            // there is enough of them so that it makes sense to use block initialization
            // followed by individual initialization of non-constant elements
            Mixed,
        }

        /// <summary>
        /// Entry point to the array initialization.
        /// Assumes that we have newly created array on the stack.
        /// 
        /// inits could be an array of values for a single dimensional array
        /// or an array (of array)+ of values for a multidimensional case
        /// 
        /// in either case it is expected that number of leaf values will match number 
        /// of elements in the array and nesting level should match the rank of the array.
        /// </summary>
        private void EmitArrayInitializers(ArrayTypeSymbol arrayType, BoundArrayInitialization inits)
        {
            var initExprs = inits.Initializers;
            var initializationStyle = ShouldEmitBlockInitializer(arrayType.ElementType, initExprs);

            if (initializationStyle == ArrayInitializerStyle.Element)
            {
                this.EmitElementInitializers(arrayType, initExprs, true);
            }
            else
            {
                ImmutableArray<byte> data = this.GetRawData(initExprs);

<<<<<<< HEAD
                // Emit the call to RuntimeHelpers.InitializeArray, creating the necessary metadata blob if there isn't
                // already one for this data.  Note that this specifies an alignment of 1.  This is valid regardless of
                // the kind of data stored in the array, as it's never accessed directly in the blob; rather, InitializeArray
                // copies out the data as bytes.  The upside to keeping this as 1 is it means no special alignment is required.
                // Although the compiler currently always aligns the metadata fields at an 8-byte boundary, the .pack field
                // is appropriately set to the alignment value, and a rewriter (e.g. illink) may respect that.  If the alignment
                // value were to be increased to match the actual alignment requirements of the element type, that could cause
                // such rewritten binaries to regress in size due to the extra padding necessary for aligning.  The downside
                // to keeping this as 1 is that this data won't unify with any blobs created for spans (e.g. RuntimeHelpers.CreateSpan).
                // Code typically does directly read from the blobs via spans, and as such alignment there is required to be
                // at least what the element type requires.  That means if the same data/element type is used with an array
                // and separately with a span, the data will exist duplicated in two different blobs.  If it turns out that's
                // very common, this can be revised in the future to specify the element type's alignment.
                _builder.EmitArrayBlockInitializer(data, alignment: 1, inits.Syntax, _diagnostics.DiagnosticBag);
=======
                _builder.EmitArrayBlockInitializer(data, inits.Syntax, _diagnostics.DiagnosticBag);
>>>>>>> 3d15075a

                if (initializationStyle == ArrayInitializerStyle.Mixed)
                {
                    EmitElementInitializers(arrayType, initExprs, false);
                }
            }
        }

        private void EmitElementInitializers(ArrayTypeSymbol arrayType,
                                            ImmutableArray<BoundExpression> inits,
                                            bool includeConstants)
        {
            if (!IsMultidimensionalInitializer(inits))
            {
                EmitVectorElementInitializers(arrayType, inits, includeConstants);
            }
            else
            {
                EmitMultidimensionalElementInitializers(arrayType, inits, includeConstants);
            }
        }

        private void EmitVectorElementInitializers(ArrayTypeSymbol arrayType,
                    ImmutableArray<BoundExpression> inits,
                    bool includeConstants)
        {
            for (int i = 0; i < inits.Length; i++)
            {
                var init = inits[i];
                if (ShouldEmitInitExpression(includeConstants, init))
                {
                    _builder.EmitOpCode(ILOpCode.Dup);
                    _builder.EmitIntConstant(i);
                    EmitExpression(init, true);
                    EmitVectorElementStore(arrayType, init.Syntax);
                }
            }
        }

        // if element init is not a constant we have no choice - we need to emit it
        // if element is a default value - no need to emit initializer, arrays are created zero inited.
        // if element is a not a constant or includeConstants flag is set, return true
        private static bool ShouldEmitInitExpression(bool includeConstants, BoundExpression init)
        {
            if (init.IsDefaultValue())
            {
                return false;
            }

            return includeConstants || init.ConstantValue == null;
        }

        /// <summary>
        /// To handle array initialization of arbitrary rank it is convenient to 
        /// approach multidimensional initialization as a recursively nested.
        /// 
        /// ForAll{i, j, k} Init(i, j, k) ===> 
        /// ForAll{i} ForAll{j, k} Init(i, j, k) ===>
        /// ForAll{i} ForAll{j} ForAll{k} Init(i, j, k)
        /// 
        /// This structure is used for capturing initializers of a given index and 
        /// the index value itself.
        /// </summary>
        private readonly struct IndexDesc
        {
            public IndexDesc(int index, ImmutableArray<BoundExpression> initializers)
            {
                this.Index = index;
                this.Initializers = initializers;
            }

            public readonly int Index;
            public readonly ImmutableArray<BoundExpression> Initializers;
        }

        private void EmitMultidimensionalElementInitializers(ArrayTypeSymbol arrayType,
                                                            ImmutableArray<BoundExpression> inits,
                                                            bool includeConstants)
        {
            // Using a List for the stack instead of the framework Stack because IEnumerable from Stack is top to bottom.
            // This algorithm requires the IEnumerable to be from bottom to top. See extensions for List in CollectionExtensions.vb.

            var indices = new ArrayBuilder<IndexDesc>();

            // emit initializers for all values of the leftmost index.
            for (int i = 0; i < inits.Length; i++)
            {
                indices.Push(new IndexDesc(i, ((BoundArrayInitialization)inits[i]).Initializers));
                EmitAllElementInitializersRecursive(arrayType, indices, includeConstants);
            }

            Debug.Assert(!indices.Any());
        }

        /// <summary>
        /// Emits all initializers that match indices on the stack recursively.
        /// 
        /// Example: 
        ///  if array has [0..2, 0..3, 0..2] shape
        ///  and we have {1, 2} indices on the stack
        ///  initializers for 
        ///              [1, 2, 0]
        ///              [1, 2, 1]
        ///              [1, 2, 2]
        /// 
        ///  will be emitted and the top index will be pushed off the stack 
        ///  as at that point we would be completely done with emitting initializers 
        ///  corresponding to that index.
        /// </summary>
        private void EmitAllElementInitializersRecursive(ArrayTypeSymbol arrayType,
                                                         ArrayBuilder<IndexDesc> indices,
                                                         bool includeConstants)
        {
            var top = indices.Peek();
            var inits = top.Initializers;

            if (IsMultidimensionalInitializer(inits))
            {
                // emit initializers for the less significant indices recursively
                for (int i = 0; i < inits.Length; i++)
                {
                    indices.Push(new IndexDesc(i, ((BoundArrayInitialization)inits[i]).Initializers));
                    EmitAllElementInitializersRecursive(arrayType, indices, includeConstants);
                }
            }
            else
            {
                // leaf case
                for (int i = 0; i < inits.Length; i++)
                {
                    var init = inits[i];
                    if (ShouldEmitInitExpression(includeConstants, init))
                    {
                        // emit array ref
                        _builder.EmitOpCode(ILOpCode.Dup);

                        Debug.Assert(indices.Count == arrayType.Rank - 1);

                        // emit values of all indices that are in progress
                        foreach (var row in indices)
                        {
                            _builder.EmitIntConstant(row.Index);
                        }

                        // emit the leaf index
                        _builder.EmitIntConstant(i);

                        var initExpr = inits[i];
                        EmitExpression(initExpr, true);
                        EmitArrayElementStore(arrayType, init.Syntax);
                    }
                }
            }

            indices.Pop();
        }

        private static ConstantValue AsConstOrDefault(BoundExpression init)
        {
            ConstantValue initConstantValueOpt = init.ConstantValue;

            if (initConstantValueOpt != null)
            {
                return initConstantValueOpt;
            }

            TypeSymbol type = init.Type.EnumUnderlyingTypeOrSelf();
            return ConstantValue.Default(type.SpecialType);
        }

        /// <summary>
        /// Determine if enum arrays can be initialized using block initialization.
        /// </summary>
        /// <returns>True if it's safe to use block initialization for enum arrays.</returns>
        /// <remarks>
        /// In NetFx 4.0, block array initializers do not work on all combinations of {32/64 X Debug/Retail} when array elements are enums.
        /// This is fixed in 4.5 thus enabling block array initialization for a very common case.
        /// We look for the presence of <see cref="System.Runtime.GCLatencyMode.SustainedLowLatency"/> which was introduced in .NET Framework 4.5
        /// </remarks>
        private bool EnableEnumArrayBlockInitialization
        {
            get
            {
                return _module.Compilation.EnableEnumArrayBlockInitialization;
            }
        }

        private ArrayInitializerStyle ShouldEmitBlockInitializer(TypeSymbol elementType, ImmutableArray<BoundExpression> inits)
        {
            if (!_module.SupportsPrivateImplClass)
            {
                return ArrayInitializerStyle.Element;
            }

            if (elementType.IsEnumType())
            {
                if (!EnableEnumArrayBlockInitialization)
                {
                    return ArrayInitializerStyle.Element;
                }
                elementType = elementType.EnumUnderlyingTypeOrSelf();
            }

            if (elementType.SpecialType.IsBlittable())
            {
                if (_module.GetInitArrayHelper() == null)
                {
                    return ArrayInitializerStyle.Element;
                }

                int initCount = 0;
                int constCount = 0;
                InitializerCountRecursive(inits, ref initCount, ref constCount);

                if (initCount > 2)
                {
                    if (initCount == constCount)
                    {
                        return ArrayInitializerStyle.Block;
                    }

                    int thresholdCnt = Math.Max(3, (initCount / 3));

                    if (constCount >= thresholdCnt)
                    {
                        return ArrayInitializerStyle.Mixed;
                    }
                }
            }

            return ArrayInitializerStyle.Element;
        }

        /// <summary>
        /// Count of all nontrivial initializers and count of those that are constants.
        /// </summary>
        private void InitializerCountRecursive(ImmutableArray<BoundExpression> inits, ref int initCount, ref int constInits)
        {
            if (inits.Length == 0)
            {
                return;
            }

            foreach (var init in inits)
            {
                var asArrayInit = init as BoundArrayInitialization;

                if (asArrayInit != null)
                {
                    InitializerCountRecursive(asArrayInit.Initializers, ref initCount, ref constInits);
                }
                else
                {
                    // NOTE: default values do not need to be initialized. 
                    //       .NET arrays are always zero-inited.
                    if (!init.IsDefaultValue())
                    {
                        initCount += 1;
                        if (init.ConstantValue != null)
                        {
                            constInits += 1;
                        }
                    }
                }
            }
        }

        /// <summary>
        /// Produces a serialized blob of all constant initializers.
        /// Non-constant initializers are matched with a zero of corresponding size.
        /// </summary>
        private ImmutableArray<byte> GetRawData(ImmutableArray<BoundExpression> initializers)
        {
            // the initial size is a guess.
            // there is no point to be precise here as MemoryStream always has N + 1 storage 
            // and will need to be trimmed regardless
            var writer = new BlobBuilder(initializers.Length * 4);

            SerializeArrayRecursive(writer, initializers);

            return writer.ToImmutableArray();
        }

        private void SerializeArrayRecursive(BlobBuilder bw, ImmutableArray<BoundExpression> inits)
        {
            if (inits.Length != 0)
            {
                if (inits[0].Kind == BoundKind.ArrayInitialization)
                {
                    foreach (var init in inits)
                    {
                        SerializeArrayRecursive(bw, ((BoundArrayInitialization)init).Initializers);
                    }
                }
                else
                {
                    foreach (var init in inits)
                    {
                        AsConstOrDefault(init).Serialize(bw);
                    }
                }
            }
        }

        /// <summary>
        /// Check if it is a regular collection of expressions or there are nested initializers.
        /// </summary>
        private static bool IsMultidimensionalInitializer(ImmutableArray<BoundExpression> inits)
        {
            Debug.Assert(inits.All((init) => init.Kind != BoundKind.ArrayInitialization) ||
                         inits.All((init) => init.Kind == BoundKind.ArrayInitialization),
                         "all or none should be nested");

            return inits.Length != 0 && inits[0].Kind == BoundKind.ArrayInitialization;
        }

#nullable enable

        /// <summary>Tries to emit a ReadOnlySpan construction as a wrapper for a blob rather than as a wrapper for an array construction.</summary>
        /// <param name="spanType">The type of the span being constructed.</param>
        /// <param name="wrappedExpression">The expression being wrapped in a span.</param>
        /// <param name="used">true if the result of the expression is used; false if it's required only for its side effects.</param>
        /// <param name="inPlaceTarget">A non-null expression if the construction is initializing an existing local in-place; otherwise, null.</param>
        /// <param name="avoidInPlace">
        /// An output Boolean indicating whether a caller trying to perform in-place initialization should instead prefer to assign the local to a new value.
        /// Call sites may try to optimize an assignment to a newly-created struct by calling the constructor directly rather than assigning, but that
        /// may then inhibit the more valuable optimization of creating a span via RuntimeHelpers.CreateSpan, which needs to assign. When a caller has passed
        /// in an <paramref name="inPlaceTarget"/> but CreateSpan could be used if it weren't, this method may return false and set <paramref name="avoidInPlace"/>
        /// to true to inform the caller it can try again without the <paramref name="inPlaceTarget"/>.
        /// </param>
        /// <param name="start">The expression for the offset into the array being wrapped in a span.</param>
        /// <param name="length">The expression for the length of the subarray being wrapped in a span.</param>
        /// <returns>
        /// true if this method successfully emit a ReadOnlySpan as a wrapper for a blob; otherwise, false.  If false, nothing will have been emitted.
        /// And if false and <paramref name="avoidInPlace"/> is true (in which case <paramref name="inPlaceTarget"/> must have been non-null), the caller
        /// may try again but with a null <paramref name="inPlaceTarget"/>.
        /// </returns>
        private bool TryEmitReadonlySpanAsBlobWrapper(NamedTypeSymbol spanType, BoundExpression wrappedExpression, bool used, BoundExpression inPlaceTarget, out bool avoidInPlace, BoundExpression? start = null, BoundExpression? length = null)
        {
            // The purpose of this optimization is to replace a BoundArrayCreation with better code generation.
            // We're looking for an expression like:
            //     new ReadOnlySpan<T>(new T[] { const, const, ... })
            //     new ReadOnlySpan<T>(new T[] { const, const, ... }, 0, length)
            //     (ReadOnlySpan<T>)new T[] { const, const, ... }
            // etc., and wrappedExpression is that array creation.  For single byte primitives, we can replace that
            // with the equivalent of:
            //     new ReadOnlySpan<T>((void*)PrivateImplementationDetails.DataField, Length)
            // on all target platforms.  For primitives larger than a single byte, if the target platform exposes
            // the RuntimeHelpers.CreateSpan method, we can emit it instead as:
            //     RuntimeHelpers.CreateSpan(PrivateImplementationDetails.DataFieldToken)
            // and for platforms that lack CreateSpan, as a span that wraps a lazily-initialized array:
            //     new ReadOnlySpan<T>(PrivateImplementationDetails.ArrayField ??= new T[] { ... })
            // For non-constant data, unsupported primitive types, and other variations, this optimization will fail
            // and the method will return false indicating that no code was emitted.
            //
            // A pattern like the following is also special-cased via the `inPlaceTarget` parameter:
            //     ReadOnlySpan<T> span = new ReadOnlySpan<T>(new T[] { const, const, ... });
            // Rather than constructing a span and assigning it to the local, the caller of this method
            // may try to initialize the local in-place.  In that case, this method is responsible for emitting
            // a call to the span's constructor.  It can do so for some cases, but in cases that
            // require the use of RuntimeHelpers.CreateSpan, assignment is a necessity, and as such calls
            // requiring in-place construction will fail; the code below may set `avoidInPlace` to true
            // indicating the caller can try again not in place and it should succeed.
            //
            // This optimization is also used as part of emitting UTF8 string literals. The code:
            //     ReadOnlySpan<byte> span = "abc"u8;
            // is lowered to the equivalent of:
            //     ReadOnlySpan<byte> span = new ReadOnlySpan<byte>(new byte[] { (byte)'a', (byte)'b', (byte)'c', (byte)'\0' }, 0, 3);
            // with this optimization then being used to avoid that byte[] allocation. Support for u8
            // is also the reason this method accepts a start/length, in order to support trimming
            // the null terminator off as part of creating the span instance.

            Debug.Assert(inPlaceTarget is null || TargetIsNotOnHeap(inPlaceTarget), "in-place construction target should not be on heap");
            Debug.Assert(_diagnostics.DiagnosticBag is not null, $"Expected non-null {nameof(_diagnostics)}.{nameof(_diagnostics.DiagnosticBag)}");

            if (start is null != length is null)
            {
                // start and length always need to be provided as a pair.
                throw ExceptionUtilities.Unreachable();
            }

            int elementCount = -1;
            avoidInPlace = false;
            SpecialType specialElementType = SpecialType.None;

            if (!_module.SupportsPrivateImplClass)
            {
                // The implementation stores blobs and possibly cached arrays on the private implementation class.
                // If it's not supported, the optimizations can't be applied.
                return false;
            }

            // The primary optimization here is for byte-sized primitives that can wrap a ReadOnlySpan directly around a pointer
            // into a blob.  That requires the ReadOnlySpan(void*, int) ctor.  If this constructor isn't available, we give up on
            // all optimizations.  Technically, if this ctor isn't available but the ReadOnlySpan(T[]) constructor is, we could still
            // proceed to use the cached array mechanism.  But all known ReadOnlySpan implementations have always provided both
            // constructors, and it's not worth trying to optimize here for an arbitrary implementation that has a different shape.
            var rosPointerCtor = (MethodSymbol?)Binder.GetWellKnownTypeMember(_module.Compilation, WellKnownMember.System_ReadOnlySpan_T__ctor_Pointer, _diagnostics, syntax: wrappedExpression.Syntax, isOptional: true);
            if (rosPointerCtor is null)
            {
                return false;
            }
            Debug.Assert(!rosPointerCtor.HasUnsupportedMetadata);

            ImmutableArray<byte> data = default;
            ArrayTypeSymbol? arrayType = null;
            TypeSymbol? elementType = null;
            if (wrappedExpression is BoundArrayCreation ac)
            {
                // Get the array type and its element type.
                arrayType = (ArrayTypeSymbol)ac.Type;
                elementType = arrayType.ElementType;

                // This optimization is only supported for core primitive types that can be stored in metadata blobs.
                // For enums, we need to use the underlying type.
                specialElementType = elementType.EnumUnderlyingTypeOrSelf().SpecialType;
                if (!IsTypeAllowedInBlobWrapper(specialElementType))
                {
                    return false;
                }

                // Get the data and number of elements that compose the initialization.
                elementCount = TryGetRawDataForArrayInit(ac.InitializerOpt, out data);
            }

            if (elementCount < 0)
            {
                // The expression wasn't an array creation, and/or its contents wasn't composed entirely of literals, etc.
                // and the optimization can't be applied.
                return false;
            }

            Debug.Assert(arrayType is not null);
            Debug.Assert(elementType is not null);

            int lengthForConstructor;

            if (start is not null)
            {
                // The start expression needs to be 0.
                if (start.ConstantValue?.IsDefaultValue != true || start.ConstantValue.Discriminator != ConstantValueTypeDiscriminator.Int32)
                {
                    return false;
                }

                // The length expression needs to be an Int32, and it needs to be in the range [0, elementCount].
                Debug.Assert(length is not null);
                if (length.ConstantValue?.Discriminator != ConstantValueTypeDiscriminator.Int32)
                {
                    return false;
                }

                lengthForConstructor = length.ConstantValue.Int32Value;

                if (lengthForConstructor > elementCount || lengthForConstructor < 0)
                {
                    return false;
                }
            }
            else
            {
                // There's no start/length, so the length to use with a constructor is the element count.
                lengthForConstructor = elementCount;
            }

            if (inPlaceTarget is null && !used)
            {
                // The caller has specified that we're creating a ReadOnlySpan expression that won't be used.
                // We needn't emit anything.
                return true;
            }

            if (elementCount == 0)
            {
                // The span is empty.  Optimize away the array.  This works regardless of the size of the type.
                // (We could optimize this even for non-primitives, but it's not currently worthwhile.)

                // If this is in-place initialization, call the default ctor.
                if (inPlaceTarget is not null)
                {
                    EmitAddress(inPlaceTarget, Binder.AddressKind.Writeable);
                    _builder.EmitOpCode(ILOpCode.Initobj);
                    EmitSymbolToken(spanType, wrappedExpression.Syntax);
                    if (used)
                    {
                        EmitExpression(inPlaceTarget, used: true);
                    }
                }
                else
                {
                    // Otherwise, assign it to a default value / empty span.
                    Debug.Assert(used);
                    EmitDefaultValue(spanType, used, wrappedExpression.Syntax);
                }
                return true;
            }

            if (IsPeVerifyCompatEnabled())
            {
                // After this point, we're emitting code that may cause PEVerify to warn, so stop if PEVerify compat is enabled.
                return false;
            }

            if (specialElementType.SizeInBytes() == 1)
            {
                // We're dealing with a ReadOnlySpan<byte/sbyte/bool>. We can optimize this on all target platforms,
                // whether the initialization is in-place or not.

                if (inPlaceTarget is not null)
                {
                    EmitAddress(inPlaceTarget, Binder.AddressKind.Writeable);
                }

                // Map a field to the block (that makes it addressable).
                var field = _builder.module.GetFieldForData(data, alignment: 1, wrappedExpression.Syntax, _diagnostics.DiagnosticBag);
                _builder.EmitOpCode(ILOpCode.Ldsflda);
                _builder.EmitToken(field, wrappedExpression.Syntax, _diagnostics.DiagnosticBag);

                _builder.EmitIntConstant(lengthForConstructor);

                if (inPlaceTarget is not null)
                {
                    // Consumes target ref, data ptr and size, pushes nothing.
                    _builder.EmitOpCode(ILOpCode.Call, stackAdjustment: -3);
                }
                else
                {
                    // Consumes data ptr and size, pushes the instance.
                    Debug.Assert(used);
                    _builder.EmitOpCode(ILOpCode.Newobj, stackAdjustment: -1);
                }

                EmitSymbolToken(rosPointerCtor.AsMember(spanType), wrappedExpression.Syntax, optArgList: null);

                if (inPlaceTarget is not null && used)
                {
                    EmitExpression(inPlaceTarget, used: true);
                }

                return true;
            }

            // We're dealing with a primitive that's larger than a single byte.
            Debug.Assert(specialElementType.SizeInBytes() is 2 or 4 or 8, "Supported primitives are expected to be 2, 4, or 8 bytes");

            if (lengthForConstructor != elementCount)
            {
                // We need to use RuntimeHelpers.CreateSpan / cached array, but the code has requested a subset of the elements.
                // That means the code is something like `new ReadOnlySpan<char>(new[] { 'a', 'b', 'c' }, 1, 2)`
                // rather than `new ReadOnlySpan<char>(new[] { 'b', 'c' })`.  If such a pattern is found to be
                // common, this could be augmented to accomodate it.  For now, we just return false to fail
                // to optimize this case.
                return false;
            }

            if (inPlaceTarget is not null)
            {
                // We can use RuntimeHelpers.CreateSpan, but not for in-place initialization. Fail to optimize,
                // but tell the caller they can call this again with a null inPlaceTarget, at which point this
                // should be able to optimize the call.
                avoidInPlace = true;
                return false;
            }

            // As we're dealing with multi-byte types, endianness needs to be considered. Such handling is provided by the
            // runtime's RuntimeHelpers.CreateSpan, which will wrap a span around the blob on little endian and which will
            // allocate an array and cache it on big endian.
            MethodSymbol? createSpan = (MethodSymbol?)Binder.GetWellKnownTypeMember(_module.Compilation, WellKnownMember.System_Runtime_CompilerServices_RuntimeHelpers__CreateSpanRuntimeFieldHandle, _diagnostics, syntax: wrappedExpression.Syntax, isOptional: true);
            if (createSpan is not null)
            {
                // CreateSpan was available. Use it.
                Debug.Assert(!createSpan.HasUnsupportedMetadata);

                // ldtoken <PrivateImplementationDetails>...
                // call ReadOnlySpan<elementType> RuntimeHelpers::CreateSpan<elementType>(fldHandle)
                var field = _builder.module.GetFieldForData(data, alignment: (ushort)specialElementType.SizeInBytes(), wrappedExpression.Syntax, _diagnostics.DiagnosticBag);
                _builder.EmitOpCode(ILOpCode.Ldtoken);
                _builder.EmitToken(field, wrappedExpression.Syntax, _diagnostics.DiagnosticBag);
                _builder.EmitOpCode(ILOpCode.Call, stackAdjustment: 0);
                EmitSymbolToken(createSpan.Construct(elementType), wrappedExpression.Syntax, optArgList: null);
                return true;
            }

            // We're dealing with a multi-byte primitive, and CreateSpan was not available.  Get a static field from PrivateImplementationDetails,
            // and use it as a lazily-initialized cache for an array for this data:
            //     new ReadOnlySpan<T>(PrivateImplementationDetails.ArrayField ??= RuntimeHelpers.InitializeArray(new int[Length], PrivateImplementationDetails.DataField));

            var rosArrayCtor = (MethodSymbol?)Binder.GetWellKnownTypeMember(_module.Compilation, WellKnownMember.System_ReadOnlySpan_T__ctor_Array, _diagnostics, syntax: wrappedExpression.Syntax, isOptional: true);
            if (rosArrayCtor is null)
            {
                // The ReadOnlySpan<T>(T[] array) constructor we need is missing or something went wrong.
                return false;
            }
            Debug.Assert(!rosArrayCtor.HasUnsupportedMetadata);

            // If we're dealing with an array of enums, we need to handle the possibility that the data blob
            // is the same for multiple enums all with the same underlying type, or even with the underlying type
            // itself. This is addressed by always caching an array for the underlying type, and then relying on
            // arrays being covariant between the underlying type and the enum type, so that it's safe to do:
            //     new ReadOnlySpan<EnumType>(arrayOfUnderlyingType);
            // It's important to have a consistent type here, as otherwise the type of the caching field could
            // end up changing non-deterministically based on which type for a given blob was encountered first.
            // Also, even if we're not dealing with an enum, we still create a new array type that drops any
            // annotations that may have initially been associated with the element type; this is similarly to
            // ensure deterministic behavior.
            arrayType = arrayType.WithElementType(TypeWithAnnotations.Create(elementType.EnumUnderlyingTypeOrSelf()));

<<<<<<< HEAD
            ushort alignment = (ushort)specialElementType.SizeInBytes();
=======
>>>>>>> 3d15075a
            var cachingField = _builder.module.GetArrayCachingFieldForData(data, _module.Translate(arrayType), wrappedExpression.Syntax, _diagnostics.DiagnosticBag);
            var arrayNotNullLabel = new object();

            // T[]? array = PrivateImplementationDetails.cachingField;
            // if (array is not null) goto arrayNotNull;
            _builder.EmitOpCode(ILOpCode.Ldsfld);
            _builder.EmitToken(cachingField, wrappedExpression.Syntax, _diagnostics.DiagnosticBag);
            _builder.EmitOpCode(ILOpCode.Dup);
            _builder.EmitBranch(ILOpCode.Brtrue, arrayNotNullLabel);

            // array = new T[elementCount];
            // RuntimeHelpers.InitializeArray(token, array);
            // PrivateImplementationDetails.cachingField = array;
            _builder.EmitOpCode(ILOpCode.Pop);
            _builder.EmitIntConstant(elementCount);
            _builder.EmitOpCode(ILOpCode.Newarr);
            EmitSymbolToken(arrayType.ElementType, wrappedExpression.Syntax);
<<<<<<< HEAD
            _builder.EmitArrayBlockInitializer(data, alignment, wrappedExpression.Syntax, _diagnostics.DiagnosticBag);
=======
            _builder.EmitArrayBlockInitializer(data, wrappedExpression.Syntax, _diagnostics.DiagnosticBag);
>>>>>>> 3d15075a
            _builder.EmitOpCode(ILOpCode.Dup);
            _builder.EmitOpCode(ILOpCode.Stsfld);
            _builder.EmitToken(cachingField, wrappedExpression.Syntax, _diagnostics.DiagnosticBag);

            // arrayNotNullLabel:
            // new ReadOnlySpan<T>(array)
            _builder.MarkLabel(arrayNotNullLabel);
            _builder.EmitOpCode(ILOpCode.Newobj, 0);
            EmitSymbolToken(rosArrayCtor.AsMember(spanType), wrappedExpression.Syntax, optArgList: null);
            return true;
        }

        /// <summary>Gets whether the element type of an array is appropriate for storing in a blob.</summary>
        private static bool IsTypeAllowedInBlobWrapper(SpecialType type) => type is
            // 1 byte
            // For primitives that are a single byte in size, a span can point directly to a blob
            // containing the constant data.
            SpecialType.System_SByte or SpecialType.System_Byte or SpecialType.System_Boolean or

            // For primitives that are > 1 byte in size, we can either use CreateSpan if it's available
            // or fall back to caching an array.

            // 2 bytes
            SpecialType.System_Int16 or SpecialType.System_UInt16 or SpecialType.System_Char or

            // 4 bytes
            SpecialType.System_Int32 or SpecialType.System_UInt32 or SpecialType.System_Single or

            // 8 bytes
            SpecialType.System_Int64 or SpecialType.System_UInt64 or SpecialType.System_Double;

#nullable disable

        /// <summary>
        ///  Returns a byte blob that matches serialized content of single array initializer.    
        ///  returns -1 if the initializer is null or not an array of literals
        /// </summary>
        private int TryGetRawDataForArrayInit(BoundArrayInitialization initializer, out ImmutableArray<byte> data)
        {
            data = default;

            if (initializer == null)
            {
                return -1;
            }

            var initializers = initializer.Initializers;
            if (initializers.Any(static init => init.ConstantValue == null))
            {
                return -1;
            }

            var elementCount = initializers.Length;
            if (elementCount == 0)
            {
                data = ImmutableArray<byte>.Empty;
                return 0;
            }

            var writer = new BlobBuilder(initializers.Length * 4);

            foreach (var init in initializer.Initializers)
            {
                init.ConstantValue.Serialize(writer);
            }

            data = writer.ToImmutableArray();
            return elementCount;
        }
    }
}<|MERGE_RESOLUTION|>--- conflicted
+++ resolved
@@ -54,24 +54,7 @@
             {
                 ImmutableArray<byte> data = this.GetRawData(initExprs);
 
-<<<<<<< HEAD
-                // Emit the call to RuntimeHelpers.InitializeArray, creating the necessary metadata blob if there isn't
-                // already one for this data.  Note that this specifies an alignment of 1.  This is valid regardless of
-                // the kind of data stored in the array, as it's never accessed directly in the blob; rather, InitializeArray
-                // copies out the data as bytes.  The upside to keeping this as 1 is it means no special alignment is required.
-                // Although the compiler currently always aligns the metadata fields at an 8-byte boundary, the .pack field
-                // is appropriately set to the alignment value, and a rewriter (e.g. illink) may respect that.  If the alignment
-                // value were to be increased to match the actual alignment requirements of the element type, that could cause
-                // such rewritten binaries to regress in size due to the extra padding necessary for aligning.  The downside
-                // to keeping this as 1 is that this data won't unify with any blobs created for spans (e.g. RuntimeHelpers.CreateSpan).
-                // Code typically does directly read from the blobs via spans, and as such alignment there is required to be
-                // at least what the element type requires.  That means if the same data/element type is used with an array
-                // and separately with a span, the data will exist duplicated in two different blobs.  If it turns out that's
-                // very common, this can be revised in the future to specify the element type's alignment.
-                _builder.EmitArrayBlockInitializer(data, alignment: 1, inits.Syntax, _diagnostics.DiagnosticBag);
-=======
                 _builder.EmitArrayBlockInitializer(data, inits.Syntax, _diagnostics.DiagnosticBag);
->>>>>>> 3d15075a
 
                 if (initializationStyle == ArrayInitializerStyle.Mixed)
                 {
@@ -679,10 +662,6 @@
             // ensure deterministic behavior.
             arrayType = arrayType.WithElementType(TypeWithAnnotations.Create(elementType.EnumUnderlyingTypeOrSelf()));
 
-<<<<<<< HEAD
-            ushort alignment = (ushort)specialElementType.SizeInBytes();
-=======
->>>>>>> 3d15075a
             var cachingField = _builder.module.GetArrayCachingFieldForData(data, _module.Translate(arrayType), wrappedExpression.Syntax, _diagnostics.DiagnosticBag);
             var arrayNotNullLabel = new object();
 
@@ -700,11 +679,7 @@
             _builder.EmitIntConstant(elementCount);
             _builder.EmitOpCode(ILOpCode.Newarr);
             EmitSymbolToken(arrayType.ElementType, wrappedExpression.Syntax);
-<<<<<<< HEAD
-            _builder.EmitArrayBlockInitializer(data, alignment, wrappedExpression.Syntax, _diagnostics.DiagnosticBag);
-=======
             _builder.EmitArrayBlockInitializer(data, wrappedExpression.Syntax, _diagnostics.DiagnosticBag);
->>>>>>> 3d15075a
             _builder.EmitOpCode(ILOpCode.Dup);
             _builder.EmitOpCode(ILOpCode.Stsfld);
             _builder.EmitToken(cachingField, wrappedExpression.Syntax, _diagnostics.DiagnosticBag);
