--- conflicted
+++ resolved
@@ -113,22 +113,14 @@
             var parameters = this.BaseMethodParameters;
             foreach (var p in parameters)
             {
-<<<<<<< HEAD
-                builder.Add(new SynthesizedParameterSymbol(this, this.TypeMap.SubstituteType(p.OriginalDefinition.Type.TypeSymbol).TypeSymbol, ordinal++, p.RefKind, p.Name));
-=======
-                builder.Add(SynthesizedParameterSymbol.Create(this, this.TypeMap.SubstituteType(p.OriginalDefinition.Type).Type, ordinal++, p.RefKind, p.Name));
->>>>>>> 2355a7be
+                builder.Add(SynthesizedParameterSymbol.Create(this, this.TypeMap.SubstituteType(p.OriginalDefinition.Type.TypeSymbol).TypeSymbol, ordinal++, p.RefKind, p.Name));
             }
             var extraSynthed = ExtraSynthesizedRefParameters;
             if (!extraSynthed.IsDefaultOrEmpty)
             {
                 foreach (var extra in extraSynthed)
                 {
-<<<<<<< HEAD
-                    builder.Add(new SynthesizedParameterSymbol(this, this.TypeMap.SubstituteType(extra).TypeSymbol, ordinal++, RefKind.Ref));
-=======
-                    builder.Add(SynthesizedParameterSymbol.Create(this, this.TypeMap.SubstituteType(extra).Type, ordinal++, RefKind.Ref));
->>>>>>> 2355a7be
+                    builder.Add(SynthesizedParameterSymbol.Create(this, this.TypeMap.SubstituteType(extra).TypeSymbol, ordinal++, RefKind.Ref));
                 }
             }
             return builder.ToImmutableAndFree();
