--- conflicted
+++ resolved
@@ -42,16 +42,12 @@
             this.SlotDebugInfo = slotDebugInfo;
         }
 
-<<<<<<< HEAD
-        internal override TypeSymbolWithAnnotations GetFieldType(ConsList<FieldSymbol> fieldsBeingBound)
-=======
         internal override bool SuppressDynamicAttribute
         {
             get { return true; }
         }
 
-        internal override TypeSymbol GetFieldType(ConsList<FieldSymbol> fieldsBeingBound)
->>>>>>> c7afb2d2
+        internal override TypeSymbolWithAnnotations GetFieldType(ConsList<FieldSymbol> fieldsBeingBound)
         {
             return _type;
         }
