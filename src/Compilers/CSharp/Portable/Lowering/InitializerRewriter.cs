--- conflicted
+++ resolved
@@ -96,13 +96,8 @@
                             boundReceiver,
                             fieldInit.Field,
                             constantValueOpt: null),
-<<<<<<< HEAD
-                        fieldInit.InitialValue,
+                        fieldInit.Value,
                         fieldInit.Field.Type.TypeSymbol)
-=======
-                            fieldInit.Value,
-                        fieldInit.Field.Type)
->>>>>>> 79ae6bcf
                     { WasCompilerGenerated = true })
                 { WasCompilerGenerated = !fieldInit.Locals.IsEmpty || fieldInit.WasCompilerGenerated };
 
