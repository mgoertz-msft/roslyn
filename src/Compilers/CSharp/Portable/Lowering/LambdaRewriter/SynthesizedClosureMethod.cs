﻿// Copyright (c) Microsoft.  All Rights Reserved.  Licensed under the Apache License, Version 2.0.  See License.txt in the project root for license information.

using System.Collections.Immutable;
using Microsoft.CodeAnalysis.CodeGen;
using Microsoft.CodeAnalysis.CSharp.Symbols;
using Microsoft.CodeAnalysis.PooledObjects;
using System.Diagnostics;
using Roslyn.Utilities;
using Microsoft.CodeAnalysis.Symbols;

namespace Microsoft.CodeAnalysis.CSharp
{
    /// <summary>
    /// A method that results from the translation of a single lambda expression.
    /// </summary>
    internal sealed class SynthesizedClosureMethod : SynthesizedMethodBaseSymbol, ISynthesizedMethodBodyImplementationSymbol
    {
        private readonly MethodSymbol _topLevelMethod;
        private readonly ImmutableArray<NamedTypeSymbol> _structEnvironments;

        internal readonly DebugId LambdaId;

        internal SynthesizedClosureMethod(
            NamedTypeSymbol containingType,
            ImmutableArray<SynthesizedClosureEnvironment> structEnvironments,
            ClosureKind closureKind,
            MethodSymbol topLevelMethod,
            DebugId topLevelMethodId,
            MethodSymbol originalMethod,
            SyntaxReference blockSyntax,
            DebugId lambdaId,
            DiagnosticBag diagnostics)
            : base(containingType,
                   originalMethod,
                   blockSyntax,
                   originalMethod.DeclaringSyntaxReferences[0].GetLocation(),
                   originalMethod is LocalFunctionSymbol
                    ? MakeName(topLevelMethod.Name, originalMethod.Name, topLevelMethodId, closureKind, lambdaId)
                    : MakeName(topLevelMethod.Name, topLevelMethodId, closureKind, lambdaId),
                   MakeDeclarationModifiers(closureKind, originalMethod))
        {
            _topLevelMethod = topLevelMethod;
            ClosureKind = closureKind;
            LambdaId = lambdaId;

            TypeMap typeMap;
            ImmutableArray<TypeParameterSymbol> typeParameters;
            ImmutableArray<TypeParameterSymbol> constructedFromTypeParameters;

            var lambdaFrame = ContainingType as SynthesizedClosureEnvironment;
            switch (closureKind)
            {
                case ClosureKind.Singleton: // all type parameters on method (except the top level method's)
                case ClosureKind.General: // only lambda's type parameters on method (rest on class)
                    Debug.Assert((object)lambdaFrame != null);
                    typeMap = lambdaFrame.TypeMap.WithConcatAlphaRename(
                        originalMethod,
                        this,
                        out typeParameters,
                        out constructedFromTypeParameters,
                        lambdaFrame.OriginalContainingMethodOpt);
                    break;
                case ClosureKind.ThisOnly: // all type parameters on method
                case ClosureKind.Static:
                    Debug.Assert((object)lambdaFrame == null);
                    typeMap = TypeMap.Empty.WithConcatAlphaRename(
                        originalMethod,
                        this,
                        out typeParameters,
                        out constructedFromTypeParameters,
                        stopAt: null);
                    break;
                default:
                    throw ExceptionUtilities.UnexpectedValue(closureKind);
            }

            if (!structEnvironments.IsDefaultOrEmpty && typeParameters.Length != 0)
            {
                var constructedStructClosures = ArrayBuilder<NamedTypeSymbol>.GetInstance();
                foreach (var env in structEnvironments)
                {
                    NamedTypeSymbol constructed;
                    if (env.Arity == 0)
                    {
                        constructed = env;
                    }
                    else
                    {
                        var originals = env.ConstructedFromTypeParameters;
                        var newArgs = typeMap.SubstituteTypeParameters(originals);
                        constructed = env.Construct(newArgs);
                    }
                    constructedStructClosures.Add(constructed);
                }
                _structEnvironments = constructedStructClosures.ToImmutableAndFree();
            }
            else
            {
                _structEnvironments = ImmutableArray<NamedTypeSymbol>.CastUp(structEnvironments);
            }

            AssignTypeMapAndTypeParameters(typeMap, typeParameters);
        }

        private static DeclarationModifiers MakeDeclarationModifiers(ClosureKind closureKind, MethodSymbol originalMethod)
        {
            var mods = closureKind == ClosureKind.ThisOnly ? DeclarationModifiers.Private : DeclarationModifiers.Internal;

            if (closureKind == ClosureKind.Static)
            {
                mods |= DeclarationModifiers.Static;
            }

            if (originalMethod.IsAsync)
            {
                mods |= DeclarationModifiers.Async;
            }

            return mods;
        }

        private static string MakeName(string topLevelMethodName, string localFunctionName, DebugId topLevelMethodId, ClosureKind closureKind, DebugId lambdaId)
        {
            return GeneratedNames.MakeLocalFunctionName(
                topLevelMethodName,
                localFunctionName,
                (closureKind == ClosureKind.General) ? -1 : topLevelMethodId.Ordinal,
                topLevelMethodId.Generation,
                lambdaId.Ordinal,
                lambdaId.Generation);
        }

        private static string MakeName(string topLevelMethodName, DebugId topLevelMethodId, ClosureKind closureKind, DebugId lambdaId)
        {
            // Lambda method name must contain the declaring method ordinal to be unique unless the method is emitted into a closure class exclusive to the declaring method.
            // Lambdas that only close over "this" are emitted directly into the top-level method containing type.
            // Lambdas that don't close over anything (static) are emitted into a shared closure singleton.
            return GeneratedNames.MakeLambdaMethodName(
                topLevelMethodName,
                (closureKind == ClosureKind.General) ? -1 : topLevelMethodId.Ordinal,
                topLevelMethodId.Generation,
                lambdaId.Ordinal,
                lambdaId.Generation);
        }

        // The lambda symbol might have declared no parameters in the case
        //
        // D d = delegate {};
        //
        // but there still might be parameters that need to be generated for the
        // synthetic method. If there are no lambda parameters, try the delegate 
        // parameters instead. 
        // 
        // UNDONE: In the native compiler in this scenario we make up new names for
        // UNDONE: synthetic parameters; in this implementation we use the parameter
        // UNDONE: names from the delegate. Does it really matter?
        protected override ImmutableArray<ParameterSymbol> BaseMethodParameters => this.BaseMethod.Parameters;

        protected override ImmutableArray<TypeSymbol> ExtraSynthesizedRefParameters
            => ImmutableArray<TypeSymbol>.CastUp(_structEnvironments);
        internal int ExtraSynthesizedParameterCount => this._structEnvironments.IsDefault ? 0 : this._structEnvironments.Length;

        internal override bool GenerateDebugInfo => !this.IsAsync;
        internal override bool IsExpressionBodied => false;
        internal MethodSymbol TopLevelMethod => _topLevelMethod;

        internal override int CalculateLocalSyntaxOffset(int localPosition, SyntaxTree localTree)
        {
            // Syntax offset of a syntax node contained in a lambda body is calculated by the containing top-level method.
            // The offset is thus relative to the top-level method body start.
            return _topLevelMethod.CalculateLocalSyntaxOffset(localPosition, localTree);
        }

<<<<<<< HEAD
        public sealed override bool AreLocalsZeroed => _topLevelMethod.AreLocalsZeroed;

        IMethodSymbol ISynthesizedMethodBodyImplementationSymbol.Method => _topLevelMethod;
=======
        IMethodSymbolInternal ISynthesizedMethodBodyImplementationSymbol.Method => _topLevelMethod;
>>>>>>> 7004098f

        // The lambda method body needs to be updated when the containing top-level method body is updated.
        bool ISynthesizedMethodBodyImplementationSymbol.HasMethodBodyDependency => true;

        public ClosureKind ClosureKind { get; }
    }
}<|MERGE_RESOLUTION|>--- conflicted
+++ resolved
@@ -1,4 +1,6 @@
 ﻿// Copyright (c) Microsoft.  All Rights Reserved.  Licensed under the Apache License, Version 2.0.  See License.txt in the project root for license information.
+
+#nullable enable
 
 using System.Collections.Immutable;
 using Microsoft.CodeAnalysis.CodeGen;
@@ -15,9 +17,9 @@
     /// </summary>
     internal sealed class SynthesizedClosureMethod : SynthesizedMethodBaseSymbol, ISynthesizedMethodBodyImplementationSymbol
     {
-        private readonly MethodSymbol _topLevelMethod;
         private readonly ImmutableArray<NamedTypeSymbol> _structEnvironments;
 
+        internal MethodSymbol TopLevelMethod { get; }
         internal readonly DebugId LambdaId;
 
         internal SynthesizedClosureMethod(
@@ -39,35 +41,34 @@
                     : MakeName(topLevelMethod.Name, topLevelMethodId, closureKind, lambdaId),
                    MakeDeclarationModifiers(closureKind, originalMethod))
         {
-            _topLevelMethod = topLevelMethod;
+            TopLevelMethod = topLevelMethod;
             ClosureKind = closureKind;
             LambdaId = lambdaId;
 
             TypeMap typeMap;
             ImmutableArray<TypeParameterSymbol> typeParameters;
-            ImmutableArray<TypeParameterSymbol> constructedFromTypeParameters;
 
             var lambdaFrame = ContainingType as SynthesizedClosureEnvironment;
             switch (closureKind)
             {
                 case ClosureKind.Singleton: // all type parameters on method (except the top level method's)
                 case ClosureKind.General: // only lambda's type parameters on method (rest on class)
-                    Debug.Assert((object)lambdaFrame != null);
+                    RoslynDebug.Assert(!(lambdaFrame is null));
                     typeMap = lambdaFrame.TypeMap.WithConcatAlphaRename(
                         originalMethod,
                         this,
                         out typeParameters,
-                        out constructedFromTypeParameters,
+                        out _,
                         lambdaFrame.OriginalContainingMethodOpt);
                     break;
                 case ClosureKind.ThisOnly: // all type parameters on method
                 case ClosureKind.Static:
-                    Debug.Assert((object)lambdaFrame == null);
+                    RoslynDebug.Assert(lambdaFrame is null);
                     typeMap = TypeMap.Empty.WithConcatAlphaRename(
                         originalMethod,
                         this,
                         out typeParameters,
-                        out constructedFromTypeParameters,
+                        out _,
                         stopAt: null);
                     break;
                 default:
@@ -162,22 +163,17 @@
 
         internal override bool GenerateDebugInfo => !this.IsAsync;
         internal override bool IsExpressionBodied => false;
-        internal MethodSymbol TopLevelMethod => _topLevelMethod;
 
         internal override int CalculateLocalSyntaxOffset(int localPosition, SyntaxTree localTree)
         {
             // Syntax offset of a syntax node contained in a lambda body is calculated by the containing top-level method.
             // The offset is thus relative to the top-level method body start.
-            return _topLevelMethod.CalculateLocalSyntaxOffset(localPosition, localTree);
+            return TopLevelMethod.CalculateLocalSyntaxOffset(localPosition, localTree);
         }
 
-<<<<<<< HEAD
-        public sealed override bool AreLocalsZeroed => _topLevelMethod.AreLocalsZeroed;
+        public sealed override bool AreLocalsZeroed => TopLevelMethod.AreLocalsZeroed;
 
-        IMethodSymbol ISynthesizedMethodBodyImplementationSymbol.Method => _topLevelMethod;
-=======
-        IMethodSymbolInternal ISynthesizedMethodBodyImplementationSymbol.Method => _topLevelMethod;
->>>>>>> 7004098f
+        IMethodSymbolInternal? ISynthesizedMethodBodyImplementationSymbol.Method => TopLevelMethod;
 
         // The lambda method body needs to be updated when the containing top-level method body is updated.
         bool ISynthesizedMethodBodyImplementationSymbol.HasMethodBodyDependency => true;
