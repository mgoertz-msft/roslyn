--- conflicted
+++ resolved
@@ -2272,13 +2272,10 @@
                 case ErrorCode.WRN_RefAssignReturnOnly:
                 case ErrorCode.WRN_RefReturnOnlyParameter:
                 case ErrorCode.WRN_RefReturnOnlyParameter2:
-<<<<<<< HEAD
-                case ErrorCode.WRN_OptionalParamValueMismatch:
-
-=======
                 case ErrorCode.ERR_RefAssignValEscapeWider:
                 case ErrorCode.WRN_RefAssignValEscapeWider:
->>>>>>> f3336e6b
+                case ErrorCode.WRN_OptionalParamValueMismatch:
+
                     return false;
                 default:
                     // NOTE: All error codes must be explicitly handled in this switch statement
