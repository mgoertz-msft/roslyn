﻿// Copyright (c) Microsoft.  All Rights Reserved.  Licensed under the Apache License, Version 2.0.  See License.txt in the project root for license information.

using System;
using System.Diagnostics;
using Roslyn.Utilities;

namespace Microsoft.CodeAnalysis.CSharp
{
    internal enum MessageID
    {
        None = 0,
        MessageBase = 1200,

        IDS_SK_METHOD = MessageBase + 2000,
        IDS_SK_TYPE = MessageBase + 2001,
        IDS_SK_NAMESPACE = MessageBase + 2002,
        IDS_SK_FIELD = MessageBase + 2003,
        IDS_SK_PROPERTY = MessageBase + 2004,
        IDS_SK_UNKNOWN = MessageBase + 2005,
        IDS_SK_VARIABLE = MessageBase + 2006,
        IDS_SK_EVENT = MessageBase + 2007,
        IDS_SK_TYVAR = MessageBase + 2008,
        //IDS_SK_GCLASS = MessageBase + 2009,
        IDS_SK_ALIAS = MessageBase + 2010,
        //IDS_SK_EXTERNALIAS = MessageBase + 2011,
        IDS_SK_LABEL = MessageBase + 2012,
        IDS_SK_CONSTRUCTOR = MessageBase + 2013,

        IDS_NULL = MessageBase + 10001,
        //IDS_RELATEDERROR = MessageBase + 10002,
        //IDS_RELATEDWARNING = MessageBase + 10003,
        IDS_XMLIGNORED = MessageBase + 10004,
        IDS_XMLIGNORED2 = MessageBase + 10005,
        IDS_XMLFAILEDINCLUDE = MessageBase + 10006,
        IDS_XMLBADINCLUDE = MessageBase + 10007,
        IDS_XMLNOINCLUDE = MessageBase + 10008,
        IDS_XMLMISSINGINCLUDEFILE = MessageBase + 10009,
        IDS_XMLMISSINGINCLUDEPATH = MessageBase + 10010,
        IDS_GlobalNamespace = MessageBase + 10011,
        IDS_FeatureGenerics = MessageBase + 12500,
        IDS_FeatureAnonDelegates = MessageBase + 12501,
        IDS_FeatureModuleAttrLoc = MessageBase + 12502,
        IDS_FeatureGlobalNamespace = MessageBase + 12503,
        IDS_FeatureFixedBuffer = MessageBase + 12504,
        IDS_FeaturePragma = MessageBase + 12505,
        IDS_FOREACHLOCAL = MessageBase + 12506,
        IDS_USINGLOCAL = MessageBase + 12507,
        IDS_FIXEDLOCAL = MessageBase + 12508,
        IDS_FeatureStaticClasses = MessageBase + 12511,
        IDS_FeaturePartialTypes = MessageBase + 12512,
        IDS_MethodGroup = MessageBase + 12513,
        IDS_AnonMethod = MessageBase + 12514,
        IDS_FeatureSwitchOnBool = MessageBase + 12517,
        //IDS_WarnAsError = MessageBase + 12518,
        IDS_Collection = MessageBase + 12520,
        IDS_FeaturePropertyAccessorMods = MessageBase + 12522,
        IDS_FeatureExternAlias = MessageBase + 12523,
        IDS_FeatureIterators = MessageBase + 12524,
        IDS_FeatureDefault = MessageBase + 12525,
        IDS_FeatureNullable = MessageBase + 12528,
        IDS_Lambda = MessageBase + 12531,
        IDS_FeaturePatternMatching = MessageBase + 12532,
        IDS_FeatureThrowExpression = MessageBase + 12533,

        IDS_FeatureImplicitArray = MessageBase + 12557,
        IDS_FeatureImplicitLocal = MessageBase + 12558,
        IDS_FeatureAnonymousTypes = MessageBase + 12559,
        IDS_FeatureAutoImplementedProperties = MessageBase + 12560,
        IDS_FeatureObjectInitializer = MessageBase + 12561,
        IDS_FeatureCollectionInitializer = MessageBase + 12562,
        IDS_FeatureLambda = MessageBase + 12563,
        IDS_FeatureQueryExpression = MessageBase + 12564,
        IDS_FeatureExtensionMethod = MessageBase + 12565,
        IDS_FeaturePartialMethod = MessageBase + 12566,
        IDS_FeatureDynamic = MessageBase + 12644,
        IDS_FeatureTypeVariance = MessageBase + 12645,
        IDS_FeatureNamedArgument = MessageBase + 12646,
        IDS_FeatureOptionalParameter = MessageBase + 12647,
        IDS_FeatureExceptionFilter = MessageBase + 12648,
        IDS_FeatureAutoPropertyInitializer = MessageBase + 12649,

        IDS_SK_TYPE_OR_NAMESPACE = MessageBase + 12652,
        IDS_Contravariant = MessageBase + 12659,
        IDS_Contravariantly = MessageBase + 12660,
        IDS_Covariant = MessageBase + 12661,
        IDS_Covariantly = MessageBase + 12662,
        IDS_Invariantly = MessageBase + 12663,

        IDS_FeatureAsync = MessageBase + 12668,

        IDS_LIB_ENV = MessageBase + 12680,
        IDS_LIB_OPTION = MessageBase + 12681,
        IDS_REFERENCEPATH_OPTION = MessageBase + 12682,
        IDS_DirectoryDoesNotExist = MessageBase + 12683,
        IDS_DirectoryHasInvalidPath = MessageBase + 12684,

        IDS_Namespace1 = MessageBase + 12685,
        IDS_PathList = MessageBase + 12686,
        IDS_Text = MessageBase + 12687,

        // available

        IDS_FeatureNullPropagatingOperator = MessageBase + 12690,
        IDS_FeatureExpressionBodiedMethod = MessageBase + 12691,
        IDS_FeatureExpressionBodiedProperty = MessageBase + 12692,
        IDS_FeatureExpressionBodiedIndexer = MessageBase + 12693,
        // IDS_VersionExperimental = MessageBase + 12694,
        IDS_FeatureNameof = MessageBase + 12695,
        IDS_FeatureDictionaryInitializer = MessageBase + 12696,

        IDS_ToolName = MessageBase + 12697,
        IDS_LogoLine1 = MessageBase + 12698,
        IDS_LogoLine2 = MessageBase + 12699,
        IDS_CSCHelp = MessageBase + 12700,

        IDS_FeatureUsingStatic = MessageBase + 12701,
        IDS_FeatureInterpolatedStrings = MessageBase + 12702,
        IDS_OperationCausedStackOverflow = MessageBase + 12703,
        IDS_AwaitInCatchAndFinally = MessageBase + 12704,
        IDS_FeatureReadonlyAutoImplementedProperties = MessageBase + 12705,
        IDS_FeatureBinaryLiteral = MessageBase + 12706,
        IDS_FeatureDigitSeparator = MessageBase + 12707,
        IDS_FeatureLocalFunctions = MessageBase + 12708,
        IDS_FeatureNullableReferenceTypes = MessageBase + 12709,

        IDS_FeatureRefLocalsReturns = MessageBase + 12710,
        IDS_FeatureTuples = MessageBase + 12711,
        IDS_FeatureOutVar = MessageBase + 12713,

        IDS_FeaturePragmaWarningEnableOrSafeOnly = MessageBase + 12714,
        IDS_FeatureExpressionBodiedAccessor = MessageBase + 12715,
        IDS_FeatureExpressionBodiedDeOrConstructor = MessageBase + 12716,
        IDS_ThrowExpression = MessageBase + 12717,
        IDS_FeatureDefaultLiteral = MessageBase + 12718,
        IDS_FeatureInferredTupleNames = MessageBase + 12719,
        IDS_FeatureGenericPatternMatching = MessageBase + 12720,
        IDS_FeatureAsyncMain = MessageBase + 12721,
        IDS_LangVersions = MessageBase + 12722,

        IDS_FeatureLeadingDigitSeparator = MessageBase + 12723,
        IDS_FeatureNonTrailingNamedArguments = MessageBase + 12724,

        IDS_FeatureReadOnlyReferences = MessageBase + 12725,
        IDS_FeatureRefStructs = MessageBase + 12726,
        IDS_FeatureReadOnlyStructs = MessageBase + 12727,
        IDS_FeatureRefExtensionMethods = MessageBase + 12728,
        // IDS_StackAllocExpression = MessageBase + 12729,
        IDS_FeaturePrivateProtected = MessageBase + 12730,

        IDS_FeatureRefConditional = MessageBase + 12731,
        IDS_FeatureAttributesOnBackingFields = MessageBase + 12732,
        IDS_FeatureImprovedOverloadCandidates = MessageBase + 12733,
        IDS_FeatureRefReassignment = MessageBase + 12734,
        IDS_FeatureRefFor = MessageBase + 12735,
        IDS_FeatureRefForEach = MessageBase + 12736,
        IDS_FeatureEnumGenericTypeConstraint = MessageBase + 12737,
        IDS_FeatureDelegateGenericTypeConstraint = MessageBase + 12738,
        IDS_FeatureUnmanagedGenericTypeConstraint = MessageBase + 12739,
        IDS_FeatureStackAllocInitializer = MessageBase + 12740,
        IDS_FeatureTupleEquality = MessageBase + 12741,
        IDS_FeatureExpressionVariablesInQueriesAndInitializers = MessageBase + 12742,
        IDS_FeatureExtensibleFixedStatement = MessageBase + 12743,
        IDS_FeatureIndexingMovableFixedBuffers = MessageBase + 12744,

        IDS_FeatureAltInterpolatedVerbatimStrings = MessageBase + 12745,
        IDS_FeatureCoalesceAssignmentExpression = MessageBase + 12746,
        IDS_FeatureUnconstrainedTypeParameterInNullCoalescingOperator = MessageBase + 12747,
        IDS_FeatureObjectGenericTypeConstraint = MessageBase + 12748,
        IDS_FeatureIndexOperator = MessageBase + 12749,
        IDS_FeatureRangeOperator = MessageBase + 12750,
        IDS_FeatureAsyncStreams = MessageBase + 12751,
        IDS_FeatureRecursivePatterns = MessageBase + 12752,
        IDS_Disposable = MessageBase + 12753,
        IDS_FeatureUsingDeclarations = MessageBase + 12754,
        IDS_FeatureStaticLocalFunctions = MessageBase + 12755,
<<<<<<< HEAD

        IDS_DefaultInterfaceImplementation = MessageBase + 12800,
        IDS_BaseTypeInBaseExpression = MessageBase + 12801,
=======
        IDS_FeatureNameShadowingInNestedFunctions = MessageBase + 12756,
        IDS_FeatureUnmanagedConstructedTypes = MessageBase + 12757,
>>>>>>> 12f46650
    }

    // Message IDs may refer to strings that need to be localized.
    // This struct makes an IFormattable wrapper around a MessageID
    internal struct LocalizableErrorArgument : IFormattable
    {
        private readonly MessageID _id;

        internal LocalizableErrorArgument(MessageID id)
        {
            _id = id;
        }

        public override string ToString()
        {
            return ToString(null, null);
        }

        public string ToString(string format, IFormatProvider formatProvider)
        {
            return ErrorFacts.GetMessage(_id, formatProvider as System.Globalization.CultureInfo);
        }
    }

    // And this extension method makes it easy to localize MessageIDs:

    internal static partial class MessageIDExtensions
    {
        public static LocalizableErrorArgument Localize(this MessageID id)
        {
            return new LocalizableErrorArgument(id);
        }

        // Returns the string to be used in the /features flag switch to enable the MessageID feature.
        // Always call this before RequiredVersion:
        //   If this method returns null, call RequiredVersion and use that.
        //   If this method returns non-null, use that.
        // Features should be mutually exclusive between RequiredFeature and RequiredVersion.
        //   (hence the above rule - RequiredVersion throws when RequiredFeature returns non-null)
        internal static string RequiredFeature(this MessageID feature)
        {
            // Check for current experimental features, if any, in the current branch.
            switch (feature)
            {
                default:
                    return null;
            }
        }

        internal static bool CheckFeatureAvailability(this MessageID feature, DiagnosticBag diagnostics, Location errorLocation)
        {
            var diag = GetFeatureAvailabilityDiagnosticInfoOpt(feature, (CSharpParseOptions)errorLocation.SourceTree.Options);
            if (!(diag is null))
            {
                diagnostics.Add(diag, errorLocation);
                return false;
            }
            return true;
        }

        internal static CSDiagnosticInfo GetFeatureAvailabilityDiagnosticInfoOpt(this MessageID feature, CSharpParseOptions options)
            => options.IsFeatureEnabled(feature) ? null : GetDisabledFeatureDiagnosticInfo(feature, options.LanguageVersion);

        internal static CSDiagnosticInfo GetFeatureAvailabilityDiagnosticInfoOpt(this MessageID feature, CSharpCompilation compilation)
            => compilation.IsFeatureEnabled(feature) ? null : GetDisabledFeatureDiagnosticInfo(feature, compilation.LanguageVersion);

        private static CSDiagnosticInfo GetDisabledFeatureDiagnosticInfo(MessageID feature, LanguageVersion availableVersion)
        {
            string requiredFeature = feature.RequiredFeature();
            if (requiredFeature != null)
            {
                return new CSDiagnosticInfo(ErrorCode.ERR_FeatureIsExperimental, feature.Localize(), requiredFeature);
            }

            LanguageVersion requiredVersion = feature.RequiredVersion();
            return requiredVersion == LanguageVersion.Preview.MapSpecifiedToEffectiveVersion()
                ? new CSDiagnosticInfo(ErrorCode.ERR_FeatureInPreview, feature.Localize())
                : new CSDiagnosticInfo(availableVersion.GetErrorCode(), feature.Localize(), new CSharpRequiredLanguageVersion(requiredVersion));
        }


        internal static LanguageVersion RequiredVersion(this MessageID feature)
        {
            Debug.Assert(RequiredFeature(feature) == null);

            // Based on CSourceParser::GetFeatureUsage from SourceParser.cpp.
            // Checks are in the LanguageParser unless otherwise noted.
            switch (feature)
            {
                // C# 8.0 features.
                case MessageID.IDS_FeatureAltInterpolatedVerbatimStrings:
                case MessageID.IDS_FeatureCoalesceAssignmentExpression:
                case MessageID.IDS_FeatureUnconstrainedTypeParameterInNullCoalescingOperator:
                case MessageID.IDS_FeatureNullableReferenceTypes: // syntax and semantic check
                case MessageID.IDS_FeaturePragmaWarningEnableOrSafeOnly:
                case MessageID.IDS_FeatureObjectGenericTypeConstraint:   // semantic check
                case MessageID.IDS_FeatureIndexOperator: // semantic check
                case MessageID.IDS_FeatureRangeOperator: // semantic check
                case MessageID.IDS_FeatureAsyncStreams:
                case MessageID.IDS_FeatureRecursivePatterns:
                case MessageID.IDS_FeatureUsingDeclarations:
                case MessageID.IDS_FeatureStaticLocalFunctions:
<<<<<<< HEAD
                case MessageID.IDS_DefaultInterfaceImplementation: // semantic check
                case MessageID.IDS_BaseTypeInBaseExpression:
=======
                case MessageID.IDS_FeatureNameShadowingInNestedFunctions:
                case MessageID.IDS_FeatureUnmanagedConstructedTypes: // semantic check
>>>>>>> 12f46650
                    return LanguageVersion.CSharp8;

                // C# 7.3 features.
                case MessageID.IDS_FeatureAttributesOnBackingFields: // semantic check
                case MessageID.IDS_FeatureImprovedOverloadCandidates: // semantic check
                case MessageID.IDS_FeatureTupleEquality: // semantic check
                case MessageID.IDS_FeatureRefReassignment:
                case MessageID.IDS_FeatureRefFor:
                case MessageID.IDS_FeatureRefForEach:
                case MessageID.IDS_FeatureEnumGenericTypeConstraint: // semantic check
                case MessageID.IDS_FeatureDelegateGenericTypeConstraint: // semantic check
                case MessageID.IDS_FeatureUnmanagedGenericTypeConstraint: // semantic check
                case MessageID.IDS_FeatureStackAllocInitializer:
                case MessageID.IDS_FeatureExpressionVariablesInQueriesAndInitializers: // semantic check
                case MessageID.IDS_FeatureExtensibleFixedStatement:  // semantic check
                case MessageID.IDS_FeatureIndexingMovableFixedBuffers: //semantic check
                    return LanguageVersion.CSharp7_3;

                // C# 7.2 features.
                case MessageID.IDS_FeatureNonTrailingNamedArguments: // semantic check
                case MessageID.IDS_FeatureLeadingDigitSeparator:
                case MessageID.IDS_FeaturePrivateProtected:
                case MessageID.IDS_FeatureReadOnlyReferences:
                case MessageID.IDS_FeatureRefStructs:
                case MessageID.IDS_FeatureReadOnlyStructs:
                case MessageID.IDS_FeatureRefExtensionMethods:
                case MessageID.IDS_FeatureRefConditional:
                    return LanguageVersion.CSharp7_2;

                // C# 7.1 features.
                case MessageID.IDS_FeatureAsyncMain:
                case MessageID.IDS_FeatureDefaultLiteral:
                case MessageID.IDS_FeatureInferredTupleNames:
                case MessageID.IDS_FeatureGenericPatternMatching:
                    return LanguageVersion.CSharp7_1;

                // C# 7 features.
                case MessageID.IDS_FeatureBinaryLiteral:
                case MessageID.IDS_FeatureDigitSeparator:
                case MessageID.IDS_FeatureLocalFunctions:
                case MessageID.IDS_FeatureRefLocalsReturns:
                case MessageID.IDS_FeaturePatternMatching:
                case MessageID.IDS_FeatureThrowExpression:
                case MessageID.IDS_FeatureTuples:
                case MessageID.IDS_FeatureOutVar:
                case MessageID.IDS_FeatureExpressionBodiedAccessor:
                case MessageID.IDS_FeatureExpressionBodiedDeOrConstructor:
                    return LanguageVersion.CSharp7;

                // C# 6 features.
                case MessageID.IDS_FeatureExceptionFilter:
                case MessageID.IDS_FeatureAutoPropertyInitializer:
                case MessageID.IDS_FeatureNullPropagatingOperator:
                case MessageID.IDS_FeatureExpressionBodiedMethod:
                case MessageID.IDS_FeatureExpressionBodiedProperty:
                case MessageID.IDS_FeatureExpressionBodiedIndexer:
                case MessageID.IDS_FeatureNameof:
                case MessageID.IDS_FeatureDictionaryInitializer:
                case MessageID.IDS_FeatureUsingStatic:
                case MessageID.IDS_FeatureInterpolatedStrings:
                case MessageID.IDS_AwaitInCatchAndFinally:
                case MessageID.IDS_FeatureReadonlyAutoImplementedProperties:
                    return LanguageVersion.CSharp6;

                // C# 5 features.
                case MessageID.IDS_FeatureAsync:
                    return LanguageVersion.CSharp5;

                // C# 4 features.
                case MessageID.IDS_FeatureDynamic: // Checked in the binder.
                case MessageID.IDS_FeatureTypeVariance:
                case MessageID.IDS_FeatureNamedArgument:
                case MessageID.IDS_FeatureOptionalParameter:
                    return LanguageVersion.CSharp4;

                // C# 3 features.
                case MessageID.IDS_FeatureImplicitArray:
                case MessageID.IDS_FeatureAnonymousTypes:
                case MessageID.IDS_FeatureObjectInitializer:
                case MessageID.IDS_FeatureCollectionInitializer:
                case MessageID.IDS_FeatureLambda:
                case MessageID.IDS_FeatureQueryExpression:
                case MessageID.IDS_FeatureExtensionMethod:
                case MessageID.IDS_FeaturePartialMethod:
                case MessageID.IDS_FeatureImplicitLocal: // Checked in the binder.
                case MessageID.IDS_FeatureAutoImplementedProperties:
                    return LanguageVersion.CSharp3;

                // C# 2 features.
                case MessageID.IDS_FeatureGenerics: // Also affects crefs.
                case MessageID.IDS_FeatureAnonDelegates:
                case MessageID.IDS_FeatureGlobalNamespace: // Also affects crefs.
                case MessageID.IDS_FeatureFixedBuffer:
                case MessageID.IDS_FeatureStaticClasses:
                case MessageID.IDS_FeaturePartialTypes:
                case MessageID.IDS_FeaturePropertyAccessorMods:
                case MessageID.IDS_FeatureExternAlias:
                case MessageID.IDS_FeatureIterators:
                case MessageID.IDS_FeatureDefault:
                case MessageID.IDS_FeatureNullable:
                case MessageID.IDS_FeaturePragma: // Checked in the directive parser.
                case MessageID.IDS_FeatureSwitchOnBool: // Checked in the binder.
                    return LanguageVersion.CSharp2;

                // Special C# 2 feature: only a warning in C# 1.
                case MessageID.IDS_FeatureModuleAttrLoc:
                    return LanguageVersion.CSharp1;

                default:
                    throw ExceptionUtilities.UnexpectedValue(feature);
            }
        }
    }
}<|MERGE_RESOLUTION|>--- conflicted
+++ resolved
@@ -173,14 +173,11 @@
         IDS_Disposable = MessageBase + 12753,
         IDS_FeatureUsingDeclarations = MessageBase + 12754,
         IDS_FeatureStaticLocalFunctions = MessageBase + 12755,
-<<<<<<< HEAD
+        IDS_FeatureNameShadowingInNestedFunctions = MessageBase + 12756,
+        IDS_FeatureUnmanagedConstructedTypes = MessageBase + 12757,
 
         IDS_DefaultInterfaceImplementation = MessageBase + 12800,
         IDS_BaseTypeInBaseExpression = MessageBase + 12801,
-=======
-        IDS_FeatureNameShadowingInNestedFunctions = MessageBase + 12756,
-        IDS_FeatureUnmanagedConstructedTypes = MessageBase + 12757,
->>>>>>> 12f46650
     }
 
     // Message IDs may refer to strings that need to be localized.
@@ -283,13 +280,10 @@
                 case MessageID.IDS_FeatureRecursivePatterns:
                 case MessageID.IDS_FeatureUsingDeclarations:
                 case MessageID.IDS_FeatureStaticLocalFunctions:
-<<<<<<< HEAD
+                case MessageID.IDS_FeatureNameShadowingInNestedFunctions:
+                case MessageID.IDS_FeatureUnmanagedConstructedTypes: // semantic check
                 case MessageID.IDS_DefaultInterfaceImplementation: // semantic check
                 case MessageID.IDS_BaseTypeInBaseExpression:
-=======
-                case MessageID.IDS_FeatureNameShadowingInNestedFunctions:
-                case MessageID.IDS_FeatureUnmanagedConstructedTypes: // semantic check
->>>>>>> 12f46650
                     return LanguageVersion.CSharp8;
 
                 // C# 7.3 features.
