﻿// Licensed to the .NET Foundation under one or more agreements.
// The .NET Foundation licenses this file to you under the MIT license.
// See the LICENSE file in the project root for more information.

#nullable enable

using System;
using System.Diagnostics;
using Roslyn.Utilities;

namespace Microsoft.CodeAnalysis.CSharp
{
    internal enum MessageID
    {
        None = 0,
        MessageBase = 1200,

        IDS_SK_METHOD = MessageBase + 2000,
        IDS_SK_TYPE = MessageBase + 2001,
        IDS_SK_NAMESPACE = MessageBase + 2002,
        IDS_SK_FIELD = MessageBase + 2003,
        IDS_SK_PROPERTY = MessageBase + 2004,
        IDS_SK_UNKNOWN = MessageBase + 2005,
        IDS_SK_VARIABLE = MessageBase + 2006,
        IDS_SK_EVENT = MessageBase + 2007,
        IDS_SK_TYVAR = MessageBase + 2008,
        //IDS_SK_GCLASS = MessageBase + 2009,
        IDS_SK_ALIAS = MessageBase + 2010,
        //IDS_SK_EXTERNALIAS = MessageBase + 2011,
        IDS_SK_LABEL = MessageBase + 2012,
        IDS_SK_CONSTRUCTOR = MessageBase + 2013,

        IDS_NULL = MessageBase + 10001,
        //IDS_RELATEDERROR = MessageBase + 10002,
        //IDS_RELATEDWARNING = MessageBase + 10003,
        IDS_XMLIGNORED = MessageBase + 10004,
        IDS_XMLIGNORED2 = MessageBase + 10005,
        IDS_XMLFAILEDINCLUDE = MessageBase + 10006,
        IDS_XMLBADINCLUDE = MessageBase + 10007,
        IDS_XMLNOINCLUDE = MessageBase + 10008,
        IDS_XMLMISSINGINCLUDEFILE = MessageBase + 10009,
        IDS_XMLMISSINGINCLUDEPATH = MessageBase + 10010,
        IDS_GlobalNamespace = MessageBase + 10011,
        IDS_FeatureGenerics = MessageBase + 12500,
        IDS_FeatureAnonDelegates = MessageBase + 12501,
        IDS_FeatureModuleAttrLoc = MessageBase + 12502,
        IDS_FeatureGlobalNamespace = MessageBase + 12503,
        IDS_FeatureFixedBuffer = MessageBase + 12504,
        IDS_FeaturePragma = MessageBase + 12505,
        IDS_FOREACHLOCAL = MessageBase + 12506,
        IDS_USINGLOCAL = MessageBase + 12507,
        IDS_FIXEDLOCAL = MessageBase + 12508,
        IDS_FeatureStaticClasses = MessageBase + 12511,
        IDS_FeaturePartialTypes = MessageBase + 12512,
        IDS_MethodGroup = MessageBase + 12513,
        IDS_AnonMethod = MessageBase + 12514,
        IDS_FeatureSwitchOnBool = MessageBase + 12517,
        //IDS_WarnAsError = MessageBase + 12518,
        IDS_Collection = MessageBase + 12520,
        IDS_FeaturePropertyAccessorMods = MessageBase + 12522,
        IDS_FeatureExternAlias = MessageBase + 12523,
        IDS_FeatureIterators = MessageBase + 12524,
        IDS_FeatureDefault = MessageBase + 12525,
        IDS_FeatureNullable = MessageBase + 12528,
        IDS_Lambda = MessageBase + 12531,
        IDS_FeaturePatternMatching = MessageBase + 12532,
        IDS_FeatureThrowExpression = MessageBase + 12533,

        IDS_FeatureImplicitArray = MessageBase + 12557,
        IDS_FeatureImplicitLocal = MessageBase + 12558,
        IDS_FeatureAnonymousTypes = MessageBase + 12559,
        IDS_FeatureAutoImplementedProperties = MessageBase + 12560,
        IDS_FeatureObjectInitializer = MessageBase + 12561,
        IDS_FeatureCollectionInitializer = MessageBase + 12562,
        IDS_FeatureLambda = MessageBase + 12563,
        IDS_FeatureQueryExpression = MessageBase + 12564,
        IDS_FeatureExtensionMethod = MessageBase + 12565,
        IDS_FeaturePartialMethod = MessageBase + 12566,
        IDS_FeatureDynamic = MessageBase + 12644,
        IDS_FeatureTypeVariance = MessageBase + 12645,
        IDS_FeatureNamedArgument = MessageBase + 12646,
        IDS_FeatureOptionalParameter = MessageBase + 12647,
        IDS_FeatureExceptionFilter = MessageBase + 12648,
        IDS_FeatureAutoPropertyInitializer = MessageBase + 12649,

        IDS_SK_TYPE_OR_NAMESPACE = MessageBase + 12652,
        IDS_Contravariant = MessageBase + 12659,
        IDS_Contravariantly = MessageBase + 12660,
        IDS_Covariant = MessageBase + 12661,
        IDS_Covariantly = MessageBase + 12662,
        IDS_Invariantly = MessageBase + 12663,

        IDS_FeatureAsync = MessageBase + 12668,

        IDS_LIB_ENV = MessageBase + 12680,
        IDS_LIB_OPTION = MessageBase + 12681,
        IDS_REFERENCEPATH_OPTION = MessageBase + 12682,
        IDS_DirectoryDoesNotExist = MessageBase + 12683,
        IDS_DirectoryHasInvalidPath = MessageBase + 12684,

        IDS_Namespace1 = MessageBase + 12685,
        IDS_PathList = MessageBase + 12686,
        IDS_Text = MessageBase + 12687,

        // available

        IDS_FeatureNullPropagatingOperator = MessageBase + 12690,
        IDS_FeatureExpressionBodiedMethod = MessageBase + 12691,
        IDS_FeatureExpressionBodiedProperty = MessageBase + 12692,
        IDS_FeatureExpressionBodiedIndexer = MessageBase + 12693,
        // IDS_VersionExperimental = MessageBase + 12694,
        IDS_FeatureNameof = MessageBase + 12695,
        IDS_FeatureDictionaryInitializer = MessageBase + 12696,

        IDS_ToolName = MessageBase + 12697,
        IDS_LogoLine1 = MessageBase + 12698,
        IDS_LogoLine2 = MessageBase + 12699,
        IDS_CSCHelp = MessageBase + 12700,

        IDS_FeatureUsingStatic = MessageBase + 12701,
        IDS_FeatureInterpolatedStrings = MessageBase + 12702,
        IDS_OperationCausedStackOverflow = MessageBase + 12703,
        IDS_AwaitInCatchAndFinally = MessageBase + 12704,
        IDS_FeatureReadonlyAutoImplementedProperties = MessageBase + 12705,
        IDS_FeatureBinaryLiteral = MessageBase + 12706,
        IDS_FeatureDigitSeparator = MessageBase + 12707,
        IDS_FeatureLocalFunctions = MessageBase + 12708,
        IDS_FeatureNullableReferenceTypes = MessageBase + 12709,

        IDS_FeatureRefLocalsReturns = MessageBase + 12710,
        IDS_FeatureTuples = MessageBase + 12711,
        IDS_FeatureOutVar = MessageBase + 12713,

        // IDS_FeaturePragmaWarningEnable = MessageBase + 12714,
        IDS_FeatureExpressionBodiedAccessor = MessageBase + 12715,
        IDS_FeatureExpressionBodiedDeOrConstructor = MessageBase + 12716,
        IDS_ThrowExpression = MessageBase + 12717,
        IDS_FeatureDefaultLiteral = MessageBase + 12718,
        IDS_FeatureInferredTupleNames = MessageBase + 12719,
        IDS_FeatureGenericPatternMatching = MessageBase + 12720,
        IDS_FeatureAsyncMain = MessageBase + 12721,
        IDS_LangVersions = MessageBase + 12722,

        IDS_FeatureLeadingDigitSeparator = MessageBase + 12723,
        IDS_FeatureNonTrailingNamedArguments = MessageBase + 12724,

        IDS_FeatureReadOnlyReferences = MessageBase + 12725,
        IDS_FeatureRefStructs = MessageBase + 12726,
        IDS_FeatureReadOnlyStructs = MessageBase + 12727,
        IDS_FeatureRefExtensionMethods = MessageBase + 12728,
        // IDS_StackAllocExpression = MessageBase + 12729,
        IDS_FeaturePrivateProtected = MessageBase + 12730,

        IDS_FeatureRefConditional = MessageBase + 12731,
        IDS_FeatureAttributesOnBackingFields = MessageBase + 12732,
        IDS_FeatureImprovedOverloadCandidates = MessageBase + 12733,
        IDS_FeatureRefReassignment = MessageBase + 12734,
        IDS_FeatureRefFor = MessageBase + 12735,
        IDS_FeatureRefForEach = MessageBase + 12736,
        IDS_FeatureEnumGenericTypeConstraint = MessageBase + 12737,
        IDS_FeatureDelegateGenericTypeConstraint = MessageBase + 12738,
        IDS_FeatureUnmanagedGenericTypeConstraint = MessageBase + 12739,
        IDS_FeatureStackAllocInitializer = MessageBase + 12740,
        IDS_FeatureTupleEquality = MessageBase + 12741,
        IDS_FeatureExpressionVariablesInQueriesAndInitializers = MessageBase + 12742,
        IDS_FeatureExtensibleFixedStatement = MessageBase + 12743,
        IDS_FeatureIndexingMovableFixedBuffers = MessageBase + 12744,

        IDS_FeatureAltInterpolatedVerbatimStrings = MessageBase + 12745,
        IDS_FeatureCoalesceAssignmentExpression = MessageBase + 12746,
        IDS_FeatureUnconstrainedTypeParameterInNullCoalescingOperator = MessageBase + 12747,
        IDS_FeatureNotNullGenericTypeConstraint = MessageBase + 12748,
        IDS_FeatureIndexOperator = MessageBase + 12749,
        IDS_FeatureRangeOperator = MessageBase + 12750,
        IDS_FeatureAsyncStreams = MessageBase + 12751,
        IDS_FeatureRecursivePatterns = MessageBase + 12752,
        IDS_Disposable = MessageBase + 12753,
        IDS_FeatureUsingDeclarations = MessageBase + 12754,
        IDS_FeatureStaticLocalFunctions = MessageBase + 12755,
        IDS_FeatureNameShadowingInNestedFunctions = MessageBase + 12756,
        IDS_FeatureUnmanagedConstructedTypes = MessageBase + 12757,
        IDS_FeatureObsoleteOnPropertyAccessor = MessageBase + 12758,
        IDS_FeatureReadOnlyMembers = MessageBase + 12759,
        IDS_DefaultInterfaceImplementation = MessageBase + 12760,
        IDS_OverrideWithConstraints = MessageBase + 12761,
        IDS_FeatureNestedStackalloc = MessageBase + 12762,
        IDS_FeatureSwitchExpression = MessageBase + 12763,
        IDS_FeatureAsyncUsing = MessageBase + 12764,
        IDS_FeatureLambdaDiscardParameters = MessageBase + 12765,
        IDS_FeatureLocalFunctionAttributes = MessageBase + 12766,
        IDS_FeatureExternLocalFunctions = MessageBase + 12767,
<<<<<<< HEAD

        IDS_FeatureSimplePrograms = MessageBase + 12780,
=======
        IDS_FeatureMemberNotNull = MessageBase + 12768,
>>>>>>> 89358407
    }

    // Message IDs may refer to strings that need to be localized.
    // This struct makes an IFormattable wrapper around a MessageID
    internal struct LocalizableErrorArgument : IFormattable
    {
        private readonly MessageID _id;

        internal LocalizableErrorArgument(MessageID id)
        {
            _id = id;
        }

        public override string ToString()
        {
            return ToString(null, null);
        }

        public string ToString(string? format, IFormatProvider? formatProvider)
        {
            return ErrorFacts.GetMessage(_id, formatProvider as System.Globalization.CultureInfo);
        }
    }

    // And this extension method makes it easy to localize MessageIDs:

    internal static partial class MessageIDExtensions
    {
        public static LocalizableErrorArgument Localize(this MessageID id)
        {
            return new LocalizableErrorArgument(id);
        }

        // Returns the string to be used in the /features flag switch to enable the MessageID feature.
        // Always call this before RequiredVersion:
        //   If this method returns null, call RequiredVersion and use that.
        //   If this method returns non-null, use that.
        // Features should be mutually exclusive between RequiredFeature and RequiredVersion.
        //   (hence the above rule - RequiredVersion throws when RequiredFeature returns non-null)
        internal static string? RequiredFeature(this MessageID feature)
        {
            // Check for current experimental features, if any, in the current branch.
            switch (feature)
            {
                default:
                    return null;
            }
        }

        internal static bool CheckFeatureAvailability(
            this MessageID feature,
            DiagnosticBag diagnostics,
            SyntaxNode syntax,
            Location? location = null)
        {
            var diag = GetFeatureAvailabilityDiagnosticInfo(feature, (CSharpParseOptions)syntax.SyntaxTree.Options);
            if (diag is object)
            {
                diagnostics.Add(diag, location ?? syntax.GetLocation());
                return false;
            }
            return true;
        }

        internal static bool CheckFeatureAvailability(
            this MessageID feature,
            DiagnosticBag diagnostics,
            Compilation compilation,
            Location location)
        {
            if (GetFeatureAvailabilityDiagnosticInfo(feature, (CSharpCompilation)compilation) is { } diagInfo)
            {
                diagnostics.Add(diagInfo, location);
                return false;
            }
            return true;
        }

        internal static CSDiagnosticInfo? GetFeatureAvailabilityDiagnosticInfo(this MessageID feature, CSharpParseOptions options)
            => options.IsFeatureEnabled(feature) ? null : GetDisabledFeatureDiagnosticInfo(feature, options.LanguageVersion);

        internal static CSDiagnosticInfo? GetFeatureAvailabilityDiagnosticInfo(this MessageID feature, CSharpCompilation compilation)
            => compilation.IsFeatureEnabled(feature) ? null : GetDisabledFeatureDiagnosticInfo(feature, compilation.LanguageVersion);

        private static CSDiagnosticInfo GetDisabledFeatureDiagnosticInfo(MessageID feature, LanguageVersion availableVersion)
        {
            string? requiredFeature = feature.RequiredFeature();
            if (requiredFeature != null)
            {
                return new CSDiagnosticInfo(ErrorCode.ERR_FeatureIsExperimental, feature.Localize(), requiredFeature);
            }

            LanguageVersion requiredVersion = feature.RequiredVersion();
            return requiredVersion == LanguageVersion.Preview.MapSpecifiedToEffectiveVersion()
                ? new CSDiagnosticInfo(ErrorCode.ERR_FeatureInPreview, feature.Localize())
                : new CSDiagnosticInfo(availableVersion.GetErrorCode(), feature.Localize(), new CSharpRequiredLanguageVersion(requiredVersion));
        }

        internal static LanguageVersion RequiredVersion(this MessageID feature)
        {
            Debug.Assert(RequiredFeature(feature) == null);

            // Based on CSourceParser::GetFeatureUsage from SourceParser.cpp.
            // Checks are in the LanguageParser unless otherwise noted.
            switch (feature)
            {
                // C# preview features.
                case MessageID.IDS_FeatureLambdaDiscardParameters: // semantic check
                case MessageID.IDS_FeatureLocalFunctionAttributes: // syntax check
                case MessageID.IDS_FeatureExternLocalFunctions: // syntax check
<<<<<<< HEAD
                case MessageID.IDS_FeatureSimplePrograms:
=======
                case MessageID.IDS_FeatureMemberNotNull:
>>>>>>> 89358407
                    return LanguageVersion.Preview;

                // C# 8.0 features.
                case MessageID.IDS_FeatureAltInterpolatedVerbatimStrings:
                case MessageID.IDS_FeatureCoalesceAssignmentExpression:
                case MessageID.IDS_FeatureUnconstrainedTypeParameterInNullCoalescingOperator:
                case MessageID.IDS_FeatureNullableReferenceTypes: // syntax and semantic check
                case MessageID.IDS_FeatureIndexOperator: // semantic check
                case MessageID.IDS_FeatureRangeOperator: // semantic check
                case MessageID.IDS_FeatureAsyncStreams:
                case MessageID.IDS_FeatureRecursivePatterns:
                case MessageID.IDS_FeatureUsingDeclarations:
                case MessageID.IDS_FeatureStaticLocalFunctions:
                case MessageID.IDS_FeatureNameShadowingInNestedFunctions:
                case MessageID.IDS_FeatureUnmanagedConstructedTypes: // semantic check
                case MessageID.IDS_FeatureObsoleteOnPropertyAccessor:
                case MessageID.IDS_FeatureReadOnlyMembers:
                case MessageID.IDS_DefaultInterfaceImplementation: // semantic check
                case MessageID.IDS_OverrideWithConstraints: // semantic check
                case MessageID.IDS_FeatureNestedStackalloc: // semantic check
                case MessageID.IDS_FeatureNotNullGenericTypeConstraint:// semantic check
                case MessageID.IDS_FeatureSwitchExpression:
                case MessageID.IDS_FeatureAsyncUsing:
                    return LanguageVersion.CSharp8;

                // C# 7.3 features.
                case MessageID.IDS_FeatureAttributesOnBackingFields: // semantic check
                case MessageID.IDS_FeatureImprovedOverloadCandidates: // semantic check
                case MessageID.IDS_FeatureTupleEquality: // semantic check
                case MessageID.IDS_FeatureRefReassignment:
                case MessageID.IDS_FeatureRefFor:
                case MessageID.IDS_FeatureRefForEach:
                case MessageID.IDS_FeatureEnumGenericTypeConstraint: // semantic check
                case MessageID.IDS_FeatureDelegateGenericTypeConstraint: // semantic check
                case MessageID.IDS_FeatureUnmanagedGenericTypeConstraint: // semantic check
                case MessageID.IDS_FeatureStackAllocInitializer:
                case MessageID.IDS_FeatureExpressionVariablesInQueriesAndInitializers: // semantic check
                case MessageID.IDS_FeatureExtensibleFixedStatement:  // semantic check
                case MessageID.IDS_FeatureIndexingMovableFixedBuffers: //semantic check
                    return LanguageVersion.CSharp7_3;

                // C# 7.2 features.
                case MessageID.IDS_FeatureNonTrailingNamedArguments: // semantic check
                case MessageID.IDS_FeatureLeadingDigitSeparator:
                case MessageID.IDS_FeaturePrivateProtected:
                case MessageID.IDS_FeatureReadOnlyReferences:
                case MessageID.IDS_FeatureRefStructs:
                case MessageID.IDS_FeatureReadOnlyStructs:
                case MessageID.IDS_FeatureRefExtensionMethods:
                case MessageID.IDS_FeatureRefConditional:
                    return LanguageVersion.CSharp7_2;

                // C# 7.1 features.
                case MessageID.IDS_FeatureAsyncMain:
                case MessageID.IDS_FeatureDefaultLiteral:
                case MessageID.IDS_FeatureInferredTupleNames:
                case MessageID.IDS_FeatureGenericPatternMatching:
                    return LanguageVersion.CSharp7_1;

                // C# 7 features.
                case MessageID.IDS_FeatureBinaryLiteral:
                case MessageID.IDS_FeatureDigitSeparator:
                case MessageID.IDS_FeatureLocalFunctions:
                case MessageID.IDS_FeatureRefLocalsReturns:
                case MessageID.IDS_FeaturePatternMatching:
                case MessageID.IDS_FeatureThrowExpression:
                case MessageID.IDS_FeatureTuples:
                case MessageID.IDS_FeatureOutVar:
                case MessageID.IDS_FeatureExpressionBodiedAccessor:
                case MessageID.IDS_FeatureExpressionBodiedDeOrConstructor:
                    return LanguageVersion.CSharp7;

                // C# 6 features.
                case MessageID.IDS_FeatureExceptionFilter:
                case MessageID.IDS_FeatureAutoPropertyInitializer:
                case MessageID.IDS_FeatureNullPropagatingOperator:
                case MessageID.IDS_FeatureExpressionBodiedMethod:
                case MessageID.IDS_FeatureExpressionBodiedProperty:
                case MessageID.IDS_FeatureExpressionBodiedIndexer:
                case MessageID.IDS_FeatureNameof:
                case MessageID.IDS_FeatureDictionaryInitializer:
                case MessageID.IDS_FeatureUsingStatic:
                case MessageID.IDS_FeatureInterpolatedStrings:
                case MessageID.IDS_AwaitInCatchAndFinally:
                case MessageID.IDS_FeatureReadonlyAutoImplementedProperties:
                    return LanguageVersion.CSharp6;

                // C# 5 features.
                case MessageID.IDS_FeatureAsync:
                    return LanguageVersion.CSharp5;

                // C# 4 features.
                case MessageID.IDS_FeatureDynamic: // Checked in the binder.
                case MessageID.IDS_FeatureTypeVariance:
                case MessageID.IDS_FeatureNamedArgument:
                case MessageID.IDS_FeatureOptionalParameter:
                    return LanguageVersion.CSharp4;

                // C# 3 features.
                case MessageID.IDS_FeatureImplicitArray:
                case MessageID.IDS_FeatureAnonymousTypes:
                case MessageID.IDS_FeatureObjectInitializer:
                case MessageID.IDS_FeatureCollectionInitializer:
                case MessageID.IDS_FeatureLambda:
                case MessageID.IDS_FeatureQueryExpression:
                case MessageID.IDS_FeatureExtensionMethod:
                case MessageID.IDS_FeaturePartialMethod:
                case MessageID.IDS_FeatureImplicitLocal: // Checked in the binder.
                case MessageID.IDS_FeatureAutoImplementedProperties:
                    return LanguageVersion.CSharp3;

                // C# 2 features.
                case MessageID.IDS_FeatureGenerics: // Also affects crefs.
                case MessageID.IDS_FeatureAnonDelegates:
                case MessageID.IDS_FeatureGlobalNamespace: // Also affects crefs.
                case MessageID.IDS_FeatureFixedBuffer:
                case MessageID.IDS_FeatureStaticClasses:
                case MessageID.IDS_FeaturePartialTypes:
                case MessageID.IDS_FeaturePropertyAccessorMods:
                case MessageID.IDS_FeatureExternAlias:
                case MessageID.IDS_FeatureIterators:
                case MessageID.IDS_FeatureDefault:
                case MessageID.IDS_FeatureNullable:
                case MessageID.IDS_FeaturePragma: // Checked in the directive parser.
                case MessageID.IDS_FeatureSwitchOnBool: // Checked in the binder.
                    return LanguageVersion.CSharp2;

                // Special C# 2 feature: only a warning in C# 1.
                case MessageID.IDS_FeatureModuleAttrLoc:
                    return LanguageVersion.CSharp1;

                default:
                    throw ExceptionUtilities.UnexpectedValue(feature);
            }
        }
    }
}<|MERGE_RESOLUTION|>--- conflicted
+++ resolved
@@ -189,12 +189,9 @@
         IDS_FeatureLambdaDiscardParameters = MessageBase + 12765,
         IDS_FeatureLocalFunctionAttributes = MessageBase + 12766,
         IDS_FeatureExternLocalFunctions = MessageBase + 12767,
-<<<<<<< HEAD
+        IDS_FeatureMemberNotNull = MessageBase + 12768,
 
         IDS_FeatureSimplePrograms = MessageBase + 12780,
-=======
-        IDS_FeatureMemberNotNull = MessageBase + 12768,
->>>>>>> 89358407
     }
 
     // Message IDs may refer to strings that need to be localized.
@@ -305,11 +302,8 @@
                 case MessageID.IDS_FeatureLambdaDiscardParameters: // semantic check
                 case MessageID.IDS_FeatureLocalFunctionAttributes: // syntax check
                 case MessageID.IDS_FeatureExternLocalFunctions: // syntax check
-<<<<<<< HEAD
+                case MessageID.IDS_FeatureMemberNotNull:
                 case MessageID.IDS_FeatureSimplePrograms:
-=======
-                case MessageID.IDS_FeatureMemberNotNull:
->>>>>>> 89358407
                     return LanguageVersion.Preview;
 
                 // C# 8.0 features.
