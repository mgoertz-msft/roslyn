--- conflicted
+++ resolved
@@ -130,16 +130,14 @@
         IDS_FeatureExpressionBodiedAccessor = MessageBase + 12715,
         IDS_FeatureExpressionBodiedDeOrConstructor = MessageBase + 12716,
         IDS_ThrowExpression = MessageBase + 12717,
-<<<<<<< HEAD
-
-        IDS_FeatureReadonlyReferences = MessageBase + 12718,
-        IDS_FeatureRefStructs = MessageBase + 12719,
-=======
         IDS_FeatureDefaultLiteral = MessageBase + 12718,
         IDS_FeatureInferredTupleNames = MessageBase + 12719,
         IDS_FeatureGenericPatternMatching = MessageBase + 12720,
         IDS_FeatureAsyncMain = MessageBase + 12721,
->>>>>>> 658c7286
+
+        //PROTOTYPE(readonlyRef): make contiguous
+        IDS_FeatureReadonlyReferences = MessageBase + 12818,
+        IDS_FeatureRefStructs = MessageBase + 12819,
     }
 
     // Message IDs may refer to strings that need to be localized.
@@ -197,15 +195,15 @@
             switch (feature)
             {
                 // C# 7.1 features.
-<<<<<<< HEAD
-                case MessageID.IDS_FeatureReadonlyReferences:
-                case MessageID.IDS_FeatureRefStructs:
-=======
                 case MessageID.IDS_FeatureAsyncMain:
                 case MessageID.IDS_FeatureDefaultLiteral:
                 case MessageID.IDS_FeatureInferredTupleNames:
                 case MessageID.IDS_FeatureGenericPatternMatching:
->>>>>>> 658c7286
+                    return LanguageVersion.CSharp7_1;
+
+                // C# 7.1 features.
+                case MessageID.IDS_FeatureReadonlyReferences:
+                case MessageID.IDS_FeatureRefStructs:
                     return LanguageVersion.CSharp7_1;
 
                 // C# 7 features.
