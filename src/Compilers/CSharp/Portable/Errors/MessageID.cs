--- conflicted
+++ resolved
@@ -180,11 +180,8 @@
         IDS_DefaultInterfaceImplementation = MessageBase + 12760,
         IDS_OverrideWithConstraints = MessageBase + 12761,
         IDS_FeatureNestedStackalloc = MessageBase + 12762,
-<<<<<<< HEAD
-        IDS_ParameterNullChecking = MessageBase + 12763,
-=======
         IDS_FeatureSwitchExpression = MessageBase + 12763,
->>>>>>> 9dad2f7d
+        IDS_ParameterNullChecking = MessageBase + 12764,
     }
 
     // Message IDs may refer to strings that need to be localized.
