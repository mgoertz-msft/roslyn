﻿// Licensed to the .NET Foundation under one or more agreements.
// The .NET Foundation licenses this file to you under the MIT license.
// See the LICENSE file in the project root for more information.

// NOTE: This code is derived from an implementation originally in dotnet/runtime:
// https://github.com/dotnet/runtime/blob/v8.0.3/src/libraries/Common/tests/System/Collections/IEnumerable.NonGeneric.Tests.cs
//
// See the commentary in https://github.com/dotnet/roslyn/pull/50156 for notes on incorporating changes made to the
// reference implementation.

using System;
<<<<<<< HEAD
using System.Collections;
=======
>>>>>>> 65fe974b
using System.Collections.Generic;
using Xunit;

namespace Microsoft.CodeAnalysis.UnitTests.Collections
{
    /// <summary>
    /// Contains tests that ensure the correctness of any class that implements the nongeneric
    /// IEnumerable interface
    /// </summary>
    public abstract partial class IEnumerable_NonGeneric_Tests : TestBase
    {
        #region IEnumerable Helper Methods

        /// <summary>
        /// Creates an instance of an IEnumerable that can be used for testing.
        /// </summary>
        /// <param name="count">The number of unique items that the returned IEnumerable contains.</param>
        /// <returns>An instance of an IEnumerable that can be used for testing.</returns>
        protected abstract IEnumerable NonGenericIEnumerableFactory(int count);

        /// <summary>
        /// Modifies the given IEnumerable such that any enumerators for that IEnumerable will be
        /// invalidated.
        /// </summary>
        /// <param name="enumerable">An IEnumerable to modify</param>
        /// <returns>true if the enumerable was successfully modified. Else false.</returns>
        protected delegate bool ModifyEnumerable(IEnumerable enumerable);

        /// <summary>
        /// To be implemented in the concrete collections test classes. Returns a set of ModifyEnumerable delegates
        /// that modify the enumerable passed to them.
        /// </summary>
        protected abstract IEnumerable<ModifyEnumerable> GetModifyEnumerables(ModifyOperation operations);

        protected virtual ModifyOperation ModifyEnumeratorThrows => ModifyOperation.Add | ModifyOperation.Insert | ModifyOperation.Overwrite | ModifyOperation.Remove | ModifyOperation.Clear;

        protected virtual ModifyOperation ModifyEnumeratorAllowed => ModifyOperation.None;

        /// <summary>
        /// The Reset method is provided for COM interoperability. It does not necessarily need to be
        /// implemented; instead, the implementer can simply throw a NotSupportedException.
        ///
        /// If Reset is not implemented, this property must return False. The default value is true.
        /// </summary>
        protected virtual bool ResetImplemented => true;

        /// <summary>
        /// When calling Current of the enumerator before the first MoveNext, after the end of the collection,
        /// or after modification of the enumeration, the resulting behavior is undefined. Tests are included
        /// to cover two behavioral scenarios:
        ///   - Throwing an InvalidOperationException
        ///   - Returning an undefined value.
        ///
        /// If this property is set to true, the tests ensure that the exception is thrown. The default value is
        /// false.
        /// </summary>
        protected virtual bool Enumerator_Current_UndefinedOperation_Throws => false;

        /// <summary>
        /// When calling MoveNext or Reset after modification of the enumeration, the resulting behavior is
        /// undefined. Tests are included to cover two behavioral scenarios:
        ///   - Throwing an InvalidOperationException
        ///   - Execute MoveNext or Reset.
        ///
        /// If this property is set to true, the tests ensure that the exception is thrown. The default value is
        /// true.
        /// </summary>
        protected virtual bool Enumerator_ModifiedDuringEnumeration_ThrowsInvalidOperationException => true;

        /// <summary>
        /// When calling MoveNext or Reset after modification of an empty enumeration, the resulting behavior is
        /// undefined. Tests are included to cover two behavioral scenarios:
        ///   - Throwing an InvalidOperationException
        ///   - Execute MoveNext or Reset.
        ///
        /// If this property is set to true, the tests ensure that the exception is thrown. The default value is
        /// <see cref="Enumerator_ModifiedDuringEnumeration_ThrowsInvalidOperationException"/>.
        /// </summary>
        protected virtual bool Enumerator_Empty_ModifiedDuringEnumeration_ThrowsInvalidOperationException => Enumerator_ModifiedDuringEnumeration_ThrowsInvalidOperationException;

        /// <summary>Whether the enumerator returned from GetEnumerator is a singleton instance when the collection is empty.</summary>
        protected virtual bool Enumerator_Empty_UsesSingletonInstance => false;

        /// <summary>
        /// Whether the collection can be serialized.
        /// </summary>
        protected virtual bool SupportsSerialization => true;

        /// <summary>
        /// Specifies whether this IEnumerable follows some sort of ordering pattern.
        /// </summary>
        protected virtual EnumerableOrder Order => EnumerableOrder.Sequential;

        /// <summary>
        /// An enum to allow specification of the order of the Enumerable. Used in validation for enumerables.
        /// </summary>
        protected enum EnumerableOrder
        {
            Unspecified,
            Sequential
        }

        #endregion

        #region GetEnumerator()

        [Fact]
        public void IEnumerable_NonGeneric_GetEnumerator_EmptyCollection_UsesSingleton()
        {
            IEnumerable enumerable = NonGenericIEnumerableFactory(0);

            IEnumerator enumerator1 = enumerable.GetEnumerator();
            try
            {
                IEnumerator enumerator2 = enumerable.GetEnumerator();
                try
                {
                    Assert.Equal(Enumerator_Empty_UsesSingletonInstance, ReferenceEquals(enumerator1, enumerator2));
                }
                finally
                {
                    if (enumerator2 is IDisposable d2) d2.Dispose();
                }
            }
            finally
            {
                if (enumerator1 is IDisposable d1) d1.Dispose();
            }
        }

        [Theory]
        [MemberData(nameof(ValidCollectionSizes))]
        public void IEnumerable_NonGeneric_GetEnumerator_NoExceptionsWhileGetting(int count)
        {
            IEnumerable enumerable = NonGenericIEnumerableFactory(count);
            Assert.NotNull(enumerable.GetEnumerator());
        }

        [Theory]
        [MemberData(nameof(ValidCollectionSizes))]
        public void IEnumerable_NonGeneric_GetEnumerator_ReturnsUniqueEnumerator(int count)
        {
            //Tests that the enumerators returned by GetEnumerator operate independently of one another
            IEnumerable enumerable = NonGenericIEnumerableFactory(count);
            int iterations = 0;
            foreach (object item in enumerable)
                foreach (object item2 in enumerable)
                    foreach (object item3 in enumerable)
                        iterations++;
            Assert.Equal(count * count * count, iterations);
        }

        #endregion

        #region Enumerator.MoveNext

        [Theory]
        [MemberData(nameof(ValidCollectionSizes))]
        public void IEnumerable_NonGeneric_Enumerator_MoveNext_FromStartToFinish(int count)
        {
            int iterations = 0;
            IEnumerator enumerator = NonGenericIEnumerableFactory(count).GetEnumerator();
            while (enumerator.MoveNext())
                iterations++;
            Assert.Equal(count, iterations);
        }

        [Theory]
        [MemberData(nameof(ValidCollectionSizes))]
        public void IEnumerable_NonGeneric_Enumerator_MoveNext_AfterEndOfCollection(int count)
        {
            IEnumerator enumerator = NonGenericIEnumerableFactory(count).GetEnumerator();
            for (int i = 0; i < count; i++)
                enumerator.MoveNext();
            Assert.False(enumerator.MoveNext());
            Assert.False(enumerator.MoveNext());
        }

        [Theory]
        [MemberData(nameof(ValidCollectionSizes))]
        public void IEnumerable_NonGeneric_Enumerator_MoveNext_ModifiedBeforeEnumeration_ThrowsInvalidOperationException(int count)
        {
            Assert.All(GetModifyEnumerables(ModifyEnumeratorThrows), ModifyEnumerable =>
            {
                IEnumerable enumerable = NonGenericIEnumerableFactory(count);
                IEnumerator enumerator = enumerable.GetEnumerator();
                if (ModifyEnumerable(enumerable))
                {
                    if (count == 0 ? Enumerator_Empty_ModifiedDuringEnumeration_ThrowsInvalidOperationException : Enumerator_ModifiedDuringEnumeration_ThrowsInvalidOperationException)
                    {
                        Assert.Throws<InvalidOperationException>(() => enumerator.MoveNext());
                    }
                    else
                    {
                        _ = enumerator.MoveNext();
                    }
                }
            });
        }

        [Theory]
        [MemberData(nameof(ValidCollectionSizes))]
        public void IEnumerable_NonGeneric_Enumerator_MoveNext_ModifiedDuringEnumeration_ThrowsInvalidOperationException(int count)
        {
            Assert.All(GetModifyEnumerables(ModifyEnumeratorThrows), ModifyEnumerable =>
            {
                IEnumerable enumerable = NonGenericIEnumerableFactory(count);
                IEnumerator enumerator = enumerable.GetEnumerator();

                for (int i = 0; i < count / 2; i++)
                    enumerator.MoveNext();

                if (ModifyEnumerable(enumerable))
                {
                    if (count == 0 ? Enumerator_Empty_ModifiedDuringEnumeration_ThrowsInvalidOperationException : Enumerator_ModifiedDuringEnumeration_ThrowsInvalidOperationException)
                    {
                        Assert.Throws<InvalidOperationException>(() => enumerator.MoveNext());
                    }
                    else
                    {
                        enumerator.MoveNext();
                    }
                }
            });
        }

        [Theory]
        [MemberData(nameof(ValidCollectionSizes))]
        public void IEnumerable_NonGeneric_Enumerator_MoveNext_ModifiedAfterEnumeration_ThrowsInvalidOperationException(int count)
        {
            Assert.All(GetModifyEnumerables(ModifyEnumeratorThrows), ModifyEnumerable =>
            {
                IEnumerable enumerable = NonGenericIEnumerableFactory(count);
                IEnumerator enumerator = enumerable.GetEnumerator();
                while (enumerator.MoveNext()) ;
                if (ModifyEnumerable(enumerable))
                {
                    if (count == 0 ? Enumerator_Empty_ModifiedDuringEnumeration_ThrowsInvalidOperationException : Enumerator_ModifiedDuringEnumeration_ThrowsInvalidOperationException)
                    {
                        Assert.Throws<InvalidOperationException>(() => enumerator.MoveNext());
                    }
                    else
                    {
                        _ = enumerator.MoveNext();
                    }
                }
            });
        }

        #endregion

        #region Enumerator.Current

        [Theory]
        [MemberData(nameof(ValidCollectionSizes))]
        public void IEnumerable_NonGeneric_Enumerator_Current_FromStartToFinish(int count)
        {
            IEnumerator enumerator = NonGenericIEnumerableFactory(count).GetEnumerator();
            object current;
            while (enumerator.MoveNext())
                current = enumerator.Current;
        }

        [Theory]
        [MemberData(nameof(ValidCollectionSizes))]
        public void IEnumerable_NonGeneric_Enumerator_Current_ReturnsSameValueOnRepeatedCalls(int count)
        {
            IEnumerator enumerator = NonGenericIEnumerableFactory(count).GetEnumerator();
            while (enumerator.MoveNext())
            {
                object current = enumerator.Current;
                Assert.Equal(current, enumerator.Current);
                Assert.Equal(current, enumerator.Current);
                Assert.Equal(current, enumerator.Current);
            }
        }

        [Theory]
        [MemberData(nameof(ValidCollectionSizes))]
        public void IEnumerable_NonGeneric_Enumerator_Current_ReturnsSameObjectsOnDifferentEnumerators(int count)
        {
            // Ensures that the elements returned from enumeration are exactly the same collection of
            // elements returned from a previous enumeration
            IEnumerable enumerable = NonGenericIEnumerableFactory(count);
            HashSet<object> firstValues = new HashSet<object>(count);
            HashSet<object> secondValues = new HashSet<object>(count);
            foreach (object item in enumerable)
                Assert.True(firstValues.Add(item));
            foreach (object item in enumerable)
                Assert.True(secondValues.Add(item));
            Assert.Equal(firstValues.Count, secondValues.Count);
            foreach (object item in firstValues)
                Assert.True(secondValues.Contains(item));
        }

        [Theory]
        [MemberData(nameof(ValidCollectionSizes))]
        public virtual void Enumerator_Current_BeforeFirstMoveNext_UndefinedBehavior(int count)
        {
            object current;
            IEnumerable enumerable = NonGenericIEnumerableFactory(count);
            IEnumerator enumerator = enumerable.GetEnumerator();
            if (Enumerator_Current_UndefinedOperation_Throws)
                Assert.Throws<InvalidOperationException>(() => enumerator.Current);
            else
                current = enumerator.Current;
        }

        [Theory]
        [MemberData(nameof(ValidCollectionSizes))]
        public virtual void Enumerator_Current_AfterEndOfEnumerable_UndefinedBehavior(int count)
        {
            object current;
            IEnumerable enumerable = NonGenericIEnumerableFactory(count);
            IEnumerator enumerator = enumerable.GetEnumerator();
            while (enumerator.MoveNext()) ;
            if (Enumerator_Current_UndefinedOperation_Throws)
                Assert.Throws<InvalidOperationException>(() => enumerator.Current);
            else
                current = enumerator.Current;
        }

        [Theory]
        [MemberData(nameof(ValidCollectionSizes))]
        public virtual void Enumerator_Current_ModifiedDuringEnumeration_UndefinedBehavior(int count)
        {
            Assert.All(GetModifyEnumerables(ModifyEnumeratorThrows), ModifyEnumerable =>
            {
                object current;
                IEnumerable enumerable = NonGenericIEnumerableFactory(count);
                IEnumerator enumerator = enumerable.GetEnumerator();
                if (ModifyEnumerable(enumerable))
                {
                    if (Enumerator_Current_UndefinedOperation_Throws)
                        Assert.Throws<InvalidOperationException>(() => enumerator.Current);
                    else
                        current = enumerator.Current;
                }
            });
        }

        #endregion

        #region Enumerator.Reset

        [Theory]
        [MemberData(nameof(ValidCollectionSizes))]
        public void IEnumerable_NonGeneric_Enumerator_Reset_BeforeIteration_Support(int count)
        {
            IEnumerator enumerator = NonGenericIEnumerableFactory(count).GetEnumerator();
            if (ResetImplemented)
                enumerator.Reset();
            else
                Assert.Throws<NotSupportedException>(() => enumerator.Reset());
        }

        [Theory]
        [MemberData(nameof(ValidCollectionSizes))]
        public void IEnumerable_NonGeneric_Enumerator_Reset_ModifiedBeforeEnumeration_ThrowsInvalidOperationException(int count)
        {
            Assert.All(GetModifyEnumerables(ModifyEnumeratorThrows), ModifyEnumerable =>
            {
                IEnumerable enumerable = NonGenericIEnumerableFactory(count);
                IEnumerator enumerator = enumerable.GetEnumerator();
                if (ModifyEnumerable(enumerable))
                {
                    if (count == 0 ? Enumerator_Empty_ModifiedDuringEnumeration_ThrowsInvalidOperationException : Enumerator_ModifiedDuringEnumeration_ThrowsInvalidOperationException)
                    {
                        Assert.Throws<InvalidOperationException>(() => enumerator.Reset());
                    }
                    else
                    {
                        enumerator.Reset();
                    }
                }
            });
        }

        [Theory]
        [MemberData(nameof(ValidCollectionSizes))]
        public void IEnumerable_NonGeneric_Enumerator_Reset_ModifiedDuringEnumeration_ThrowsInvalidOperationException(int count)
        {
            Assert.All(GetModifyEnumerables(ModifyEnumeratorThrows), ModifyEnumerable =>
            {
                IEnumerable enumerable = NonGenericIEnumerableFactory(count);
                IEnumerator enumerator = enumerable.GetEnumerator();

                for (int i = 0; i < count / 2; i++)
                    enumerator.MoveNext();

                if (ModifyEnumerable(enumerable))
                {
                    if (count == 0 ? Enumerator_Empty_ModifiedDuringEnumeration_ThrowsInvalidOperationException : Enumerator_ModifiedDuringEnumeration_ThrowsInvalidOperationException)
                    {
                        Assert.Throws<InvalidOperationException>(() => enumerator.Reset());
                    }
                    else
                    {
                        enumerator.Reset();
                    }
                }
            });
        }

        [Theory]
        [MemberData(nameof(ValidCollectionSizes))]
        public void IEnumerable_NonGeneric_Enumerator_Reset_ModifiedAfterEnumeration_ThrowsInvalidOperationException(int count)
        {
            Assert.All(GetModifyEnumerables(ModifyEnumeratorThrows), ModifyEnumerable =>
            {
                IEnumerable enumerable = NonGenericIEnumerableFactory(count);
                IEnumerator enumerator = enumerable.GetEnumerator();
                while (enumerator.MoveNext()) ;
                if (ModifyEnumerable(enumerable))
                {
                    if (count == 0 ? Enumerator_Empty_ModifiedDuringEnumeration_ThrowsInvalidOperationException : Enumerator_ModifiedDuringEnumeration_ThrowsInvalidOperationException)
                    {
                        Assert.Throws<InvalidOperationException>(() => enumerator.Reset());
                    }
                    else
                    {
                        enumerator.Reset();
                    }
                }
            });
        }

        #endregion
    }
}<|MERGE_RESOLUTION|>--- conflicted
+++ resolved
@@ -9,10 +9,7 @@
 // reference implementation.
 
 using System;
-<<<<<<< HEAD
 using System.Collections;
-=======
->>>>>>> 65fe974b
 using System.Collections.Generic;
 using Xunit;
 
