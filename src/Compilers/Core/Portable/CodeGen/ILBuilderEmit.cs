﻿// Licensed to the .NET Foundation under one or more agreements.
// The .NET Foundation licenses this file to you under the MIT license.
// See the LICENSE file in the project root for more information.

using System;
using System.Collections.Generic;
using System.Collections.Immutable;
using System.Diagnostics;
using System.Reflection.Metadata;
using Roslyn.Utilities;
using static System.Linq.ImmutableArrayExtensions;

namespace Microsoft.CodeAnalysis.CodeGen
{
    internal partial class ILBuilder
    {
        internal void AdjustStack(int stackAdjustment)
        {
            _emitState.AdjustStack(stackAdjustment);
        }

        internal bool IsStackEmpty
        {
            get { return _emitState.CurStack == 0; }
        }

        internal void EmitOpCode(ILOpCode code)
        {
            this.EmitOpCode(code, code.NetStackBehavior());
        }

        internal void EmitOpCode(ILOpCode code, int stackAdjustment)
        {
            Debug.Assert(!code.IsControlTransfer(),
                "Control transferring opcodes should not be emitted directly. Use special methods such as EmitRet().");

            WriteOpCode(this.GetCurrentWriter(), code);

            _emitState.AdjustStack(stackAdjustment);
            _emitState.InstructionAdded();
        }

        internal void EmitToken(string value)
        {
            uint token = module?.GetFakeStringTokenForIL(value) ?? 0xFFFF;
            this.GetCurrentWriter().WriteUInt32(token);
        }

        internal void EmitToken(Cci.IReference value, SyntaxNode syntaxNode, DiagnosticBag diagnostics, bool encodeAsRawToken = false)
        {
            uint token = module?.GetFakeSymbolTokenForIL(value, syntaxNode, diagnostics) ?? 0xFFFF;
            // Setting the high bit indicates that the token value is to be interpreted literally rather than as a handle.
            if (encodeAsRawToken)
            {
                token |= Cci.MetadataWriter.LiteralMethodDefinitionToken;
            }
            this.GetCurrentWriter().WriteUInt32(token);
        }

        internal void EmitToken(Cci.ISignature value, SyntaxNode syntaxNode, DiagnosticBag diagnostics)
        {
            uint token = module?.GetFakeSymbolTokenForIL(value, syntaxNode, diagnostics) ?? 0xFFFF;
            this.GetCurrentWriter().WriteUInt32(token);
        }

        internal void EmitGreatestMethodToken()
        {
            // A magic value indicates that the token value is to be the literal value of the greatest method definition token.
            this.GetCurrentWriter().WriteUInt32(Cci.MetadataWriter.LiteralGreatestMethodDefinitionToken);
        }

        internal void EmitModuleVersionIdStringToken()
        {
            // A magic value indicates that the token value is to refer to a string constant for the spelling of the current module's MVID.
            this.GetCurrentWriter().WriteUInt32(Cci.MetadataWriter.ModuleVersionIdStringToken);
        }

        internal void EmitSourceDocumentIndexToken(Cci.DebugSourceDocument document)
        {
            this.GetCurrentWriter().WriteUInt32((module?.GetSourceDocumentIndexForIL(document) ?? 0xFFFF) | Cci.MetadataWriter.SourceDocumentIndex);
        }

        internal void EmitArrayBlockInitializer(ImmutableArray<byte> data, ushort alignment, SyntaxNode syntaxNode, DiagnosticBag diagnostics)
        {
            // Emit the call to RuntimeHelpers.InitializeArray, creating the necessary metadata blob if there isn't
            // already one for this data.  Note that this specifies an alignment of 1.  This is valid regardless of
            // the kind of data stored in the array, as it's never accessed directly in the blob; rather, InitializeArray
            // copies out the data as bytes.  The upside to keeping this as 1 is it means no special alignment is required.
            // Although the compiler currently always aligns the metadata fields at an 8-byte boundary, the .pack field
            // is appropriately set to the alignment value, and a rewriter (e.g. illink) may respect that.  If the alignment
            // value were to be increased to match the actual alignment requirements of the element type, that could cause
            // such rewritten binaries to regress in size due to the extra padding necessary for aligning.  The downside
            // to keeping this as 1 is that this data won't unify with any blobs created for spans (RuntimeHelpers.CreateSpan).
            // Code typically does directly read from the blobs via spans, and as such alignment there is required to be
            // at least what the element type requires.  That means if the same data/element type is used with an array
            // and separately with a span, the data will exist duplicated in two different blobs.  If it turns out that's
            // very common, this can be revised in the future to specify the element type's alignment.

            // get helpers
            var initializeArray = module.GetInitArrayHelper();

            // map a field to the block (that makes it addressable via a token).
<<<<<<< HEAD
            var field = module.GetFieldForData(data, alignment, syntaxNode, diagnostics);
=======
            var field = module.GetFieldForData(data, alignment: 1, syntaxNode, diagnostics);
>>>>>>> 3d15075a

            // emit call to the helper
            EmitOpCode(ILOpCode.Dup);       //array
            EmitOpCode(ILOpCode.Ldtoken);
            EmitToken(field, syntaxNode, diagnostics);      //block
            EmitOpCode(ILOpCode.Call, -2);
            EmitToken(initializeArray, syntaxNode, diagnostics);
        }

        /// <summary>
        /// Mark current IL position with a label
        /// </summary>
        internal void MarkLabel(object label)
        {
            EndBlock();

            var block = this.GetCurrentBlock();

            //1.7.5 Backward branch constraints
            //It shall be possible, with a single forward-pass through the CIL instruction stream for any method, to infer the
            //exact state of the evaluation stack at every instruction (where by "state" we mean the number and type of each
            //item on the evaluation stack).
            //
            //In particular, if that single-pass analysis arrives at an instruction, call it location X, that immediately follows an
            //unconditional branch, and where X is not the target of an earlier branch instruction, then the state of the
            //evaluation stack at X, clearly, cannot be derived from existing information. In this case, the CLI demands that
            //the evaluation stack at X be empty.          

            LabelInfo labelInfo;
            if (_labelInfos.TryGetValue(label, out labelInfo))
            {
                Debug.Assert(labelInfo.bb == null, "duplicate use of a label");
                int labelStack = labelInfo.stack;

                var curStack = _emitState.CurStack;

                // we have already seen a branch to this label so we know its stack.
                // Now we will require that fall-through must agree with that stack value.
                // For the purpose of this assert we assume that all codepaths are reachable. 
                // This is a minor additional burden for languages to makes sure that stack is balanced 
                // even at labels that follow unconditional branches.
                // What we get is an invariant that satisfies 1.7.5 in reachable code 
                // even though we do not know yet what is reachable.
                Debug.Assert(curStack == labelStack, "forward branches and fall-through must agree on stack depth");

                _labelInfos[label] = labelInfo.WithNewTarget(block);
            }
            else
            {
                // this is a label for which we have not seen a branch yet.
                // it could mean two things - 
                // 1) it is a label of a backward branch or 
                // 2) it is a label for an unreachable forward branch and codegen did not bother to emit the branch.
                //
                // We cannot know here which case we have, so we cannot verify or force stack to be 0 on a backward branch.
                // We will just assume that languages do not do backward branches on nonempty stack
                // and let PEVerify catch that.
                //
                // With the above "assumption" current stack state is correct by definition
                // so label will assume current value and all other branches to this label 
                // will have to agree on that for consistency.

                var curStack = _emitState.CurStack;
                _labelInfos[label] = new LabelInfo(block, curStack, false);
            }

            _instructionCountAtLastLabel = _emitState.InstructionsEmitted;
        }

        internal void EmitBranch(ILOpCode code, object label, ILOpCode revOpCode = ILOpCode.Nop)
        {
            bool validOpCode = (code == ILOpCode.Nop) || code.IsBranch();

            Debug.Assert(validOpCode);
            Debug.Assert(revOpCode == ILOpCode.Nop || revOpCode.IsBranch());
            Debug.Assert(!code.HasVariableStackBehavior());

            _emitState.AdjustStack(code.NetStackBehavior());

            bool isConditional = code.IsConditionalBranch();

            LabelInfo labelInfo;
            if (!_labelInfos.TryGetValue(label, out labelInfo))
            {
                _labelInfos.Add(label, new LabelInfo(_emitState.CurStack, isConditional));
            }
            else
            {
                Debug.Assert(labelInfo.stack == _emitState.CurStack, "branches to same label with different stacks");
            }

            var block = this.GetCurrentBlock();

            // If this is a special block at the end of an exception handler,
            // the branch should be to the block itself.
            Debug.Assert((code != ILOpCode.Nop) || (block == _labelInfos[label].bb));

            block.SetBranch(label, code, revOpCode);

            if (code != ILOpCode.Nop)
            {
                _emitState.InstructionAdded();
            }

            this.EndBlock();
        }

        /// <summary>
        /// Primary method for emitting string switch jump table
        /// </summary>
        /// <param name="caseLabels">switch case labels</param>
        /// <param name="fallThroughLabel">fall through label for the jump table</param>
        /// <param name="key">Local holding the value to switch on.
        /// This value has already been loaded onto the execution stack.
        /// </param>
        /// <param name="keyHash">Local holding the hash value of the key for emitting
        /// hash table switch. Hash value has already been computed and loaded into keyHash.
        /// This parameter is null if emitting non hash table switch.
        /// </param>
        /// <param name="emitStringCondBranchDelegate">
        /// Delegate to emit string compare call and conditional branch based on the compare result.
        /// </param>
        /// <param name="computeStringHashcodeDelegate">
        /// Delegate to compute string hash consistent with value of keyHash.
        /// </param>
        internal void EmitStringSwitchJumpTable(
            KeyValuePair<ConstantValue, object>[] caseLabels,
            object fallThroughLabel,
            LocalOrParameter key,
            LocalDefinition? keyHash,
            SwitchStringJumpTableEmitter.EmitStringCompareAndBranch emitStringCondBranchDelegate,
            SwitchStringJumpTableEmitter.GetStringHashCode computeStringHashcodeDelegate)
        {
            Debug.Assert(caseLabels.Length > 0);

            var emitter = new SwitchStringJumpTableEmitter(
                this,
                key,
                caseLabels,
                fallThroughLabel,
                keyHash,
                emitStringCondBranchDelegate,
                computeStringHashcodeDelegate);

            emitter.EmitJumpTable();
        }

        /// <summary>
        /// Primary method for emitting integer switch jump table.
        /// </summary>
        /// <param name="caseLabels">switch case labels</param>
        /// <param name="fallThroughLabel">fall through label for the jump table.</param>
        /// <param name="key">Local or parameter holding the value to switch on.
        /// This value has already been loaded onto the execution stack.
        /// </param>
        /// <param name="keyTypeCode">Primitive type code of switch key.</param>
        internal void EmitIntegerSwitchJumpTable(
            KeyValuePair<ConstantValue, object>[] caseLabels,
            object fallThroughLabel,
            LocalOrParameter key,
            Cci.PrimitiveTypeCode keyTypeCode)
        {
            Debug.Assert(caseLabels.Length > 0);
            Debug.Assert(keyTypeCode != Cci.PrimitiveTypeCode.String);

            // CONSIDER: SwitchIntegralJumpTableEmitter will modify the caseLabels array by sorting it.
            // CONSIDER: Currently, only purpose of creating this caseLabels array is for Emitting the jump table.
            // CONSIDER: If this requirement changes, we may want to pass in ArrayBuilder<KeyValuePair<ConstantValue, object>> instead.

            var emitter = new SwitchIntegralJumpTableEmitter(this, caseLabels, fallThroughLabel, keyTypeCode, key);
            emitter.EmitJumpTable();
        }

        // Method to emit the virtual switch instruction
        internal void EmitSwitch(object[] labels)
        {
            _emitState.AdjustStack(-1);
            int curStack = _emitState.CurStack;

            foreach (object label in labels)
            {
                LabelInfo ld;
                if (!_labelInfos.TryGetValue(label, out ld))
                {
                    _labelInfos.Add(label, new LabelInfo(curStack, true));
                }
                else
                {
                    Debug.Assert(ld.stack == curStack, "branches to same label with different stacks");

                    if (!ld.targetOfConditionalBranches)
                    {
                        _labelInfos[label] = ld.SetTargetOfConditionalBranches();
                    }
                }
            }

            SwitchBlock switchBlock = this.CreateSwitchBlock();
            switchBlock.BranchLabels = labels;
            this.EndBlock();
        }

        internal void EmitRet(bool isVoid)
        {
            // Cannot return from within an exception handler.
            Debug.Assert(!this.InExceptionHandler);

            if (!isVoid)
            {
                _emitState.AdjustStack(-1);
            }

            var block = this.GetCurrentBlock();
            block.SetBranchCode(ILOpCode.Ret);

            _emitState.InstructionAdded();
            this.EndBlock();
        }

        internal void EmitThrow(bool isRethrow)
        {
            var block = this.GetCurrentBlock();
            if (isRethrow)
            {
                block.SetBranchCode(ILOpCode.Rethrow);
            }
            else
            {
                block.SetBranchCode(ILOpCode.Throw);
                _emitState.AdjustStack(-1);
            }

            _emitState.InstructionAdded();
            this.EndBlock();
        }

        private void EmitEndFinally()
        {
            var block = this.GetCurrentBlock();
            block.SetBranchCode(ILOpCode.Endfinally);
            this.EndBlock();
        }

        /// <summary>
        /// Finishes filter condition (and starts actual handler portion of the handler).
        /// Returns the last block of the condition.
        /// </summary>
        private BasicBlock FinishFilterCondition()
        {
            var block = this.GetCurrentBlock();
            block.SetBranchCode(ILOpCode.Endfilter);
            this.EndBlock();

            return block;
        }

        /// <summary>
        /// Generates code that creates an instance of multidimensional array
        /// </summary>
        internal void EmitArrayCreation(Microsoft.Cci.IArrayTypeReference arrayType, SyntaxNode syntaxNode, DiagnosticBag diagnostics)
        {
            Debug.Assert(!arrayType.IsSZArray, "should be used only with multidimensional arrays");

            var ctor = module.ArrayMethods.GetArrayConstructor(arrayType);

            // idx1, idx2 --> array
            this.EmitOpCode(ILOpCode.Newobj, 1 - (int)arrayType.Rank);
            this.EmitToken(ctor, syntaxNode, diagnostics);
        }

        /// <summary>
        /// Generates code that loads an element of a multidimensional array
        /// </summary>
        internal void EmitArrayElementLoad(Microsoft.Cci.IArrayTypeReference arrayType, SyntaxNode syntaxNode, DiagnosticBag diagnostics)
        {
            Debug.Assert(!arrayType.IsSZArray, "should be used only with multidimensional arrays");

            var load = module.ArrayMethods.GetArrayGet(arrayType);

            // this, idx1, idx2 --> value
            this.EmitOpCode(ILOpCode.Call, -(int)arrayType.Rank);
            this.EmitToken(load, syntaxNode, diagnostics);
        }

        /// <summary>
        /// Generates code that loads an address of an element of a multidimensional array.
        /// </summary>
        internal void EmitArrayElementAddress(Microsoft.Cci.IArrayTypeReference arrayType, SyntaxNode syntaxNode, DiagnosticBag diagnostics)
        {
            Debug.Assert(!arrayType.IsSZArray, "should be used only with multidimensional arrays");

            var address = module.ArrayMethods.GetArrayAddress(arrayType);

            // this, idx1, idx2 --> &value
            this.EmitOpCode(ILOpCode.Call, -(int)arrayType.Rank);
            this.EmitToken(address, syntaxNode, diagnostics);
        }

        /// <summary>
        /// Generates code that stores an element of a multidimensional array.
        /// </summary>
        internal void EmitArrayElementStore(Cci.IArrayTypeReference arrayType, SyntaxNode syntaxNode, DiagnosticBag diagnostics)
        {
            Debug.Assert(!arrayType.IsSZArray, "should be used only with multidimensional arrays");

            var store = module.ArrayMethods.GetArraySet(arrayType);

            // this, idx1, idx2, value --> void
            this.EmitOpCode(ILOpCode.Call, -(2 + (int)arrayType.Rank));
            this.EmitToken(store, syntaxNode, diagnostics);
        }

        internal void EmitLoad(LocalOrParameter localOrParameter)
        {
            if (localOrParameter.Local != null)
            {
                EmitLocalLoad(localOrParameter.Local);
            }
            else
            {
                EmitLoadArgumentOpcode(localOrParameter.ParameterIndex);
            }
        }

        // Generate a "load local" opcode with the given slot number.
        internal void EmitLocalLoad(LocalDefinition local)
        {
            var slot = local.SlotIndex;
            switch (slot)
            {
                case 0: EmitOpCode(ILOpCode.Ldloc_0); break;
                case 1: EmitOpCode(ILOpCode.Ldloc_1); break;
                case 2: EmitOpCode(ILOpCode.Ldloc_2); break;
                case 3: EmitOpCode(ILOpCode.Ldloc_3); break;
                default:
                    if (slot < 0xFF)
                    {
                        EmitOpCode(ILOpCode.Ldloc_s);
                        EmitInt8(unchecked((sbyte)slot));
                    }
                    else
                    {
                        EmitOpCode(ILOpCode.Ldloc);
                        EmitInt32(slot);
                    }
                    break;
            }
        }

        // Generate a "store local" opcode with the given slot number.
        internal void EmitLocalStore(LocalDefinition local)
        {
            var slot = local.SlotIndex;
            switch (slot)
            {
                case 0: EmitOpCode(ILOpCode.Stloc_0); break;
                case 1: EmitOpCode(ILOpCode.Stloc_1); break;
                case 2: EmitOpCode(ILOpCode.Stloc_2); break;
                case 3: EmitOpCode(ILOpCode.Stloc_3); break;
                default:
                    if (slot < 0xFF)
                    {
                        EmitOpCode(ILOpCode.Stloc_s);
                        EmitInt8(unchecked((sbyte)slot));
                    }
                    else
                    {
                        EmitOpCode(ILOpCode.Stloc);
                        EmitInt32(slot);
                    }
                    break;
            }
        }

        internal void EmitLocalAddress(LocalDefinition local)
        {
            if (local.IsReference)
            {
                EmitLocalLoad(local);
            }
            else
            {
                int slot = local.SlotIndex;

                if (slot < 0xFF)
                {
                    EmitOpCode(ILOpCode.Ldloca_s);
                    EmitInt8(unchecked((sbyte)slot));
                }
                else
                {
                    EmitOpCode(ILOpCode.Ldloca);
                    EmitInt32(slot);
                }
            }
        }

        // Generate a "load argument" opcode with the given argument number.
        internal void EmitLoadArgumentOpcode(int argNumber)
        {
            switch (argNumber)
            {
                case 0: EmitOpCode(ILOpCode.Ldarg_0); break;
                case 1: EmitOpCode(ILOpCode.Ldarg_1); break;
                case 2: EmitOpCode(ILOpCode.Ldarg_2); break;
                case 3: EmitOpCode(ILOpCode.Ldarg_3); break;
                default:
                    if (argNumber < 0xFF)
                    {
                        EmitOpCode(ILOpCode.Ldarg_s);
                        EmitInt8(unchecked((sbyte)argNumber));
                    }
                    else
                    {
                        EmitOpCode(ILOpCode.Ldarg);
                        EmitInt32(argNumber);
                    }
                    break;
            }
        }

        internal void EmitLoadArgumentAddrOpcode(int argNumber)
        {
            if (argNumber < 0xFF)
            {
                EmitOpCode(ILOpCode.Ldarga_s);
                EmitInt8(unchecked((sbyte)argNumber));
            }
            else
            {
                EmitOpCode(ILOpCode.Ldarga);
                EmitInt32(argNumber);
            }
        }

        // Generate a "store argument" opcode with the given argument number.
        internal void EmitStoreArgumentOpcode(int argNumber)
        {
            if (argNumber < 0xFF)
            {
                EmitOpCode(ILOpCode.Starg_s);
                EmitInt8(unchecked((sbyte)argNumber));
            }
            else
            {
                EmitOpCode(ILOpCode.Starg);
                EmitInt32(argNumber);
            }
        }

        internal void EmitConstantValue(ConstantValue value)
        {
            ConstantValueTypeDiscriminator discriminator = value.Discriminator;

            switch (discriminator)
            {
                case ConstantValueTypeDiscriminator.Null:
                    EmitNullConstant();
                    break;
                case ConstantValueTypeDiscriminator.SByte:
                    EmitSByteConstant(value.SByteValue);
                    break;
                case ConstantValueTypeDiscriminator.Byte:
                    EmitByteConstant(value.ByteValue);
                    break;
                case ConstantValueTypeDiscriminator.UInt16:
                    EmitUShortConstant(value.UInt16Value);
                    break;
                case ConstantValueTypeDiscriminator.Char:
                    EmitUShortConstant(value.CharValue);
                    break;
                case ConstantValueTypeDiscriminator.Int16:
                    EmitShortConstant(value.Int16Value);
                    break;
                case ConstantValueTypeDiscriminator.Int32:
                case ConstantValueTypeDiscriminator.UInt32:
                    EmitIntConstant(value.Int32Value);
                    break;
                case ConstantValueTypeDiscriminator.Int64:
                case ConstantValueTypeDiscriminator.UInt64:
                    EmitLongConstant(value.Int64Value);
                    break;
                case ConstantValueTypeDiscriminator.NInt:
                    EmitNativeIntConstant(value.Int32Value);
                    break;
                case ConstantValueTypeDiscriminator.NUInt:
                    EmitNativeIntConstant(value.UInt32Value);
                    break;
                case ConstantValueTypeDiscriminator.Single:
                    EmitSingleConstant(value.SingleValue);
                    break;
                case ConstantValueTypeDiscriminator.Double:
                    EmitDoubleConstant(value.DoubleValue);
                    break;
                case ConstantValueTypeDiscriminator.String:
                    EmitStringConstant(value.StringValue);
                    break;
                case ConstantValueTypeDiscriminator.Boolean:
                    EmitBoolConstant(value.BooleanValue);
                    break;
                default:
                    throw ExceptionUtilities.UnexpectedValue(discriminator);
            }
        }

        // Generate a "load integer constant" opcode for the given value.
        internal void EmitIntConstant(int value)
        {
            ILOpCode code = ILOpCode.Nop;
            switch (value)
            {
                case -1: code = ILOpCode.Ldc_i4_m1; break;
                case 0: code = ILOpCode.Ldc_i4_0; break;
                case 1: code = ILOpCode.Ldc_i4_1; break;
                case 2: code = ILOpCode.Ldc_i4_2; break;
                case 3: code = ILOpCode.Ldc_i4_3; break;
                case 4: code = ILOpCode.Ldc_i4_4; break;
                case 5: code = ILOpCode.Ldc_i4_5; break;
                case 6: code = ILOpCode.Ldc_i4_6; break;
                case 7: code = ILOpCode.Ldc_i4_7; break;
                case 8: code = ILOpCode.Ldc_i4_8; break;
            }

            if (code != ILOpCode.Nop)
            {
                EmitOpCode(code);
            }
            else
            {
                if (unchecked((sbyte)value == value))
                {
                    EmitOpCode(ILOpCode.Ldc_i4_s);
                    EmitInt8(unchecked((sbyte)value));
                }
                else
                {
                    EmitOpCode(ILOpCode.Ldc_i4);
                    EmitInt32(value);
                }
            }
        }

        internal void EmitBoolConstant(bool value)
        {
            EmitIntConstant(value ? 1 : 0);
        }

        internal void EmitByteConstant(byte value)
        {
            EmitIntConstant((int)value);
        }

        internal void EmitSByteConstant(sbyte value)
        {
            EmitIntConstant((int)value);
        }

        internal void EmitShortConstant(short value)
        {
            EmitIntConstant((int)value);
        }

        internal void EmitUShortConstant(ushort value)
        {
            EmitIntConstant((int)value);
        }

        internal void EmitLongConstant(long value)
        {
            if (value >= int.MinValue && value <= int.MaxValue)
            {
                EmitIntConstant((int)value);
                EmitOpCode(ILOpCode.Conv_i8);
            }
            else if (value >= uint.MinValue && value <= uint.MaxValue)
            {
                EmitIntConstant(unchecked((int)value));
                EmitOpCode(ILOpCode.Conv_u8);
            }
            else
            {
                EmitOpCode(ILOpCode.Ldc_i8);
                EmitInt64(value);
            }
        }

        internal void EmitNativeIntConstant(long value)
        {
            if (value >= int.MinValue && value <= int.MaxValue)
            {
                EmitIntConstant((int)value);
                EmitOpCode(ILOpCode.Conv_i);
            }
            else if (value >= uint.MinValue && value <= uint.MaxValue)
            {
                EmitIntConstant(unchecked((int)value));
                EmitOpCode(ILOpCode.Conv_u);
            }
            else
            {
                throw ExceptionUtilities.UnexpectedValue(value);
            }
        }

        internal void EmitSingleConstant(float value)
        {
            EmitOpCode(ILOpCode.Ldc_r4);
            EmitFloat(value);
        }

        internal void EmitDoubleConstant(double value)
        {
            EmitOpCode(ILOpCode.Ldc_r8);
            EmitDouble(value);
        }

        internal void EmitNullConstant()
        {
            EmitOpCode(ILOpCode.Ldnull);
        }

        internal void EmitStringConstant(string? value)
        {
            if (value == null)
            {
                EmitNullConstant();
            }
            else
            {
                EmitOpCode(ILOpCode.Ldstr);
                EmitToken(value);
            }
        }

        private void EmitInt8(sbyte int8)
        {
            this.GetCurrentWriter().WriteSByte(int8);
        }

        private void EmitInt32(int int32)
        {
            this.GetCurrentWriter().WriteInt32(int32);
        }

        private void EmitInt64(long int64)
        {
            this.GetCurrentWriter().WriteInt64(int64);
        }

        private void EmitFloat(float floatValue)
        {
            int int32 = BitConverter.ToInt32(BitConverter.GetBytes(floatValue), 0);
            this.GetCurrentWriter().WriteInt32(int32);
        }

        private void EmitDouble(double doubleValue)
        {
            long int64 = BitConverter.DoubleToInt64Bits(doubleValue);
            this.GetCurrentWriter().WriteInt64(int64);
        }

        private static void WriteOpCode(BlobBuilder writer, ILOpCode code)
        {
            var size = code.Size();
            if (size == 1)
            {
                writer.WriteByte((byte)code);
            }
            else
            {
                // IL opcodes that occupy two bytes are written to
                // the byte stream with the high-order byte first,
                // in contrast to the little-endian format of the
                // numeric arguments and tokens.

                Debug.Assert(size == 2);
                writer.WriteByte((byte)((ushort)code >> 8));
                writer.WriteByte((byte)((ushort)code & 0xff));
            }
        }

        private BlobBuilder GetCurrentWriter()
        {
            return this.GetCurrentBlock().Writer;
        }
    }
}<|MERGE_RESOLUTION|>--- conflicted
+++ resolved
@@ -80,7 +80,7 @@
             this.GetCurrentWriter().WriteUInt32((module?.GetSourceDocumentIndexForIL(document) ?? 0xFFFF) | Cci.MetadataWriter.SourceDocumentIndex);
         }
 
-        internal void EmitArrayBlockInitializer(ImmutableArray<byte> data, ushort alignment, SyntaxNode syntaxNode, DiagnosticBag diagnostics)
+        internal void EmitArrayBlockInitializer(ImmutableArray<byte> data, SyntaxNode syntaxNode, DiagnosticBag diagnostics)
         {
             // Emit the call to RuntimeHelpers.InitializeArray, creating the necessary metadata blob if there isn't
             // already one for this data.  Note that this specifies an alignment of 1.  This is valid regardless of
@@ -100,11 +100,7 @@
             var initializeArray = module.GetInitArrayHelper();
 
             // map a field to the block (that makes it addressable via a token).
-<<<<<<< HEAD
-            var field = module.GetFieldForData(data, alignment, syntaxNode, diagnostics);
-=======
             var field = module.GetFieldForData(data, alignment: 1, syntaxNode, diagnostics);
->>>>>>> 3d15075a
 
             // emit call to the helper
             EmitOpCode(ILOpCode.Dup);       //array
