--- conflicted
+++ resolved
@@ -421,11 +421,7 @@
         /// </summary>
         public bool Contains(SyntaxNode node)
         {
-<<<<<<< HEAD
-            if (node == null || !this.FullSpan.IntersectsWith(node.FullSpan))
-=======
             if (node == null || !this.FullSpan.Contains(node.FullSpan))
->>>>>>> f29de33b
             {
                 return false;
             }
