﻿// Licensed to the .NET Foundation under one or more agreements.
// The .NET Foundation licenses this file to you under the MIT license.
// See the LICENSE file in the project root for more information.

using System;
using System.Collections.Generic;
using System.Threading;

namespace Microsoft.CodeAnalysis
{
    internal abstract class SyntaxInputNode
    {
        internal abstract ISyntaxInputBuilder GetBuilder(StateTableStore table, bool trackIncrementalSteps);
    }

    internal sealed class SyntaxInputNode<T> : SyntaxInputNode, IIncrementalGeneratorNode<T>
    {
        private readonly ISyntaxSelectionStrategy<T> _inputNode;
        private readonly Action<SyntaxInputNode, IIncrementalGeneratorOutputNode> _registerOutput;
        private readonly IEqualityComparer<T> _comparer;
        private readonly string? _name;

        internal SyntaxInputNode(ISyntaxSelectionStrategy<T> inputNode, Action<SyntaxInputNode, IIncrementalGeneratorOutputNode> registerOutput, IEqualityComparer<T>? comparer = null, string? name = null)
        {
            _inputNode = inputNode;
            _registerOutput = registerOutput;
            _comparer = comparer ?? EqualityComparer<T>.Default;
            _name = name;
        }

        public NodeStateTable<T> UpdateStateTable(DriverStateTable.Builder graphState, NodeStateTable<T> previousTable, CancellationToken cancellationToken)
        {
            return (NodeStateTable<T>)graphState.SyntaxStore.GetSyntaxInputTable(this, graphState.GetLatestStateTableForNode(SharedInputNodes.SyntaxTrees));
        }

        public IIncrementalGeneratorNode<T> WithComparer(IEqualityComparer<T> comparer) => new SyntaxInputNode<T>(_inputNode, _registerOutput, comparer, _name);

        public IIncrementalGeneratorNode<T> WithTrackingName(string name) => new SyntaxInputNode<T>(_inputNode, _registerOutput, _comparer, name);

        public void RegisterOutput(IIncrementalGeneratorOutputNode output) => _registerOutput(this, output);

<<<<<<< HEAD
            public Builder(SyntaxInputNode<T> owner, DriverStateTable table, bool trackIncrementalSteps)
            {
                _owner = owner;
                _filterTable = table.GetStateTableOrEmpty<SyntaxNode>(_owner._filterKey).ToBuilder(stepName: null, trackIncrementalSteps);
                _transformTable = table.GetStateTableOrEmpty<T>(_owner).ToBuilder(_owner.Name, trackIncrementalSteps);
            }

            public ISyntaxInputNode SyntaxInputNode { get => _owner; }

            public void SaveStateAndFree(ImmutableSegmentedDictionary<object, IStateTable>.Builder tables)
            {
                tables[_owner._filterKey] = _filterTable.ToImmutableAndFree();
                tables[_owner] = _transformTable.ToImmutableAndFree();
            }

            public void VisitTree(Lazy<SyntaxNode> root, EntryState state, SemanticModel? model, CancellationToken cancellationToken)
            {
                // We always have no inputs steps into a SyntaxInputNode, but we track the difference between "no inputs" (empty collection) and "no step information" (default value)
                var noInputStepsStepInfo = _filterTable.TrackIncrementalSteps ? ImmutableArray<(IncrementalGeneratorRunStep, int)>.Empty : default;
                if (state == EntryState.Removed)
                {
                    // mark both syntax *and* transform nodes removed
                    if (_filterTable.TryRemoveEntries(TimeSpan.Zero, noInputStepsStepInfo, out ImmutableArray<SyntaxNode> removedNodes))
                    {
                        for (int i = 0; i < removedNodes.Length; i++)
                        {
                            _transformTable.TryRemoveEntries(TimeSpan.Zero, noInputStepsStepInfo);
                        }
                    }
                }
                else
                {
                    Debug.Assert(model is object);

                    // get the syntax nodes from cache, or a syntax walk using the filter
                    if (state != EntryState.Cached || !_filterTable.TryUseCachedEntries(TimeSpan.Zero, noInputStepsStepInfo, out ImmutableArray<SyntaxNode> nodes))
                    {
                        var stopwatch = SharedStopwatch.StartNew();
                        nodes = IncrementalGeneratorSyntaxWalker.GetFilteredNodes(root.Value, _owner._filterFunc, cancellationToken);
                        _filterTable.AddEntries(nodes, state, stopwatch.Elapsed, noInputStepsStepInfo, state);
                    }

                    // now, using the obtained syntax nodes, run the transform
                    foreach (SyntaxNode node in nodes)
                    {
                        var stopwatch = SharedStopwatch.StartNew();
                        var value = new GeneratorSyntaxContext(node, model);
                        var transformed = _owner._transformFunc(value, cancellationToken);

                        // The SemanticModel we provide to GeneratorSyntaxContext is never guaranteed to be the same between runs,
                        // so we never consider the input to the transform as cached.
                        var transformInputState = state == EntryState.Cached ? EntryState.Modified : state;

                        if (transformInputState == EntryState.Added || !_transformTable.TryModifyEntry(transformed, _owner._comparer, stopwatch.Elapsed, noInputStepsStepInfo, transformInputState))
                        {
                            _transformTable.AddEntry(transformed, EntryState.Added, stopwatch.Elapsed, noInputStepsStepInfo, EntryState.Added);
                        }
                    }
                }
            }
        }
=======
        internal override ISyntaxInputBuilder GetBuilder(StateTableStore table, bool trackIncrementalSteps) => _inputNode.GetBuilder(table, this, trackIncrementalSteps, _name, _comparer);
>>>>>>> 79128992
    }
}<|MERGE_RESOLUTION|>--- conflicted
+++ resolved
@@ -39,70 +39,6 @@
 
         public void RegisterOutput(IIncrementalGeneratorOutputNode output) => _registerOutput(this, output);
 
-<<<<<<< HEAD
-            public Builder(SyntaxInputNode<T> owner, DriverStateTable table, bool trackIncrementalSteps)
-            {
-                _owner = owner;
-                _filterTable = table.GetStateTableOrEmpty<SyntaxNode>(_owner._filterKey).ToBuilder(stepName: null, trackIncrementalSteps);
-                _transformTable = table.GetStateTableOrEmpty<T>(_owner).ToBuilder(_owner.Name, trackIncrementalSteps);
-            }
-
-            public ISyntaxInputNode SyntaxInputNode { get => _owner; }
-
-            public void SaveStateAndFree(ImmutableSegmentedDictionary<object, IStateTable>.Builder tables)
-            {
-                tables[_owner._filterKey] = _filterTable.ToImmutableAndFree();
-                tables[_owner] = _transformTable.ToImmutableAndFree();
-            }
-
-            public void VisitTree(Lazy<SyntaxNode> root, EntryState state, SemanticModel? model, CancellationToken cancellationToken)
-            {
-                // We always have no inputs steps into a SyntaxInputNode, but we track the difference between "no inputs" (empty collection) and "no step information" (default value)
-                var noInputStepsStepInfo = _filterTable.TrackIncrementalSteps ? ImmutableArray<(IncrementalGeneratorRunStep, int)>.Empty : default;
-                if (state == EntryState.Removed)
-                {
-                    // mark both syntax *and* transform nodes removed
-                    if (_filterTable.TryRemoveEntries(TimeSpan.Zero, noInputStepsStepInfo, out ImmutableArray<SyntaxNode> removedNodes))
-                    {
-                        for (int i = 0; i < removedNodes.Length; i++)
-                        {
-                            _transformTable.TryRemoveEntries(TimeSpan.Zero, noInputStepsStepInfo);
-                        }
-                    }
-                }
-                else
-                {
-                    Debug.Assert(model is object);
-
-                    // get the syntax nodes from cache, or a syntax walk using the filter
-                    if (state != EntryState.Cached || !_filterTable.TryUseCachedEntries(TimeSpan.Zero, noInputStepsStepInfo, out ImmutableArray<SyntaxNode> nodes))
-                    {
-                        var stopwatch = SharedStopwatch.StartNew();
-                        nodes = IncrementalGeneratorSyntaxWalker.GetFilteredNodes(root.Value, _owner._filterFunc, cancellationToken);
-                        _filterTable.AddEntries(nodes, state, stopwatch.Elapsed, noInputStepsStepInfo, state);
-                    }
-
-                    // now, using the obtained syntax nodes, run the transform
-                    foreach (SyntaxNode node in nodes)
-                    {
-                        var stopwatch = SharedStopwatch.StartNew();
-                        var value = new GeneratorSyntaxContext(node, model);
-                        var transformed = _owner._transformFunc(value, cancellationToken);
-
-                        // The SemanticModel we provide to GeneratorSyntaxContext is never guaranteed to be the same between runs,
-                        // so we never consider the input to the transform as cached.
-                        var transformInputState = state == EntryState.Cached ? EntryState.Modified : state;
-
-                        if (transformInputState == EntryState.Added || !_transformTable.TryModifyEntry(transformed, _owner._comparer, stopwatch.Elapsed, noInputStepsStepInfo, transformInputState))
-                        {
-                            _transformTable.AddEntry(transformed, EntryState.Added, stopwatch.Elapsed, noInputStepsStepInfo, EntryState.Added);
-                        }
-                    }
-                }
-            }
-        }
-=======
         internal override ISyntaxInputBuilder GetBuilder(StateTableStore table, bool trackIncrementalSteps) => _inputNode.GetBuilder(table, this, trackIncrementalSteps, _name, _comparer);
->>>>>>> 79128992
     }
 }