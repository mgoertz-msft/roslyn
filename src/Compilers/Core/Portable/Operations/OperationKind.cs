--- conflicted
+++ resolved
@@ -204,17 +204,14 @@
         StaticLocalInitializationSemaphore = 0x5F,
         /// <summary>Indicates an <see cref="IFlowAnonymousFunctionOperation"/>.</summary>
         FlowAnonymousFunction = 0x60,
-<<<<<<< HEAD
-        /// <summary>Indicates an <see cref="IRangeOperation"/>.</summary>
-        Range = 0x61,
-        /// <summary>Indicates an <see cref="IFromEndIndexOperation"/>.</summary>
-        FromEndIndex = 0x62,
-=======
         /// <summary>Indicates an <see cref="ICoalesceAssignmentOperation"/>.</summary>
         CoalesceAssignment = 0x61,
         /// <summary>Indicates an <see cref="ISuppressNullableWarningOperation"/>.</summary>
         SuppressNullableWarning = 0x62,
->>>>>>> 83d18908
+        /// <summary>Indicates an <see cref="IRangeOperation"/>.</summary>
+        Range = 0x62,
+        /// <summary>Indicates an <see cref="IFromEndIndexOperation"/>.</summary>
+        FromEndIndex = 0x63,
 
         // /// <summary>Indicates an <see cref="IFixedOperation"/>.</summary>
         // https://github.com/dotnet/roslyn/issues/21281
