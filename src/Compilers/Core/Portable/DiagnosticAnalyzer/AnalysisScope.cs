﻿// Licensed to the .NET Foundation under one or more agreements.
// The .NET Foundation licenses this file to you under the MIT license.
// See the LICENSE file in the project root for more information.

<<<<<<< HEAD
=======
#nullable enable

>>>>>>> 9e822de0
using System;
using System.Collections.Generic;
using System.Collections.Immutable;
using System.Diagnostics;
using System.Linq;
using System.Threading;
using Microsoft.CodeAnalysis.Text;
using Roslyn.Utilities;

namespace Microsoft.CodeAnalysis.Diagnostics
{
    /// <summary>
    /// Scope for analyzer execution.
    /// This scope could either be the entire compilation for all analyzers (command line build) or
    /// could be scoped to a specific tree/span and/or a subset of analyzers (CompilationWithAnalyzers).
    /// </summary>
    internal class AnalysisScope
    {
        private readonly Lazy<ImmutableHashSet<DiagnosticAnalyzer>> _lazyAnalyzersSet;

<<<<<<< HEAD
        public SyntaxTree FilterTreeOpt { get; }
=======
        public SourceOrAdditionalFile? FilterFileOpt { get; }
>>>>>>> 9e822de0
        public TextSpan? FilterSpanOpt { get; }

        public ImmutableArray<DiagnosticAnalyzer> Analyzers { get; }

        /// <summary>
        /// Syntax trees on which we need to perform syntax analysis.
        /// </summary>
        public IEnumerable<SyntaxTree> SyntaxTrees { get; }

        /// <summary>
        /// Non-source files on which we need to perform analysis.
        /// </summary>
        public IEnumerable<AdditionalText> AdditionalFiles { get; }

        public bool ConcurrentAnalysis { get; }

        /// <summary>
        /// True if we need to categorize diagnostics into local and non-local diagnostics and track the analyzer reporting each diagnostic.
        /// </summary>
        public bool CategorizeDiagnostics { get; }

        /// <summary>
        /// True if we need to perform only syntax analysis for a single source or additional file.
        /// </summary>
        public bool IsSyntacticSingleFileAnalysis { get; }

        /// <summary>
        /// True if we need to perform analysis for a single source or additional file.
        /// </summary>
        public bool IsSingleFileAnalysis => FilterFileOpt != null;

        /// <summary>
        /// Flag indicating if this is a partial analysis for the corresponding <see cref="CompilationWithAnalyzers"/>,
<<<<<<< HEAD
        /// i.e. <see cref="IsTreeAnalysis"/> is true and/or <see cref="Analyzers"/> is a subset of <see cref="CompilationWithAnalyzers.Analyzers"/>.
        /// </summary>
        public bool IsPartialAnalysis { get; }

        public AnalysisScope(Compilation compilation, ImmutableArray<DiagnosticAnalyzer> analyzers, bool hasAllAnalyzers, bool concurrentAnalysis, bool categorizeDiagnostics)
            : this(compilation.SyntaxTrees, analyzers, isPartialAnalysis: !hasAllAnalyzers, filterTreeOpt: null, filterSpanOpt: null, isSyntaxOnlyTreeAnalysis: false, concurrentAnalysis: concurrentAnalysis, categorizeDiagnostics: categorizeDiagnostics)
        {
        }

        public AnalysisScope(ImmutableArray<DiagnosticAnalyzer> analyzers, SyntaxTree filterTree, TextSpan? filterSpan, bool syntaxAnalysis, bool concurrentAnalysis, bool categorizeDiagnostics)
            : this(SpecializedCollections.SingletonEnumerable(filterTree), analyzers, isPartialAnalysis: true, filterTree, filterSpan, syntaxAnalysis, concurrentAnalysis, categorizeDiagnostics)
=======
        /// i.e. <see cref="IsSingleFileAnalysis"/> is true and/or <see cref="Analyzers"/> is a subset of <see cref="CompilationWithAnalyzers.Analyzers"/>.
        /// </summary>
        public bool IsPartialAnalysis { get; }

        public AnalysisScope(Compilation compilation, AnalyzerOptions? analyzerOptions, ImmutableArray<DiagnosticAnalyzer> analyzers, bool hasAllAnalyzers, bool concurrentAnalysis, bool categorizeDiagnostics)
            : this(compilation.SyntaxTrees, analyzerOptions?.AdditionalFiles ?? ImmutableArray<AdditionalText>.Empty,
                   analyzers, isPartialAnalysis: !hasAllAnalyzers, filterFile: null, filterSpanOpt: null, isSyntacticSingleFileAnalysis: false, concurrentAnalysis: concurrentAnalysis, categorizeDiagnostics: categorizeDiagnostics)
        {
        }

        public AnalysisScope(ImmutableArray<DiagnosticAnalyzer> analyzers, SourceOrAdditionalFile filterFile, TextSpan? filterSpan, bool isSyntacticSingleFileAnalysis, bool concurrentAnalysis, bool categorizeDiagnostics)
            : this(filterFile.SourceTree != null ? SpecializedCollections.SingletonEnumerable(filterFile.SourceTree) : SpecializedCollections.EmptyEnumerable<SyntaxTree>(),
                   filterFile.AdditionalFile != null ? SpecializedCollections.SingletonEnumerable(filterFile.AdditionalFile) : SpecializedCollections.EmptyEnumerable<AdditionalText>(),
                   analyzers, isPartialAnalysis: true, filterFile, filterSpan, isSyntacticSingleFileAnalysis, concurrentAnalysis, categorizeDiagnostics)
>>>>>>> 9e822de0
        {
        }

<<<<<<< HEAD
        private AnalysisScope(IEnumerable<SyntaxTree> trees, ImmutableArray<DiagnosticAnalyzer> analyzers, bool isPartialAnalysis, SyntaxTree filterTreeOpt, TextSpan? filterSpanOpt, bool isSyntaxOnlyTreeAnalysis, bool concurrentAnalysis, bool categorizeDiagnostics)
        {
            Debug.Assert(isPartialAnalysis || FilterTreeOpt == null);
            Debug.Assert(isPartialAnalysis || FilterSpanOpt == null);
            Debug.Assert(isPartialAnalysis || !isSyntaxOnlyTreeAnalysis);
=======
        private AnalysisScope(IEnumerable<SyntaxTree> trees, IEnumerable<AdditionalText> additionalFiles, ImmutableArray<DiagnosticAnalyzer> analyzers, bool isPartialAnalysis, SourceOrAdditionalFile? filterFile, TextSpan? filterSpanOpt, bool isSyntacticSingleFileAnalysis, bool concurrentAnalysis, bool categorizeDiagnostics)
        {
            Debug.Assert(isPartialAnalysis || FilterFileOpt == null);
            Debug.Assert(isPartialAnalysis || FilterSpanOpt == null);
            Debug.Assert(isPartialAnalysis || !isSyntacticSingleFileAnalysis);
>>>>>>> 9e822de0

            SyntaxTrees = trees;
            AdditionalFiles = additionalFiles;
            Analyzers = analyzers;
            IsPartialAnalysis = isPartialAnalysis;
<<<<<<< HEAD
            FilterTreeOpt = filterTreeOpt;
=======
            FilterFileOpt = filterFile;
>>>>>>> 9e822de0
            FilterSpanOpt = filterSpanOpt;
            IsSyntacticSingleFileAnalysis = isSyntacticSingleFileAnalysis;
            ConcurrentAnalysis = concurrentAnalysis;
            CategorizeDiagnostics = categorizeDiagnostics;

            _lazyAnalyzersSet = new Lazy<ImmutableHashSet<DiagnosticAnalyzer>>(CreateAnalyzersSet);
        }

        private ImmutableHashSet<DiagnosticAnalyzer> CreateAnalyzersSet() => Analyzers.ToImmutableHashSet();

        public bool Contains(DiagnosticAnalyzer analyzer)
        {
            if (!IsPartialAnalysis)
            {
                Debug.Assert(_lazyAnalyzersSet.Value.Contains(analyzer));
                return true;
            }

            return _lazyAnalyzersSet.Value.Contains(analyzer);
        }

        public AnalysisScope WithAnalyzers(ImmutableArray<DiagnosticAnalyzer> analyzers, bool hasAllAnalyzers)
        {
<<<<<<< HEAD
            var isPartialAnalysis = IsTreeAnalysis || !hasAllAnalyzers;
            return new AnalysisScope(SyntaxTrees, analyzers, isPartialAnalysis, FilterTreeOpt, FilterSpanOpt, IsSyntaxOnlyTreeAnalysis, ConcurrentAnalysis, CategorizeDiagnostics);
=======
            var isPartialAnalysis = IsSingleFileAnalysis || !hasAllAnalyzers;
            return new AnalysisScope(SyntaxTrees, AdditionalFiles, analyzers, isPartialAnalysis, FilterFileOpt, FilterSpanOpt, IsSyntacticSingleFileAnalysis, ConcurrentAnalysis, CategorizeDiagnostics);
>>>>>>> 9e822de0
        }

        public static bool ShouldSkipSymbolAnalysis(SymbolDeclaredCompilationEvent symbolEvent)
        {
            // Skip symbol actions for implicitly declared symbols and non-source symbols.
            return symbolEvent.Symbol.IsImplicitlyDeclared || symbolEvent.DeclaringSyntaxReferences.All(s => s.SyntaxTree == null);
        }

        public static bool ShouldSkipDeclarationAnalysis(ISymbol symbol)
        {
            // Skip syntax actions for implicitly declared symbols, except for implicitly declared global namespace symbols.
            return symbol.IsImplicitlyDeclared &&
                !((symbol.Kind == SymbolKind.Namespace && ((INamespaceSymbol)symbol).IsGlobalNamespace));
        }

        public bool ShouldAnalyze(SyntaxTree tree)
        {
            return !FilterFileOpt.HasValue || FilterFileOpt.Value.SourceTree == tree;
        }

        public bool ShouldAnalyze(AdditionalText file)
        {
            return !FilterFileOpt.HasValue || FilterFileOpt.Value.AdditionalFile == file;
        }

        public bool ShouldAnalyze(ISymbol symbol)
        {
            if (!FilterFileOpt.HasValue)
            {
                return true;
            }

            if (FilterFileOpt.Value.SourceTree == null)
            {
                return false;
            }

            foreach (var location in symbol.Locations)
            {
                if (FilterFileOpt.Value.SourceTree == location.SourceTree && ShouldInclude(location.SourceSpan))
                {
                    return true;
                }
            }

            return false;
        }

        public bool ShouldAnalyze(SyntaxNode node)
        {
            if (!FilterFileOpt.HasValue)
            {
                return true;
            }

            if (FilterFileOpt.Value.SourceTree == null)
            {
                return false;
            }

            return ShouldInclude(node.FullSpan);
        }

        private bool ShouldInclude(TextSpan filterSpan)
        {
            return !FilterSpanOpt.HasValue || FilterSpanOpt.Value.IntersectsWith(filterSpan);
        }

        public bool ContainsSpan(TextSpan filterSpan)
        {
            return !FilterSpanOpt.HasValue || FilterSpanOpt.Value.Contains(filterSpan);
        }

        public bool ShouldInclude(Diagnostic diagnostic)
        {
            if (!FilterFileOpt.HasValue)
            {
                return true;
            }

            if (diagnostic.Location.IsInSource)
            {
                if (diagnostic.Location.SourceTree != FilterFileOpt.Value.SourceTree)
                {
                    return false;
                }
            }
            else if (diagnostic.Location is ExternalFileLocation externalFileLocation)
            {
                if (FilterFileOpt.Value.AdditionalFile == null ||
                    !PathUtilities.Comparer.Equals(externalFileLocation.FilePath, FilterFileOpt.Value.AdditionalFile.Path))
                {
                    return false;
                }
            }

            return ShouldInclude(diagnostic.Location.SourceSpan);
        }
    }
}<|MERGE_RESOLUTION|>--- conflicted
+++ resolved
@@ -2,17 +2,13 @@
 // The .NET Foundation licenses this file to you under the MIT license.
 // See the LICENSE file in the project root for more information.
 
-<<<<<<< HEAD
-=======
 #nullable enable
 
->>>>>>> 9e822de0
 using System;
 using System.Collections.Generic;
 using System.Collections.Immutable;
 using System.Diagnostics;
 using System.Linq;
-using System.Threading;
 using Microsoft.CodeAnalysis.Text;
 using Roslyn.Utilities;
 
@@ -27,11 +23,7 @@
     {
         private readonly Lazy<ImmutableHashSet<DiagnosticAnalyzer>> _lazyAnalyzersSet;
 
-<<<<<<< HEAD
-        public SyntaxTree FilterTreeOpt { get; }
-=======
         public SourceOrAdditionalFile? FilterFileOpt { get; }
->>>>>>> 9e822de0
         public TextSpan? FilterSpanOpt { get; }
 
         public ImmutableArray<DiagnosticAnalyzer> Analyzers { get; }
@@ -65,19 +57,6 @@
 
         /// <summary>
         /// Flag indicating if this is a partial analysis for the corresponding <see cref="CompilationWithAnalyzers"/>,
-<<<<<<< HEAD
-        /// i.e. <see cref="IsTreeAnalysis"/> is true and/or <see cref="Analyzers"/> is a subset of <see cref="CompilationWithAnalyzers.Analyzers"/>.
-        /// </summary>
-        public bool IsPartialAnalysis { get; }
-
-        public AnalysisScope(Compilation compilation, ImmutableArray<DiagnosticAnalyzer> analyzers, bool hasAllAnalyzers, bool concurrentAnalysis, bool categorizeDiagnostics)
-            : this(compilation.SyntaxTrees, analyzers, isPartialAnalysis: !hasAllAnalyzers, filterTreeOpt: null, filterSpanOpt: null, isSyntaxOnlyTreeAnalysis: false, concurrentAnalysis: concurrentAnalysis, categorizeDiagnostics: categorizeDiagnostics)
-        {
-        }
-
-        public AnalysisScope(ImmutableArray<DiagnosticAnalyzer> analyzers, SyntaxTree filterTree, TextSpan? filterSpan, bool syntaxAnalysis, bool concurrentAnalysis, bool categorizeDiagnostics)
-            : this(SpecializedCollections.SingletonEnumerable(filterTree), analyzers, isPartialAnalysis: true, filterTree, filterSpan, syntaxAnalysis, concurrentAnalysis, categorizeDiagnostics)
-=======
         /// i.e. <see cref="IsSingleFileAnalysis"/> is true and/or <see cref="Analyzers"/> is a subset of <see cref="CompilationWithAnalyzers.Analyzers"/>.
         /// </summary>
         public bool IsPartialAnalysis { get; }
@@ -92,33 +71,20 @@
             : this(filterFile.SourceTree != null ? SpecializedCollections.SingletonEnumerable(filterFile.SourceTree) : SpecializedCollections.EmptyEnumerable<SyntaxTree>(),
                    filterFile.AdditionalFile != null ? SpecializedCollections.SingletonEnumerable(filterFile.AdditionalFile) : SpecializedCollections.EmptyEnumerable<AdditionalText>(),
                    analyzers, isPartialAnalysis: true, filterFile, filterSpan, isSyntacticSingleFileAnalysis, concurrentAnalysis, categorizeDiagnostics)
->>>>>>> 9e822de0
-        {
-        }
-
-<<<<<<< HEAD
-        private AnalysisScope(IEnumerable<SyntaxTree> trees, ImmutableArray<DiagnosticAnalyzer> analyzers, bool isPartialAnalysis, SyntaxTree filterTreeOpt, TextSpan? filterSpanOpt, bool isSyntaxOnlyTreeAnalysis, bool concurrentAnalysis, bool categorizeDiagnostics)
-        {
-            Debug.Assert(isPartialAnalysis || FilterTreeOpt == null);
-            Debug.Assert(isPartialAnalysis || FilterSpanOpt == null);
-            Debug.Assert(isPartialAnalysis || !isSyntaxOnlyTreeAnalysis);
-=======
+        {
+        }
+
         private AnalysisScope(IEnumerable<SyntaxTree> trees, IEnumerable<AdditionalText> additionalFiles, ImmutableArray<DiagnosticAnalyzer> analyzers, bool isPartialAnalysis, SourceOrAdditionalFile? filterFile, TextSpan? filterSpanOpt, bool isSyntacticSingleFileAnalysis, bool concurrentAnalysis, bool categorizeDiagnostics)
         {
             Debug.Assert(isPartialAnalysis || FilterFileOpt == null);
             Debug.Assert(isPartialAnalysis || FilterSpanOpt == null);
             Debug.Assert(isPartialAnalysis || !isSyntacticSingleFileAnalysis);
->>>>>>> 9e822de0
 
             SyntaxTrees = trees;
             AdditionalFiles = additionalFiles;
             Analyzers = analyzers;
             IsPartialAnalysis = isPartialAnalysis;
-<<<<<<< HEAD
-            FilterTreeOpt = filterTreeOpt;
-=======
             FilterFileOpt = filterFile;
->>>>>>> 9e822de0
             FilterSpanOpt = filterSpanOpt;
             IsSyntacticSingleFileAnalysis = isSyntacticSingleFileAnalysis;
             ConcurrentAnalysis = concurrentAnalysis;
@@ -142,13 +108,8 @@
 
         public AnalysisScope WithAnalyzers(ImmutableArray<DiagnosticAnalyzer> analyzers, bool hasAllAnalyzers)
         {
-<<<<<<< HEAD
-            var isPartialAnalysis = IsTreeAnalysis || !hasAllAnalyzers;
-            return new AnalysisScope(SyntaxTrees, analyzers, isPartialAnalysis, FilterTreeOpt, FilterSpanOpt, IsSyntaxOnlyTreeAnalysis, ConcurrentAnalysis, CategorizeDiagnostics);
-=======
             var isPartialAnalysis = IsSingleFileAnalysis || !hasAllAnalyzers;
             return new AnalysisScope(SyntaxTrees, AdditionalFiles, analyzers, isPartialAnalysis, FilterFileOpt, FilterSpanOpt, IsSyntacticSingleFileAnalysis, ConcurrentAnalysis, CategorizeDiagnostics);
->>>>>>> 9e822de0
         }
 
         public static bool ShouldSkipSymbolAnalysis(SymbolDeclaredCompilationEvent symbolEvent)
