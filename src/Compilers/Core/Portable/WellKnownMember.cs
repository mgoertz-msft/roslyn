﻿// Licensed to the .NET Foundation under one or more agreements.
// The .NET Foundation licenses this file to you under the MIT license.
// See the LICENSE file in the project root for more information.

namespace Microsoft.CodeAnalysis
{
    // Members of well known types
    internal enum WellKnownMember
    {
        System_Math__RoundDouble,
        System_Math__PowDoubleDouble,

        System_Array__get_Length,
        System_Array__Empty,

        System_Convert__ToBooleanDecimal,
        System_Convert__ToBooleanInt32,
        System_Convert__ToBooleanUInt32,
        System_Convert__ToBooleanInt64,
        System_Convert__ToBooleanUInt64,
        System_Convert__ToBooleanSingle,
        System_Convert__ToBooleanDouble,
        System_Convert__ToSByteDecimal,
        System_Convert__ToSByteDouble,
        System_Convert__ToSByteSingle,
        System_Convert__ToByteDecimal,
        System_Convert__ToByteDouble,
        System_Convert__ToByteSingle,
        System_Convert__ToInt16Decimal,
        System_Convert__ToInt16Double,
        System_Convert__ToInt16Single,
        System_Convert__ToUInt16Decimal,
        System_Convert__ToUInt16Double,
        System_Convert__ToUInt16Single,
        System_Convert__ToInt32Decimal,
        System_Convert__ToInt32Double,
        System_Convert__ToInt32Single,
        System_Convert__ToUInt32Decimal,
        System_Convert__ToUInt32Double,
        System_Convert__ToUInt32Single,
        System_Convert__ToInt64Decimal,
        System_Convert__ToInt64Double,
        System_Convert__ToInt64Single,
        System_Convert__ToUInt64Decimal,
        System_Convert__ToUInt64Double,
        System_Convert__ToUInt64Single,
        System_Convert__ToSingleDecimal,
        System_Convert__ToDoubleDecimal,

        System_CLSCompliantAttribute__ctor,
        System_FlagsAttribute__ctor,
        System_Guid__ctor,

        System_Type__GetTypeFromCLSID,
        System_Type__GetTypeFromHandle,
        System_Type__Missing,
        System_Type__op_Equality,

        System_Reflection_AssemblyKeyFileAttribute__ctor,
        System_Reflection_AssemblyKeyNameAttribute__ctor,

        System_Reflection_MethodBase__GetMethodFromHandle,
        System_Reflection_MethodBase__GetMethodFromHandle2,
        System_Reflection_MethodInfo__CreateDelegate,
        System_Delegate__CreateDelegate,
        System_Delegate__CreateDelegate4,
        System_Reflection_FieldInfo__GetFieldFromHandle,
        System_Reflection_FieldInfo__GetFieldFromHandle2,

        System_Reflection_Missing__Value,

        System_IEquatable_T__Equals,

        System_Collections_Generic_IEqualityComparer_T__Equals,

        System_Collections_Generic_EqualityComparer_T__Equals,
        System_Collections_Generic_EqualityComparer_T__GetHashCode,
        System_Collections_Generic_EqualityComparer_T__get_Default,

        System_AttributeUsageAttribute__ctor,
        System_AttributeUsageAttribute__AllowMultiple,
        System_AttributeUsageAttribute__Inherited,

        System_ParamArrayAttribute__ctor,
        System_STAThreadAttribute__ctor,

        System_Reflection_DefaultMemberAttribute__ctor,

        System_Diagnostics_Debugger__Break,
        System_Diagnostics_DebuggerDisplayAttribute__ctor,
        System_Diagnostics_DebuggerDisplayAttribute__Type,
        System_Diagnostics_DebuggerNonUserCodeAttribute__ctor,
        System_Diagnostics_DebuggerHiddenAttribute__ctor,
        System_Diagnostics_DebuggerBrowsableAttribute__ctor,
        System_Diagnostics_DebuggerStepThroughAttribute__ctor,
        System_Diagnostics_DebuggableAttribute__ctorDebuggingModes,
        System_Diagnostics_DebuggableAttribute_DebuggingModes__Default,
        System_Diagnostics_DebuggableAttribute_DebuggingModes__DisableOptimizations,
        System_Diagnostics_DebuggableAttribute_DebuggingModes__EnableEditAndContinue,
        System_Diagnostics_DebuggableAttribute_DebuggingModes__IgnoreSymbolStoreSequencePoints,

        System_Runtime_InteropServices_UnknownWrapper__ctor,
        System_Runtime_InteropServices_DispatchWrapper__ctor,
        System_Runtime_InteropServices_ClassInterfaceAttribute__ctorClassInterfaceType,
        System_Runtime_InteropServices_CoClassAttribute__ctor,
        System_Runtime_InteropServices_ComAwareEventInfo__ctor,
        System_Runtime_InteropServices_ComAwareEventInfo__AddEventHandler,
        System_Runtime_InteropServices_ComAwareEventInfo__RemoveEventHandler,
        System_Runtime_InteropServices_ComEventInterfaceAttribute__ctor,
        System_Runtime_InteropServices_ComSourceInterfacesAttribute__ctorString,
        System_Runtime_InteropServices_ComVisibleAttribute__ctor,
        System_Runtime_InteropServices_DispIdAttribute__ctor,
        System_Runtime_InteropServices_GuidAttribute__ctor,
        System_Runtime_InteropServices_InterfaceTypeAttribute__ctorComInterfaceType,
        System_Runtime_InteropServices_InterfaceTypeAttribute__ctorInt16,
        System_Runtime_InteropServices_Marshal__GetTypeFromCLSID,
        System_Runtime_InteropServices_TypeIdentifierAttribute__ctor,
        System_Runtime_InteropServices_TypeIdentifierAttribute__ctorStringString,
        System_Runtime_InteropServices_BestFitMappingAttribute__ctor,
        System_Runtime_InteropServices_DefaultParameterValueAttribute__ctor,
        System_Runtime_InteropServices_LCIDConversionAttribute__ctor,
        System_Runtime_InteropServices_UnmanagedFunctionPointerAttribute__ctor,

        System_Runtime_InteropServices_WindowsRuntime_EventRegistrationTokenTable_T__AddEventHandler,
        System_Runtime_InteropServices_WindowsRuntime_EventRegistrationTokenTable_T__GetOrCreateEventRegistrationTokenTable,
        System_Runtime_InteropServices_WindowsRuntime_EventRegistrationTokenTable_T__InvocationList,
        System_Runtime_InteropServices_WindowsRuntime_EventRegistrationTokenTable_T__RemoveEventHandler,

        System_Runtime_InteropServices_WindowsRuntime_WindowsRuntimeMarshal__AddEventHandler_T,
        System_Runtime_InteropServices_WindowsRuntime_WindowsRuntimeMarshal__RemoveAllEventHandlers,
        System_Runtime_InteropServices_WindowsRuntime_WindowsRuntimeMarshal__RemoveEventHandler_T,

        System_Runtime_CompilerServices_DateTimeConstantAttribute__ctor,
        System_Runtime_CompilerServices_DecimalConstantAttribute__ctor,
        System_Runtime_CompilerServices_DecimalConstantAttribute__ctorByteByteInt32Int32Int32,
        System_Runtime_CompilerServices_ExtensionAttribute__ctor,
        System_Runtime_CompilerServices_CompilerGeneratedAttribute__ctor,
        System_Runtime_CompilerServices_AccessedThroughPropertyAttribute__ctor,
        System_Runtime_CompilerServices_CompilationRelaxationsAttribute__ctorInt32,
        System_Runtime_CompilerServices_RuntimeCompatibilityAttribute__ctor,
        System_Runtime_CompilerServices_RuntimeCompatibilityAttribute__WrapNonExceptionThrows,
        System_Runtime_CompilerServices_UnsafeValueTypeAttribute__ctor,
        System_Runtime_CompilerServices_FixedBufferAttribute__ctor,
        System_Runtime_CompilerServices_DynamicAttribute__ctor,
        System_Runtime_CompilerServices_DynamicAttribute__ctorTransformFlags,
        System_Runtime_CompilerServices_CallSite_T__Create,
        System_Runtime_CompilerServices_CallSite_T__Target,

        System_Runtime_CompilerServices_RuntimeHelpers__GetObjectValueObject,
        System_Runtime_CompilerServices_RuntimeHelpers__InitializeArrayArrayRuntimeFieldHandle,
        System_Runtime_CompilerServices_RuntimeHelpers__get_OffsetToStringData,
        System_Runtime_CompilerServices_RuntimeHelpers__GetSubArray_T,
        System_Runtime_CompilerServices_RuntimeHelpers__EnsureSufficientExecutionStack,

        System_Runtime_ExceptionServices_ExceptionDispatchInfo__Capture,
        System_Runtime_ExceptionServices_ExceptionDispatchInfo__Throw,

        System_Security_UnverifiableCodeAttribute__ctor,
        System_Security_Permissions_SecurityAction__RequestMinimum,
        System_Security_Permissions_SecurityPermissionAttribute__ctor,
        System_Security_Permissions_SecurityPermissionAttribute__SkipVerification,

        System_Activator__CreateInstance,
        System_Activator__CreateInstance_T,

        System_Threading_Interlocked__CompareExchange,
        System_Threading_Interlocked__CompareExchange_T,

        System_Threading_Monitor__Enter, //Monitor.Enter(object)
        System_Threading_Monitor__Enter2, //Monitor.Enter(object, bool&)
        System_Threading_Monitor__Exit,

        System_Threading_Thread__CurrentThread,
        System_Threading_Thread__ManagedThreadId,

        Microsoft_CSharp_RuntimeBinder_Binder__BinaryOperation,
        Microsoft_CSharp_RuntimeBinder_Binder__Convert,
        Microsoft_CSharp_RuntimeBinder_Binder__GetIndex,
        Microsoft_CSharp_RuntimeBinder_Binder__GetMember,
        Microsoft_CSharp_RuntimeBinder_Binder__Invoke,
        Microsoft_CSharp_RuntimeBinder_Binder__InvokeConstructor,
        Microsoft_CSharp_RuntimeBinder_Binder__InvokeMember,
        Microsoft_CSharp_RuntimeBinder_Binder__IsEvent,
        Microsoft_CSharp_RuntimeBinder_Binder__SetIndex,
        Microsoft_CSharp_RuntimeBinder_Binder__SetMember,
        Microsoft_CSharp_RuntimeBinder_Binder__UnaryOperation,
        Microsoft_CSharp_RuntimeBinder_CSharpArgumentInfo__Create,

        Microsoft_VisualBasic_CompilerServices_Conversions__ToDecimalBoolean,

        Microsoft_VisualBasic_CompilerServices_Conversions__ToBooleanString,
        Microsoft_VisualBasic_CompilerServices_Conversions__ToSByteString,
        Microsoft_VisualBasic_CompilerServices_Conversions__ToByteString,
        Microsoft_VisualBasic_CompilerServices_Conversions__ToShortString,
        Microsoft_VisualBasic_CompilerServices_Conversions__ToUShortString,
        Microsoft_VisualBasic_CompilerServices_Conversions__ToIntegerString,
        Microsoft_VisualBasic_CompilerServices_Conversions__ToUIntegerString,
        Microsoft_VisualBasic_CompilerServices_Conversions__ToLongString,
        Microsoft_VisualBasic_CompilerServices_Conversions__ToULongString,
        Microsoft_VisualBasic_CompilerServices_Conversions__ToSingleString,
        Microsoft_VisualBasic_CompilerServices_Conversions__ToDoubleString,
        Microsoft_VisualBasic_CompilerServices_Conversions__ToDecimalString,
        Microsoft_VisualBasic_CompilerServices_Conversions__ToDateString,
        Microsoft_VisualBasic_CompilerServices_Conversions__ToCharString,
        Microsoft_VisualBasic_CompilerServices_Conversions__ToCharArrayRankOneString,

        Microsoft_VisualBasic_CompilerServices_Conversions__ToStringBoolean,
        Microsoft_VisualBasic_CompilerServices_Conversions__ToStringInt32,
        Microsoft_VisualBasic_CompilerServices_Conversions__ToStringByte,
        Microsoft_VisualBasic_CompilerServices_Conversions__ToStringUInt32,
        Microsoft_VisualBasic_CompilerServices_Conversions__ToStringInt64,
        Microsoft_VisualBasic_CompilerServices_Conversions__ToStringUInt64,
        Microsoft_VisualBasic_CompilerServices_Conversions__ToStringSingle,
        Microsoft_VisualBasic_CompilerServices_Conversions__ToStringDouble,
        Microsoft_VisualBasic_CompilerServices_Conversions__ToStringDecimal,
        Microsoft_VisualBasic_CompilerServices_Conversions__ToStringDateTime,
        Microsoft_VisualBasic_CompilerServices_Conversions__ToStringChar,
        Microsoft_VisualBasic_CompilerServices_Conversions__ToStringObject,

        Microsoft_VisualBasic_CompilerServices_Conversions__ToBooleanObject,
        Microsoft_VisualBasic_CompilerServices_Conversions__ToSByteObject,
        Microsoft_VisualBasic_CompilerServices_Conversions__ToByteObject,
        Microsoft_VisualBasic_CompilerServices_Conversions__ToShortObject,
        Microsoft_VisualBasic_CompilerServices_Conversions__ToUShortObject,
        Microsoft_VisualBasic_CompilerServices_Conversions__ToIntegerObject,
        Microsoft_VisualBasic_CompilerServices_Conversions__ToUIntegerObject,
        Microsoft_VisualBasic_CompilerServices_Conversions__ToLongObject,
        Microsoft_VisualBasic_CompilerServices_Conversions__ToULongObject,
        Microsoft_VisualBasic_CompilerServices_Conversions__ToSingleObject,
        Microsoft_VisualBasic_CompilerServices_Conversions__ToDoubleObject,
        Microsoft_VisualBasic_CompilerServices_Conversions__ToDecimalObject,
        Microsoft_VisualBasic_CompilerServices_Conversions__ToDateObject,
        Microsoft_VisualBasic_CompilerServices_Conversions__ToCharObject,

        Microsoft_VisualBasic_CompilerServices_Conversions__ToCharArrayRankOneObject,
        Microsoft_VisualBasic_CompilerServices_Conversions__ToGenericParameter_T_Object,

        Microsoft_VisualBasic_CompilerServices_Conversions__ChangeType,

        Microsoft_VisualBasic_CompilerServices_Operators__PlusObjectObject,
        Microsoft_VisualBasic_CompilerServices_Operators__NegateObjectObject,
        Microsoft_VisualBasic_CompilerServices_Operators__NotObjectObject,
        Microsoft_VisualBasic_CompilerServices_Operators__AndObjectObjectObject,
        Microsoft_VisualBasic_CompilerServices_Operators__OrObjectObjectObject,
        Microsoft_VisualBasic_CompilerServices_Operators__XorObjectObjectObject,
        Microsoft_VisualBasic_CompilerServices_Operators__AddObjectObjectObject,
        Microsoft_VisualBasic_CompilerServices_Operators__SubtractObjectObjectObject,
        Microsoft_VisualBasic_CompilerServices_Operators__MultiplyObjectObjectObject,
        Microsoft_VisualBasic_CompilerServices_Operators__DivideObjectObjectObject,
        Microsoft_VisualBasic_CompilerServices_Operators__ExponentObjectObjectObject,
        Microsoft_VisualBasic_CompilerServices_Operators__ModObjectObjectObject,
        Microsoft_VisualBasic_CompilerServices_Operators__IntDivideObjectObjectObject,
        Microsoft_VisualBasic_CompilerServices_Operators__LeftShiftObjectObjectObject,
        Microsoft_VisualBasic_CompilerServices_Operators__RightShiftObjectObjectObject,
        Microsoft_VisualBasic_CompilerServices_Operators__ConcatenateObjectObjectObject,

        Microsoft_VisualBasic_CompilerServices_Operators__CompareObjectEqualObjectObjectBoolean,
        Microsoft_VisualBasic_CompilerServices_Operators__CompareObjectNotEqualObjectObjectBoolean,
        Microsoft_VisualBasic_CompilerServices_Operators__CompareObjectLessObjectObjectBoolean,
        Microsoft_VisualBasic_CompilerServices_Operators__CompareObjectLessEqualObjectObjectBoolean,
        Microsoft_VisualBasic_CompilerServices_Operators__CompareObjectGreaterEqualObjectObjectBoolean,
        Microsoft_VisualBasic_CompilerServices_Operators__CompareObjectGreaterObjectObjectBoolean,
        Microsoft_VisualBasic_CompilerServices_Operators__ConditionalCompareObjectEqualObjectObjectBoolean,
        Microsoft_VisualBasic_CompilerServices_Operators__ConditionalCompareObjectNotEqualObjectObjectBoolean,
        Microsoft_VisualBasic_CompilerServices_Operators__ConditionalCompareObjectLessObjectObjectBoolean,
        Microsoft_VisualBasic_CompilerServices_Operators__ConditionalCompareObjectLessEqualObjectObjectBoolean,
        Microsoft_VisualBasic_CompilerServices_Operators__ConditionalCompareObjectGreaterEqualObjectObjectBoolean,
        Microsoft_VisualBasic_CompilerServices_Operators__ConditionalCompareObjectGreaterObjectObjectBoolean,
        Microsoft_VisualBasic_CompilerServices_Operators__CompareStringStringStringBoolean,
        Microsoft_VisualBasic_CompilerServices_EmbeddedOperators__CompareStringStringStringBoolean,

        Microsoft_VisualBasic_CompilerServices_NewLateBinding__LateCall,
        Microsoft_VisualBasic_CompilerServices_NewLateBinding__LateGet,
        Microsoft_VisualBasic_CompilerServices_NewLateBinding__LateSet,
        Microsoft_VisualBasic_CompilerServices_NewLateBinding__LateSetComplex,

        Microsoft_VisualBasic_CompilerServices_NewLateBinding__LateIndexGet,
        Microsoft_VisualBasic_CompilerServices_NewLateBinding__LateIndexSet,
        Microsoft_VisualBasic_CompilerServices_NewLateBinding__LateIndexSetComplex,

        Microsoft_VisualBasic_CompilerServices_StandardModuleAttribute__ctor,
        Microsoft_VisualBasic_CompilerServices_StaticLocalInitFlag__ctor,
        Microsoft_VisualBasic_CompilerServices_StaticLocalInitFlag__State,
        Microsoft_VisualBasic_CompilerServices_StringType__MidStmtStr,
        Microsoft_VisualBasic_CompilerServices_IncompleteInitialization__ctor,

        Microsoft_VisualBasic_Embedded__ctor,

        Microsoft_VisualBasic_CompilerServices_Utils__CopyArray,

        Microsoft_VisualBasic_CompilerServices_LikeOperator__LikeStringStringStringCompareMethod,
        Microsoft_VisualBasic_CompilerServices_LikeOperator__LikeObjectObjectObjectCompareMethod,

        Microsoft_VisualBasic_CompilerServices_ProjectData__CreateProjectError,
        Microsoft_VisualBasic_CompilerServices_ProjectData__SetProjectError,
        Microsoft_VisualBasic_CompilerServices_ProjectData__SetProjectError_Int32,
        Microsoft_VisualBasic_CompilerServices_ProjectData__ClearProjectError,
        Microsoft_VisualBasic_CompilerServices_ProjectData__EndApp,

        Microsoft_VisualBasic_CompilerServices_ObjectFlowControl_ForLoopControl__ForLoopInitObj,
        Microsoft_VisualBasic_CompilerServices_ObjectFlowControl_ForLoopControl__ForNextCheckObj,

        Microsoft_VisualBasic_CompilerServices_ObjectFlowControl__CheckForSyncLockOnValueType,

        Microsoft_VisualBasic_CompilerServices_Versioned__CallByName,
        Microsoft_VisualBasic_CompilerServices_Versioned__IsNumeric,
        Microsoft_VisualBasic_CompilerServices_Versioned__SystemTypeName,
        Microsoft_VisualBasic_CompilerServices_Versioned__TypeName,
        Microsoft_VisualBasic_CompilerServices_Versioned__VbTypeName,

        Microsoft_VisualBasic_Information__IsNumeric,
        Microsoft_VisualBasic_Information__SystemTypeName,
        Microsoft_VisualBasic_Information__TypeName,
        Microsoft_VisualBasic_Information__VbTypeName,
        Microsoft_VisualBasic_Interaction__CallByName,

        System_Runtime_CompilerServices_IAsyncStateMachine_MoveNext,
        System_Runtime_CompilerServices_IAsyncStateMachine_SetStateMachine,

        System_Runtime_CompilerServices_AsyncVoidMethodBuilder__Create,
        System_Runtime_CompilerServices_AsyncVoidMethodBuilder__SetException,
        System_Runtime_CompilerServices_AsyncVoidMethodBuilder__SetResult,
        System_Runtime_CompilerServices_AsyncVoidMethodBuilder__AwaitOnCompleted,
        System_Runtime_CompilerServices_AsyncVoidMethodBuilder__AwaitUnsafeOnCompleted,
        System_Runtime_CompilerServices_AsyncVoidMethodBuilder__Start_T,
        System_Runtime_CompilerServices_AsyncVoidMethodBuilder__SetStateMachine,

        System_Runtime_CompilerServices_AsyncTaskMethodBuilder__Create,
        System_Runtime_CompilerServices_AsyncTaskMethodBuilder__SetException,
        System_Runtime_CompilerServices_AsyncTaskMethodBuilder__SetResult,
        System_Runtime_CompilerServices_AsyncTaskMethodBuilder__AwaitOnCompleted,
        System_Runtime_CompilerServices_AsyncTaskMethodBuilder__AwaitUnsafeOnCompleted,
        System_Runtime_CompilerServices_AsyncTaskMethodBuilder__Start_T,
        System_Runtime_CompilerServices_AsyncTaskMethodBuilder__SetStateMachine,
        System_Runtime_CompilerServices_AsyncTaskMethodBuilder__Task,

        System_Runtime_CompilerServices_AsyncTaskMethodBuilder_T__Create,
        System_Runtime_CompilerServices_AsyncTaskMethodBuilder_T__SetException,
        System_Runtime_CompilerServices_AsyncTaskMethodBuilder_T__SetResult,
        System_Runtime_CompilerServices_AsyncTaskMethodBuilder_T__AwaitOnCompleted,
        System_Runtime_CompilerServices_AsyncTaskMethodBuilder_T__AwaitUnsafeOnCompleted,
        System_Runtime_CompilerServices_AsyncTaskMethodBuilder_T__Start_T,
        System_Runtime_CompilerServices_AsyncTaskMethodBuilder_T__SetStateMachine,
        System_Runtime_CompilerServices_AsyncTaskMethodBuilder_T__Task,

        System_Runtime_CompilerServices_AsyncStateMachineAttribute__ctor,
        System_Runtime_CompilerServices_IteratorStateMachineAttribute__ctor,

        Microsoft_VisualBasic_Strings__AscCharInt32,
        Microsoft_VisualBasic_Strings__AscStringInt32,
        Microsoft_VisualBasic_Strings__AscWCharInt32,
        Microsoft_VisualBasic_Strings__AscWStringInt32,
        Microsoft_VisualBasic_Strings__ChrInt32Char,
        Microsoft_VisualBasic_Strings__ChrWInt32Char,

        System_Xml_Linq_XElement__ctor,
        System_Xml_Linq_XElement__ctor2,
        System_Xml_Linq_XNamespace__Get,

        System_Windows_Forms_Application__RunForm,

        System_Environment__CurrentManagedThreadId,

        System_ComponentModel_EditorBrowsableAttribute__ctor,

        System_Runtime_GCLatencyMode__SustainedLowLatency,

        System_ValueTuple_T1__Item1,

        System_ValueTuple_T2__Item1,
        System_ValueTuple_T2__Item2,

        System_ValueTuple_T3__Item1,
        System_ValueTuple_T3__Item2,
        System_ValueTuple_T3__Item3,

        System_ValueTuple_T4__Item1,
        System_ValueTuple_T4__Item2,
        System_ValueTuple_T4__Item3,
        System_ValueTuple_T4__Item4,

        System_ValueTuple_T5__Item1,
        System_ValueTuple_T5__Item2,
        System_ValueTuple_T5__Item3,
        System_ValueTuple_T5__Item4,
        System_ValueTuple_T5__Item5,

        System_ValueTuple_T6__Item1,
        System_ValueTuple_T6__Item2,
        System_ValueTuple_T6__Item3,
        System_ValueTuple_T6__Item4,
        System_ValueTuple_T6__Item5,
        System_ValueTuple_T6__Item6,

        System_ValueTuple_T7__Item1,
        System_ValueTuple_T7__Item2,
        System_ValueTuple_T7__Item3,
        System_ValueTuple_T7__Item4,
        System_ValueTuple_T7__Item5,
        System_ValueTuple_T7__Item6,
        System_ValueTuple_T7__Item7,

        System_ValueTuple_TRest__Item1,
        System_ValueTuple_TRest__Item2,
        System_ValueTuple_TRest__Item3,
        System_ValueTuple_TRest__Item4,
        System_ValueTuple_TRest__Item5,
        System_ValueTuple_TRest__Item6,
        System_ValueTuple_TRest__Item7,
        System_ValueTuple_TRest__Rest,

        System_ValueTuple_T1__ctor,
        System_ValueTuple_T2__ctor,
        System_ValueTuple_T3__ctor,
        System_ValueTuple_T4__ctor,
        System_ValueTuple_T5__ctor,
        System_ValueTuple_T6__ctor,
        System_ValueTuple_T7__ctor,
        System_ValueTuple_TRest__ctor,

        System_Runtime_CompilerServices_TupleElementNamesAttribute__ctorTransformNames,

        System_String__Format_IFormatProvider,

        Microsoft_CodeAnalysis_Runtime_Instrumentation__CreatePayloadForMethodsSpanningSingleFile,
        Microsoft_CodeAnalysis_Runtime_Instrumentation__CreatePayloadForMethodsSpanningMultipleFiles,

        System_Runtime_CompilerServices_NullableAttribute__ctorByte,
        System_Runtime_CompilerServices_NullableAttribute__ctorTransformFlags,
        System_Runtime_CompilerServices_NullableContextAttribute__ctor,
        System_Runtime_CompilerServices_NullablePublicOnlyAttribute__ctor,
        System_Runtime_CompilerServices_ReferenceAssemblyAttribute__ctor,
        System_Runtime_CompilerServices_IsReadOnlyAttribute__ctor,
        System_Runtime_CompilerServices_IsByRefLikeAttribute__ctor,

        System_ObsoleteAttribute__ctor,

        System_Span_T__ctor_Pointer,
        System_Span_T__ctor_Array,
        System_Span_T__get_Item,
        System_Span_T__get_Length,

        System_ReadOnlySpan_T__ctor_Pointer,
        System_ReadOnlySpan_T__ctor_Array,
        System_ReadOnlySpan_T__get_Item,
        System_ReadOnlySpan_T__get_Length,

        System_Runtime_CompilerServices_IsUnmanagedAttribute__ctor,

        Microsoft_VisualBasic_Conversion__FixSingle,
        Microsoft_VisualBasic_Conversion__FixDouble,
        Microsoft_VisualBasic_Conversion__IntSingle,
        Microsoft_VisualBasic_Conversion__IntDouble,

        System_Math__CeilingDouble,
        System_Math__FloorDouble,
        System_Math__TruncateDouble,

        System_Index__ctor,
        System_Index__GetOffset,
        System_Range__ctor,
        System_Range__StartAt,
        System_Range__EndAt,
        System_Range__get_All,
        System_Range__get_Start,
        System_Range__get_End,

        System_Runtime_CompilerServices_AsyncIteratorStateMachineAttribute__ctor,

        System_IAsyncDisposable__DisposeAsync,
        System_Collections_Generic_IAsyncEnumerable_T__GetAsyncEnumerator,
        System_Collections_Generic_IAsyncEnumerator_T__MoveNextAsync,
        System_Collections_Generic_IAsyncEnumerator_T__get_Current,

        System_Threading_Tasks_Sources_ManualResetValueTaskSourceCore_T__GetResult,
        System_Threading_Tasks_Sources_ManualResetValueTaskSourceCore_T__GetStatus,
        System_Threading_Tasks_Sources_ManualResetValueTaskSourceCore_T__OnCompleted,
        System_Threading_Tasks_Sources_ManualResetValueTaskSourceCore_T__Reset,
        System_Threading_Tasks_Sources_ManualResetValueTaskSourceCore_T__SetException,
        System_Threading_Tasks_Sources_ManualResetValueTaskSourceCore_T__SetResult,
        System_Threading_Tasks_Sources_ManualResetValueTaskSourceCore_T__get_Version,
        System_Threading_Tasks_Sources_IValueTaskSource_T__GetResult,
        System_Threading_Tasks_Sources_IValueTaskSource_T__GetStatus,
        System_Threading_Tasks_Sources_IValueTaskSource_T__OnCompleted,
        System_Threading_Tasks_Sources_IValueTaskSource__GetResult,
        System_Threading_Tasks_Sources_IValueTaskSource__GetStatus,
        System_Threading_Tasks_Sources_IValueTaskSource__OnCompleted,
        System_Threading_Tasks_ValueTask_T__ctorSourceAndToken,
        System_Threading_Tasks_ValueTask_T__ctorValue,
        System_Threading_Tasks_ValueTask__ctor,

        System_Runtime_CompilerServices_AsyncIteratorMethodBuilder__Create,
        System_Runtime_CompilerServices_AsyncIteratorMethodBuilder__Complete,
        System_Runtime_CompilerServices_AsyncIteratorMethodBuilder__AwaitOnCompleted,
        System_Runtime_CompilerServices_AsyncIteratorMethodBuilder__AwaitUnsafeOnCompleted,
        System_Runtime_CompilerServices_AsyncIteratorMethodBuilder__MoveNext_T,

        System_Runtime_CompilerServices_ITuple__get_Item,
        System_Runtime_CompilerServices_ITuple__get_Length,

        System_InvalidOperationException__ctor,
        System_Runtime_CompilerServices_SwitchExpressionException__ctor,
        System_Runtime_CompilerServices_SwitchExpressionException__ctorObject,

        System_Threading_CancellationToken__Equals,
        System_Threading_CancellationTokenSource__CreateLinkedTokenSource,
        System_Threading_CancellationTokenSource__Token,
        System_Threading_CancellationTokenSource__Dispose,

        System_ArgumentNullException__ctorString,

        System_Runtime_CompilerServices_NativeIntegerAttribute__ctor,
        System_Runtime_CompilerServices_NativeIntegerAttribute__ctorTransformFlags,

        System_Text_StringBuilder__AppendString,
        System_Text_StringBuilder__AppendChar,
        System_Text_StringBuilder__AppendObject,
        System_Text_StringBuilder__ctor,

        System_Runtime_CompilerServices_DefaultInterpolatedStringHandler__ToStringAndClear,

<<<<<<< HEAD
        System_Runtime_CompilerServices_RequiredMemberAttribute__ctor,
=======
        System_MemoryExtensions__SequenceEqual_Span_T,
        System_MemoryExtensions__SequenceEqual_ReadOnlySpan_T,
        System_MemoryExtensions__AsSpan_String,
>>>>>>> ae66fbc9

        Count

        // Remember to update the AllWellKnownTypeMembers tests when making changes here
    }
}<|MERGE_RESOLUTION|>--- conflicted
+++ resolved
@@ -519,13 +519,10 @@
 
         System_Runtime_CompilerServices_DefaultInterpolatedStringHandler__ToStringAndClear,
 
-<<<<<<< HEAD
         System_Runtime_CompilerServices_RequiredMemberAttribute__ctor,
-=======
         System_MemoryExtensions__SequenceEqual_Span_T,
         System_MemoryExtensions__SequenceEqual_ReadOnlySpan_T,
         System_MemoryExtensions__AsSpan_String,
->>>>>>> ae66fbc9
 
         Count
 
