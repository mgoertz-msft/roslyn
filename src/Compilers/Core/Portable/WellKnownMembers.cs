--- conflicted
+++ resolved
@@ -3052,7 +3052,47 @@
                 0,                                                                                                                                             // Arity
                     0,                                                                                                                                         // Method Signature
                     (byte)SignatureTypeCode.TypeHandle, (byte)SpecialType.System_Void, // Return Type
-<<<<<<< HEAD
+
+                 // System_Index__ctor
+                 (byte)(MemberFlags.Constructor),                                                                                                               // Flags
+                 (byte)WellKnownType.ExtSentinel, (byte)(WellKnownType.System_Index - WellKnownType.ExtSentinel),                                               // DeclaringTypeId
+                 0,                                                                                                                                             // Arity
+                     2,                                                                                                                                         // Method Signature
+                     (byte)SignatureTypeCode.TypeHandle, (byte)SpecialType.System_Void,
+                     (byte)SignatureTypeCode.TypeHandle, (byte)SpecialType.System_Int32,
+                     (byte)SignatureTypeCode.TypeHandle, (byte)SpecialType.System_Boolean,
+
+                 // System_Range__Create
+                 (byte)(MemberFlags.Method | MemberFlags.Static),                                                                                               // Flags
+                 (byte)WellKnownType.ExtSentinel, (byte)(WellKnownType.System_Range - WellKnownType.ExtSentinel),                                               // DeclaringTypeId
+                 0,                                                                                                                                             // Arity
+                     2,                                                                                                                                         // Method Signature
+                     (byte)SignatureTypeCode.TypeHandle, (byte)WellKnownType.ExtSentinel, (byte)(WellKnownType.System_Range - WellKnownType.ExtSentinel),
+                     (byte)SignatureTypeCode.TypeHandle, (byte)WellKnownType.ExtSentinel, (byte)(WellKnownType.System_Index - WellKnownType.ExtSentinel),
+                     (byte)SignatureTypeCode.TypeHandle, (byte)WellKnownType.ExtSentinel, (byte)(WellKnownType.System_Index - WellKnownType.ExtSentinel),
+
+                 // System_Range__ToEnd
+                 (byte)(MemberFlags.Method | MemberFlags.Static),                                                                                               // Flags
+                 (byte)WellKnownType.ExtSentinel, (byte)(WellKnownType.System_Range - WellKnownType.ExtSentinel),                                               // DeclaringTypeId
+                 0,                                                                                                                                             // Arity
+                     1,                                                                                                                                         // Method Signature
+                     (byte)SignatureTypeCode.TypeHandle, (byte)WellKnownType.ExtSentinel, (byte)(WellKnownType.System_Range - WellKnownType.ExtSentinel),
+                     (byte)SignatureTypeCode.TypeHandle, (byte)WellKnownType.ExtSentinel, (byte)(WellKnownType.System_Index - WellKnownType.ExtSentinel),
+
+                 // System_Range__FromStart
+                 (byte)(MemberFlags.Method | MemberFlags.Static),                                                                                               // Flags
+                 (byte)WellKnownType.ExtSentinel, (byte)(WellKnownType.System_Range - WellKnownType.ExtSentinel),                                               // DeclaringTypeId
+                 0,                                                                                                                                             // Arity
+                     1,                                                                                                                                         // Method Signature
+                     (byte)SignatureTypeCode.TypeHandle, (byte)WellKnownType.ExtSentinel, (byte)(WellKnownType.System_Range - WellKnownType.ExtSentinel),
+                     (byte)SignatureTypeCode.TypeHandle, (byte)WellKnownType.ExtSentinel, (byte)(WellKnownType.System_Index - WellKnownType.ExtSentinel),
+
+                 // System_Range__All
+                 (byte)(MemberFlags.Method | MemberFlags.Static),                                                                                               // Flags
+                 (byte)WellKnownType.ExtSentinel, (byte)(WellKnownType.System_Range - WellKnownType.ExtSentinel),                                               // DeclaringTypeId
+                 0,                                                                                                                                             // Arity
+                     0,                                                                                                                                         // Method Signature
+                     (byte)SignatureTypeCode.TypeHandle, (byte)WellKnownType.ExtSentinel, (byte)(WellKnownType.System_Range - WellKnownType.ExtSentinel),
 
                 // System_IAsyncDisposable__DisposeAsync
                 (byte)(MemberFlags.Method | MemberFlags.Virtual),                                                                                              // Flags
@@ -3217,49 +3257,6 @@
                     1,
                         (byte)SignatureTypeCode.GenericTypeParameter, 0,
                     (byte)SignatureTypeCode.TypeHandle, (byte)SpecialType.System_Int16, // Argument
-=======
-                     
-                 // System_Index__ctor
-                 (byte)(MemberFlags.Constructor),                                                                                                               // Flags
-                 (byte)WellKnownType.ExtSentinel, (byte)(WellKnownType.System_Index - WellKnownType.ExtSentinel),                                               // DeclaringTypeId
-                 0,                                                                                                                                             // Arity
-                     2,                                                                                                                                         // Method Signature
-                     (byte)SignatureTypeCode.TypeHandle, (byte)SpecialType.System_Void,
-                     (byte)SignatureTypeCode.TypeHandle, (byte)SpecialType.System_Int32,
-                     (byte)SignatureTypeCode.TypeHandle, (byte)SpecialType.System_Boolean,
-                     
-                 // System_Range__Create
-                 (byte)(MemberFlags.Method | MemberFlags.Static),                                                                                               // Flags
-                 (byte)WellKnownType.ExtSentinel, (byte)(WellKnownType.System_Range - WellKnownType.ExtSentinel),                                               // DeclaringTypeId
-                 0,                                                                                                                                             // Arity
-                     2,                                                                                                                                         // Method Signature
-                     (byte)SignatureTypeCode.TypeHandle, (byte)WellKnownType.ExtSentinel, (byte)(WellKnownType.System_Range - WellKnownType.ExtSentinel),
-                     (byte)SignatureTypeCode.TypeHandle, (byte)WellKnownType.ExtSentinel, (byte)(WellKnownType.System_Index - WellKnownType.ExtSentinel),
-                     (byte)SignatureTypeCode.TypeHandle, (byte)WellKnownType.ExtSentinel, (byte)(WellKnownType.System_Index - WellKnownType.ExtSentinel),
-                     
-                 // System_Range__ToEnd
-                 (byte)(MemberFlags.Method | MemberFlags.Static),                                                                                               // Flags
-                 (byte)WellKnownType.ExtSentinel, (byte)(WellKnownType.System_Range - WellKnownType.ExtSentinel),                                               // DeclaringTypeId
-                 0,                                                                                                                                             // Arity
-                     1,                                                                                                                                         // Method Signature
-                     (byte)SignatureTypeCode.TypeHandle, (byte)WellKnownType.ExtSentinel, (byte)(WellKnownType.System_Range - WellKnownType.ExtSentinel),
-                     (byte)SignatureTypeCode.TypeHandle, (byte)WellKnownType.ExtSentinel, (byte)(WellKnownType.System_Index - WellKnownType.ExtSentinel),
-                     
-                 // System_Range__FromStart
-                 (byte)(MemberFlags.Method | MemberFlags.Static),                                                                                               // Flags
-                 (byte)WellKnownType.ExtSentinel, (byte)(WellKnownType.System_Range - WellKnownType.ExtSentinel),                                               // DeclaringTypeId
-                 0,                                                                                                                                             // Arity
-                     1,                                                                                                                                         // Method Signature
-                     (byte)SignatureTypeCode.TypeHandle, (byte)WellKnownType.ExtSentinel, (byte)(WellKnownType.System_Range - WellKnownType.ExtSentinel),
-                     (byte)SignatureTypeCode.TypeHandle, (byte)WellKnownType.ExtSentinel, (byte)(WellKnownType.System_Index - WellKnownType.ExtSentinel),
-                     
-                 // System_Range__All
-                 (byte)(MemberFlags.Method | MemberFlags.Static),                                                                                               // Flags
-                 (byte)WellKnownType.ExtSentinel, (byte)(WellKnownType.System_Range - WellKnownType.ExtSentinel),                                               // DeclaringTypeId
-                 0,                                                                                                                                             // Arity
-                     0,                                                                                                                                         // Method Signature
-                     (byte)SignatureTypeCode.TypeHandle, (byte)WellKnownType.ExtSentinel, (byte)(WellKnownType.System_Range - WellKnownType.ExtSentinel),
->>>>>>> 1932a3b6
             };
 
             string[] allNames = new string[(int)WellKnownMember.Count]
@@ -3643,7 +3640,12 @@
                 "Truncate",                                 // System_Math__TruncateDouble
                 ".ctor",                                    // Microsoft_CodeAnalysis_EmbeddedAttribute__ctor
 
-<<<<<<< HEAD
+                ".ctor",                                    // System_Index__ctor
+                "Create",                                   // System_Range__Create
+                "ToEnd",                                    // System_Range__ToEnd
+                "FromStart",                                // System_Range__FromStart
+                "All",                                      // System_Range__All
+
                 "DisposeAsync",                             // System_IAsyncDisposable__DisposeAsync
                 "GetAsyncEnumerator",                       // System_Collections_Generic_IAsyncEnumerable_T__GetAsyncEnumerator
                 "MoveNextAsync",                            // System_Collections_Generic_IAsyncEnumerator_T__MoveNextAsync
@@ -3663,13 +3665,6 @@
                 "GetStatus",                                // System_Threading_Tasks_Sources_IValueTaskSource_T__GetStatus
                 "OnCompleted",                              // System_Threading_Tasks_Sources_IValueTaskSource_T__OnCompleted
                 ".ctor",                                    // System_Threading_Tasks_ValueTask_T__ctor
-=======
-                ".ctor",                                    // System_Index__ctor
-                "Create",                                   // System_Range__Create
-                "ToEnd",                                    // System_Range__ToEnd
-                "FromStart",                                // System_Range__FromStart
-                "All",                                      // System_Range__All
->>>>>>> 1932a3b6
             };
 
             s_descriptors = MemberDescriptor.InitializeFromStream(new System.IO.MemoryStream(initializationBytes, writable: false), allNames);
