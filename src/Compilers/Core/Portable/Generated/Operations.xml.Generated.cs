--- conflicted
+++ resolved
@@ -7054,18 +7054,6 @@
         public override IObjectOrCollectionInitializerOperation Initializer => SetParentOperation(_lazyInitializer.Value, this);
     }
 
-<<<<<<< HEAD
-    internal abstract class BaseReDimOperation : Operation, IReDimOperation
-    {
-        protected BaseReDimOperation(bool preserve, SemanticModel semanticModel, SyntaxNode syntax, ITypeSymbol type, Optional<object> constantValue, bool isImplicit) :
-            base(OperationKind.ReDim, semanticModel, syntax, type, constantValue, isImplicit)
-        {
-            Preserve = preserve;
-        }
-
-        public abstract ImmutableArray<IReDimClauseOperation> Clauses { get; }
-        public bool Preserve { get; }
-=======
     internal abstract class BaseFromEndIndexOperation : Operation, IFromEndIndexOperation
     {
         protected BaseFromEndIndexOperation(bool isLifted, bool isImplicit, SemanticModel semanticModel, SyntaxNode syntax, ITypeSymbol type, IMethodSymbol symbol) :
@@ -7078,65 +7066,11 @@
         public abstract IOperation Operand { get; }
         public bool IsLifted { get; }
         public IMethodSymbol Symbol { get; }
->>>>>>> 9950c9ee
 
         public sealed override IEnumerable<IOperation> Children
         {
             get
             {
-<<<<<<< HEAD
-                foreach (var clause in Clauses)
-                {
-                    yield return clause;
-                }
-            }
-        }
-
-        public sealed override void Accept(OperationVisitor visitor)
-        {
-            visitor.VisitReDim(this);
-        }
-
-        public sealed override TResult Accept<TArgument, TResult>(OperationVisitor<TArgument, TResult> visitor, TArgument argument)
-        {
-            return visitor.VisitReDim(this, argument);
-        }
-    }
-
-    internal sealed class ReDimOperation : BaseReDimOperation
-    {
-        public ReDimOperation(ImmutableArray<IReDimClauseOperation> clauses, bool preserve, SemanticModel semanticModel, SyntaxNode syntax, ITypeSymbol type, Optional<object> constantValue, bool isImplicit) :
-            base(preserve, semanticModel, syntax, type, constantValue, isImplicit)
-        {
-            Clauses = SetParentOperation(clauses, this);
-        }
-
-        public override ImmutableArray<IReDimClauseOperation> Clauses { get; }
-    }
-
-    internal sealed class LazyReDimOperation : BaseReDimOperation
-    {
-        private readonly Lazy<ImmutableArray<IReDimClauseOperation>> _lazyClauses;
-
-        public LazyReDimOperation(Lazy<ImmutableArray<IReDimClauseOperation>> clauses, bool preserve, SemanticModel semanticModel, SyntaxNode syntax, ITypeSymbol type, Optional<object> constantValue, bool isImplicit) :
-            base(preserve, semanticModel, syntax, type, constantValue, isImplicit)
-        {
-            _lazyClauses = clauses;
-        }
-
-        public override ImmutableArray<IReDimClauseOperation> Clauses => SetParentOperation(_lazyClauses.Value, this);
-    }
-
-    internal abstract class BaseReDimClauseOperation : Operation, IReDimClauseOperation
-    {
-        protected BaseReDimClauseOperation(SemanticModel semanticModel, SyntaxNode syntax, ITypeSymbol type, Optional<object> constantValue, bool isImplicit) :
-            base(OperationKind.ReDimClause, semanticModel, syntax, type, constantValue, isImplicit)
-        {
-        }
-
-        public abstract IOperation Operand { get; }
-        public abstract ImmutableArray<IOperation> DimensionSizes { get; }
-=======
                 IOperation operand = Operand;
                 if (operand != null)
                 {
@@ -7193,13 +7127,136 @@
         public abstract IOperation RightOperand { get; }
         public bool IsLifted { get; }
         public IMethodSymbol Method { get; }
->>>>>>> 9950c9ee
 
         public sealed override IEnumerable<IOperation> Children
         {
             get
             {
-<<<<<<< HEAD
+                IOperation leftOperand = LeftOperand;
+                if (leftOperand != null)
+                {
+                    yield return leftOperand;
+                }
+
+                IOperation rightOperand = RightOperand;
+                if (rightOperand != null)
+                {
+                    yield return rightOperand;
+                }
+            }
+        }
+
+        public override void Accept(OperationVisitor visitor)
+        {
+            visitor.VisitRangeOperation(this);
+        }
+
+        public override TResult Accept<TArgument, TResult>(OperationVisitor<TArgument, TResult> visitor, TArgument argument)
+        {
+            return visitor.VisitRangeOperation(this, argument);
+        }
+    }
+
+    internal sealed class RangeOperation : BaseRangeOperation
+    {
+        public RangeOperation(bool isLifted, bool isImplicit, SemanticModel semanticModel, SyntaxNode syntax, ITypeSymbol type, IOperation leftOperand, IOperation rightOperand, IMethodSymbol symbol) :
+                    base(isLifted, isImplicit, semanticModel, syntax, type, symbol)
+        {
+            LeftOperand = Operation.SetParentOperation(leftOperand, this);
+            RightOperand = Operation.SetParentOperation(rightOperand, this);
+        }
+
+        public override IOperation LeftOperand { get; }
+        public override IOperation RightOperand { get; }
+    }
+
+    internal sealed class LazyRangeOperation : BaseRangeOperation
+    {
+        private Lazy<IOperation> _leftOperand;
+        private Lazy<IOperation> _rightOperand;
+
+        public LazyRangeOperation(bool isLifted, bool isImplicit, SemanticModel semanticModel, SyntaxNode syntax, ITypeSymbol type, Lazy<IOperation> leftOperand, Lazy<IOperation> rightOperand, IMethodSymbol symbol) :
+                    base(isLifted, isImplicit, semanticModel, syntax, type, symbol)
+        {
+            _leftOperand = new Lazy<IOperation>(() => Operation.SetParentOperation(leftOperand.Value, this));
+            _rightOperand = new Lazy<IOperation>(() => Operation.SetParentOperation(rightOperand.Value, this));
+        }
+
+        public override IOperation LeftOperand => this._leftOperand.Value;
+        public override IOperation RightOperand => this._rightOperand.Value;
+    }
+
+    internal abstract class BaseReDimOperation : Operation, IReDimOperation
+    {
+        protected BaseReDimOperation(bool preserve, SemanticModel semanticModel, SyntaxNode syntax, ITypeSymbol type, Optional<object> constantValue, bool isImplicit) :
+            base(OperationKind.ReDim, semanticModel, syntax, type, constantValue, isImplicit)
+        {
+            Preserve = preserve;
+        }
+
+        public abstract ImmutableArray<IReDimClauseOperation> Clauses { get; }
+        public bool Preserve { get; }
+
+        public sealed override IEnumerable<IOperation> Children
+        {
+            get
+            {
+                foreach (var clause in Clauses)
+                {
+                    yield return clause;
+                }
+            }
+        }
+
+        public sealed override void Accept(OperationVisitor visitor)
+        {
+            visitor.VisitReDim(this);
+        }
+
+        public sealed override TResult Accept<TArgument, TResult>(OperationVisitor<TArgument, TResult> visitor, TArgument argument)
+        {
+            return visitor.VisitReDim(this, argument);
+        }
+    }
+
+    internal sealed class ReDimOperation : BaseReDimOperation
+    {
+        public ReDimOperation(ImmutableArray<IReDimClauseOperation> clauses, bool preserve, SemanticModel semanticModel, SyntaxNode syntax, ITypeSymbol type, Optional<object> constantValue, bool isImplicit) :
+            base(preserve, semanticModel, syntax, type, constantValue, isImplicit)
+        {
+            Clauses = SetParentOperation(clauses, this);
+        }
+
+        public override ImmutableArray<IReDimClauseOperation> Clauses { get; }
+    }
+
+    internal sealed class LazyReDimOperation : BaseReDimOperation
+    {
+        private readonly Lazy<ImmutableArray<IReDimClauseOperation>> _lazyClauses;
+
+        public LazyReDimOperation(Lazy<ImmutableArray<IReDimClauseOperation>> clauses, bool preserve, SemanticModel semanticModel, SyntaxNode syntax, ITypeSymbol type, Optional<object> constantValue, bool isImplicit) :
+            base(preserve, semanticModel, syntax, type, constantValue, isImplicit)
+        {
+            _lazyClauses = clauses;
+        }
+
+        public override ImmutableArray<IReDimClauseOperation> Clauses => SetParentOperation(_lazyClauses.Value, this);
+    }
+
+    internal abstract class BaseReDimClauseOperation : Operation, IReDimClauseOperation
+    {
+        protected BaseReDimClauseOperation(SemanticModel semanticModel, SyntaxNode syntax, ITypeSymbol type, Optional<object> constantValue, bool isImplicit) :
+            base(OperationKind.ReDimClause, semanticModel, syntax, type, constantValue, isImplicit)
+        {
+        }
+
+        public abstract IOperation Operand { get; }
+        public abstract ImmutableArray<IOperation> DimensionSizes { get; }
+
+        public sealed override IEnumerable<IOperation> Children
+        {
+            get
+            {
                 Debug.Assert(Operand != null);
                 yield return Operand;
 
@@ -7249,59 +7306,5 @@
 
         public override IOperation Operand => SetParentOperation(_lazyOperand.Value, this);
         public override ImmutableArray<IOperation> DimensionSizes => SetParentOperation(_lazyDimensionSizes.Value, this);
-=======
-                IOperation leftOperand = LeftOperand;
-                if (leftOperand != null)
-                {
-                    yield return leftOperand;
-                }
-
-                IOperation rightOperand = RightOperand;
-                if (rightOperand != null)
-                {
-                    yield return rightOperand;
-                }
-            }
-        }
-
-        public override void Accept(OperationVisitor visitor)
-        {
-            visitor.VisitRangeOperation(this);
-        }
-
-        public override TResult Accept<TArgument, TResult>(OperationVisitor<TArgument, TResult> visitor, TArgument argument)
-        {
-            return visitor.VisitRangeOperation(this, argument);
-        }
-    }
-
-    internal sealed class RangeOperation : BaseRangeOperation
-    {
-        public RangeOperation(bool isLifted, bool isImplicit, SemanticModel semanticModel, SyntaxNode syntax, ITypeSymbol type, IOperation leftOperand, IOperation rightOperand, IMethodSymbol symbol) :
-                    base(isLifted, isImplicit, semanticModel, syntax, type, symbol)
-        {
-            LeftOperand = Operation.SetParentOperation(leftOperand, this);
-            RightOperand = Operation.SetParentOperation(rightOperand, this);
-        }
-
-        public override IOperation LeftOperand { get; }
-        public override IOperation RightOperand { get; }
-    }
-
-    internal sealed class LazyRangeOperation : BaseRangeOperation
-    {
-        private Lazy<IOperation> _leftOperand;
-        private Lazy<IOperation> _rightOperand;
-
-        public LazyRangeOperation(bool isLifted, bool isImplicit, SemanticModel semanticModel, SyntaxNode syntax, ITypeSymbol type, Lazy<IOperation> leftOperand, Lazy<IOperation> rightOperand, IMethodSymbol symbol) :
-                    base(isLifted, isImplicit, semanticModel, syntax, type, symbol)
-        {
-            _leftOperand = new Lazy<IOperation>(() => Operation.SetParentOperation(leftOperand.Value, this));
-            _rightOperand = new Lazy<IOperation>(() => Operation.SetParentOperation(rightOperand.Value, this));
-        }
-
-        public override IOperation LeftOperand => this._leftOperand.Value;
-        public override IOperation RightOperand => this._rightOperand.Value;
->>>>>>> 9950c9ee
     }
 }