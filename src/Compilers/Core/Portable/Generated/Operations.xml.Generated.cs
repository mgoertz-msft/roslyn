--- conflicted
+++ resolved
@@ -2766,18 +2766,10 @@
     /// </summary>
     internal abstract partial class BaseObjectCreationExpression : Operation, IHasArgumentsExpression, IObjectCreationExpression
     {
-<<<<<<< HEAD
         protected BaseObjectCreationExpression(IMethodSymbol constructor, bool isInvalid, SyntaxNode syntax, ITypeSymbol type, Optional<object> constantValue) :
                     base(OperationKind.ObjectCreationExpression, isInvalid, syntax, type, constantValue)
         {
             Constructor = constructor;
-=======
-        public ObjectCreationExpression(IMethodSymbol constructor, ImmutableArray<IOperation> initializers, bool isInvalid, SyntaxNode syntax, ITypeSymbol type, Optional<object> constantValue) :
-            base(OperationKind.ObjectCreationExpression, isInvalid, syntax, type, constantValue)
-        {
-            Constructor = constructor;
-            Initializers = initializers;
->>>>>>> eb4dc6c2
         }
         /// <summary>
         /// Constructor to be invoked on the created instance.
@@ -2786,8 +2778,7 @@
         /// <summary>
         /// Explicitly-specified member initializers.
         /// </summary>
-<<<<<<< HEAD
-        public abstract ImmutableArray<ISymbolInitializer> MemberInitializers { get; }
+        public abstract ImmutableArray<IOperation> Initializers { get; }
         /// <summary>
         /// Arguments of the invocation, excluding the instance argument. Arguments are in evaluation order.
         /// </summary>
@@ -2796,9 +2787,6 @@
         /// Default values are supplied for optional arguments missing in source.
         /// </remarks>
         public abstract ImmutableArray<IArgument> ArgumentsInEvaluationOrder { get; }
-=======
-        public ImmutableArray<IOperation> Initializers { get; }
->>>>>>> eb4dc6c2
         public override void Accept(OperationVisitor visitor)
         {
             visitor.VisitObjectCreationExpression(this);
@@ -2814,16 +2802,16 @@
     /// </summary>
     internal sealed partial class ObjectCreationExpression : BaseObjectCreationExpression, IHasArgumentsExpression, IObjectCreationExpression
     {
-        public ObjectCreationExpression(IMethodSymbol constructor, ImmutableArray<ISymbolInitializer> memberInitializers, ImmutableArray<IArgument> argumentsInEvaluationOrder, bool isInvalid, SyntaxNode syntax, ITypeSymbol type, Optional<object> constantValue) :
+        public ObjectCreationExpression(IMethodSymbol constructor, ImmutableArray<IOperation> initializers, ImmutableArray<IArgument> argumentsInEvaluationOrder, bool isInvalid, SyntaxNode syntax, ITypeSymbol type, Optional<object> constantValue) :
             base(constructor, isInvalid, syntax, type, constantValue)
         {
-            MemberInitializers = memberInitializers;
+            Initializers = initializers;
             ArgumentsInEvaluationOrder = argumentsInEvaluationOrder;
         }
         /// <summary>
         /// Explicitly-specified member initializers.
         /// </summary>
-        public override ImmutableArray<ISymbolInitializer> MemberInitializers { get; }
+        public override ImmutableArray<IOperation> Initializers { get; }
         /// <summary>
         /// Arguments of the invocation, excluding the instance argument. Arguments are in evaluation order.
         /// </summary>
@@ -2839,10 +2827,10 @@
     /// </summary>
     internal sealed partial class LazyObjectCreationExpression : BaseObjectCreationExpression, IHasArgumentsExpression, IObjectCreationExpression
     {
-        private readonly Lazy<ImmutableArray<ISymbolInitializer>> _lazyMemberInitializers;
+        private readonly Lazy<ImmutableArray<IOperation>> _lazyMemberInitializers;
         private readonly Lazy<ImmutableArray<IArgument>> _lazyArgumentsInEvaluationOrder;
 
-        public LazyObjectCreationExpression(IMethodSymbol constructor, Lazy<ImmutableArray<ISymbolInitializer>> memberInitializers, Lazy<ImmutableArray<IArgument>> argumentsInEvaluationOrder, bool isInvalid, SyntaxNode syntax, ITypeSymbol type, Optional<object> constantValue) : base(constructor, isInvalid, syntax, type, constantValue)
+        public LazyObjectCreationExpression(IMethodSymbol constructor, Lazy<ImmutableArray<IOperation>> memberInitializers, Lazy<ImmutableArray<IArgument>> argumentsInEvaluationOrder, bool isInvalid, SyntaxNode syntax, ITypeSymbol type, Optional<object> constantValue) : base(constructor, isInvalid, syntax, type, constantValue)
         {
             _lazyMemberInitializers = memberInitializers;
             _lazyArgumentsInEvaluationOrder = argumentsInEvaluationOrder;
@@ -2850,7 +2838,7 @@
         /// <summary>
         /// Explicitly-specified member initializers.
         /// </summary>
-        public override ImmutableArray<ISymbolInitializer> MemberInitializers => _lazyMemberInitializers.Value;
+        public override ImmutableArray<IOperation> Initializers => _lazyMemberInitializers.Value;
 
         /// <summary>
         /// Arguments of the invocation, excluding the instance argument. Arguments are in evaluation order.
