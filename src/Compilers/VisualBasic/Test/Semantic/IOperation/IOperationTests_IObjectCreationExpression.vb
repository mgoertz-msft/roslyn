--- conflicted
+++ resolved
@@ -96,20 +96,12 @@
     IVariableDeclaration (1 variables) (OperationKind.VariableDeclaration) (Syntax: 'e1')
       Variables: Local_1: e1 As F
       Initializer: IObjectCreationExpression (Constructor: Sub F..ctor()) (OperationKind.ObjectCreationExpression, Type: F, IsInvalid) (Syntax: 'New F() Wit ... perty2 = 1}')
-<<<<<<< HEAD
-          Initializers(1): ISimpleAssignmentExpression (OperationKind.SimpleAssignmentExpression, Type: System.Void, IsInvalid) (Syntax: '.Property2 = 1')
-              Left: IPropertyReferenceExpression: Property F.Property2 As B (OperationKind.PropertyReferenceExpression, Type: B) (Syntax: 'Property2')
-                  Instance Receiver: IOperation:  (OperationKind.None, IsInvalid) (Syntax: 'New F() Wit ... perty2 = 1}')
-              Right: IConversionExpression (ConversionKind.Invalid, Implicit) (OperationKind.ConversionExpression, Type: B, IsInvalid) (Syntax: '1')
-                  ILiteralExpression (Text: 1) (OperationKind.LiteralExpression, Type: System.Int32, Constant: 1, IsInvalid) (Syntax: '1')
-=======
           Initializer: IObjectOrCollectionInitializerExpression (OperationKind.ObjectOrCollectionInitializerExpression, Type: F, IsInvalid) (Syntax: 'With {.Property2 = 1}')
               Initializers(1): ISimpleAssignmentExpression (OperationKind.SimpleAssignmentExpression, Type: System.Void, IsInvalid) (Syntax: '.Property2 = 1')
                   Left: IPropertyReferenceExpression: Property F.Property2 As B (OperationKind.PropertyReferenceExpression, Type: B) (Syntax: 'Property2')
                       Instance Receiver: IOperation:  (OperationKind.None, IsInvalid) (Syntax: 'New F() Wit ... perty2 = 1}')
-                  Right: IConversionExpression (ConversionKind.Basic, Implicit) (OperationKind.ConversionExpression, Type: B, IsInvalid) (Syntax: '1')
+                  Right: IConversionExpression (ConversionKind.Invalid, Implicit) (OperationKind.ConversionExpression, Type: B, IsInvalid) (Syntax: '1')
                       ILiteralExpression (Text: 1) (OperationKind.LiteralExpression, Type: System.Int32, Constant: 1, IsInvalid) (Syntax: '1')
->>>>>>> 7ee51481
   IVariableDeclarationStatement (1 declarations) (OperationKind.VariableDeclarationStatement, IsInvalid) (Syntax: 'Dim e2 = Ne ... ) From {""}')
     IVariableDeclaration (1 variables) (OperationKind.VariableDeclaration) (Syntax: 'e2')
       Variables: Local_1: e2 As F
@@ -181,31 +173,10 @@
 
             Dim expectedOperationTree = <![CDATA[
 IObjectCreationExpression (Constructor: Sub System.Collections.Generic.List(Of System.Collections.Generic.List(Of System.Int32))..ctor()) (OperationKind.ObjectCreationExpression, Type: System.Collections.Generic.List(Of System.Collections.Generic.List(Of System.Int32))) (Syntax: 'New List(Of ... om {field}}')
-<<<<<<< HEAD
-  Initializers(2): IInvocationExpression ( Sub System.Collections.Generic.List(Of System.Collections.Generic.List(Of System.Int32)).Add(item As System.Collections.Generic.List(Of System.Int32))) (OperationKind.InvocationExpression, Type: System.Void) (Syntax: '{x, y}.ToList')
-      Instance Receiver: IOperation:  (OperationKind.None) (Syntax: 'New List(Of ... om {field}}')
-      Arguments(1): IArgument (ArgumentKind.Explicit, Matching Parameter: item) (OperationKind.Argument) (Syntax: '{x, y}.ToList')
-          IInvocationExpression ( Function System.Collections.Generic.IEnumerable(Of System.Int32).ToList() As System.Collections.Generic.List(Of System.Int32)) (OperationKind.InvocationExpression, Type: System.Collections.Generic.List(Of System.Int32)) (Syntax: '{x, y}.ToList')
-            Instance Receiver: IConversionExpression (ConversionKind.Cast, Implicit) (OperationKind.ConversionExpression, Type: System.Collections.Generic.IEnumerable(Of System.Int32)) (Syntax: '{x, y}')
-                IArrayCreationExpression (Element Type: System.Int32) (OperationKind.ArrayCreationExpression, Type: System.Int32()) (Syntax: '{x, y}')
-                  Dimension Sizes(1): ILiteralExpression (OperationKind.LiteralExpression, Type: System.Int32, Constant: 2) (Syntax: '{x, y}')
-                  Initializer: IArrayInitializer (2 elements) (OperationKind.ArrayInitializer) (Syntax: '{x, y}')
-                      Element Values(2): IParameterReferenceExpression: x (OperationKind.ParameterReferenceExpression, Type: System.Int32) (Syntax: 'x')
-                        ILocalReferenceExpression: y (OperationKind.LocalReferenceExpression, Type: System.Int32) (Syntax: 'y')
-    IInvocationExpression ( Sub System.Collections.Generic.List(Of System.Collections.Generic.List(Of System.Int32)).Add(item As System.Collections.Generic.List(Of System.Int32))) (OperationKind.InvocationExpression, Type: System.Void) (Syntax: 'New List(Of ... rom {field}')
-      Instance Receiver: IOperation:  (OperationKind.None) (Syntax: 'New List(Of ... om {field}}')
-      Arguments(1): IArgument (ArgumentKind.Explicit, Matching Parameter: item) (OperationKind.Argument) (Syntax: 'New List(Of ... rom {field}')
-          IObjectCreationExpression (Constructor: Sub System.Collections.Generic.List(Of System.Int32)..ctor()) (OperationKind.ObjectCreationExpression, Type: System.Collections.Generic.List(Of System.Int32)) (Syntax: 'New List(Of ... rom {field}')
-            Initializers(1): IInvocationExpression ( Sub System.Collections.Generic.List(Of System.Int32).Add(item As System.Int32)) (OperationKind.InvocationExpression, Type: System.Void) (Syntax: 'field')
-                Instance Receiver: IOperation:  (OperationKind.None) (Syntax: 'New List(Of ... rom {field}')
-                Arguments(1): IArgument (ArgumentKind.Explicit, Matching Parameter: item) (OperationKind.Argument) (Syntax: 'field')
-                    IFieldReferenceExpression: C.field As System.Int32 (OperationKind.FieldReferenceExpression, Type: System.Int32) (Syntax: 'field')
-                      Instance Receiver: IInstanceReferenceExpression (InstanceReferenceKind.Implicit) (OperationKind.InstanceReferenceExpression, Type: C) (Syntax: 'field')
-=======
   Initializer: IObjectOrCollectionInitializerExpression (OperationKind.ObjectOrCollectionInitializerExpression, Type: System.Collections.Generic.List(Of System.Collections.Generic.List(Of System.Int32))) (Syntax: 'From {{x, y ... om {field}}')
       Initializers(2): ICollectionElementInitializerExpression (AddMethod: Sub System.Collections.Generic.List(Of System.Collections.Generic.List(Of System.Int32)).Add(item As System.Collections.Generic.List(Of System.Int32))) (IsDynamic: False) (OperationKind.CollectionElementInitializerExpression, Type: System.Void) (Syntax: '{x, y}.ToList')
           Arguments(1): IInvocationExpression ( Function System.Collections.Generic.IEnumerable(Of System.Int32).ToList() As System.Collections.Generic.List(Of System.Int32)) (OperationKind.InvocationExpression, Type: System.Collections.Generic.List(Of System.Int32)) (Syntax: '{x, y}.ToList')
-              Instance Receiver: IConversionExpression (ConversionKind.Basic, Implicit) (OperationKind.ConversionExpression, Type: System.Collections.Generic.IEnumerable(Of System.Int32)) (Syntax: '{x, y}')
+              Instance Receiver: IConversionExpression (ConversionKind.Cast, Implicit) (OperationKind.ConversionExpression, Type: System.Collections.Generic.IEnumerable(Of System.Int32)) (Syntax: '{x, y}')
                   IArrayCreationExpression (Element Type: System.Int32) (OperationKind.ArrayCreationExpression, Type: System.Int32()) (Syntax: '{x, y}')
                     Dimension Sizes(1): ILiteralExpression (OperationKind.LiteralExpression, Type: System.Int32, Constant: 2) (Syntax: '{x, y}')
                     Initializer: IArrayInitializer (2 elements) (OperationKind.ArrayInitializer) (Syntax: '{x, y}')
@@ -217,7 +188,6 @@
                   Initializers(1): ICollectionElementInitializerExpression (AddMethod: Sub System.Collections.Generic.List(Of System.Int32).Add(item As System.Int32)) (IsDynamic: False) (OperationKind.CollectionElementInitializerExpression, Type: System.Void) (Syntax: 'field')
                       Arguments(1): IFieldReferenceExpression: C.field As System.Int32 (OperationKind.FieldReferenceExpression, Type: System.Int32) (Syntax: 'field')
                           Instance Receiver: IInstanceReferenceExpression (InstanceReferenceKind.Implicit) (OperationKind.InstanceReferenceExpression, Type: C) (Syntax: 'field')
->>>>>>> 7ee51481
 ]]>.Value
 
             Dim expectedDiagnostics = String.Empty
