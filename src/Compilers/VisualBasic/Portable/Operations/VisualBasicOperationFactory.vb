﻿' Copyright (c) Microsoft.  All Rights Reserved.  Licensed under the Apache License, Version 2.0.  See License.txt in the project root for license information.

Imports System.Collections.Concurrent
Imports System.Collections.Immutable
Imports Microsoft.CodeAnalysis.PooledObjects
Imports Microsoft.CodeAnalysis.VisualBasic
Imports Microsoft.CodeAnalysis.VisualBasic.Symbols
Imports Microsoft.CodeAnalysis.VisualBasic.Syntax

Namespace Microsoft.CodeAnalysis.Semantics
    Partial Friend NotInheritable Class VisualBasicOperationFactory

        Private ReadOnly _cache As ConcurrentDictionary(Of BoundNode, IOperation) =
            New ConcurrentDictionary(Of BoundNode, IOperation)(concurrencyLevel:=2, capacity:=10)

        Private ReadOnly _semanticModel As SemanticModel

        Public Sub New(semanticModel As SemanticModel)
            _semanticModel = semanticModel
        End Sub

        Public Function Create(boundNode As BoundNode) As IOperation
            If boundNode Is Nothing Then
                Return Nothing
            End If

            ' this should be removed once this issue is fixed
            ' https://github.com/dotnet/roslyn/issues/21186
            If TypeOf boundNode Is BoundValuePlaceholderBase Then
                ' since same place holder bound node appears in multiple places in the tree
                ' we can't use bound node to operation map.
                ' for now, we will just create new operation and return clone but we need to figure out
                ' what we want to do with place holder node such as just returning nothing
                Return _semanticModel.CloneOperation(CreateInternal(boundNode))
            End If

            ' this should be removed once this issue is fixed
            ' https://github.com/dotnet/roslyn/issues/21187
            If IsIgnoredNode(boundNode) Then
                ' due to how IOperation is set up, some of VB BoundNode must be ignored
                ' while generating IOperation. otherwise, 2 different IOperation trees will be created
                ' for nodes under same sub tree
                Return Nothing
            End If

            ' A BoundUserDefined conversion is always the operand of a BoundConversion, and is handled
            ' by the BoundConversion creation. We should never receive one in this top level create call.
            Debug.Assert(boundNode.Kind <> BoundKind.UserDefinedConversion)

            Return _cache.GetOrAdd(boundNode, Function(n) CreateInternal(n))
        End Function

        Private Shared Function IsIgnoredNode(boundNode As BoundNode) As Boolean
            ' since boundNode doesn't have parent pointer, it can't just look around using bound node
            ' it needs to use syntax node.  we ignore these because this will return its own operation tree
            ' that don't belong to its parent operation tree.
            Select Case boundNode.Kind
                Case BoundKind.LocalDeclaration
                    Return boundNode.Syntax.Kind() = SyntaxKind.ModifiedIdentifier AndAlso
                           If(boundNode.Syntax.Parent?.Kind() = SyntaxKind.VariableDeclarator, False)
                Case BoundKind.ExpressionStatement
                    Return boundNode.Syntax.Kind() = SyntaxKind.SelectStatement
                Case BoundKind.CaseBlock
                    Return True
                Case BoundKind.CaseStatement
                    Return True
                Case BoundKind.EventAccess
                    Return boundNode.Syntax.Parent.Kind() = SyntaxKind.AddHandlerStatement OrElse
                           boundNode.Syntax.Parent.Kind() = SyntaxKind.RemoveHandlerStatement OrElse
                           boundNode.Syntax.Parent.Kind() = SyntaxKind.RaiseEventAccessorStatement
            End Select

            Return False
        End Function

        Private Function CreateInternal(boundNode As BoundNode) As IOperation
            Select Case boundNode.Kind
                Case BoundKind.AssignmentOperator
                    Return CreateBoundAssignmentOperatorOperation(DirectCast(boundNode, BoundAssignmentOperator))
                Case BoundKind.MeReference
                    Return CreateBoundMeReferenceOperation(DirectCast(boundNode, BoundMeReference))
                Case BoundKind.MyBaseReference
                    Return CreateBoundMyBaseReferenceOperation(DirectCast(boundNode, BoundMyBaseReference))
                Case BoundKind.MyClassReference
                    Return CreateBoundMyClassReferenceOperation(DirectCast(boundNode, BoundMyClassReference))
                Case BoundKind.Literal
                    Return CreateBoundLiteralOperation(DirectCast(boundNode, BoundLiteral))
                Case BoundKind.AwaitOperator
                    Return CreateBoundAwaitOperatorOperation(DirectCast(boundNode, BoundAwaitOperator))
                Case BoundKind.NameOfOperator
                    Return CreateBoundNameOfOperatorOperation(DirectCast(boundNode, BoundNameOfOperator))
                Case BoundKind.Lambda
                    Return CreateBoundLambdaOperation(DirectCast(boundNode, BoundLambda))
                Case BoundKind.Call
                    Return CreateBoundCallOperation(DirectCast(boundNode, BoundCall))
                Case BoundKind.OmittedArgument
                    Return CreateBoundOmittedArgumentOperation(DirectCast(boundNode, BoundOmittedArgument))
                Case BoundKind.Parenthesized
                    Return CreateBoundParenthesizedOperation(DirectCast(boundNode, BoundParenthesized))
                Case BoundKind.ArrayAccess
                    Return CreateBoundArrayAccessOperation(DirectCast(boundNode, BoundArrayAccess))
                Case BoundKind.UnaryOperator
                    Return CreateBoundUnaryOperatorOperation(DirectCast(boundNode, BoundUnaryOperator))
                Case BoundKind.UserDefinedUnaryOperator
                    Return CreateBoundUserDefinedUnaryOperatorOperation(DirectCast(boundNode, BoundUserDefinedUnaryOperator))
                Case BoundKind.BinaryOperator
                    Return CreateBoundBinaryOperatorOperation(DirectCast(boundNode, BoundBinaryOperator))
                Case BoundKind.UserDefinedBinaryOperator
                    Return CreateBoundUserDefinedBinaryOperatorOperation(DirectCast(boundNode, BoundUserDefinedBinaryOperator))
                Case BoundKind.BinaryConditionalExpression
                    Return CreateBoundBinaryConditionalExpressionOperation(DirectCast(boundNode, BoundBinaryConditionalExpression))
                Case BoundKind.UserDefinedShortCircuitingOperator
                    Return CreateBoundUserDefinedShortCircuitingOperatorOperation(DirectCast(boundNode, BoundUserDefinedShortCircuitingOperator))
                Case BoundKind.BadExpression
                    Return CreateBoundBadExpressionOperation(DirectCast(boundNode, BoundBadExpression))
                Case BoundKind.TryCast
                    Return CreateBoundTryCastOperation(DirectCast(boundNode, BoundTryCast))
                Case BoundKind.DirectCast
                    Return CreateBoundDirectCastOperation(DirectCast(boundNode, BoundDirectCast))
                Case BoundKind.Conversion
                    Return CreateBoundConversionOperation(DirectCast(boundNode, BoundConversion))
                Case BoundKind.TernaryConditionalExpression
                    Return CreateBoundTernaryConditionalExpressionOperation(DirectCast(boundNode, BoundTernaryConditionalExpression))
                Case BoundKind.TypeOf
                    Return CreateBoundTypeOfOperation(DirectCast(boundNode, BoundTypeOf))
                Case BoundKind.ObjectCreationExpression
                    Return CreateBoundObjectCreationExpressionOperation(DirectCast(boundNode, BoundObjectCreationExpression))
                Case BoundKind.ObjectInitializerExpression
                    Return CreateBoundObjectInitializerExpressionOperation(DirectCast(boundNode, BoundObjectInitializerExpression))
                Case BoundKind.CollectionInitializerExpression
                    Return CreateBoundCollectionInitializerExpressionOperation(DirectCast(boundNode, BoundCollectionInitializerExpression))
                Case BoundKind.NewT
                    Return CreateBoundNewTOperation(DirectCast(boundNode, BoundNewT))
                Case BoundKind.ArrayCreation
                    Return CreateBoundArrayCreationOperation(DirectCast(boundNode, BoundArrayCreation))
                Case BoundKind.ArrayInitialization
                    Return CreateBoundArrayInitializationOperation(DirectCast(boundNode, BoundArrayInitialization))
                Case BoundKind.PropertyAccess
                    Return CreateBoundPropertyAccessOperation(DirectCast(boundNode, BoundPropertyAccess))
                Case BoundKind.EventAccess
                    Return CreateBoundEventAccessOperation(DirectCast(boundNode, BoundEventAccess))
                Case BoundKind.FieldAccess
                    Return CreateBoundFieldAccessOperation(DirectCast(boundNode, BoundFieldAccess))
                Case BoundKind.ConditionalAccess
                    Return CreateBoundConditionalAccessOperation(DirectCast(boundNode, BoundConditionalAccess))
                Case BoundKind.ConditionalAccessReceiverPlaceholder
                    Return CreateBoundConditionalAccessReceiverPlaceholderOperation(DirectCast(boundNode, BoundConditionalAccessReceiverPlaceholder))
                Case BoundKind.Parameter
                    Return CreateBoundParameterOperation(DirectCast(boundNode, BoundParameter))
                Case BoundKind.Local
                    Return CreateBoundLocalOperation(DirectCast(boundNode, BoundLocal))
                Case BoundKind.LateMemberAccess
                    Return CreateBoundLateMemberAccessOperation(DirectCast(boundNode, BoundLateMemberAccess))
                Case BoundKind.FieldInitializer
                    Return CreateBoundFieldInitializerOperation(DirectCast(boundNode, BoundFieldInitializer))
                Case BoundKind.PropertyInitializer
                    Return CreateBoundPropertyInitializerOperation(DirectCast(boundNode, BoundPropertyInitializer))
                Case BoundKind.ParameterEqualsValue
                    Return CreateBoundParameterEqualsValueOperation(DirectCast(boundNode, BoundParameterEqualsValue))
                Case BoundKind.RValuePlaceholder
                    Return CreateBoundRValuePlaceholderOperation(DirectCast(boundNode, BoundRValuePlaceholder))
                Case BoundKind.IfStatement
                    Return CreateBoundIfStatementOperation(DirectCast(boundNode, BoundIfStatement))
                Case BoundKind.SelectStatement
                    Return CreateBoundSelectStatementOperation(DirectCast(boundNode, BoundSelectStatement))
                Case BoundKind.SimpleCaseClause
                    Return CreateBoundSimpleCaseClauseOperation(DirectCast(boundNode, BoundSimpleCaseClause))
                Case BoundKind.RangeCaseClause
                    Return CreateBoundRangeCaseClauseOperation(DirectCast(boundNode, BoundRangeCaseClause))
                Case BoundKind.RelationalCaseClause
                    Return CreateBoundRelationalCaseClauseOperation(DirectCast(boundNode, BoundRelationalCaseClause))
                Case BoundKind.DoLoopStatement
                    Return CreateBoundDoLoopStatementOperation(DirectCast(boundNode, BoundDoLoopStatement))
                Case BoundKind.ForToStatement
                    Return CreateBoundForToStatementOperation(DirectCast(boundNode, BoundForToStatement))
                Case BoundKind.ForEachStatement
                    Return CreateBoundForEachStatementOperation(DirectCast(boundNode, BoundForEachStatement))
                Case BoundKind.TryStatement
                    Return CreateBoundTryStatementOperation(DirectCast(boundNode, BoundTryStatement))
                Case BoundKind.CatchBlock
                    Return CreateBoundCatchBlockOperation(DirectCast(boundNode, BoundCatchBlock))
                Case BoundKind.Block
                    Return CreateBoundBlockOperation(DirectCast(boundNode, BoundBlock))
                Case BoundKind.BadStatement
                    Return CreateBoundBadStatementOperation(DirectCast(boundNode, BoundBadStatement))
                Case BoundKind.ReturnStatement
                    Return CreateBoundReturnStatementOperation(DirectCast(boundNode, BoundReturnStatement))
                Case BoundKind.ThrowStatement
                    Return CreateBoundThrowStatementOperation(DirectCast(boundNode, BoundThrowStatement))
                Case BoundKind.WhileStatement
                    Return CreateBoundWhileStatementOperation(DirectCast(boundNode, BoundWhileStatement))
                Case BoundKind.DimStatement
                    Return CreateBoundDimStatementOperation(DirectCast(boundNode, BoundDimStatement))
                Case BoundKind.YieldStatement
                    Return CreateBoundYieldStatementOperation(DirectCast(boundNode, BoundYieldStatement))
                Case BoundKind.LabelStatement
                    Return CreateBoundLabelStatementOperation(DirectCast(boundNode, BoundLabelStatement))
                Case BoundKind.GotoStatement
                    Return CreateBoundGotoStatementOperation(DirectCast(boundNode, BoundGotoStatement))
                Case BoundKind.ContinueStatement
                    Return CreateBoundContinueStatementOperation(DirectCast(boundNode, BoundContinueStatement))
                Case BoundKind.ExitStatement
                    Return CreateBoundExitStatementOperation(DirectCast(boundNode, BoundExitStatement))
                Case BoundKind.SyncLockStatement
                    Return CreateBoundSyncLockStatementOperation(DirectCast(boundNode, BoundSyncLockStatement))
                Case BoundKind.NoOpStatement
                    Return CreateBoundNoOpStatementOperation(DirectCast(boundNode, BoundNoOpStatement))
                Case BoundKind.StopStatement
                    Return CreateBoundStopStatementOperation(DirectCast(boundNode, BoundStopStatement))
                Case BoundKind.EndStatement
                    Return CreateBoundEndStatementOperation(DirectCast(boundNode, BoundEndStatement))
                Case BoundKind.WithStatement
                    Return CreateBoundWithStatementOperation(DirectCast(boundNode, BoundWithStatement))
                Case BoundKind.UsingStatement
                    Return CreateBoundUsingStatementOperation(DirectCast(boundNode, BoundUsingStatement))
                Case BoundKind.ExpressionStatement
                    Return CreateBoundExpressionStatementOperation(DirectCast(boundNode, BoundExpressionStatement))
                Case BoundKind.RaiseEventStatement
                    Return CreateBoundRaiseEventStatementOperation(DirectCast(boundNode, BoundRaiseEventStatement))
                Case BoundKind.AddHandlerStatement
                    Return CreateBoundAddHandlerStatementOperation(DirectCast(boundNode, BoundAddHandlerStatement))
                Case BoundKind.RemoveHandlerStatement
                    Return CreateBoundRemoveHandlerStatementOperation(DirectCast(boundNode, BoundRemoveHandlerStatement))
                Case BoundKind.TupleLiteral,
                     BoundKind.ConvertedTupleLiteral
                    Return CreateBoundTupleExpressionOperation(DirectCast(boundNode, BoundTupleExpression))
                Case BoundKind.InterpolatedStringExpression
                    Return CreateBoundInterpolatedStringExpressionOperation(DirectCast(boundNode, BoundInterpolatedStringExpression))
                Case BoundKind.Interpolation
                    Return CreateBoundInterpolationOperation(DirectCast(boundNode, BoundInterpolation))
                Case BoundKind.AnonymousTypeCreationExpression
                    Return CreateBoundAnonymousTypeCreationExpressionOperation(DirectCast(boundNode, BoundAnonymousTypeCreationExpression))
                Case BoundKind.AnonymousTypeFieldInitializer
                    Return Create(DirectCast(boundNode, BoundAnonymousTypeFieldInitializer).Value)
                Case BoundKind.AnonymousTypePropertyAccess
                    Return CreateBoundAnonymousTypePropertyAccessOperation(DirectCast(boundNode, BoundAnonymousTypePropertyAccess))
                Case Else
                    Dim constantValue = ConvertToOptional(TryCast(boundNode, BoundExpression)?.ConstantValueOpt)
                    Dim isImplicit As Boolean = boundNode.WasCompilerGenerated
                    Return Operation.CreateOperationNone(_semanticModel, boundNode.Syntax, constantValue, Function() GetIOperationChildren(boundNode), isImplicit)
            End Select
        End Function

        Private Function GetIOperationChildren(boundNode As BoundNode) As ImmutableArray(Of IOperation)
            Dim boundNodeWithChildren = DirectCast(boundNode, IBoundNodeWithIOperationChildren)
            If boundNodeWithChildren.Children.IsDefaultOrEmpty Then
                Return ImmutableArray(Of IOperation).Empty
            End If

            Dim builder = ArrayBuilder(Of IOperation).GetInstance(boundNodeWithChildren.Children.Length)
            For Each childNode In boundNodeWithChildren.Children
                Dim operation = Create(childNode)
                builder.Add(operation)
            Next

            Return builder.ToImmutableAndFree()
        End Function

        Private Function CreateBoundAssignmentOperatorOperation(boundAssignmentOperator As BoundAssignmentOperator) As IOperation
            Dim kind = GetAssignmentKind(boundAssignmentOperator)
            Dim isImplicit As Boolean = boundAssignmentOperator.WasCompilerGenerated
            If kind = OperationKind.CompoundAssignmentExpression Then
                ' convert Right to IOperation temporarily. we do this to get right operand, operator method and etc
                Dim temporaryRight = DirectCast(Create(boundAssignmentOperator.Right), IBinaryOperatorExpression)

                Dim operatorKind As BinaryOperatorKind = temporaryRight.OperatorKind
                Dim target As Lazy(Of IOperation) = New Lazy(Of IOperation)(Function() Create(boundAssignmentOperator.Left))

                ' right now, parent of right operand is set to the temporary IOperation, reset the parent
                ' we basically need to do this since we skip BoundAssignmentOperator.Right from IOperation tree
                Dim rightOperand = Operation.ResetParentOperation(temporaryRight.RightOperand)
                Dim value As Lazy(Of IOperation) = New Lazy(Of IOperation)(Function() rightOperand)

                Dim usesOperatorMethod As Boolean = temporaryRight.UsesOperatorMethod
                Dim operatorMethod As IMethodSymbol = temporaryRight.OperatorMethod
                Dim syntax As SyntaxNode = boundAssignmentOperator.Syntax
                Dim type As ITypeSymbol = boundAssignmentOperator.Type
                Dim constantValue As [Optional](Of Object) = ConvertToOptional(boundAssignmentOperator.ConstantValueOpt)
                Dim isLifted As Boolean = boundAssignmentOperator.Type.IsNullableType()
                Dim isChecked As Boolean = temporaryRight.IsChecked
                Return New LazyCompoundAssignmentExpression(operatorKind, isLifted, isChecked, target, value, usesOperatorMethod, operatorMethod, _semanticModel, syntax, type, constantValue, isImplicit)
            Else
                Dim target As Lazy(Of IOperation) = New Lazy(Of IOperation)(Function() Create(boundAssignmentOperator.Left))
                Dim value As Lazy(Of IOperation) = New Lazy(Of IOperation)(Function() Create(boundAssignmentOperator.Right))
                Dim syntax As SyntaxNode = boundAssignmentOperator.Syntax
                Dim type As ITypeSymbol = boundAssignmentOperator.Type
                Dim constantValue As [Optional](Of Object) = ConvertToOptional(boundAssignmentOperator.ConstantValueOpt)
                Return New LazySimpleAssignmentExpression(target, value, _semanticModel, syntax, type, constantValue, isImplicit)
            End If
        End Function

        Private Function CreateBoundMeReferenceOperation(boundMeReference As BoundMeReference) As IInstanceReferenceExpression
            Dim syntax As SyntaxNode = boundMeReference.Syntax
            Dim type As ITypeSymbol = boundMeReference.Type
            Dim constantValue As [Optional](Of Object) = ConvertToOptional(boundMeReference.ConstantValueOpt)
            Dim isImplicit As Boolean = boundMeReference.WasCompilerGenerated
            Return New InstanceReferenceExpression(_semanticModel, syntax, type, constantValue, isImplicit)
        End Function

        Private Function CreateBoundMyBaseReferenceOperation(boundMyBaseReference As BoundMyBaseReference) As IInstanceReferenceExpression
            Dim syntax As SyntaxNode = boundMyBaseReference.Syntax
            Dim type As ITypeSymbol = boundMyBaseReference.Type
            Dim constantValue As [Optional](Of Object) = ConvertToOptional(boundMyBaseReference.ConstantValueOpt)
            Dim isImplicit As Boolean = boundMyBaseReference.WasCompilerGenerated
            Return New InstanceReferenceExpression(_semanticModel, syntax, type, constantValue, isImplicit)
        End Function

        Private Function CreateBoundMyClassReferenceOperation(boundMyClassReference As BoundMyClassReference) As IInstanceReferenceExpression
            Dim syntax As SyntaxNode = boundMyClassReference.Syntax
            Dim type As ITypeSymbol = boundMyClassReference.Type
            Dim constantValue As [Optional](Of Object) = ConvertToOptional(boundMyClassReference.ConstantValueOpt)
            Dim isImplicit As Boolean = boundMyClassReference.WasCompilerGenerated
            Return New InstanceReferenceExpression(_semanticModel, syntax, type, constantValue, isImplicit)
        End Function

        Private Function CreateBoundLiteralOperation(boundLiteral As BoundLiteral) As ILiteralExpression
            Dim syntax As SyntaxNode = boundLiteral.Syntax
            Dim type As ITypeSymbol = boundLiteral.Type
            Dim constantValue As [Optional](Of Object) = ConvertToOptional(boundLiteral.ConstantValueOpt)
            Dim isImplicit As Boolean = boundLiteral.WasCompilerGenerated
            Return New LiteralExpression(_semanticModel, syntax, type, constantValue, isImplicit)
        End Function

        Private Function CreateBoundAwaitOperatorOperation(boundAwaitOperator As BoundAwaitOperator) As IAwaitExpression
            Dim awaitedValue As Lazy(Of IOperation) = New Lazy(Of IOperation)(Function() Create(boundAwaitOperator.Operand))
            Dim syntax As SyntaxNode = boundAwaitOperator.Syntax
            Dim type As ITypeSymbol = boundAwaitOperator.Type
            Dim constantValue As [Optional](Of Object) = ConvertToOptional(boundAwaitOperator.ConstantValueOpt)
            Dim isImplicit As Boolean = boundAwaitOperator.WasCompilerGenerated
            Return New LazyAwaitExpression(awaitedValue, _semanticModel, syntax, type, constantValue, isImplicit)
        End Function

        Private Function CreateBoundNameOfOperatorOperation(boundNameOfOperator As BoundNameOfOperator) As INameOfExpression
            Dim argument As Lazy(Of IOperation) = New Lazy(Of IOperation)(Function() Create(boundNameOfOperator.Argument))
            Dim syntax As SyntaxNode = boundNameOfOperator.Syntax
            Dim type As ITypeSymbol = boundNameOfOperator.Type
            Dim constantValue As [Optional](Of Object) = ConvertToOptional(boundNameOfOperator.ConstantValueOpt)
            Dim isImplicit As Boolean = boundNameOfOperator.WasCompilerGenerated
            Return New LazyNameOfExpression(argument, _semanticModel, syntax, type, constantValue, isImplicit)
        End Function

        Private Function CreateBoundLambdaOperation(boundLambda As BoundLambda) As IAnonymousFunctionExpression
            Dim symbol As IMethodSymbol = boundLambda.LambdaSymbol
            Dim body As Lazy(Of IBlockStatement) = New Lazy(Of IBlockStatement)(Function() DirectCast(Create(boundLambda.Body), IBlockStatement))
            Dim syntax As SyntaxNode = boundLambda.Syntax
            Dim type As ITypeSymbol = boundLambda.Type
            Dim constantValue As [Optional](Of Object) = ConvertToOptional(boundLambda.ConstantValueOpt)
            Dim isImplicit As Boolean = boundLambda.WasCompilerGenerated
            Return New LazyAnonymousFunctionExpression(symbol, body, _semanticModel, syntax, type, constantValue, isImplicit)
        End Function

        Private Function CreateBoundCallOperation(boundCall As BoundCall) As IInvocationExpression
            Dim targetMethod As IMethodSymbol = boundCall.Method
            Dim receiver As IOperation = Create(boundCall.ReceiverOpt)

            Dim instance As Lazy(Of IOperation) = New Lazy(Of IOperation)(Function() If(targetMethod.IsShared, Nothing, receiver))
            Dim isVirtual As Boolean =
                targetMethod IsNot Nothing AndAlso
                instance IsNot Nothing AndAlso
                (targetMethod.IsVirtual OrElse targetMethod.IsAbstract OrElse targetMethod.IsOverride) AndAlso
                receiver.Kind <> BoundKind.MyBaseReference AndAlso
                receiver.Kind <> BoundKind.MyClassReference

            Dim argumentsInEvaluationOrder As Lazy(Of ImmutableArray(Of IArgument)) = New Lazy(Of ImmutableArray(Of IArgument))(
                Function()
                    Return DeriveArguments(boundCall.Arguments, boundCall.Method.Parameters)
                End Function)

            Dim syntax As SyntaxNode = boundCall.Syntax
            Dim type As ITypeSymbol = boundCall.Type
            Dim constantValue As [Optional](Of Object) = ConvertToOptional(boundCall.ConstantValueOpt)
            Dim isImplicit As Boolean = boundCall.WasCompilerGenerated
            Return New LazyInvocationExpression(targetMethod, instance, isVirtual, argumentsInEvaluationOrder, _semanticModel, syntax, type, constantValue, isImplicit)
        End Function

        Private Function CreateBoundOmittedArgumentOperation(boundOmittedArgument As BoundOmittedArgument) As IOmittedArgumentExpression
            Dim syntax As SyntaxNode = boundOmittedArgument.Syntax
            Dim type As ITypeSymbol = boundOmittedArgument.Type
            Dim constantValue As [Optional](Of Object) = ConvertToOptional(boundOmittedArgument.ConstantValueOpt)
            Dim isImplicit As Boolean = boundOmittedArgument.WasCompilerGenerated
            Return New OmittedArgumentExpression(_semanticModel, syntax, type, constantValue, isImplicit)
        End Function

        Private Function CreateBoundParenthesizedOperation(boundParenthesized As BoundParenthesized) As IParenthesizedExpression
            Dim operand As Lazy(Of IOperation) = New Lazy(Of IOperation)(Function() Create(boundParenthesized.Expression))
            Dim syntax As SyntaxNode = boundParenthesized.Syntax
            Dim type As ITypeSymbol = boundParenthesized.Type
            Dim constantValue As [Optional](Of Object) = ConvertToOptional(boundParenthesized.ConstantValueOpt)
            Dim isImplicit As Boolean = boundParenthesized.WasCompilerGenerated
            Return New LazyParenthesizedExpression(operand, _semanticModel, syntax, type, constantValue, isImplicit)
        End Function

        Private Function CreateBoundArrayAccessOperation(boundArrayAccess As BoundArrayAccess) As IArrayElementReferenceExpression
            Dim arrayReference As Lazy(Of IOperation) = New Lazy(Of IOperation)(Function() Create(boundArrayAccess.Expression))
            Dim indices As Lazy(Of ImmutableArray(Of IOperation)) = New Lazy(Of ImmutableArray(Of IOperation))(Function() boundArrayAccess.Indices.SelectAsArray(Function(n) DirectCast(Create(n), IOperation)))
            Dim syntax As SyntaxNode = boundArrayAccess.Syntax
            Dim type As ITypeSymbol = boundArrayAccess.Type
            Dim constantValue As [Optional](Of Object) = ConvertToOptional(boundArrayAccess.ConstantValueOpt)
            Dim isImplicit As Boolean = boundArrayAccess.WasCompilerGenerated
            Return New LazyArrayElementReferenceExpression(arrayReference, indices, _semanticModel, syntax, type, constantValue, isImplicit)
        End Function

        Private Function CreateBoundUnaryOperatorOperation(boundUnaryOperator As BoundUnaryOperator) As IUnaryOperatorExpression
            Dim operatorKind As UnaryOperatorKind = Helper.DeriveUnaryOperatorKind(boundUnaryOperator.OperatorKind)
            Dim operand As Lazy(Of IOperation) = New Lazy(Of IOperation)(Function() Create(boundUnaryOperator.Operand))
            Dim usesOperatorMethod As Boolean = False
            Dim operatorMethod As IMethodSymbol = Nothing
            Dim syntax As SyntaxNode = boundUnaryOperator.Syntax
            Dim type As ITypeSymbol = boundUnaryOperator.Type
            Dim constantValue As [Optional](Of Object) = ConvertToOptional(boundUnaryOperator.ConstantValueOpt)
            Dim isLifted As Boolean = (boundUnaryOperator.OperatorKind And VisualBasic.UnaryOperatorKind.Lifted) <> 0
            Dim isChecked As Boolean = boundUnaryOperator.Checked
            Dim isImplicit As Boolean = boundUnaryOperator.WasCompilerGenerated
            Return New LazyUnaryOperatorExpression(operatorKind, operand, isLifted, isChecked, usesOperatorMethod, operatorMethod, _semanticModel, syntax, type, constantValue, isImplicit)
        End Function

        Private Function CreateBoundUserDefinedUnaryOperatorOperation(boundUserDefinedUnaryOperator As BoundUserDefinedUnaryOperator) As IUnaryOperatorExpression
            Dim operatorKind As UnaryOperatorKind = Helper.DeriveUnaryOperatorKind(boundUserDefinedUnaryOperator.OperatorKind)
            Dim operand As Lazy(Of IOperation) = New Lazy(Of IOperation)(Function()
                                                                             If boundUserDefinedUnaryOperator.UnderlyingExpression.Kind = BoundKind.Call Then
                                                                                 Return Create(boundUserDefinedUnaryOperator.Operand)
                                                                             Else
                                                                                 Return GetChildOfBadExpression(boundUserDefinedUnaryOperator.UnderlyingExpression, 0)
                                                                             End If
                                                                         End Function)
            Dim operatorMethod As IMethodSymbol = If(boundUserDefinedUnaryOperator.UnderlyingExpression.Kind = BoundKind.Call, boundUserDefinedUnaryOperator.Call.Method, Nothing)
            Dim usesOperatorMethod As Boolean = operatorMethod IsNot Nothing
            Dim syntax As SyntaxNode = boundUserDefinedUnaryOperator.Syntax
            Dim type As ITypeSymbol = boundUserDefinedUnaryOperator.Type
            Dim constantValue As [Optional](Of Object) = ConvertToOptional(boundUserDefinedUnaryOperator.ConstantValueOpt)
            Dim isLifted As Boolean = (boundUserDefinedUnaryOperator.OperatorKind And VisualBasic.UnaryOperatorKind.Lifted) <> 0
            Dim isChecked As Boolean = False
            Dim isImplicit As Boolean = boundUserDefinedUnaryOperator.WasCompilerGenerated
            Return New LazyUnaryOperatorExpression(operatorKind, operand, isLifted, isChecked, usesOperatorMethod, operatorMethod, _semanticModel, syntax, type, constantValue, isImplicit)
        End Function

        Private Function CreateBoundBinaryOperatorOperation(boundBinaryOperator As BoundBinaryOperator) As IBinaryOperatorExpression
            Dim operatorKind As BinaryOperatorKind = Helper.DeriveBinaryOperatorKind(boundBinaryOperator.OperatorKind, boundBinaryOperator.Left)
            Dim leftOperand As Lazy(Of IOperation) = New Lazy(Of IOperation)(Function() Create(boundBinaryOperator.Left))
            Dim rightOperand As Lazy(Of IOperation) = New Lazy(Of IOperation)(Function() Create(boundBinaryOperator.Right))
            Dim usesOperatorMethod As Boolean = False
            Dim operatorMethod As IMethodSymbol = Nothing
            Dim syntax As SyntaxNode = boundBinaryOperator.Syntax
            Dim type As ITypeSymbol = boundBinaryOperator.Type
            Dim constantValue As [Optional](Of Object) = ConvertToOptional(boundBinaryOperator.ConstantValueOpt)
            Dim isLifted As Boolean = (boundBinaryOperator.OperatorKind And VisualBasic.BinaryOperatorKind.Lifted) <> 0
            Dim isChecked As Boolean = boundBinaryOperator.Checked
            Dim isCompareText As Boolean = (boundBinaryOperator.OperatorKind And VisualBasic.BinaryOperatorKind.CompareText) <> 0
            Dim isImplicit As Boolean = boundBinaryOperator.WasCompilerGenerated
            Return New LazyBinaryOperatorExpression(operatorKind, leftOperand, rightOperand, isLifted, isChecked, isCompareText, usesOperatorMethod, operatorMethod, _semanticModel, syntax, type, constantValue, isImplicit)
        End Function

        Private Function CreateBoundUserDefinedBinaryOperatorOperation(boundUserDefinedBinaryOperator As BoundUserDefinedBinaryOperator) As IBinaryOperatorExpression
            Dim operatorKind As BinaryOperatorKind = Helper.DeriveBinaryOperatorKind(boundUserDefinedBinaryOperator.OperatorKind, leftOpt:=Nothing)
            Dim leftOperand As Lazy(Of IOperation) = New Lazy(Of IOperation)(Function() GetUserDefinedBinaryOperatorChild(boundUserDefinedBinaryOperator, 0))
            Dim rightOperand As Lazy(Of IOperation) = New Lazy(Of IOperation)(Function() GetUserDefinedBinaryOperatorChild(boundUserDefinedBinaryOperator, 1))
            Dim operatorMethod As IMethodSymbol = If(boundUserDefinedBinaryOperator.UnderlyingExpression.Kind = BoundKind.Call, boundUserDefinedBinaryOperator.Call.Method, Nothing)
            Dim usesOperatorMethod As Boolean = operatorMethod IsNot Nothing
            Dim syntax As SyntaxNode = boundUserDefinedBinaryOperator.Syntax
            Dim type As ITypeSymbol = boundUserDefinedBinaryOperator.Type
            Dim constantValue As [Optional](Of Object) = ConvertToOptional(boundUserDefinedBinaryOperator.ConstantValueOpt)
            Dim isLifted As Boolean = (boundUserDefinedBinaryOperator.OperatorKind And VisualBasic.BinaryOperatorKind.Lifted) <> 0
            Dim isChecked As Boolean = boundUserDefinedBinaryOperator.Checked
            Dim isCompareText As Boolean = False
            Dim isImplicit As Boolean = boundUserDefinedBinaryOperator.WasCompilerGenerated
            Return New LazyBinaryOperatorExpression(operatorKind, leftOperand, rightOperand, isLifted, isChecked, isCompareText, usesOperatorMethod, operatorMethod, _semanticModel, syntax, type, constantValue, isImplicit)
        End Function

        Private Function CreateBoundBinaryConditionalExpressionOperation(boundBinaryConditionalExpression As BoundBinaryConditionalExpression) As ICoalesceExpression
            Dim expression As Lazy(Of IOperation) = New Lazy(Of IOperation)(Function() Create(boundBinaryConditionalExpression.TestExpression))
            Dim whenNull As Lazy(Of IOperation) = New Lazy(Of IOperation)(Function() Create(boundBinaryConditionalExpression.ElseExpression))
            Dim syntax As SyntaxNode = boundBinaryConditionalExpression.Syntax
            Dim type As ITypeSymbol = boundBinaryConditionalExpression.Type
            Dim constantValue As [Optional](Of Object) = ConvertToOptional(boundBinaryConditionalExpression.ConstantValueOpt)
            Dim isImplicit As Boolean = boundBinaryConditionalExpression.WasCompilerGenerated
            Return New LazyCoalesceExpression(expression, whenNull, _semanticModel, syntax, type, constantValue, isImplicit)
        End Function

        Private Function CreateBoundUserDefinedShortCircuitingOperatorOperation(boundUserDefinedShortCircuitingOperator As BoundUserDefinedShortCircuitingOperator) As IBinaryOperatorExpression
            Dim operatorKind As BinaryOperatorKind = If((boundUserDefinedShortCircuitingOperator.BitwiseOperator.OperatorKind And VisualBasic.BinaryOperatorKind.And) <> 0, BinaryOperatorKind.ConditionalAnd, BinaryOperatorKind.ConditionalOr)
            Dim leftOperand As Lazy(Of IOperation) = New Lazy(Of IOperation)(Function() Create(boundUserDefinedShortCircuitingOperator.LeftOperand))
            Dim rightOperand As Lazy(Of IOperation) = New Lazy(Of IOperation)(Function() Create(boundUserDefinedShortCircuitingOperator.BitwiseOperator.Right))
            Dim usesOperatorMethod As Boolean = True
            Dim operatorMethod As IMethodSymbol = boundUserDefinedShortCircuitingOperator.BitwiseOperator.Call.Method
            Dim syntax As SyntaxNode = boundUserDefinedShortCircuitingOperator.Syntax
            Dim type As ITypeSymbol = boundUserDefinedShortCircuitingOperator.Type
            Dim constantValue As [Optional](Of Object) = ConvertToOptional(boundUserDefinedShortCircuitingOperator.ConstantValueOpt)
            Dim isLifted As Boolean = (boundUserDefinedShortCircuitingOperator.BitwiseOperator.OperatorKind And VisualBasic.BinaryOperatorKind.Lifted) <> 0
            Dim isChecked As Boolean = False
            Dim isCompareText As Boolean = False
            Dim isImplicit As Boolean = boundUserDefinedShortCircuitingOperator.WasCompilerGenerated
            Return New LazyBinaryOperatorExpression(operatorKind, leftOperand, rightOperand, isLifted, isChecked, isCompareText, usesOperatorMethod, operatorMethod, _semanticModel, syntax, type, constantValue, isImplicit)
        End Function

        Private Function CreateBoundBadExpressionOperation(boundBadExpression As BoundBadExpression) As IInvalidExpression
            Dim children As Lazy(Of ImmutableArray(Of IOperation)) = New Lazy(Of ImmutableArray(Of IOperation))(Function() boundBadExpression.ChildBoundNodes.SelectAsArray(Function(n) Create(n)))
            Dim syntax As SyntaxNode = boundBadExpression.Syntax
            ' We match semantic model here: If the Then expression IsMissing, we have a null type, rather than the ErrorType Of the bound node.
            Dim type As ITypeSymbol = If(syntax.IsMissing, Nothing, boundBadExpression.Type)
            Dim constantValue As [Optional](Of Object) = ConvertToOptional(boundBadExpression.ConstantValueOpt)
            Dim isImplicit As Boolean = boundBadExpression.WasCompilerGenerated
            Return New LazyInvalidExpression(children, _semanticModel, syntax, type, constantValue, isImplicit)
        End Function

        Private Function CreateBoundTryCastOperation(boundTryCast As BoundTryCast) As IConversionExpression
            Dim operand As Lazy(Of IOperation) = New Lazy(Of IOperation)(Function() Create(boundTryCast.Operand))
            Dim syntax As SyntaxNode = boundTryCast.Syntax
            Dim conversion As Conversion = New Conversion(New KeyValuePair(Of ConversionKind, MethodSymbol)(boundTryCast.ConversionKind, Nothing))
            Dim isExplicitCastInCode As Boolean = True
            Dim isTryCast As Boolean = True
            Dim isChecked As Boolean = False
            Dim type As ITypeSymbol = boundTryCast.Type
            Dim constantValue As [Optional](Of Object) = ConvertToOptional(boundTryCast.ConstantValueOpt)
            Dim isImplicit As Boolean = boundTryCast.WasCompilerGenerated
            Return New LazyVisualBasicConversionExpression(operand, conversion, isExplicitCastInCode, isTryCast, isChecked, _semanticModel, syntax, type, constantValue, isImplicit)
        End Function

        Private Function CreateBoundDirectCastOperation(boundDirectCast As BoundDirectCast) As IConversionExpression
            Dim operand As Lazy(Of IOperation) = New Lazy(Of IOperation)(Function() Create(boundDirectCast.Operand))
            Dim syntax As SyntaxNode = boundDirectCast.Syntax
            Dim conversion As Conversion = New Conversion(New KeyValuePair(Of ConversionKind, MethodSymbol)(boundDirectCast.ConversionKind, Nothing))
            Dim isExplicit As Boolean = True
            Dim isTryCast As Boolean = False
            Dim isChecked As Boolean = False
            Dim type As ITypeSymbol = boundDirectCast.Type
            Dim constantValue As [Optional](Of Object) = ConvertToOptional(boundDirectCast.ConstantValueOpt)
            Dim isImplicit As Boolean = boundDirectCast.WasCompilerGenerated
            Return New LazyVisualBasicConversionExpression(operand, conversion, isExplicit, isTryCast, isChecked, _semanticModel, syntax, type, constantValue, isImplicit)
        End Function

        Private Function CreateBoundConversionOperation(boundConversion As BoundConversion) As IOperation
            Dim syntax As SyntaxNode = boundConversion.Syntax

            If syntax.IsMissing Then
                ' If the underlying syntax IsMissing, then that means we're in case where the compiler generated a piece of syntax to fill in for
                ' an error, such as this case:
                '
                '  Dim i =
                '
                ' Semantic model has a special case here that we match: if the underlying syntax is missing, don't create a conversion expression,
                ' and instead directly return the operand, which will be a BoundBadExpression. When we generate a node for the BoundBadExpression,
                ' the resulting IOperation will also have a null Type.
                Debug.Assert(boundConversion.Operand.Kind = BoundKind.BadExpression)
                Return Create(boundConversion.Operand)
            End If

            Dim operand As Lazy(Of IOperation)
            Dim methodSymbol As MethodSymbol

            If (boundConversion.ConversionKind And VisualBasic.ConversionKind.UserDefined) = VisualBasic.ConversionKind.UserDefined Then
                Dim userDefinedConversion As BoundUserDefinedConversion = DirectCast(boundConversion.Operand, BoundUserDefinedConversion)
                methodSymbol = userDefinedConversion.Call.Method
                operand = New Lazy(Of IOperation)(Function() Create(userDefinedConversion.Operand))
            Else
                methodSymbol = Nothing
                operand = New Lazy(Of IOperation)(Function() Create(boundConversion.Operand))
            End If

<<<<<<< HEAD
            Dim conversion = New Conversion(New KeyValuePair(Of VisualBasic.ConversionKind, MethodSymbol)(boundConversion.ConversionKind, methodSymbol))
=======
            Dim conversion = New Conversion(New KeyValuePair(Of ConversionKind, MethodSymbol)(boundConversion.ConversionKind, methodSymbol))
            Dim syntax As SyntaxNode = boundConversion.Syntax
>>>>>>> 8b6214de
            Dim isExplicit As Boolean = boundConversion.ExplicitCastInCode
            Dim isTryCast As Boolean = False
            Dim isChecked As Boolean = False
            Dim type As ITypeSymbol = boundConversion.Type
            Dim constantValue As [Optional](Of Object) = ConvertToOptional(boundConversion.ConstantValueOpt)
            Dim isImplicit As Boolean = boundConversion.WasCompilerGenerated
            Return New LazyVisualBasicConversionExpression(operand, conversion, isExplicit, isTryCast, isChecked, _semanticModel, syntax, type, constantValue, isImplicit)
        End Function

        Private Function CreateBoundTernaryConditionalExpressionOperation(boundTernaryConditionalExpression As BoundTernaryConditionalExpression) As IConditionalExpression
            Dim condition As Lazy(Of IOperation) = New Lazy(Of IOperation)(Function() Create(boundTernaryConditionalExpression.Condition))
            Dim whenTrue As Lazy(Of IOperation) = New Lazy(Of IOperation)(Function() Create(boundTernaryConditionalExpression.WhenTrue))
            Dim whenFalse As Lazy(Of IOperation) = New Lazy(Of IOperation)(Function() Create(boundTernaryConditionalExpression.WhenFalse))
            Dim syntax As SyntaxNode = boundTernaryConditionalExpression.Syntax
            Dim type As ITypeSymbol = boundTernaryConditionalExpression.Type
            Dim constantValue As [Optional](Of Object) = ConvertToOptional(boundTernaryConditionalExpression.ConstantValueOpt)
            Dim isImplicit As Boolean = boundTernaryConditionalExpression.WasCompilerGenerated
            Return New LazyConditionalExpression(condition, whenTrue, whenFalse, _semanticModel, syntax, type, constantValue, isImplicit)
        End Function

        Private Function CreateBoundTypeOfOperation(boundTypeOf As BoundTypeOf) As IIsTypeExpression
            Dim operand As Lazy(Of IOperation) = New Lazy(Of IOperation)(Function() Create(boundTypeOf.Operand))
            Dim isType As ITypeSymbol = boundTypeOf.TargetType
            Dim isNotTypeExpression As Boolean = boundTypeOf.IsTypeOfIsNotExpression
            Dim syntax As SyntaxNode = boundTypeOf.Syntax
            Dim type As ITypeSymbol = boundTypeOf.Type
            Dim constantValue As [Optional](Of Object) = ConvertToOptional(boundTypeOf.ConstantValueOpt)
            Dim isImplicit As Boolean = boundTypeOf.WasCompilerGenerated
            Return New LazyIsTypeExpression(operand, isType, isNotTypeExpression, _semanticModel, syntax, type, constantValue, isImplicit)
        End Function

        Private Function CreateBoundObjectCreationExpressionOperation(boundObjectCreationExpression As BoundObjectCreationExpression) As IObjectCreationExpression
            Dim constructor As IMethodSymbol = boundObjectCreationExpression.ConstructorOpt
            Dim memberInitializers As Lazy(Of IObjectOrCollectionInitializerExpression) = New Lazy(Of IObjectOrCollectionInitializerExpression)(
                Function()
                    Return DirectCast(Create(boundObjectCreationExpression.InitializerOpt), IObjectOrCollectionInitializerExpression)
                End Function)

            Debug.Assert(boundObjectCreationExpression.ConstructorOpt IsNot Nothing OrElse boundObjectCreationExpression.Arguments.IsEmpty())
            Dim argumentsInEvaluationOrder As Lazy(Of ImmutableArray(Of IArgument)) = New Lazy(Of ImmutableArray(Of IArgument))(
                Function()
                    Return If(boundObjectCreationExpression.ConstructorOpt Is Nothing,
                        ImmutableArray(Of IArgument).Empty,
                        DeriveArguments(boundObjectCreationExpression.Arguments, boundObjectCreationExpression.ConstructorOpt.Parameters))
                End Function)

            Dim syntax As SyntaxNode = boundObjectCreationExpression.Syntax
            Dim type As ITypeSymbol = boundObjectCreationExpression.Type
            Dim constantValue As [Optional](Of Object) = ConvertToOptional(boundObjectCreationExpression.ConstantValueOpt)
            Dim isImplicit As Boolean = boundObjectCreationExpression.WasCompilerGenerated
            Return New LazyObjectCreationExpression(constructor, memberInitializers, argumentsInEvaluationOrder, _semanticModel, syntax, type, constantValue, isImplicit)
        End Function

        Private Function CreateBoundObjectInitializerExpressionOperation(boundObjectInitializerExpression As BoundObjectInitializerExpression) As IObjectOrCollectionInitializerExpression
            Dim initializers As Lazy(Of ImmutableArray(Of IOperation)) = New Lazy(Of ImmutableArray(Of IOperation))(Function() boundObjectInitializerExpression.Initializers.SelectAsArray(Function(n) Create(n)))
            Dim syntax As SyntaxNode = boundObjectInitializerExpression.Syntax
            Dim type As ITypeSymbol = boundObjectInitializerExpression.Type
            Dim constantValue As [Optional](Of Object) = ConvertToOptional(boundObjectInitializerExpression.ConstantValueOpt)
            Dim isImplicit As Boolean = boundObjectInitializerExpression.WasCompilerGenerated
            Return New LazyObjectOrCollectionInitializerExpression(initializers, _semanticModel, syntax, type, constantValue, isImplicit)
        End Function

        Private Function CreateBoundCollectionInitializerExpressionOperation(boundCollectionInitializerExpression As BoundCollectionInitializerExpression) As IObjectOrCollectionInitializerExpression
            Dim initializers As Lazy(Of ImmutableArray(Of IOperation)) = New Lazy(Of ImmutableArray(Of IOperation))(Function() boundCollectionInitializerExpression.Initializers.SelectAsArray(Function(n) CreateBoundCollectionElementInitializerOperation(n)))
            Dim syntax As SyntaxNode = boundCollectionInitializerExpression.Syntax
            Dim type As ITypeSymbol = boundCollectionInitializerExpression.Type
            Dim constantValue As [Optional](Of Object) = ConvertToOptional(boundCollectionInitializerExpression.ConstantValueOpt)
            Dim isImplicit As Boolean = boundCollectionInitializerExpression.WasCompilerGenerated
            Return New LazyObjectOrCollectionInitializerExpression(initializers, _semanticModel, syntax, type, constantValue, isImplicit)
        End Function

        Private Function CreateBoundCollectionElementInitializerOperation(boundExpression As BoundExpression) As IOperation
            If boundExpression.Kind <> BoundKind.Call Then
                ' Error case, not an Add method call for collection element initializer
                Return Create(boundExpression)
            End If
            Dim boundCall = DirectCast(boundExpression, BoundCall)
            Dim addMethod As IMethodSymbol = boundCall.Method
            Dim arguments As Lazy(Of ImmutableArray(Of IOperation)) = New Lazy(Of ImmutableArray(Of IOperation))(Function() boundCall.Arguments.SelectAsArray(Function(n) Create(n)))
            Dim isDynamic As Boolean = addMethod Is Nothing
            Dim syntax As SyntaxNode = boundExpression.Syntax
            Dim type As ITypeSymbol = boundExpression.Type
            Dim constantValue As [Optional](Of Object) = ConvertToOptional(boundExpression.ConstantValueOpt)
            Dim isImplicit As Boolean = boundExpression.WasCompilerGenerated
            Return New LazyCollectionElementInitializerExpression(addMethod, arguments, isDynamic, _semanticModel, syntax, type, constantValue, isImplicit)
        End Function

        Private Function CreateBoundNewTOperation(boundNewT As BoundNewT) As ITypeParameterObjectCreationExpression
            Dim initializer As Lazy(Of IObjectOrCollectionInitializerExpression) = New Lazy(Of IObjectOrCollectionInitializerExpression)(Function() DirectCast(Create(boundNewT.InitializerOpt), IObjectOrCollectionInitializerExpression))
            Dim syntax As SyntaxNode = boundNewT.Syntax
            Dim type As ITypeSymbol = boundNewT.Type
            Dim constantValue As [Optional](Of Object) = ConvertToOptional(boundNewT.ConstantValueOpt)
            Dim isImplicit As Boolean = boundNewT.WasCompilerGenerated
            Return New LazyTypeParameterObjectCreationExpression(initializer, _semanticModel, syntax, type, constantValue, isImplicit)
        End Function

        Private Function CreateBoundArrayCreationOperation(boundArrayCreation As BoundArrayCreation) As IArrayCreationExpression
            Dim elementType As ITypeSymbol = TryCast(boundArrayCreation.Type, IArrayTypeSymbol)?.ElementType
            Dim dimensionSizes As Lazy(Of ImmutableArray(Of IOperation)) = New Lazy(Of ImmutableArray(Of IOperation))(Function() boundArrayCreation.Bounds.SelectAsArray(Function(n) Create(n)))
            Dim initializer As Lazy(Of IArrayInitializer) = New Lazy(Of IArrayInitializer)(Function() DirectCast(Create(boundArrayCreation.InitializerOpt), IArrayInitializer))
            Dim syntax As SyntaxNode = boundArrayCreation.Syntax
            Dim type As ITypeSymbol = boundArrayCreation.Type
            Dim constantValue As [Optional](Of Object) = ConvertToOptional(boundArrayCreation.ConstantValueOpt)
            Dim isImplicit As Boolean = boundArrayCreation.WasCompilerGenerated
            Return New LazyArrayCreationExpression(elementType, dimensionSizes, initializer, _semanticModel, syntax, type, constantValue, isImplicit)
        End Function

        Private Function CreateBoundArrayInitializationOperation(boundArrayInitialization As BoundArrayInitialization) As IArrayInitializer
            Dim elementValues As Lazy(Of ImmutableArray(Of IOperation)) = New Lazy(Of ImmutableArray(Of IOperation))(Function() boundArrayInitialization.Initializers.SelectAsArray(Function(n) Create(n)))
            Dim syntax As SyntaxNode = boundArrayInitialization.Syntax
            Dim type As ITypeSymbol = boundArrayInitialization.Type
            Dim constantValue As [Optional](Of Object) = ConvertToOptional(boundArrayInitialization.ConstantValueOpt)
            Dim isImplicit As Boolean = boundArrayInitialization.WasCompilerGenerated
            Return New LazyArrayInitializer(elementValues, _semanticModel, syntax, type, constantValue, isImplicit)
        End Function

        Private Function CreateBoundPropertyAccessOperation(boundPropertyAccess As BoundPropertyAccess) As IPropertyReferenceExpression
            Dim instance As Lazy(Of IOperation) = New Lazy(Of IOperation)(
                Function()
                    If boundPropertyAccess.PropertySymbol.IsShared Then
                        Return Nothing
                    Else
                        Return Create(boundPropertyAccess.ReceiverOpt)
                    End If
                End Function)

            Dim [property] As IPropertySymbol = boundPropertyAccess.PropertySymbol
            Dim argumentsInEvaluationOrder As Lazy(Of ImmutableArray(Of IArgument)) = New Lazy(Of ImmutableArray(Of IArgument))(
                Function()
                    Return If(boundPropertyAccess.Arguments.Length = 0,
                        ImmutableArray(Of IArgument).Empty,
                        DeriveArguments(boundPropertyAccess.Arguments, boundPropertyAccess.PropertySymbol.Parameters))
                End Function)
            Dim syntax As SyntaxNode = boundPropertyAccess.Syntax
            Dim type As ITypeSymbol = boundPropertyAccess.Type
            Dim constantValue As [Optional](Of Object) = ConvertToOptional(boundPropertyAccess.ConstantValueOpt)
            Dim isImplicit As Boolean = boundPropertyAccess.WasCompilerGenerated
            Return New LazyPropertyReferenceExpression([property], instance, [property], argumentsInEvaluationOrder, _semanticModel, syntax, type, constantValue, isImplicit)
        End Function

        Private Function CreateBoundEventAccessOperation(boundEventAccess As BoundEventAccess) As IEventReferenceExpression
            Dim instance As Lazy(Of IOperation) = New Lazy(Of IOperation)(
                Function()
                    If boundEventAccess.EventSymbol.IsShared Then
                        Return Nothing
                    Else
                        Return Create(boundEventAccess.ReceiverOpt)
                    End If
                End Function)

            Dim [event] As IEventSymbol = boundEventAccess.EventSymbol
            Dim syntax As SyntaxNode = boundEventAccess.Syntax
            Dim type As ITypeSymbol = boundEventAccess.Type
            Dim constantValue As [Optional](Of Object) = ConvertToOptional(boundEventAccess.ConstantValueOpt)
            Dim isImplicit As Boolean = boundEventAccess.WasCompilerGenerated
            Return New LazyEventReferenceExpression([event], instance, [event], _semanticModel, syntax, type, constantValue, isImplicit)
        End Function

        Private Function CreateBoundFieldAccessOperation(boundFieldAccess As BoundFieldAccess) As IFieldReferenceExpression
            Dim field As IFieldSymbol = boundFieldAccess.FieldSymbol
            Dim isDeclaration As Boolean = False
            Dim instance As Lazy(Of IOperation) = New Lazy(Of IOperation)(
                Function()
                    If boundFieldAccess.FieldSymbol.IsShared Then
                        Return Nothing
                    Else
                        Return Create(boundFieldAccess.ReceiverOpt)
                    End If
                End Function)

            Dim member As ISymbol = boundFieldAccess.FieldSymbol
            Dim syntax As SyntaxNode = boundFieldAccess.Syntax
            Dim type As ITypeSymbol = boundFieldAccess.Type
            Dim constantValue As [Optional](Of Object) = ConvertToOptional(boundFieldAccess.ConstantValueOpt)
            Dim isImplicit As Boolean = boundFieldAccess.WasCompilerGenerated
            Return New LazyFieldReferenceExpression(field, isDeclaration, instance, member, _semanticModel, syntax, type, constantValue, isImplicit)
        End Function

        Private Function CreateBoundConditionalAccessOperation(boundConditionalAccess As BoundConditionalAccess) As IConditionalAccessExpression
            Dim whenNotNull As Lazy(Of IOperation) = New Lazy(Of IOperation)(Function() Create(boundConditionalAccess.AccessExpression))
            Dim expression As Lazy(Of IOperation) = New Lazy(Of IOperation)(Function() Create(boundConditionalAccess.Receiver))
            Dim syntax As SyntaxNode = boundConditionalAccess.Syntax
            Dim type As ITypeSymbol = boundConditionalAccess.Type
            Dim constantValue As [Optional](Of Object) = ConvertToOptional(boundConditionalAccess.ConstantValueOpt)
            Dim isImplicit As Boolean = boundConditionalAccess.WasCompilerGenerated
            Return New LazyConditionalAccessExpression(whenNotNull, expression, _semanticModel, syntax, type, constantValue, isImplicit)
        End Function

        Private Function CreateBoundConditionalAccessReceiverPlaceholderOperation(boundConditionalAccessReceiverPlaceholder As BoundConditionalAccessReceiverPlaceholder) As IConditionalAccessInstanceExpression
            Dim syntax As SyntaxNode = boundConditionalAccessReceiverPlaceholder.Syntax
            Dim type As ITypeSymbol = boundConditionalAccessReceiverPlaceholder.Type
            Dim constantValue As [Optional](Of Object) = ConvertToOptional(boundConditionalAccessReceiverPlaceholder.ConstantValueOpt)
            Dim isImplicit As Boolean = boundConditionalAccessReceiverPlaceholder.WasCompilerGenerated
            Return New ConditionalAccessInstanceExpression(_semanticModel, syntax, type, constantValue, isImplicit)
        End Function

        Private Function CreateBoundParameterOperation(boundParameter As BoundParameter) As IParameterReferenceExpression
            Dim parameter As IParameterSymbol = boundParameter.ParameterSymbol
            Dim syntax As SyntaxNode = boundParameter.Syntax
            Dim type As ITypeSymbol = boundParameter.Type
            Dim constantValue As [Optional](Of Object) = ConvertToOptional(boundParameter.ConstantValueOpt)
            Dim isImplicit As Boolean = boundParameter.WasCompilerGenerated
            Return New ParameterReferenceExpression(parameter, _semanticModel, syntax, type, constantValue, isImplicit)
        End Function

        Private Function CreateBoundLocalOperation(boundLocal As BoundLocal) As ILocalReferenceExpression
            Dim local As ILocalSymbol = boundLocal.LocalSymbol
            Dim isDeclaration As Boolean = False
            Dim syntax As SyntaxNode = boundLocal.Syntax
            Dim type As ITypeSymbol = boundLocal.Type
            Dim constantValue As [Optional](Of Object) = ConvertToOptional(boundLocal.ConstantValueOpt)
            Dim isImplicit As Boolean = boundLocal.WasCompilerGenerated
            Return New LocalReferenceExpression(local, isDeclaration, _semanticModel, syntax, type, constantValue, isImplicit)
        End Function

        Private Function CreateBoundLateMemberAccessOperation(boundLateMemberAccess As BoundLateMemberAccess) As IDynamicMemberReferenceExpression
            Dim instance As Lazy(Of IOperation) = New Lazy(Of IOperation)(Function() Create(boundLateMemberAccess.ReceiverOpt))
            Dim memberName As String = boundLateMemberAccess.NameOpt
            Dim typeArguments As ImmutableArray(Of ITypeSymbol) = ImmutableArray(Of ITypeSymbol).Empty
            If boundLateMemberAccess.TypeArgumentsOpt IsNot Nothing Then
                typeArguments = ImmutableArray(Of ITypeSymbol).CastUp(boundLateMemberAccess.TypeArgumentsOpt.Arguments)
            End If
            Dim containingType As ITypeSymbol = Nothing
            ' If there's nothing being late-bound against, something is very wrong
            Debug.Assert(boundLateMemberAccess.ReceiverOpt IsNot Nothing OrElse boundLateMemberAccess.ContainerTypeOpt IsNot Nothing)
            ' Only set containing type if the container is set to something, and either there is no reciever, or the receiver's type
            ' does not match the type of the containing type.
            If (boundLateMemberAccess.ContainerTypeOpt IsNot Nothing AndAlso
                (boundLateMemberAccess.ReceiverOpt Is Nothing OrElse
                 boundLateMemberAccess.ContainerTypeOpt <> boundLateMemberAccess.ReceiverOpt.Type)) Then
                containingType = boundLateMemberAccess.ContainerTypeOpt
            End If
            Dim syntax As SyntaxNode = boundLateMemberAccess.Syntax
            Dim type As ITypeSymbol = boundLateMemberAccess.Type
            Dim constantValue As [Optional](Of Object) = ConvertToOptional(boundLateMemberAccess.ConstantValueOpt)
            Dim isImplicit As Boolean = boundLateMemberAccess.WasCompilerGenerated
            Return New LazyDynamicMemberReferenceExpression(instance, memberName, typeArguments, containingType, _semanticModel, syntax, type, constantValue, isImplicit)
        End Function

        Private Function CreateBoundFieldInitializerOperation(boundFieldInitializer As BoundFieldInitializer) As IFieldInitializer
            Dim initializedFields As ImmutableArray(Of IFieldSymbol) = ImmutableArray(Of IFieldSymbol).CastUp(boundFieldInitializer.InitializedFields)
            Dim value As Lazy(Of IOperation) = New Lazy(Of IOperation)(Function() Create(boundFieldInitializer.InitialValue))
            Dim kind As OperationKind = OperationKind.FieldInitializer
            Dim syntax As SyntaxNode = boundFieldInitializer.Syntax
            Dim type As ITypeSymbol = Nothing
            Dim constantValue As [Optional](Of Object) = New [Optional](Of Object)()
            Dim isImplicit As Boolean = boundFieldInitializer.WasCompilerGenerated
            Return New LazyFieldInitializer(initializedFields, value, kind, _semanticModel, syntax, type, constantValue, isImplicit)
        End Function

        Private Function CreateBoundPropertyInitializerOperation(boundPropertyInitializer As BoundPropertyInitializer) As IPropertyInitializer
            Dim initializedProperty As IPropertySymbol = boundPropertyInitializer.InitializedProperties.FirstOrDefault()
            Dim value As Lazy(Of IOperation) = New Lazy(Of IOperation)(Function() Create(boundPropertyInitializer.InitialValue))
            Dim kind As OperationKind = OperationKind.PropertyInitializer
            Dim syntax As SyntaxNode = boundPropertyInitializer.Syntax
            Dim type As ITypeSymbol = Nothing
            Dim constantValue As [Optional](Of Object) = New [Optional](Of Object)()
            Dim isImplicit As Boolean = boundPropertyInitializer.WasCompilerGenerated
            Return New LazyPropertyInitializer(initializedProperty, value, kind, _semanticModel, syntax, type, constantValue, isImplicit)
        End Function

        Private Function CreateBoundParameterEqualsValueOperation(boundParameterEqualsValue As BoundParameterEqualsValue) As IParameterInitializer
            Dim parameter As IParameterSymbol = boundParameterEqualsValue.Parameter
            Dim value As Lazy(Of IOperation) = New Lazy(Of IOperation)(Function() Create(boundParameterEqualsValue.Value))
            Dim kind As OperationKind = OperationKind.ParameterInitializer
            Dim syntax As SyntaxNode = boundParameterEqualsValue.Syntax
            Dim type As ITypeSymbol = Nothing
            Dim constantValue As [Optional](Of Object) = New [Optional](Of Object)()
            Dim isImplicit As Boolean = boundParameterEqualsValue.WasCompilerGenerated
            Return New LazyParameterInitializer(parameter, value, kind, _semanticModel, syntax, type, constantValue, isImplicit)
        End Function

        Private Function CreateBoundRValuePlaceholderOperation(boundRValuePlaceholder As BoundRValuePlaceholder) As IPlaceholderExpression
            Dim syntax As SyntaxNode = boundRValuePlaceholder.Syntax
            Dim type As ITypeSymbol = boundRValuePlaceholder.Type
            Dim constantValue As [Optional](Of Object) = ConvertToOptional(boundRValuePlaceholder.ConstantValueOpt)
            Dim isImplicit As Boolean = boundRValuePlaceholder.WasCompilerGenerated
            Return New PlaceholderExpression(_semanticModel, syntax, type, constantValue, isImplicit)
        End Function

        Private Function CreateBoundIfStatementOperation(boundIfStatement As BoundIfStatement) As IIfStatement
            Dim condition As Lazy(Of IOperation) = New Lazy(Of IOperation)(Function() Create(boundIfStatement.Condition))
            Dim ifTrueStatement As Lazy(Of IOperation) = New Lazy(Of IOperation)(Function() Create(boundIfStatement.Consequence))
            Dim ifFalseStatement As Lazy(Of IOperation) = New Lazy(Of IOperation)(Function() Create(boundIfStatement.AlternativeOpt))
            Dim syntax As SyntaxNode = boundIfStatement.Syntax
            Dim type As ITypeSymbol = Nothing
            Dim constantValue As [Optional](Of Object) = New [Optional](Of Object)()
            Dim isImplicit As Boolean = boundIfStatement.WasCompilerGenerated
            Return New LazyIfStatement(condition, ifTrueStatement, ifFalseStatement, _semanticModel, syntax, type, constantValue, isImplicit)
        End Function

        Private Function CreateBoundSelectStatementOperation(boundSelectStatement As BoundSelectStatement) As ISwitchStatement
            Dim value As Lazy(Of IOperation) = New Lazy(Of IOperation)(Function() Create(boundSelectStatement.ExpressionStatement.Expression))
            Dim cases As Lazy(Of ImmutableArray(Of ISwitchCase)) = New Lazy(Of ImmutableArray(Of ISwitchCase))(Function() GetSwitchStatementCases(boundSelectStatement.CaseBlocks))
            Dim syntax As SyntaxNode = boundSelectStatement.Syntax
            Dim type As ITypeSymbol = Nothing
            Dim constantValue As [Optional](Of Object) = New [Optional](Of Object)()
            Dim isImplicit As Boolean = boundSelectStatement.WasCompilerGenerated
            Return New LazySwitchStatement(value, cases, _semanticModel, syntax, type, constantValue, isImplicit)
        End Function

        Private Function CreateBoundSimpleCaseClauseOperation(boundSimpleCaseClause As BoundSimpleCaseClause) As ISingleValueCaseClause
            Dim clauseValue = GetSingleValueCaseClauseValue(boundSimpleCaseClause)
            Dim value As Lazy(Of IOperation) = New Lazy(Of IOperation)(Function() Create(clauseValue))
            Dim CaseKind As CaseKind = CaseKind.SingleValue
            Dim syntax As SyntaxNode = boundSimpleCaseClause.Syntax
            Dim type As ITypeSymbol = Nothing
            Dim constantValue As [Optional](Of Object) = New [Optional](Of Object)()
            Dim isImplicit As Boolean = boundSimpleCaseClause.WasCompilerGenerated
            Return New LazySingleValueCaseClause(value, CaseKind, _semanticModel, syntax, type, constantValue, isImplicit)
        End Function

        Private Function CreateBoundRangeCaseClauseOperation(boundRangeCaseClause As BoundRangeCaseClause) As IRangeCaseClause
            Dim minimumValue As Lazy(Of IOperation) = New Lazy(Of IOperation)(
                Function()
                    If boundRangeCaseClause.LowerBoundOpt IsNot Nothing Then
                        Return Create(boundRangeCaseClause.LowerBoundOpt)
                    End If

                    If boundRangeCaseClause.LowerBoundConditionOpt.Kind = BoundKind.BinaryOperator Then
                        Dim lowerBound As BoundBinaryOperator = DirectCast(boundRangeCaseClause.LowerBoundConditionOpt, BoundBinaryOperator)
                        If lowerBound.OperatorKind = VisualBasic.BinaryOperatorKind.GreaterThanOrEqual Then
                            Return Create(lowerBound.Right)
                        End If
                    End If

                    Return Nothing
                End Function)
            Dim maximumValue As Lazy(Of IOperation) = New Lazy(Of IOperation)(
                Function()
                    If boundRangeCaseClause.UpperBoundOpt IsNot Nothing Then
                        Return Create(boundRangeCaseClause.UpperBoundOpt)
                    End If

                    If boundRangeCaseClause.UpperBoundConditionOpt.Kind = BoundKind.BinaryOperator Then
                        Dim upperBound As BoundBinaryOperator = DirectCast(boundRangeCaseClause.UpperBoundConditionOpt, BoundBinaryOperator)
                        If upperBound.OperatorKind = VisualBasic.BinaryOperatorKind.LessThanOrEqual Then
                            Return Create(upperBound.Right)
                        End If
                    End If

                    Return Nothing
                End Function)
            Dim CaseKind As CaseKind = CaseKind.Range
            Dim syntax As SyntaxNode = boundRangeCaseClause.Syntax
            Dim type As ITypeSymbol = Nothing
            Dim constantValue As [Optional](Of Object) = New [Optional](Of Object)()
            Dim isImplicit As Boolean = boundRangeCaseClause.WasCompilerGenerated
            Return New LazyRangeCaseClause(minimumValue, maximumValue, CaseKind, _semanticModel, syntax, type, constantValue, isImplicit)
        End Function

        Private Function CreateBoundRelationalCaseClauseOperation(boundRelationalCaseClause As BoundRelationalCaseClause) As IRelationalCaseClause
            Dim valueExpression = GetRelationalCaseClauseValue(boundRelationalCaseClause)
            Dim value As Lazy(Of IOperation) = New Lazy(Of IOperation)(Function() Create(valueExpression))
            Dim relation As BinaryOperatorKind = If(valueExpression IsNot Nothing, Helper.DeriveBinaryOperatorKind(boundRelationalCaseClause.OperatorKind, leftOpt:=Nothing), BinaryOperatorKind.Invalid)
            Dim CaseKind As CaseKind = CaseKind.Relational
            Dim syntax As SyntaxNode = boundRelationalCaseClause.Syntax
            Dim type As ITypeSymbol = Nothing
            Dim constantValue As [Optional](Of Object) = New [Optional](Of Object)()
            Dim isImplicit As Boolean = boundRelationalCaseClause.WasCompilerGenerated
            Return New LazyRelationalCaseClause(value, relation, CaseKind, _semanticModel, syntax, type, constantValue, isImplicit)
        End Function

        Private Function CreateBoundDoLoopStatementOperation(boundDoLoopStatement As BoundDoLoopStatement) As IWhileUntilLoopStatement
            Dim isTopTest As Boolean = boundDoLoopStatement.ConditionIsTop
            Dim isWhile As Boolean = Not boundDoLoopStatement.ConditionIsUntil
            Dim condition As Lazy(Of IOperation) = New Lazy(Of IOperation)(Function() Create(boundDoLoopStatement.ConditionOpt))
            Dim LoopKind As LoopKind = LoopKind.WhileUntil
            Dim body As Lazy(Of IOperation) = New Lazy(Of IOperation)(Function() Create(boundDoLoopStatement.Body))
            Dim syntax As SyntaxNode = boundDoLoopStatement.Syntax
            Dim type As ITypeSymbol = Nothing
            Dim constantValue As [Optional](Of Object) = New [Optional](Of Object)()
            Dim isImplicit As Boolean = boundDoLoopStatement.WasCompilerGenerated
            Return New LazyWhileUntilLoopStatement(isTopTest, isWhile, condition, LoopKind, body, _semanticModel, syntax, type, constantValue, isImplicit)
        End Function

        Private Function CreateBoundForToStatementOperation(boundForToStatement As BoundForToStatement) As IForLoopStatement
            Dim before As Lazy(Of ImmutableArray(Of IOperation)) = New Lazy(Of ImmutableArray(Of IOperation))(
                Function()
                    Return GetForLoopStatementBefore(
                        boundForToStatement.ControlVariable,
                        boundForToStatement.InitialValue,
                        _semanticModel.CloneOperation(Create(boundForToStatement.LimitValue)),
                        _semanticModel.CloneOperation(Create(boundForToStatement.StepValue)))
                End Function)
            Dim atLoopBottom As Lazy(Of ImmutableArray(Of IOperation)) = New Lazy(Of ImmutableArray(Of IOperation))(
                Function()
                    Return GetForLoopStatementAtLoopBottom(
                        _semanticModel.CloneOperation(Create(boundForToStatement.ControlVariable)),
                        boundForToStatement.StepValue,
                        boundForToStatement.OperatorsOpt)
                End Function)
            Dim locals As ImmutableArray(Of ILocalSymbol) = ImmutableArray(Of ILocalSymbol).Empty
            Dim condition As Lazy(Of IOperation) = New Lazy(Of IOperation)(
                Function()
                    Return GetForWhileUntilLoopStatementCondition(
                        boundForToStatement.ControlVariable,
                        boundForToStatement.LimitValue,
                        boundForToStatement.StepValue,
                        boundForToStatement.OperatorsOpt)
                End Function)
            Dim LoopKind As LoopKind = LoopKind.For
            Dim body As Lazy(Of IOperation) = New Lazy(Of IOperation)(Function() Create(boundForToStatement.Body))
            Dim syntax As SyntaxNode = boundForToStatement.Syntax
            Dim type As ITypeSymbol = Nothing
            Dim constantValue As [Optional](Of Object) = New [Optional](Of Object)()
            Dim isImplicit As Boolean = boundForToStatement.WasCompilerGenerated
            Return New LazyForLoopStatement(before, atLoopBottom, locals, condition, LoopKind, body, _semanticModel, syntax, type, constantValue, isImplicit)
        End Function

        Private Function CreateBoundForEachStatementOperation(boundForEachStatement As BoundForEachStatement) As IForEachLoopStatement
            Dim iterationVariable As ILocalSymbol = Nothing ' Manual
            Dim collection As Lazy(Of IOperation) = New Lazy(Of IOperation)(Function() Create(boundForEachStatement.Collection))
            Dim LoopKind As LoopKind = LoopKind.ForEach
            Dim body As Lazy(Of IOperation) = New Lazy(Of IOperation)(Function() Create(boundForEachStatement.Body))
            Dim syntax As SyntaxNode = boundForEachStatement.Syntax
            Dim type As ITypeSymbol = Nothing
            Dim constantValue As [Optional](Of Object) = New [Optional](Of Object)()
            Dim isImplicit As Boolean = boundForEachStatement.WasCompilerGenerated
            Return New LazyForEachLoopStatement(iterationVariable, collection, LoopKind, body, _semanticModel, syntax, type, constantValue, isImplicit)
        End Function

        Private Function CreateBoundTryStatementOperation(boundTryStatement As BoundTryStatement) As ITryStatement
            Dim body As Lazy(Of IBlockStatement) = New Lazy(Of IBlockStatement)(Function() DirectCast(Create(boundTryStatement.TryBlock), IBlockStatement))
            Dim catches As Lazy(Of ImmutableArray(Of ICatchClause)) = New Lazy(Of ImmutableArray(Of ICatchClause))(Function() boundTryStatement.CatchBlocks.SelectAsArray(Function(n) DirectCast(Create(n), ICatchClause)))
            Dim finallyHandler As Lazy(Of IBlockStatement) = New Lazy(Of IBlockStatement)(Function() DirectCast(Create(boundTryStatement.FinallyBlockOpt), IBlockStatement))
            Dim syntax As SyntaxNode = boundTryStatement.Syntax
            Dim type As ITypeSymbol = Nothing
            Dim constantValue As [Optional](Of Object) = New [Optional](Of Object)()
            Dim isImplicit As Boolean = boundTryStatement.WasCompilerGenerated
            Return New LazyTryStatement(body, catches, finallyHandler, _semanticModel, syntax, type, constantValue, isImplicit)
        End Function

        Private Function CreateBoundCatchBlockOperation(boundCatchBlock As BoundCatchBlock) As ICatchClause
            Dim handler As Lazy(Of IBlockStatement) = New Lazy(Of IBlockStatement)(Function() DirectCast(Create(boundCatchBlock.Body), IBlockStatement))
            Dim caughtType As ITypeSymbol = Nothing ' Manual
            Dim filter As Lazy(Of IOperation) = New Lazy(Of IOperation)(Function() Create(boundCatchBlock.ExceptionFilterOpt))
            Dim exceptionLocal As ILocalSymbol = boundCatchBlock.LocalOpt
            Dim syntax As SyntaxNode = boundCatchBlock.Syntax
            Dim type As ITypeSymbol = Nothing
            Dim constantValue As [Optional](Of Object) = New [Optional](Of Object)()
            Dim isImplicit As Boolean = boundCatchBlock.WasCompilerGenerated
            Return New LazyCatchClause(handler, caughtType, filter, exceptionLocal, _semanticModel, syntax, type, constantValue, isImplicit)
        End Function

        Private Function CreateBoundBlockOperation(boundBlock As BoundBlock) As IBlockStatement
            Dim statements As Lazy(Of ImmutableArray(Of IOperation)) = New Lazy(Of ImmutableArray(Of IOperation))(
                Function()
                    ' We should not be filtering OperationKind.None statements.
                    ' https://github.com/dotnet/roslyn/issues/21776
                    Return boundBlock.Statements.Select(Function(n) Create(n)).Where(Function(s) s.Kind <> OperationKind.None).ToImmutableArray()
                End Function)
            Dim locals As ImmutableArray(Of ILocalSymbol) = boundBlock.Locals.As(Of ILocalSymbol)()
            Dim syntax As SyntaxNode = boundBlock.Syntax
            Dim type As ITypeSymbol = Nothing
            Dim constantValue As [Optional](Of Object) = New [Optional](Of Object)()
            Dim isImplicit As Boolean = boundBlock.WasCompilerGenerated
            Return New LazyBlockStatement(statements, locals, _semanticModel, syntax, type, constantValue, isImplicit)
        End Function

        Private Function CreateBoundBadStatementOperation(boundBadStatement As BoundBadStatement) As IInvalidStatement
            Dim children As Lazy(Of ImmutableArray(Of IOperation)) = New Lazy(Of ImmutableArray(Of IOperation))(
                Function()
                    Dim builder As ArrayBuilder(Of IOperation) = ArrayBuilder(Of IOperation).GetInstance(boundBadStatement.ChildBoundNodes.Length)
                    For Each childNode In boundBadStatement.ChildBoundNodes
                        Dim operation = Create(childNode)
                        If operation IsNot Nothing Then
                            builder.Add(operation)
                        End If
                    Next

                    Return builder.ToImmutableAndFree()
                End Function)
            Dim syntax As SyntaxNode = boundBadStatement.Syntax
            Dim type As ITypeSymbol = Nothing
            Dim constantValue As [Optional](Of Object) = New [Optional](Of Object)()
            Dim isImplicit As Boolean = boundBadStatement.WasCompilerGenerated
            Return New LazyInvalidStatement(children, _semanticModel, syntax, type, constantValue, isImplicit)
        End Function

        Private Function CreateBoundReturnStatementOperation(boundReturnStatement As BoundReturnStatement) As IReturnStatement
            Dim returnedValue As Lazy(Of IOperation) = New Lazy(Of IOperation)(Function() Create(boundReturnStatement.ExpressionOpt))
            Dim syntax As SyntaxNode = boundReturnStatement.Syntax
            Dim type As ITypeSymbol = Nothing
            Dim constantValue As [Optional](Of Object) = New [Optional](Of Object)()
            Dim isImplicit As Boolean = boundReturnStatement.WasCompilerGenerated
            Return New LazyReturnStatement(OperationKind.ReturnStatement, returnedValue, _semanticModel, syntax, type, constantValue, isImplicit)
        End Function

        Private Function CreateBoundThrowStatementOperation(boundThrowStatement As BoundThrowStatement) As IExpressionStatement
            Dim thrownObject As Lazy(Of IOperation) = New Lazy(Of IOperation)(Function() Create(boundThrowStatement.ExpressionOpt))
            Dim syntax As SyntaxNode = boundThrowStatement.Syntax
            Dim expressionType As ITypeSymbol = boundThrowStatement.ExpressionOpt?.Type
            Dim statementType As ITypeSymbol = Nothing
            Dim constantValue As [Optional](Of Object) = New [Optional](Of Object)()
            Dim isImplicit As Boolean = boundThrowStatement.WasCompilerGenerated
            Dim throwExpression As IOperation = New LazyThrowExpression(thrownObject, _semanticModel, syntax, expressionType, constantValue, isImplicit)
            Return New ExpressionStatement(throwExpression, _semanticModel, syntax, statementType, constantValue, isImplicit)
        End Function

        Private Function CreateBoundWhileStatementOperation(boundWhileStatement As BoundWhileStatement) As IWhileUntilLoopStatement
            Dim isTopTest As Boolean = True
            Dim isWhile As Boolean = True
            Dim condition As Lazy(Of IOperation) = New Lazy(Of IOperation)(Function() Create(boundWhileStatement.Condition))
            Dim LoopKind As LoopKind = LoopKind.WhileUntil
            Dim body As Lazy(Of IOperation) = New Lazy(Of IOperation)(Function() Create(boundWhileStatement.Body))
            Dim syntax As SyntaxNode = boundWhileStatement.Syntax
            Dim type As ITypeSymbol = Nothing
            Dim constantValue As [Optional](Of Object) = New [Optional](Of Object)()
            Dim isImplicit As Boolean = boundWhileStatement.WasCompilerGenerated
            Return New LazyWhileUntilLoopStatement(isTopTest, isWhile, condition, LoopKind, body, _semanticModel, syntax, type, constantValue, isImplicit)
        End Function

        Private Function CreateBoundDimStatementOperation(boundDimStatement As BoundDimStatement) As IVariableDeclarationStatement
            Dim declarations As Lazy(Of ImmutableArray(Of IVariableDeclaration)) = New Lazy(Of ImmutableArray(Of IVariableDeclaration))(Function() GetVariableDeclarationStatementVariables(boundDimStatement))
            Dim syntax As SyntaxNode = boundDimStatement.Syntax
            Dim type As ITypeSymbol = Nothing
            Dim constantValue As [Optional](Of Object) = New [Optional](Of Object)()
            Dim isImplicit As Boolean = boundDimStatement.WasCompilerGenerated
            Return New LazyVariableDeclarationStatement(declarations, _semanticModel, syntax, type, constantValue, isImplicit)
        End Function

        Private Function CreateBoundYieldStatementOperation(boundYieldStatement As BoundYieldStatement) As IReturnStatement
            Dim returnedValue As Lazy(Of IOperation) = New Lazy(Of IOperation)(Function() Create(boundYieldStatement.Expression))
            Dim syntax As SyntaxNode = boundYieldStatement.Syntax
            Dim type As ITypeSymbol = Nothing
            Dim constantValue As [Optional](Of Object) = New [Optional](Of Object)()
            Dim isImplicit As Boolean = boundYieldStatement.WasCompilerGenerated
            Return New LazyReturnStatement(OperationKind.YieldReturnStatement, returnedValue, _semanticModel, syntax, type, constantValue, isImplicit)
        End Function

        Private Function CreateBoundLabelStatementOperation(boundLabelStatement As BoundLabelStatement) As ILabeledStatement
            Dim label As ILabelSymbol = boundLabelStatement.Label
            Dim statement As Lazy(Of IOperation) = New Lazy(Of IOperation)(Function() Nothing)
            Dim syntax As SyntaxNode = boundLabelStatement.Syntax
            Dim type As ITypeSymbol = Nothing
            Dim constantValue As [Optional](Of Object) = New [Optional](Of Object)()
            Dim isImplicit As Boolean = boundLabelStatement.WasCompilerGenerated
            Return New LazyLabeledStatement(label, statement, _semanticModel, syntax, type, constantValue, isImplicit)
        End Function

        Private Function CreateBoundGotoStatementOperation(boundGotoStatement As BoundGotoStatement) As IBranchStatement
            Dim target As ILabelSymbol = boundGotoStatement.Label
            Dim branchKind As BranchKind = BranchKind.GoTo
            Dim syntax As SyntaxNode = boundGotoStatement.Syntax
            Dim type As ITypeSymbol = Nothing
            Dim constantValue As [Optional](Of Object) = New [Optional](Of Object)()
            Dim isImplicit As Boolean = boundGotoStatement.WasCompilerGenerated
            Return New BranchStatement(target, branchKind, _semanticModel, syntax, type, constantValue, isImplicit)
        End Function

        Private Function CreateBoundContinueStatementOperation(boundContinueStatement As BoundContinueStatement) As IBranchStatement
            Dim target As ILabelSymbol = boundContinueStatement.Label
            Dim branchKind As BranchKind = BranchKind.Continue
            Dim syntax As SyntaxNode = boundContinueStatement.Syntax
            Dim type As ITypeSymbol = Nothing
            Dim constantValue As [Optional](Of Object) = New [Optional](Of Object)()
            Dim isImplicit As Boolean = boundContinueStatement.WasCompilerGenerated
            Return New BranchStatement(target, branchKind, _semanticModel, syntax, type, constantValue, isImplicit)
        End Function

        Private Function CreateBoundExitStatementOperation(boundExitStatement As BoundExitStatement) As IBranchStatement
            Dim target As ILabelSymbol = boundExitStatement.Label
            Dim branchKind As BranchKind = BranchKind.Break
            Dim syntax As SyntaxNode = boundExitStatement.Syntax
            Dim type As ITypeSymbol = Nothing
            Dim constantValue As [Optional](Of Object) = New [Optional](Of Object)()
            Dim isImplicit As Boolean = boundExitStatement.WasCompilerGenerated
            Return New BranchStatement(target, branchKind, _semanticModel, syntax, type, constantValue, isImplicit)
        End Function

        Private Function CreateBoundSyncLockStatementOperation(boundSyncLockStatement As BoundSyncLockStatement) As ILockStatement
            Dim expression As Lazy(Of IOperation) = New Lazy(Of IOperation)(Function() Create(boundSyncLockStatement.LockExpression))
            Dim body As Lazy(Of IOperation) = New Lazy(Of IOperation)(Function() Create(boundSyncLockStatement.Body))
            Dim syntax As SyntaxNode = boundSyncLockStatement.Syntax
            Dim type As ITypeSymbol = Nothing
            Dim constantValue As [Optional](Of Object) = New [Optional](Of Object)()
            Dim isImplicit As Boolean = boundSyncLockStatement.WasCompilerGenerated
            Return New LazyLockStatement(expression, body, _semanticModel, syntax, type, constantValue, isImplicit)
        End Function

        Private Function CreateBoundNoOpStatementOperation(boundNoOpStatement As BoundNoOpStatement) As IEmptyStatement
            Dim syntax As SyntaxNode = boundNoOpStatement.Syntax
            Dim type As ITypeSymbol = Nothing
            Dim constantValue As [Optional](Of Object) = New [Optional](Of Object)()
            Dim isImplicit As Boolean = boundNoOpStatement.WasCompilerGenerated
            Return New EmptyStatement(_semanticModel, syntax, type, constantValue, isImplicit)
        End Function

        Private Function CreateBoundStopStatementOperation(boundStopStatement As BoundStopStatement) As IStopStatement
            Dim syntax As SyntaxNode = boundStopStatement.Syntax
            Dim type As ITypeSymbol = Nothing
            Dim constantValue As [Optional](Of Object) = New [Optional](Of Object)()
            Dim isImplicit As Boolean = boundStopStatement.WasCompilerGenerated
            Return New StopStatement(_semanticModel, syntax, type, constantValue, isImplicit)
        End Function

        Private Function CreateBoundEndStatementOperation(boundEndStatement As BoundEndStatement) As IEndStatement
            Dim syntax As SyntaxNode = boundEndStatement.Syntax
            Dim type As ITypeSymbol = Nothing
            Dim constantValue As [Optional](Of Object) = New [Optional](Of Object)()
            Dim isImplicit As Boolean = boundEndStatement.WasCompilerGenerated
            Return New EndStatement(_semanticModel, syntax, type, constantValue, isImplicit)
        End Function

        Private Function CreateBoundWithStatementOperation(boundWithStatement As BoundWithStatement) As IWithStatement
            Dim body As Lazy(Of IOperation) = New Lazy(Of IOperation)(Function() Create(boundWithStatement.Body))
            Dim value As Lazy(Of IOperation) = New Lazy(Of IOperation)(Function() Create(boundWithStatement.OriginalExpression))
            Dim syntax As SyntaxNode = boundWithStatement.Syntax
            Dim type As ITypeSymbol = Nothing
            Dim constantValue As [Optional](Of Object) = New [Optional](Of Object)()
            Dim isImplicit As Boolean = boundWithStatement.WasCompilerGenerated
            Return New LazyWithStatement(body, value, _semanticModel, syntax, type, constantValue, isImplicit)
        End Function

        Private Function CreateBoundUsingStatementOperation(boundUsingStatement As BoundUsingStatement) As IUsingStatement
            Dim body As Lazy(Of IOperation) = New Lazy(Of IOperation)(Function() Create(boundUsingStatement.Body))
            Dim declaration As Lazy(Of IVariableDeclarationStatement) = New Lazy(Of IVariableDeclarationStatement)(
                Function()
                    Return GetUsingStatementDeclaration(boundUsingStatement.ResourceList, DirectCast(boundUsingStatement.Syntax, UsingBlockSyntax).UsingStatement)
                End Function)
            Dim value As Lazy(Of IOperation) = New Lazy(Of IOperation)(Function() Create(boundUsingStatement.ResourceExpressionOpt))
            Dim syntax As SyntaxNode = boundUsingStatement.Syntax
            Dim type As ITypeSymbol = Nothing
            Dim constantValue As [Optional](Of Object) = New [Optional](Of Object)()
            Dim isImplicit As Boolean = boundUsingStatement.WasCompilerGenerated
            Return New LazyUsingStatement(body, declaration, value, _semanticModel, syntax, type, constantValue, isImplicit)
        End Function

        Private Function CreateBoundExpressionStatementOperation(boundExpressionStatement As BoundExpressionStatement) As IExpressionStatement
            Dim expression As Lazy(Of IOperation) = New Lazy(Of IOperation)(Function() Create(boundExpressionStatement.Expression))
            Dim syntax As SyntaxNode = boundExpressionStatement.Syntax
            Dim type As ITypeSymbol = Nothing
            Dim constantValue As [Optional](Of Object) = New [Optional](Of Object)()
            Dim isImplicit As Boolean = boundExpressionStatement.WasCompilerGenerated
            Return New LazyExpressionStatement(expression, _semanticModel, syntax, type, constantValue, isImplicit)
        End Function

        Private Function CreateBoundRaiseEventStatementOperation(boundRaiseEventStatement As BoundRaiseEventStatement) As IExpressionStatement
            Dim expression As Lazy(Of IOperation) = New Lazy(Of IOperation)(Function() Create(boundRaiseEventStatement.EventInvocation))
            Dim syntax As SyntaxNode = boundRaiseEventStatement.Syntax
            Dim type As ITypeSymbol = Nothing
            Dim constantValue As [Optional](Of Object) = New [Optional](Of Object)()
            Dim isImplicit As Boolean = boundRaiseEventStatement.WasCompilerGenerated
            Return New LazyExpressionStatement(expression, _semanticModel, syntax, type, constantValue, isImplicit)
        End Function

        Private Function CreateBoundAddHandlerStatementOperation(boundAddHandlerStatement As BoundAddHandlerStatement) As IExpressionStatement
            Dim expression As Lazy(Of IOperation) = New Lazy(Of IOperation)(Function() GetAddRemoveHandlerStatementExpression(boundAddHandlerStatement))
            Dim syntax As SyntaxNode = boundAddHandlerStatement.Syntax
            Dim type As ITypeSymbol = Nothing
            Dim constantValue As [Optional](Of Object) = New [Optional](Of Object)()
            Dim isImplicit As Boolean = boundAddHandlerStatement.WasCompilerGenerated
            Return New LazyExpressionStatement(expression, _semanticModel, syntax, type, constantValue, isImplicit)
        End Function

        Private Function CreateBoundRemoveHandlerStatementOperation(boundRemoveHandlerStatement As BoundRemoveHandlerStatement) As IExpressionStatement
            Dim expression As Lazy(Of IOperation) = New Lazy(Of IOperation)(Function() GetAddRemoveHandlerStatementExpression(boundRemoveHandlerStatement))
            Dim syntax As SyntaxNode = boundRemoveHandlerStatement.Syntax
            Dim type As ITypeSymbol = Nothing
            Dim constantValue As [Optional](Of Object) = New [Optional](Of Object)()
            Dim isImplicit As Boolean = boundRemoveHandlerStatement.WasCompilerGenerated
            Return New LazyExpressionStatement(expression, _semanticModel, syntax, type, constantValue, isImplicit)
        End Function

        Private Function CreateBoundTupleExpressionOperation(boundTupleExpression As BoundTupleExpression) As ITupleExpression
            Dim elements As New Lazy(Of ImmutableArray(Of IOperation))(Function() boundTupleExpression.Arguments.SelectAsArray(Function(element) Create(element)))
            Dim syntax As SyntaxNode = boundTupleExpression.Syntax
            Dim type As ITypeSymbol = boundTupleExpression.Type
            Dim constantValue As [Optional](Of Object) = Nothing
            Dim isImplicit As Boolean = boundTupleExpression.WasCompilerGenerated
            Return New LazyTupleExpression(elements, _semanticModel, syntax, type, constantValue, isImplicit)
        End Function

        Private Function CreateBoundInterpolatedStringExpressionOperation(boundInterpolatedString As BoundInterpolatedStringExpression) As IInterpolatedStringExpression
            Dim parts As New Lazy(Of ImmutableArray(Of IInterpolatedStringContent))(
                Function()
                    Return boundInterpolatedString.Contents.SelectAsArray(Function(interpolatedStringContent) CreateBoundInterpolatedStringContentOperation(interpolatedStringContent))
                End Function)

            Dim syntax As SyntaxNode = boundInterpolatedString.Syntax
            Dim type As ITypeSymbol = boundInterpolatedString.Type
            Dim constantValue As [Optional](Of Object) = ConvertToOptional(boundInterpolatedString.ConstantValueOpt)
            Dim isImplicit As Boolean = boundInterpolatedString.WasCompilerGenerated
            Return New LazyInterpolatedStringExpression(parts, _semanticModel, syntax, type, constantValue, isImplicit)
        End Function

        Private Function CreateBoundInterpolatedStringContentOperation(boundNode As BoundNode) As IInterpolatedStringContent
            If boundNode.Kind = BoundKind.Interpolation Then
                Return DirectCast(Create(boundNode), IInterpolatedStringContent)
            Else
                Return CreateBoundInterpolatedStringTextOperation(boundNode)
            End If
        End Function

        Private Function CreateBoundInterpolationOperation(boundInterpolation As BoundInterpolation) As IInterpolation
            Dim expression As Lazy(Of IOperation) = New Lazy(Of IOperation)(Function() Create(boundInterpolation.Expression))
            Dim alignment As Lazy(Of IOperation) = New Lazy(Of IOperation)(Function() Create(boundInterpolation.AlignmentOpt))
            Dim format As Lazy(Of IOperation) = New Lazy(Of IOperation)(Function() Create(boundInterpolation.FormatStringOpt))
            Dim syntax As SyntaxNode = boundInterpolation.Syntax
            Dim type As ITypeSymbol = Nothing
            Dim constantValue As [Optional](Of Object) = Nothing
            Dim isImplicit As Boolean = boundInterpolation.WasCompilerGenerated
            Return New LazyInterpolation(expression, alignment, format, _semanticModel, syntax, type, constantValue, isImplicit)
        End Function

        Private Function CreateBoundInterpolatedStringTextOperation(boundNode As BoundNode) As IInterpolatedStringText
            Dim text As Lazy(Of IOperation) = New Lazy(Of IOperation)(Function() Create(boundNode))
            Dim syntax As SyntaxNode = boundNode.Syntax
            Dim type As ITypeSymbol = Nothing
            Dim constantValue As [Optional](Of Object) = Nothing
            Dim isImplicit As Boolean = boundNode.WasCompilerGenerated
            Return New LazyInterpolatedStringText(text, _semanticModel, syntax, type, constantValue, isImplicit)
        End Function

        Private Function CreateBoundAnonymousTypeCreationExpressionOperation(boundAnonymousTypeCreationExpression As BoundAnonymousTypeCreationExpression) As IAnonymousObjectCreationExpression
            Dim initializers As Lazy(Of ImmutableArray(Of IOperation)) = New Lazy(Of ImmutableArray(Of IOperation))(
                Function()
                    Return GetAnonymousTypeCreationInitializers(boundAnonymousTypeCreationExpression)
                End Function)

            Dim syntax As SyntaxNode = boundAnonymousTypeCreationExpression.Syntax
            Dim type As ITypeSymbol = boundAnonymousTypeCreationExpression.Type
            Dim constantValue As [Optional](Of Object) = ConvertToOptional(boundAnonymousTypeCreationExpression.ConstantValueOpt)
            Dim isImplicit As Boolean = boundAnonymousTypeCreationExpression.WasCompilerGenerated
            Return New LazyAnonymousObjectCreationExpression(initializers, _semanticModel, syntax, type, constantValue, isImplicit)
        End Function

        Private Function CreateBoundAnonymousTypePropertyAccessOperation(boundAnonymousTypePropertyAccess As BoundAnonymousTypePropertyAccess) As IPropertyReferenceExpression
            Dim instance As Lazy(Of IOperation) = New Lazy(Of IOperation)(Function() Nothing)
            Dim [property] As IPropertySymbol = DirectCast(boundAnonymousTypePropertyAccess.ExpressionSymbol, IPropertySymbol)
            Dim argumentsInEvaluationOrder As Lazy(Of ImmutableArray(Of IArgument)) = New Lazy(Of ImmutableArray(Of IArgument))(Function() ImmutableArray(Of IArgument).Empty)
            Dim syntax As SyntaxNode = boundAnonymousTypePropertyAccess.Syntax
            Dim type As ITypeSymbol = boundAnonymousTypePropertyAccess.Type
            Dim constantValue As [Optional](Of Object) = ConvertToOptional(boundAnonymousTypePropertyAccess.ConstantValueOpt)
            Dim isImplicit As Boolean = boundAnonymousTypePropertyAccess.WasCompilerGenerated
            Return New LazyPropertyReferenceExpression([property], instance, [property], argumentsInEvaluationOrder, _semanticModel, syntax, type, constantValue, isImplicit)
        End Function
    End Class
End Namespace

<|MERGE_RESOLUTION|>--- conflicted
+++ resolved
@@ -556,12 +556,7 @@
                 operand = New Lazy(Of IOperation)(Function() Create(boundConversion.Operand))
             End If
 
-<<<<<<< HEAD
-            Dim conversion = New Conversion(New KeyValuePair(Of VisualBasic.ConversionKind, MethodSymbol)(boundConversion.ConversionKind, methodSymbol))
-=======
             Dim conversion = New Conversion(New KeyValuePair(Of ConversionKind, MethodSymbol)(boundConversion.ConversionKind, methodSymbol))
-            Dim syntax As SyntaxNode = boundConversion.Syntax
->>>>>>> 8b6214de
             Dim isExplicit As Boolean = boundConversion.ExplicitCastInCode
             Dim isTryCast As Boolean = False
             Dim isChecked As Boolean = False
