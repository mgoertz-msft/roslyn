--- conflicted
+++ resolved
@@ -1196,7 +1196,7 @@
 
             If name.ArrayBounds IsNot Nothing Then
                 ' It is an error to have both array bounds and an initializer expression
-                boundArrayCreation = New BoundArrayCreation(name, boundArrayBounds, Nothing, type)
+                boundArrayCreation = New BoundArrayCreation(name, boundArrayBounds, Nothing, type).MakeCompilerGenerated()
                 If valueExpression IsNot Nothing Then
                     If Not isInitializedByAsNew Then
                         ReportDiagnostic(diagnostics, name, ERRID.ERR_InitWithExplicitArraySizes)
@@ -1205,11 +1205,7 @@
                         Debug.Assert(valueExpression.Kind = BoundKind.BadExpression)
                     End If
                 Else
-<<<<<<< HEAD
                     valueExpression = boundArrayCreation
-=======
-                    valueExpression = New BoundArrayCreation(name, boundArrayBounds, Nothing, type).MakeCompilerGenerated()
->>>>>>> 7cdd69e7
                 End If
             End If
 
@@ -4353,7 +4349,7 @@
 
         Public Function BindWithBlock(node As WithBlockSyntax, diagnostics As DiagnosticBag) As BoundStatement
             Dim binder As Binder = Me.GetBinder(DirectCast(node, VisualBasicSyntaxNode))
-            Return Binder.CreateBoundWithBlock(node, binder, diagnostics)
+            Return binder.CreateBoundWithBlock(node, binder, diagnostics)
         End Function
 
         Protected Overridable Function CreateBoundWithBlock(node As WithBlockSyntax, boundBlockBinder As Binder, diagnostics As DiagnosticBag) As BoundStatement
