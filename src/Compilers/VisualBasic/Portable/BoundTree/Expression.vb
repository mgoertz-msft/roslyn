--- conflicted
+++ resolved
@@ -59,11 +59,7 @@
                 End If
             End If
 
-<<<<<<< HEAD
-            Return OperationFactory.CreateInvalidExpression(parent.Syntax)
-=======
-            Return New InvalidExpression(parent.Syntax, ImmutableArray(Of IOperation).Empty)
->>>>>>> 87982abc
+            Return OperationFactory.CreateInvalidExpression(parent.Syntax, ImmutableArray(Of IOperation).Empty)
         End Function
 
     End Class
@@ -925,7 +921,7 @@
         End Function
     End Class
 
-    Friend Partial Class BoundTryCast
+    Partial Friend Class BoundTryCast
         Implements IConversionExpression
 
         Private ReadOnly Property IConversionExpression_ConversionKind As Semantics.ConversionKind Implements IConversionExpression.ConversionKind
@@ -971,7 +967,7 @@
         End Function
     End Class
 
-    Friend Partial Class BoundDirectCast
+    Partial Friend Class BoundDirectCast
         Implements IConversionExpression
 
         Private ReadOnly Property IConversionExpression_ConversionKind As Semantics.ConversionKind Implements IConversionExpression.ConversionKind
@@ -1017,7 +1013,7 @@
         End Function
     End Class
 
-    Friend Partial Class BoundConversion
+    Partial Friend Class BoundConversion
         Implements IConversionExpression
 
         Private ReadOnly Property IConversionExpression_ConversionKind As Semantics.ConversionKind Implements IConversionExpression.ConversionKind
@@ -1063,7 +1059,7 @@
         End Function
     End Class
 
-    Friend Partial Class BoundUserDefinedConversion
+    Partial Friend Class BoundUserDefinedConversion
         Implements IConversionExpression
 
         Private ReadOnly Property IConversionExpression_ConversionKind As Semantics.ConversionKind Implements IConversionExpression.ConversionKind
@@ -1109,7 +1105,7 @@
         End Function
     End Class
 
-    Friend Partial Class BoundTernaryConditionalExpression
+    Partial Friend Class BoundTernaryConditionalExpression
         Implements IConditionalChoiceExpression
 
         Private ReadOnly Property IConditionalChoiceExpression_Condition As IOperation Implements IConditionalChoiceExpression.Condition
@@ -1143,7 +1139,7 @@
         End Function
     End Class
 
-    Friend Partial Class BoundTypeOf
+    Partial Friend Class BoundTypeOf
         Implements IIsTypeExpression
 
         Private ReadOnly Property IIsTypeExpression_IsType As ITypeSymbol Implements IIsTypeExpression.IsType
@@ -1171,7 +1167,7 @@
         End Function
     End Class
 
-    Friend Partial Class BoundObjectCreationExpression
+    Partial Friend Class BoundObjectCreationExpression
         Implements IObjectCreationExpression
 
         Private Shared ReadOnly s_memberInitializersMappings As New System.Runtime.CompilerServices.ConditionalWeakTable(Of BoundObjectCreationExpression, Object)
@@ -1375,7 +1371,7 @@
         End Function
     End Class
 
-    Friend Partial Class BoundArrayCreation
+    Partial Friend Class BoundArrayCreation
         Implements IArrayCreationExpression
 
         Private ReadOnly Property IArrayCreationExpression_DimensionSizes As ImmutableArray(Of IOperation) Implements IArrayCreationExpression.DimensionSizes
@@ -1415,7 +1411,7 @@
         End Function
     End Class
 
-    Friend Partial Class BoundArrayInitialization
+    Partial Friend Class BoundArrayInitialization
         Implements IArrayInitializer
 
         Private ReadOnly Property IArrayInitializer_ElementValues As ImmutableArray(Of IOperation) Implements IArrayInitializer.ElementValues
@@ -1436,7 +1432,7 @@
         End Function
     End Class
 
-    Friend Partial Class BoundPropertyAccess
+    Partial Friend Class BoundPropertyAccess
         Implements IIndexedPropertyReferenceExpression
 
         Private ReadOnly Property IMemberReferenceExpression_Instance As IOperation Implements IMemberReferenceExpression.Instance
@@ -1480,7 +1476,7 @@
         End Function
     End Class
 
-    Friend Partial Class BoundEventAccess
+    Partial Friend Class BoundEventAccess
         Implements IEventReferenceExpression
 
         Private ReadOnly Property IMemberReferenceExpression_Instance As IOperation Implements IMemberReferenceExpression.Instance
@@ -1518,7 +1514,7 @@
         End Function
     End Class
 
-    Friend Partial Class BoundDelegateCreationExpression
+    Partial Friend Class BoundDelegateCreationExpression
         Implements IMethodBindingExpression
 
         Private ReadOnly Property IMemberReferenceExpression_Instance As IOperation Implements IMemberReferenceExpression.Instance
@@ -1562,7 +1558,7 @@
         End Function
     End Class
 
-    Friend Partial Class BoundFieldAccess
+    Partial Friend Class BoundFieldAccess
         Implements IFieldReferenceExpression
 
         Private ReadOnly Property IFieldReferenceExpression_Field As IFieldSymbol Implements IFieldReferenceExpression.Field
@@ -1600,7 +1596,7 @@
         End Function
     End Class
 
-    Friend Partial Class BoundConditionalAccess
+    Partial Friend Class BoundConditionalAccess
         Implements IConditionalAccessExpression
 
         Private ReadOnly Property IConditionalAccessExpression_ConditionalValue As IOperation Implements IConditionalAccessExpression.ConditionalValue
@@ -1644,7 +1640,7 @@
         End Function
     End Class
 
-    Friend Partial Class BoundParameter
+    Partial Friend Class BoundParameter
         Implements IParameterReferenceExpression
 
         Private ReadOnly Property IParameterReferenceExpression_Parameter As IParameterSymbol Implements IParameterReferenceExpression.Parameter
@@ -1666,7 +1662,7 @@
         End Function
     End Class
 
-    Friend Partial Class BoundLocal
+    Partial Friend Class BoundLocal
         Implements ILocalReferenceExpression
 
         Private ReadOnly Property ILocalReferenceExpression_Local As ILocalSymbol Implements ILocalReferenceExpression.Local
@@ -1688,7 +1684,7 @@
         End Function
     End Class
 
-    Friend Partial Class BoundLateMemberAccess
+    Partial Friend Class BoundLateMemberAccess
         Implements ILateBoundMemberReferenceExpression
 
         Private ReadOnly Property ILateBoundMemberReferenceExpression_Instance As IOperation Implements ILateBoundMemberReferenceExpression.Instance
@@ -1716,7 +1712,7 @@
         End Function
     End Class
 
-    Friend Partial Class BoundFieldInitializer
+    Partial Friend Class BoundFieldInitializer
         Implements IFieldInitializer
 
         Private ReadOnly Property IFieldInitializer_InitializedFields As ImmutableArray(Of IFieldSymbol) Implements IFieldInitializer.InitializedFields
@@ -1744,7 +1740,7 @@
         End Function
     End Class
 
-    Friend Partial Class BoundPropertyInitializer
+    Partial Friend Class BoundPropertyInitializer
         Implements IPropertyInitializer
 
         Private ReadOnly Property IPropertyInitializer_InitializedProperty As IPropertySymbol Implements IPropertyInitializer.InitializedProperty
@@ -1772,7 +1768,7 @@
         End Function
     End Class
 
-    Friend Partial Class BoundParameterEqualsValue
+    Partial Friend Class BoundParameterEqualsValue
         Implements IParameterInitializer
 
         Private ReadOnly Property IOperation_IsInvalid As Boolean Implements IOperation.IsInvalid
@@ -1826,49 +1822,49 @@
         End Function
     End Class
 
-    Friend Partial Class BoundTypeArguments
-        Protected Overrides Function ExpressionKind() As OperationKind
-            Return OperationKind.None
-        End Function
-
-        Public Overrides Sub Accept(visitor As OperationVisitor)
-            visitor.VisitNoneOperation(Me)
-        End Sub
-
-        Public Overrides Function Accept(Of TArgument, TResult)(visitor As OperationVisitor(Of TArgument, TResult), argument As TArgument) As TResult
-            Return visitor.VisitNoneOperation(Me, argument)
-        End Function
-    End Class
-
-    Friend Partial Class BoundLValueToRValueWrapper
-        Protected Overrides Function ExpressionKind() As OperationKind
-            Return OperationKind.None
-        End Function
-
-        Public Overrides Sub Accept(visitor As OperationVisitor)
-            visitor.VisitNoneOperation(Me)
-        End Sub
-
-        Public Overrides Function Accept(Of TArgument, TResult)(visitor As OperationVisitor(Of TArgument, TResult), argument As TArgument) As TResult
-            Return visitor.VisitNoneOperation(Me, argument)
-        End Function
-    End Class
-
-    Friend Partial Class BoundWithLValueExpressionPlaceholder
-        Protected Overrides Function ExpressionKind() As OperationKind
-            Return OperationKind.None
-        End Function
-
-        Public Overrides Sub Accept(visitor As OperationVisitor)
-            visitor.VisitNoneOperation(Me)
-        End Sub
-
-        Public Overrides Function Accept(Of TArgument, TResult)(visitor As OperationVisitor(Of TArgument, TResult), argument As TArgument) As TResult
-            Return visitor.VisitNoneOperation(Me, argument)
-        End Function
-    End Class
-
-    Friend Partial Class BoundWithRValueExpressionPlaceholder
+    Partial Friend Class BoundTypeArguments
+        Protected Overrides Function ExpressionKind() As OperationKind
+            Return OperationKind.None
+        End Function
+
+        Public Overrides Sub Accept(visitor As OperationVisitor)
+            visitor.VisitNoneOperation(Me)
+        End Sub
+
+        Public Overrides Function Accept(Of TArgument, TResult)(visitor As OperationVisitor(Of TArgument, TResult), argument As TArgument) As TResult
+            Return visitor.VisitNoneOperation(Me, argument)
+        End Function
+    End Class
+
+    Partial Friend Class BoundLValueToRValueWrapper
+        Protected Overrides Function ExpressionKind() As OperationKind
+            Return OperationKind.None
+        End Function
+
+        Public Overrides Sub Accept(visitor As OperationVisitor)
+            visitor.VisitNoneOperation(Me)
+        End Sub
+
+        Public Overrides Function Accept(Of TArgument, TResult)(visitor As OperationVisitor(Of TArgument, TResult), argument As TArgument) As TResult
+            Return visitor.VisitNoneOperation(Me, argument)
+        End Function
+    End Class
+
+    Partial Friend Class BoundWithLValueExpressionPlaceholder
+        Protected Overrides Function ExpressionKind() As OperationKind
+            Return OperationKind.None
+        End Function
+
+        Public Overrides Sub Accept(visitor As OperationVisitor)
+            visitor.VisitNoneOperation(Me)
+        End Sub
+
+        Public Overrides Function Accept(Of TArgument, TResult)(visitor As OperationVisitor(Of TArgument, TResult), argument As TArgument) As TResult
+            Return visitor.VisitNoneOperation(Me, argument)
+        End Function
+    End Class
+
+    Partial Friend Class BoundWithRValueExpressionPlaceholder
         Protected Overrides Function ExpressionKind() As OperationKind
             Return OperationKind.None
         End Function
@@ -1898,245 +1894,245 @@
         End Function
     End Class
 
-    Friend Partial Class BoundLValuePlaceholder
-        Protected Overrides Function ExpressionKind() As OperationKind
-            Return OperationKind.None
-        End Function
-
-        Public Overrides Sub Accept(visitor As OperationVisitor)
-            visitor.VisitNoneOperation(Me)
-        End Sub
-
-        Public Overrides Function Accept(Of TArgument, TResult)(visitor As OperationVisitor(Of TArgument, TResult), argument As TArgument) As TResult
-            Return visitor.VisitNoneOperation(Me, argument)
-        End Function
-    End Class
-
-    Friend Partial Class BoundDup
-        Protected Overrides Function ExpressionKind() As OperationKind
-            Return OperationKind.None
-        End Function
-
-        Public Overrides Sub Accept(visitor As OperationVisitor)
-            visitor.VisitNoneOperation(Me)
-        End Sub
-
-        Public Overrides Function Accept(Of TArgument, TResult)(visitor As OperationVisitor(Of TArgument, TResult), argument As TArgument) As TResult
-            Return visitor.VisitNoneOperation(Me, argument)
-        End Function
-    End Class
-
-    Friend Partial Class BoundBadVariable
-        Protected Overrides Function ExpressionKind() As OperationKind
-            Return OperationKind.None
-        End Function
-
-        Public Overrides Sub Accept(visitor As OperationVisitor)
-            visitor.VisitNoneOperation(Me)
-        End Sub
-
-        Public Overrides Function Accept(Of TArgument, TResult)(visitor As OperationVisitor(Of TArgument, TResult), argument As TArgument) As TResult
-            Return visitor.VisitNoneOperation(Me, argument)
-        End Function
-    End Class
-
-    Friend Partial Class BoundArrayLength
-        Protected Overrides Function ExpressionKind() As OperationKind
-            Return OperationKind.None
-        End Function
-
-        Public Overrides Sub Accept(visitor As OperationVisitor)
-            visitor.VisitNoneOperation(Me)
-        End Sub
-
-        Public Overrides Function Accept(Of TArgument, TResult)(visitor As OperationVisitor(Of TArgument, TResult), argument As TArgument) As TResult
-            Return visitor.VisitNoneOperation(Me, argument)
-        End Function
-    End Class
-
-    Friend Partial Class BoundGetType
-        Protected Overrides Function ExpressionKind() As OperationKind
-            Return OperationKind.None
-        End Function
-
-        Public Overrides Sub Accept(visitor As OperationVisitor)
-            visitor.VisitNoneOperation(Me)
-        End Sub
-
-        Public Overrides Function Accept(Of TArgument, TResult)(visitor As OperationVisitor(Of TArgument, TResult), argument As TArgument) As TResult
-            Return visitor.VisitNoneOperation(Me, argument)
-        End Function
-    End Class
-
-    Friend Partial Class BoundFieldInfo
-        Protected Overrides Function ExpressionKind() As OperationKind
-            Return OperationKind.None
-        End Function
-
-        Public Overrides Sub Accept(visitor As OperationVisitor)
-            visitor.VisitNoneOperation(Me)
-        End Sub
-
-        Public Overrides Function Accept(Of TArgument, TResult)(visitor As OperationVisitor(Of TArgument, TResult), argument As TArgument) As TResult
-            Return visitor.VisitNoneOperation(Me, argument)
-        End Function
-    End Class
-
-    Friend Partial Class BoundMethodInfo
-        Protected Overrides Function ExpressionKind() As OperationKind
-            Return OperationKind.None
-        End Function
-
-        Public Overrides Sub Accept(visitor As OperationVisitor)
-            visitor.VisitNoneOperation(Me)
-        End Sub
-
-        Public Overrides Function Accept(Of TArgument, TResult)(visitor As OperationVisitor(Of TArgument, TResult), argument As TArgument) As TResult
-            Return visitor.VisitNoneOperation(Me, argument)
-        End Function
-    End Class
-
-    Friend Partial Class BoundTypeExpression
-        Protected Overrides Function ExpressionKind() As OperationKind
-            Return OperationKind.None
-        End Function
-
-        Public Overrides Sub Accept(visitor As OperationVisitor)
-            visitor.VisitNoneOperation(Me)
-        End Sub
-
-        Public Overrides Function Accept(Of TArgument, TResult)(visitor As OperationVisitor(Of TArgument, TResult), argument As TArgument) As TResult
-            Return visitor.VisitNoneOperation(Me, argument)
-        End Function
-    End Class
-
-    Friend Partial Class BoundTypeOrValueExpression
-        Protected Overrides Function ExpressionKind() As OperationKind
-            Return OperationKind.None
-        End Function
-
-        Public Overrides Sub Accept(visitor As OperationVisitor)
-            visitor.VisitNoneOperation(Me)
-        End Sub
-
-        Public Overrides Function Accept(Of TArgument, TResult)(visitor As OperationVisitor(Of TArgument, TResult), argument As TArgument) As TResult
-            Return visitor.VisitNoneOperation(Me, argument)
-        End Function
-    End Class
-
-    Friend Partial Class BoundNamespaceExpression
-        Protected Overrides Function ExpressionKind() As OperationKind
-            Return OperationKind.None
-        End Function
-
-        Public Overrides Sub Accept(visitor As OperationVisitor)
-            visitor.VisitNoneOperation(Me)
-        End Sub
-
-        Public Overrides Function Accept(Of TArgument, TResult)(visitor As OperationVisitor(Of TArgument, TResult), argument As TArgument) As TResult
-            Return visitor.VisitNoneOperation(Me, argument)
-        End Function
-    End Class
-
-    Friend Partial Class BoundNullableIsTrueOperator
-        Protected Overrides Function ExpressionKind() As OperationKind
-            Return OperationKind.None
-        End Function
-
-        Public Overrides Sub Accept(visitor As OperationVisitor)
-            visitor.VisitNoneOperation(Me)
-        End Sub
-
-        Public Overrides Function Accept(Of TArgument, TResult)(visitor As OperationVisitor(Of TArgument, TResult), argument As TArgument) As TResult
-            Return visitor.VisitNoneOperation(Me, argument)
-        End Function
-    End Class
-
-    Friend Partial Class BoundCompoundAssignmentTargetPlaceholder
-        Protected Overrides Function ExpressionKind() As OperationKind
-            Return OperationKind.None
-        End Function
-
-        Public Overrides Sub Accept(visitor As OperationVisitor)
-            visitor.VisitNoneOperation(Me)
-        End Sub
-
-        Public Overrides Function Accept(Of TArgument, TResult)(visitor As OperationVisitor(Of TArgument, TResult), argument As TArgument) As TResult
-            Return visitor.VisitNoneOperation(Me, argument)
-        End Function
-    End Class
-
-    Friend Partial Class BoundReferenceAssignment
-        Protected Overrides Function ExpressionKind() As OperationKind
-            Return OperationKind.None
-        End Function
-
-        Public Overrides Sub Accept(visitor As OperationVisitor)
-            visitor.VisitNoneOperation(Me)
-        End Sub
-
-        Public Overrides Function Accept(Of TArgument, TResult)(visitor As OperationVisitor(Of TArgument, TResult), argument As TArgument) As TResult
-            Return visitor.VisitNoneOperation(Me, argument)
-        End Function
-    End Class
-
-    Friend Partial Class BoundAddressOfOperator
-        Protected Overrides Function ExpressionKind() As OperationKind
-            Return OperationKind.None
-        End Function
-
-        Public Overrides Sub Accept(visitor As OperationVisitor)
-            visitor.VisitNoneOperation(Me)
-        End Sub
-
-        Public Overrides Function Accept(Of TArgument, TResult)(visitor As OperationVisitor(Of TArgument, TResult), argument As TArgument) As TResult
-            Return visitor.VisitNoneOperation(Me, argument)
-        End Function
-    End Class
-
-    Friend Partial Class BoundSequencePointExpression
-        Protected Overrides Function ExpressionKind() As OperationKind
-            Return OperationKind.None
-        End Function
-
-        Public Overrides Sub Accept(visitor As OperationVisitor)
-            visitor.VisitNoneOperation(Me)
-        End Sub
-
-        Public Overrides Function Accept(Of TArgument, TResult)(visitor As OperationVisitor(Of TArgument, TResult), argument As TArgument) As TResult
-            Return visitor.VisitNoneOperation(Me, argument)
-        End Function
-    End Class
-
-    Friend Partial Class BoundMethodGroup
-        Protected Overrides Function ExpressionKind() As OperationKind
-            Return OperationKind.None
-        End Function
-
-        Public Overrides Sub Accept(visitor As OperationVisitor)
-            visitor.VisitNoneOperation(Me)
-        End Sub
-
-        Public Overrides Function Accept(Of TArgument, TResult)(visitor As OperationVisitor(Of TArgument, TResult), argument As TArgument) As TResult
-            Return visitor.VisitNoneOperation(Me, argument)
-        End Function
-    End Class
-
-    Friend Partial Class BoundPropertyGroup
-        Protected Overrides Function ExpressionKind() As OperationKind
-            Return OperationKind.None
-        End Function
-
-        Public Overrides Sub Accept(visitor As OperationVisitor)
-            visitor.VisitNoneOperation(Me)
-        End Sub
-
-        Public Overrides Function Accept(Of TArgument, TResult)(visitor As OperationVisitor(Of TArgument, TResult), argument As TArgument) As TResult
-            Return visitor.VisitNoneOperation(Me, argument)
-        End Function
-    End Class
-
-    Friend Partial Class BoundAttribute
+    Partial Friend Class BoundLValuePlaceholder
+        Protected Overrides Function ExpressionKind() As OperationKind
+            Return OperationKind.None
+        End Function
+
+        Public Overrides Sub Accept(visitor As OperationVisitor)
+            visitor.VisitNoneOperation(Me)
+        End Sub
+
+        Public Overrides Function Accept(Of TArgument, TResult)(visitor As OperationVisitor(Of TArgument, TResult), argument As TArgument) As TResult
+            Return visitor.VisitNoneOperation(Me, argument)
+        End Function
+    End Class
+
+    Partial Friend Class BoundDup
+        Protected Overrides Function ExpressionKind() As OperationKind
+            Return OperationKind.None
+        End Function
+
+        Public Overrides Sub Accept(visitor As OperationVisitor)
+            visitor.VisitNoneOperation(Me)
+        End Sub
+
+        Public Overrides Function Accept(Of TArgument, TResult)(visitor As OperationVisitor(Of TArgument, TResult), argument As TArgument) As TResult
+            Return visitor.VisitNoneOperation(Me, argument)
+        End Function
+    End Class
+
+    Partial Friend Class BoundBadVariable
+        Protected Overrides Function ExpressionKind() As OperationKind
+            Return OperationKind.None
+        End Function
+
+        Public Overrides Sub Accept(visitor As OperationVisitor)
+            visitor.VisitNoneOperation(Me)
+        End Sub
+
+        Public Overrides Function Accept(Of TArgument, TResult)(visitor As OperationVisitor(Of TArgument, TResult), argument As TArgument) As TResult
+            Return visitor.VisitNoneOperation(Me, argument)
+        End Function
+    End Class
+
+    Partial Friend Class BoundArrayLength
+        Protected Overrides Function ExpressionKind() As OperationKind
+            Return OperationKind.None
+        End Function
+
+        Public Overrides Sub Accept(visitor As OperationVisitor)
+            visitor.VisitNoneOperation(Me)
+        End Sub
+
+        Public Overrides Function Accept(Of TArgument, TResult)(visitor As OperationVisitor(Of TArgument, TResult), argument As TArgument) As TResult
+            Return visitor.VisitNoneOperation(Me, argument)
+        End Function
+    End Class
+
+    Partial Friend Class BoundGetType
+        Protected Overrides Function ExpressionKind() As OperationKind
+            Return OperationKind.None
+        End Function
+
+        Public Overrides Sub Accept(visitor As OperationVisitor)
+            visitor.VisitNoneOperation(Me)
+        End Sub
+
+        Public Overrides Function Accept(Of TArgument, TResult)(visitor As OperationVisitor(Of TArgument, TResult), argument As TArgument) As TResult
+            Return visitor.VisitNoneOperation(Me, argument)
+        End Function
+    End Class
+
+    Partial Friend Class BoundFieldInfo
+        Protected Overrides Function ExpressionKind() As OperationKind
+            Return OperationKind.None
+        End Function
+
+        Public Overrides Sub Accept(visitor As OperationVisitor)
+            visitor.VisitNoneOperation(Me)
+        End Sub
+
+        Public Overrides Function Accept(Of TArgument, TResult)(visitor As OperationVisitor(Of TArgument, TResult), argument As TArgument) As TResult
+            Return visitor.VisitNoneOperation(Me, argument)
+        End Function
+    End Class
+
+    Partial Friend Class BoundMethodInfo
+        Protected Overrides Function ExpressionKind() As OperationKind
+            Return OperationKind.None
+        End Function
+
+        Public Overrides Sub Accept(visitor As OperationVisitor)
+            visitor.VisitNoneOperation(Me)
+        End Sub
+
+        Public Overrides Function Accept(Of TArgument, TResult)(visitor As OperationVisitor(Of TArgument, TResult), argument As TArgument) As TResult
+            Return visitor.VisitNoneOperation(Me, argument)
+        End Function
+    End Class
+
+    Partial Friend Class BoundTypeExpression
+        Protected Overrides Function ExpressionKind() As OperationKind
+            Return OperationKind.None
+        End Function
+
+        Public Overrides Sub Accept(visitor As OperationVisitor)
+            visitor.VisitNoneOperation(Me)
+        End Sub
+
+        Public Overrides Function Accept(Of TArgument, TResult)(visitor As OperationVisitor(Of TArgument, TResult), argument As TArgument) As TResult
+            Return visitor.VisitNoneOperation(Me, argument)
+        End Function
+    End Class
+
+    Partial Friend Class BoundTypeOrValueExpression
+        Protected Overrides Function ExpressionKind() As OperationKind
+            Return OperationKind.None
+        End Function
+
+        Public Overrides Sub Accept(visitor As OperationVisitor)
+            visitor.VisitNoneOperation(Me)
+        End Sub
+
+        Public Overrides Function Accept(Of TArgument, TResult)(visitor As OperationVisitor(Of TArgument, TResult), argument As TArgument) As TResult
+            Return visitor.VisitNoneOperation(Me, argument)
+        End Function
+    End Class
+
+    Partial Friend Class BoundNamespaceExpression
+        Protected Overrides Function ExpressionKind() As OperationKind
+            Return OperationKind.None
+        End Function
+
+        Public Overrides Sub Accept(visitor As OperationVisitor)
+            visitor.VisitNoneOperation(Me)
+        End Sub
+
+        Public Overrides Function Accept(Of TArgument, TResult)(visitor As OperationVisitor(Of TArgument, TResult), argument As TArgument) As TResult
+            Return visitor.VisitNoneOperation(Me, argument)
+        End Function
+    End Class
+
+    Partial Friend Class BoundNullableIsTrueOperator
+        Protected Overrides Function ExpressionKind() As OperationKind
+            Return OperationKind.None
+        End Function
+
+        Public Overrides Sub Accept(visitor As OperationVisitor)
+            visitor.VisitNoneOperation(Me)
+        End Sub
+
+        Public Overrides Function Accept(Of TArgument, TResult)(visitor As OperationVisitor(Of TArgument, TResult), argument As TArgument) As TResult
+            Return visitor.VisitNoneOperation(Me, argument)
+        End Function
+    End Class
+
+    Partial Friend Class BoundCompoundAssignmentTargetPlaceholder
+        Protected Overrides Function ExpressionKind() As OperationKind
+            Return OperationKind.None
+        End Function
+
+        Public Overrides Sub Accept(visitor As OperationVisitor)
+            visitor.VisitNoneOperation(Me)
+        End Sub
+
+        Public Overrides Function Accept(Of TArgument, TResult)(visitor As OperationVisitor(Of TArgument, TResult), argument As TArgument) As TResult
+            Return visitor.VisitNoneOperation(Me, argument)
+        End Function
+    End Class
+
+    Partial Friend Class BoundReferenceAssignment
+        Protected Overrides Function ExpressionKind() As OperationKind
+            Return OperationKind.None
+        End Function
+
+        Public Overrides Sub Accept(visitor As OperationVisitor)
+            visitor.VisitNoneOperation(Me)
+        End Sub
+
+        Public Overrides Function Accept(Of TArgument, TResult)(visitor As OperationVisitor(Of TArgument, TResult), argument As TArgument) As TResult
+            Return visitor.VisitNoneOperation(Me, argument)
+        End Function
+    End Class
+
+    Partial Friend Class BoundAddressOfOperator
+        Protected Overrides Function ExpressionKind() As OperationKind
+            Return OperationKind.None
+        End Function
+
+        Public Overrides Sub Accept(visitor As OperationVisitor)
+            visitor.VisitNoneOperation(Me)
+        End Sub
+
+        Public Overrides Function Accept(Of TArgument, TResult)(visitor As OperationVisitor(Of TArgument, TResult), argument As TArgument) As TResult
+            Return visitor.VisitNoneOperation(Me, argument)
+        End Function
+    End Class
+
+    Partial Friend Class BoundSequencePointExpression
+        Protected Overrides Function ExpressionKind() As OperationKind
+            Return OperationKind.None
+        End Function
+
+        Public Overrides Sub Accept(visitor As OperationVisitor)
+            visitor.VisitNoneOperation(Me)
+        End Sub
+
+        Public Overrides Function Accept(Of TArgument, TResult)(visitor As OperationVisitor(Of TArgument, TResult), argument As TArgument) As TResult
+            Return visitor.VisitNoneOperation(Me, argument)
+        End Function
+    End Class
+
+    Partial Friend Class BoundMethodGroup
+        Protected Overrides Function ExpressionKind() As OperationKind
+            Return OperationKind.None
+        End Function
+
+        Public Overrides Sub Accept(visitor As OperationVisitor)
+            visitor.VisitNoneOperation(Me)
+        End Sub
+
+        Public Overrides Function Accept(Of TArgument, TResult)(visitor As OperationVisitor(Of TArgument, TResult), argument As TArgument) As TResult
+            Return visitor.VisitNoneOperation(Me, argument)
+        End Function
+    End Class
+
+    Partial Friend Class BoundPropertyGroup
+        Protected Overrides Function ExpressionKind() As OperationKind
+            Return OperationKind.None
+        End Function
+
+        Public Overrides Sub Accept(visitor As OperationVisitor)
+            visitor.VisitNoneOperation(Me)
+        End Sub
+
+        Public Overrides Function Accept(Of TArgument, TResult)(visitor As OperationVisitor(Of TArgument, TResult), argument As TArgument) As TResult
+            Return visitor.VisitNoneOperation(Me, argument)
+        End Function
+    End Class
+
+    Partial Friend Class BoundAttribute
         Protected Overrides Function ExpressionKind() As OperationKind
             Return OperationKind.None
         End Function
@@ -2164,693 +2160,693 @@
         End Function
     End Class
 
-    Friend Partial Class BoundLateInvocation
-        Protected Overrides Function ExpressionKind() As OperationKind
-            Return OperationKind.None
-        End Function
-
-        Public Overrides Sub Accept(visitor As OperationVisitor)
-            visitor.VisitNoneOperation(Me)
-        End Sub
-
-        Public Overrides Function Accept(Of TArgument, TResult)(visitor As OperationVisitor(Of TArgument, TResult), argument As TArgument) As TResult
-            Return visitor.VisitNoneOperation(Me, argument)
-        End Function
-    End Class
-
-    Friend Partial Class BoundLateAddressOfOperator
-        Protected Overrides Function ExpressionKind() As OperationKind
-            Return OperationKind.None
-        End Function
-
-        Public Overrides Sub Accept(visitor As OperationVisitor)
-            visitor.VisitNoneOperation(Me)
-        End Sub
-
-        Public Overrides Function Accept(Of TArgument, TResult)(visitor As OperationVisitor(Of TArgument, TResult), argument As TArgument) As TResult
-            Return visitor.VisitNoneOperation(Me, argument)
-        End Function
-    End Class
-
-    Friend Partial Class BoundNoPiaObjectCreationExpression
-        Protected Overrides Function ExpressionKind() As OperationKind
-            Return OperationKind.None
-        End Function
-
-        Public Overrides Sub Accept(visitor As OperationVisitor)
-            visitor.VisitNoneOperation(Me)
-        End Sub
-
-        Public Overrides Function Accept(Of TArgument, TResult)(visitor As OperationVisitor(Of TArgument, TResult), argument As TArgument) As TResult
-            Return visitor.VisitNoneOperation(Me, argument)
-        End Function
-    End Class
-
-    Friend Partial Class BoundAnonymousTypeCreationExpression
-        Protected Overrides Function ExpressionKind() As OperationKind
-            Return OperationKind.None
-        End Function
-
-        Public Overrides Sub Accept(visitor As OperationVisitor)
-            visitor.VisitNoneOperation(Me)
-        End Sub
-
-        Public Overrides Function Accept(Of TArgument, TResult)(visitor As OperationVisitor(Of TArgument, TResult), argument As TArgument) As TResult
-            Return visitor.VisitNoneOperation(Me, argument)
-        End Function
-    End Class
-
-    Friend Partial Class BoundAnonymousTypePropertyAccess
-        Protected Overrides Function ExpressionKind() As OperationKind
-            Return OperationKind.None
-        End Function
-
-        Public Overrides Sub Accept(visitor As OperationVisitor)
-            visitor.VisitNoneOperation(Me)
-        End Sub
-
-        Public Overrides Function Accept(Of TArgument, TResult)(visitor As OperationVisitor(Of TArgument, TResult), argument As TArgument) As TResult
-            Return visitor.VisitNoneOperation(Me, argument)
-        End Function
-    End Class
-
-    Friend Partial Class BoundAnonymousTypeFieldInitializer
-        Protected Overrides Function ExpressionKind() As OperationKind
-            Return OperationKind.None
-        End Function
-
-        Public Overrides Sub Accept(visitor As OperationVisitor)
-            visitor.VisitNoneOperation(Me)
-        End Sub
-
-        Public Overrides Function Accept(Of TArgument, TResult)(visitor As OperationVisitor(Of TArgument, TResult), argument As TArgument) As TResult
-            Return visitor.VisitNoneOperation(Me, argument)
-        End Function
-    End Class
-
-    Friend Partial Class BoundObjectInitializerExpression
-        Protected Overrides Function ExpressionKind() As OperationKind
-            Return OperationKind.None
-        End Function
-
-        Public Overrides Sub Accept(visitor As OperationVisitor)
-            visitor.VisitNoneOperation(Me)
-        End Sub
-
-        Public Overrides Function Accept(Of TArgument, TResult)(visitor As OperationVisitor(Of TArgument, TResult), argument As TArgument) As TResult
-            Return visitor.VisitNoneOperation(Me, argument)
-        End Function
-    End Class
-
-    Friend Partial Class BoundCollectionInitializerExpression
-        Protected Overrides Function ExpressionKind() As OperationKind
-            Return OperationKind.None
-        End Function
-
-        Public Overrides Sub Accept(visitor As OperationVisitor)
-            visitor.VisitNoneOperation(Me)
-        End Sub
-
-        Public Overrides Function Accept(Of TArgument, TResult)(visitor As OperationVisitor(Of TArgument, TResult), argument As TArgument) As TResult
-            Return visitor.VisitNoneOperation(Me, argument)
-        End Function
-    End Class
-
-    Friend Partial Class BoundArrayLiteral
-        Protected Overrides Function ExpressionKind() As OperationKind
-            Return OperationKind.None
-        End Function
-
-        Public Overrides Sub Accept(visitor As OperationVisitor)
-            visitor.VisitNoneOperation(Me)
-        End Sub
-
-        Public Overrides Function Accept(Of TArgument, TResult)(visitor As OperationVisitor(Of TArgument, TResult), argument As TArgument) As TResult
-            Return visitor.VisitNoneOperation(Me, argument)
-        End Function
-    End Class
-
-    Friend Partial Class BoundSequence
-        Protected Overrides Function ExpressionKind() As OperationKind
-            Return OperationKind.None
-        End Function
-
-        Public Overrides Sub Accept(visitor As OperationVisitor)
-            visitor.VisitNoneOperation(Me)
-        End Sub
-
-        Public Overrides Function Accept(Of TArgument, TResult)(visitor As OperationVisitor(Of TArgument, TResult), argument As TArgument) As TResult
-            Return visitor.VisitNoneOperation(Me, argument)
-        End Function
-    End Class
-
-    Friend Partial Class BoundValueTypeMeReference
-        Protected Overrides Function ExpressionKind() As OperationKind
-            Return OperationKind.None
-        End Function
-
-        Public Overrides Sub Accept(visitor As OperationVisitor)
-            visitor.VisitNoneOperation(Me)
-        End Sub
-
-        Public Overrides Function Accept(Of TArgument, TResult)(visitor As OperationVisitor(Of TArgument, TResult), argument As TArgument) As TResult
-            Return visitor.VisitNoneOperation(Me, argument)
-        End Function
-    End Class
-
-    Friend Partial Class BoundPreviousSubmissionReference
-        Protected Overrides Function ExpressionKind() As OperationKind
-            Return OperationKind.None
-        End Function
-
-        Public Overrides Sub Accept(visitor As OperationVisitor)
-            visitor.VisitNoneOperation(Me)
-        End Sub
-
-        Public Overrides Function Accept(Of TArgument, TResult)(visitor As OperationVisitor(Of TArgument, TResult), argument As TArgument) As TResult
-            Return visitor.VisitNoneOperation(Me, argument)
-        End Function
-    End Class
-
-    Friend Partial Class BoundHostObjectMemberReference
-        Protected Overrides Function ExpressionKind() As OperationKind
-            Return OperationKind.None
-        End Function
-
-        Public Overrides Sub Accept(visitor As OperationVisitor)
-            visitor.VisitNoneOperation(Me)
-        End Sub
-
-        Public Overrides Function Accept(Of TArgument, TResult)(visitor As OperationVisitor(Of TArgument, TResult), argument As TArgument) As TResult
-            Return visitor.VisitNoneOperation(Me, argument)
-        End Function
-    End Class
-
-    Friend Partial Class BoundPseudoVariable
-        Protected Overrides Function ExpressionKind() As OperationKind
-            Return OperationKind.None
-        End Function
-
-        Public Overrides Sub Accept(visitor As OperationVisitor)
-            visitor.VisitNoneOperation(Me)
-        End Sub
-
-        Public Overrides Function Accept(Of TArgument, TResult)(visitor As OperationVisitor(Of TArgument, TResult), argument As TArgument) As TResult
-            Return visitor.VisitNoneOperation(Me, argument)
-        End Function
-    End Class
-
-    Friend Partial Class BoundByRefArgumentPlaceholder
-        Protected Overrides Function ExpressionKind() As OperationKind
-            Return OperationKind.None
-        End Function
-
-        Public Overrides Sub Accept(visitor As OperationVisitor)
-            visitor.VisitNoneOperation(Me)
-        End Sub
-
-        Public Overrides Function Accept(Of TArgument, TResult)(visitor As OperationVisitor(Of TArgument, TResult), argument As TArgument) As TResult
-            Return visitor.VisitNoneOperation(Me, argument)
-        End Function
-    End Class
-
-    Friend Partial Class BoundByRefArgumentWithCopyBack
-        Protected Overrides Function ExpressionKind() As OperationKind
-            Return OperationKind.None
-        End Function
-
-        Public Overrides Sub Accept(visitor As OperationVisitor)
-            visitor.VisitNoneOperation(Me)
-        End Sub
-
-        Public Overrides Function Accept(Of TArgument, TResult)(visitor As OperationVisitor(Of TArgument, TResult), argument As TArgument) As TResult
-            Return visitor.VisitNoneOperation(Me, argument)
-        End Function
-    End Class
-
-    Friend Partial Class BoundLateBoundArgumentSupportingAssignmentWithCapture
-        Protected Overrides Function ExpressionKind() As OperationKind
-            Return OperationKind.None
-        End Function
-
-        Public Overrides Sub Accept(visitor As OperationVisitor)
-            visitor.VisitNoneOperation(Me)
-        End Sub
-
-        Public Overrides Function Accept(Of TArgument, TResult)(visitor As OperationVisitor(Of TArgument, TResult), argument As TArgument) As TResult
-            Return visitor.VisitNoneOperation(Me, argument)
-        End Function
-    End Class
-
-    Friend Partial Class BoundLabel
-        Protected Overrides Function ExpressionKind() As OperationKind
-            Return OperationKind.None
-        End Function
-
-        Public Overrides Sub Accept(visitor As OperationVisitor)
-            visitor.VisitNoneOperation(Me)
-        End Sub
-
-        Public Overrides Function Accept(Of TArgument, TResult)(visitor As OperationVisitor(Of TArgument, TResult), argument As TArgument) As TResult
-            Return visitor.VisitNoneOperation(Me, argument)
-        End Function
-    End Class
-
-    Friend Partial Class UnboundLambda
-        Protected Overrides Function ExpressionKind() As OperationKind
-            Return OperationKind.None
-        End Function
-
-        Public Overrides Sub Accept(visitor As OperationVisitor)
-            visitor.VisitNoneOperation(Me)
-        End Sub
-
-        Public Overrides Function Accept(Of TArgument, TResult)(visitor As OperationVisitor(Of TArgument, TResult), argument As TArgument) As TResult
-            Return visitor.VisitNoneOperation(Me, argument)
-        End Function
-    End Class
-
-    Friend Partial Class BoundQueryExpression
-        Protected Overrides Function ExpressionKind() As OperationKind
-            Return OperationKind.None
-        End Function
-
-        Public Overrides Sub Accept(visitor As OperationVisitor)
-            visitor.VisitNoneOperation(Me)
-        End Sub
-
-        Public Overrides Function Accept(Of TArgument, TResult)(visitor As OperationVisitor(Of TArgument, TResult), argument As TArgument) As TResult
-            Return visitor.VisitNoneOperation(Me, argument)
-        End Function
-    End Class
-
-    Friend Partial Class BoundQuerySource
-        Protected Overrides Function ExpressionKind() As OperationKind
-            Return OperationKind.None
-        End Function
-
-        Public Overrides Sub Accept(visitor As OperationVisitor)
-            visitor.VisitNoneOperation(Me)
-        End Sub
-
-        Public Overrides Function Accept(Of TArgument, TResult)(visitor As OperationVisitor(Of TArgument, TResult), argument As TArgument) As TResult
-            Return visitor.VisitNoneOperation(Me, argument)
-        End Function
-    End Class
-
-    Friend Partial Class BoundToQueryableCollectionConversion
-        Protected Overrides Function ExpressionKind() As OperationKind
-            Return OperationKind.None
-        End Function
-
-        Public Overrides Sub Accept(visitor As OperationVisitor)
-            visitor.VisitNoneOperation(Me)
-        End Sub
-
-        Public Overrides Function Accept(Of TArgument, TResult)(visitor As OperationVisitor(Of TArgument, TResult), argument As TArgument) As TResult
-            Return visitor.VisitNoneOperation(Me, argument)
-        End Function
-    End Class
-
-    Friend Partial Class BoundQueryableSource
-        Protected Overrides Function ExpressionKind() As OperationKind
-            Return OperationKind.None
-        End Function
-
-        Public Overrides Sub Accept(visitor As OperationVisitor)
-            visitor.VisitNoneOperation(Me)
-        End Sub
-
-        Public Overrides Function Accept(Of TArgument, TResult)(visitor As OperationVisitor(Of TArgument, TResult), argument As TArgument) As TResult
-            Return visitor.VisitNoneOperation(Me, argument)
-        End Function
-    End Class
-
-    Friend Partial Class BoundQueryClause
-        Protected Overrides Function ExpressionKind() As OperationKind
-            Return OperationKind.None
-        End Function
-
-        Public Overrides Sub Accept(visitor As OperationVisitor)
-            visitor.VisitNoneOperation(Me)
-        End Sub
-
-        Public Overrides Function Accept(Of TArgument, TResult)(visitor As OperationVisitor(Of TArgument, TResult), argument As TArgument) As TResult
-            Return visitor.VisitNoneOperation(Me, argument)
-        End Function
-    End Class
-
-    Friend Partial Class BoundOrdering
-        Protected Overrides Function ExpressionKind() As OperationKind
-            Return OperationKind.None
-        End Function
-
-        Public Overrides Sub Accept(visitor As OperationVisitor)
-            visitor.VisitNoneOperation(Me)
-        End Sub
-
-        Public Overrides Function Accept(Of TArgument, TResult)(visitor As OperationVisitor(Of TArgument, TResult), argument As TArgument) As TResult
-            Return visitor.VisitNoneOperation(Me, argument)
-        End Function
-    End Class
-
-    Friend Partial Class BoundQueryLambda
-        Protected Overrides Function ExpressionKind() As OperationKind
-            Return OperationKind.None
-        End Function
-
-        Public Overrides Sub Accept(visitor As OperationVisitor)
-            visitor.VisitNoneOperation(Me)
-        End Sub
-
-        Public Overrides Function Accept(Of TArgument, TResult)(visitor As OperationVisitor(Of TArgument, TResult), argument As TArgument) As TResult
-            Return visitor.VisitNoneOperation(Me, argument)
-        End Function
-    End Class
-
-    Friend Partial Class BoundRangeVariableAssignment
-        Protected Overrides Function ExpressionKind() As OperationKind
-            Return OperationKind.None
-        End Function
-
-        Public Overrides Sub Accept(visitor As OperationVisitor)
-            visitor.VisitNoneOperation(Me)
-        End Sub
-
-        Public Overrides Function Accept(Of TArgument, TResult)(visitor As OperationVisitor(Of TArgument, TResult), argument As TArgument) As TResult
-            Return visitor.VisitNoneOperation(Me, argument)
-        End Function
-    End Class
-
-    Friend Partial Class GroupTypeInferenceLambda
-        Protected Overrides Function ExpressionKind() As OperationKind
-            Return OperationKind.None
-        End Function
-
-        Public Overrides Sub Accept(visitor As OperationVisitor)
-            visitor.VisitNoneOperation(Me)
-        End Sub
-
-        Public Overrides Function Accept(Of TArgument, TResult)(visitor As OperationVisitor(Of TArgument, TResult), argument As TArgument) As TResult
-            Return visitor.VisitNoneOperation(Me, argument)
-        End Function
-    End Class
-
-    Friend Partial Class BoundAggregateClause
-        Protected Overrides Function ExpressionKind() As OperationKind
-            Return OperationKind.None
-        End Function
-
-        Public Overrides Sub Accept(visitor As OperationVisitor)
-            visitor.VisitNoneOperation(Me)
-        End Sub
-
-        Public Overrides Function Accept(Of TArgument, TResult)(visitor As OperationVisitor(Of TArgument, TResult), argument As TArgument) As TResult
-            Return visitor.VisitNoneOperation(Me, argument)
-        End Function
-    End Class
-
-    Friend Partial Class BoundGroupAggregation
-        Protected Overrides Function ExpressionKind() As OperationKind
-            Return OperationKind.None
-        End Function
-
-        Public Overrides Sub Accept(visitor As OperationVisitor)
-            visitor.VisitNoneOperation(Me)
-        End Sub
-
-        Public Overrides Function Accept(Of TArgument, TResult)(visitor As OperationVisitor(Of TArgument, TResult), argument As TArgument) As TResult
-            Return visitor.VisitNoneOperation(Me, argument)
-        End Function
-    End Class
-
-    Friend Partial Class BoundRangeVariable
-        Protected Overrides Function ExpressionKind() As OperationKind
-            Return OperationKind.None
-        End Function
-
-        Public Overrides Sub Accept(visitor As OperationVisitor)
-            visitor.VisitNoneOperation(Me)
-        End Sub
-
-        Public Overrides Function Accept(Of TArgument, TResult)(visitor As OperationVisitor(Of TArgument, TResult), argument As TArgument) As TResult
-            Return visitor.VisitNoneOperation(Me, argument)
-        End Function
-    End Class
-
-    Friend Partial Class BoundXmlName
-        Protected Overrides Function ExpressionKind() As OperationKind
-            Return OperationKind.None
-        End Function
-
-        Public Overrides Sub Accept(visitor As OperationVisitor)
-            visitor.VisitNoneOperation(Me)
-        End Sub
-
-        Public Overrides Function Accept(Of TArgument, TResult)(visitor As OperationVisitor(Of TArgument, TResult), argument As TArgument) As TResult
-            Return visitor.VisitNoneOperation(Me, argument)
-        End Function
-    End Class
-
-    Friend Partial Class BoundXmlNamespace
-        Protected Overrides Function ExpressionKind() As OperationKind
-            Return OperationKind.None
-        End Function
-
-        Public Overrides Sub Accept(visitor As OperationVisitor)
-            visitor.VisitNoneOperation(Me)
-        End Sub
-
-        Public Overrides Function Accept(Of TArgument, TResult)(visitor As OperationVisitor(Of TArgument, TResult), argument As TArgument) As TResult
-            Return visitor.VisitNoneOperation(Me, argument)
-        End Function
-    End Class
-
-    Friend Partial Class BoundXmlDocument
-        Protected Overrides Function ExpressionKind() As OperationKind
-            Return OperationKind.None
-        End Function
-
-        Public Overrides Sub Accept(visitor As OperationVisitor)
-            visitor.VisitNoneOperation(Me)
-        End Sub
-
-        Public Overrides Function Accept(Of TArgument, TResult)(visitor As OperationVisitor(Of TArgument, TResult), argument As TArgument) As TResult
-            Return visitor.VisitNoneOperation(Me, argument)
-        End Function
-    End Class
-
-    Friend Partial Class BoundXmlDeclaration
-        Protected Overrides Function ExpressionKind() As OperationKind
-            Return OperationKind.None
-        End Function
-
-        Public Overrides Sub Accept(visitor As OperationVisitor)
-            visitor.VisitNoneOperation(Me)
-        End Sub
-
-        Public Overrides Function Accept(Of TArgument, TResult)(visitor As OperationVisitor(Of TArgument, TResult), argument As TArgument) As TResult
-            Return visitor.VisitNoneOperation(Me, argument)
-        End Function
-    End Class
-
-    Friend Partial Class BoundXmlProcessingInstruction
-        Protected Overrides Function ExpressionKind() As OperationKind
-            Return OperationKind.None
-        End Function
-
-        Public Overrides Sub Accept(visitor As OperationVisitor)
-            visitor.VisitNoneOperation(Me)
-        End Sub
-
-        Public Overrides Function Accept(Of TArgument, TResult)(visitor As OperationVisitor(Of TArgument, TResult), argument As TArgument) As TResult
-            Return visitor.VisitNoneOperation(Me, argument)
-        End Function
-    End Class
-
-    Friend Partial Class BoundXmlComment
-        Protected Overrides Function ExpressionKind() As OperationKind
-            Return OperationKind.None
-        End Function
-
-        Public Overrides Sub Accept(visitor As OperationVisitor)
-            visitor.VisitNoneOperation(Me)
-        End Sub
-
-        Public Overrides Function Accept(Of TArgument, TResult)(visitor As OperationVisitor(Of TArgument, TResult), argument As TArgument) As TResult
-            Return visitor.VisitNoneOperation(Me, argument)
-        End Function
-    End Class
-
-    Friend Partial Class BoundXmlAttribute
-        Protected Overrides Function ExpressionKind() As OperationKind
-            Return OperationKind.None
-        End Function
-
-        Public Overrides Sub Accept(visitor As OperationVisitor)
-            visitor.VisitNoneOperation(Me)
-        End Sub
-
-        Public Overrides Function Accept(Of TArgument, TResult)(visitor As OperationVisitor(Of TArgument, TResult), argument As TArgument) As TResult
-            Return visitor.VisitNoneOperation(Me, argument)
-        End Function
-    End Class
-
-    Friend Partial Class BoundXmlElement
-        Protected Overrides Function ExpressionKind() As OperationKind
-            Return OperationKind.None
-        End Function
-
-        Public Overrides Sub Accept(visitor As OperationVisitor)
-            visitor.VisitNoneOperation(Me)
-        End Sub
-
-        Public Overrides Function Accept(Of TArgument, TResult)(visitor As OperationVisitor(Of TArgument, TResult), argument As TArgument) As TResult
-            Return visitor.VisitNoneOperation(Me, argument)
-        End Function
-    End Class
-
-    Friend Partial Class BoundXmlMemberAccess
-        Protected Overrides Function ExpressionKind() As OperationKind
-            Return OperationKind.None
-        End Function
-
-        Public Overrides Sub Accept(visitor As OperationVisitor)
-            visitor.VisitNoneOperation(Me)
-        End Sub
-
-        Public Overrides Function Accept(Of TArgument, TResult)(visitor As OperationVisitor(Of TArgument, TResult), argument As TArgument) As TResult
-            Return visitor.VisitNoneOperation(Me, argument)
-        End Function
-    End Class
-
-    Friend Partial Class BoundXmlEmbeddedExpression
-        Protected Overrides Function ExpressionKind() As OperationKind
-            Return OperationKind.None
-        End Function
-
-        Public Overrides Sub Accept(visitor As OperationVisitor)
-            visitor.VisitNoneOperation(Me)
-        End Sub
-
-        Public Overrides Function Accept(Of TArgument, TResult)(visitor As OperationVisitor(Of TArgument, TResult), argument As TArgument) As TResult
-            Return visitor.VisitNoneOperation(Me, argument)
-        End Function
-    End Class
-
-    Friend Partial Class BoundXmlCData
-        Protected Overrides Function ExpressionKind() As OperationKind
-            Return OperationKind.None
-        End Function
-
-        Public Overrides Sub Accept(visitor As OperationVisitor)
-            visitor.VisitNoneOperation(Me)
-        End Sub
-
-        Public Overrides Function Accept(Of TArgument, TResult)(visitor As OperationVisitor(Of TArgument, TResult), argument As TArgument) As TResult
-            Return visitor.VisitNoneOperation(Me, argument)
-        End Function
-    End Class
-
-    Friend Partial Class BoundUnstructuredExceptionHandlingCatchFilter
-        Protected Overrides Function ExpressionKind() As OperationKind
-            Return OperationKind.None
-        End Function
-
-        Public Overrides Sub Accept(visitor As OperationVisitor)
-            visitor.VisitNoneOperation(Me)
-        End Sub
-
-        Public Overrides Function Accept(Of TArgument, TResult)(visitor As OperationVisitor(Of TArgument, TResult), argument As TArgument) As TResult
-            Return visitor.VisitNoneOperation(Me, argument)
-        End Function
-    End Class
-
-    Friend Partial Class BoundSpillSequence
-        Protected Overrides Function ExpressionKind() As OperationKind
-            Return OperationKind.None
-        End Function
-
-        Public Overrides Sub Accept(visitor As OperationVisitor)
-            visitor.VisitNoneOperation(Me)
-        End Sub
-
-        Public Overrides Function Accept(Of TArgument, TResult)(visitor As OperationVisitor(Of TArgument, TResult), argument As TArgument) As TResult
-            Return visitor.VisitNoneOperation(Me, argument)
-        End Function
-    End Class
-
-    Friend Partial Class BoundMidResult
-        Protected Overrides Function ExpressionKind() As OperationKind
-            Return OperationKind.None
-        End Function
-
-        Public Overrides Sub Accept(visitor As OperationVisitor)
-            visitor.VisitNoneOperation(Me)
-        End Sub
-
-        Public Overrides Function Accept(Of TArgument, TResult)(visitor As OperationVisitor(Of TArgument, TResult), argument As TArgument) As TResult
-            Return visitor.VisitNoneOperation(Me, argument)
-        End Function
-    End Class
-
-    Friend Partial Class BoundLoweredConditionalAccess
-        Protected Overrides Function ExpressionKind() As OperationKind
-            Return OperationKind.None
-        End Function
-
-        Public Overrides Sub Accept(visitor As OperationVisitor)
-            visitor.VisitNoneOperation(Me)
-        End Sub
-
-        Public Overrides Function Accept(Of TArgument, TResult)(visitor As OperationVisitor(Of TArgument, TResult), argument As TArgument) As TResult
-            Return visitor.VisitNoneOperation(Me, argument)
-        End Function
-    End Class
-
-    Friend Partial Class BoundComplexConditionalAccessReceiver
-        Protected Overrides Function ExpressionKind() As OperationKind
-            Return OperationKind.None
-        End Function
-
-        Public Overrides Sub Accept(visitor As OperationVisitor)
-            visitor.VisitNoneOperation(Me)
-        End Sub
-
-        Public Overrides Function Accept(Of TArgument, TResult)(visitor As OperationVisitor(Of TArgument, TResult), argument As TArgument) As TResult
-            Return visitor.VisitNoneOperation(Me, argument)
-        End Function
-    End Class
-
-    Friend Partial Class BoundNameOfOperator
-        Protected Overrides Function ExpressionKind() As OperationKind
-            Return OperationKind.None
-        End Function
-
-        Public Overrides Sub Accept(visitor As OperationVisitor)
-            visitor.VisitNoneOperation(Me)
-        End Sub
-
-        Public Overrides Function Accept(Of TArgument, TResult)(visitor As OperationVisitor(Of TArgument, TResult), argument As TArgument) As TResult
-            Return visitor.VisitNoneOperation(Me, argument)
-        End Function
-    End Class
-
-    Friend Partial Class BoundTypeAsValueExpression
-        Protected Overrides Function ExpressionKind() As OperationKind
-            Return OperationKind.None
-        End Function
-
-        Public Overrides Sub Accept(visitor As OperationVisitor)
-            visitor.VisitNoneOperation(Me)
-        End Sub
-
-        Public Overrides Function Accept(Of TArgument, TResult)(visitor As OperationVisitor(Of TArgument, TResult), argument As TArgument) As TResult
-            Return visitor.VisitNoneOperation(Me, argument)
-        End Function
-    End Class
-
-    Friend Partial Class BoundInterpolatedStringExpression
+    Partial Friend Class BoundLateInvocation
+        Protected Overrides Function ExpressionKind() As OperationKind
+            Return OperationKind.None
+        End Function
+
+        Public Overrides Sub Accept(visitor As OperationVisitor)
+            visitor.VisitNoneOperation(Me)
+        End Sub
+
+        Public Overrides Function Accept(Of TArgument, TResult)(visitor As OperationVisitor(Of TArgument, TResult), argument As TArgument) As TResult
+            Return visitor.VisitNoneOperation(Me, argument)
+        End Function
+    End Class
+
+    Partial Friend Class BoundLateAddressOfOperator
+        Protected Overrides Function ExpressionKind() As OperationKind
+            Return OperationKind.None
+        End Function
+
+        Public Overrides Sub Accept(visitor As OperationVisitor)
+            visitor.VisitNoneOperation(Me)
+        End Sub
+
+        Public Overrides Function Accept(Of TArgument, TResult)(visitor As OperationVisitor(Of TArgument, TResult), argument As TArgument) As TResult
+            Return visitor.VisitNoneOperation(Me, argument)
+        End Function
+    End Class
+
+    Partial Friend Class BoundNoPiaObjectCreationExpression
+        Protected Overrides Function ExpressionKind() As OperationKind
+            Return OperationKind.None
+        End Function
+
+        Public Overrides Sub Accept(visitor As OperationVisitor)
+            visitor.VisitNoneOperation(Me)
+        End Sub
+
+        Public Overrides Function Accept(Of TArgument, TResult)(visitor As OperationVisitor(Of TArgument, TResult), argument As TArgument) As TResult
+            Return visitor.VisitNoneOperation(Me, argument)
+        End Function
+    End Class
+
+    Partial Friend Class BoundAnonymousTypeCreationExpression
+        Protected Overrides Function ExpressionKind() As OperationKind
+            Return OperationKind.None
+        End Function
+
+        Public Overrides Sub Accept(visitor As OperationVisitor)
+            visitor.VisitNoneOperation(Me)
+        End Sub
+
+        Public Overrides Function Accept(Of TArgument, TResult)(visitor As OperationVisitor(Of TArgument, TResult), argument As TArgument) As TResult
+            Return visitor.VisitNoneOperation(Me, argument)
+        End Function
+    End Class
+
+    Partial Friend Class BoundAnonymousTypePropertyAccess
+        Protected Overrides Function ExpressionKind() As OperationKind
+            Return OperationKind.None
+        End Function
+
+        Public Overrides Sub Accept(visitor As OperationVisitor)
+            visitor.VisitNoneOperation(Me)
+        End Sub
+
+        Public Overrides Function Accept(Of TArgument, TResult)(visitor As OperationVisitor(Of TArgument, TResult), argument As TArgument) As TResult
+            Return visitor.VisitNoneOperation(Me, argument)
+        End Function
+    End Class
+
+    Partial Friend Class BoundAnonymousTypeFieldInitializer
+        Protected Overrides Function ExpressionKind() As OperationKind
+            Return OperationKind.None
+        End Function
+
+        Public Overrides Sub Accept(visitor As OperationVisitor)
+            visitor.VisitNoneOperation(Me)
+        End Sub
+
+        Public Overrides Function Accept(Of TArgument, TResult)(visitor As OperationVisitor(Of TArgument, TResult), argument As TArgument) As TResult
+            Return visitor.VisitNoneOperation(Me, argument)
+        End Function
+    End Class
+
+    Partial Friend Class BoundObjectInitializerExpression
+        Protected Overrides Function ExpressionKind() As OperationKind
+            Return OperationKind.None
+        End Function
+
+        Public Overrides Sub Accept(visitor As OperationVisitor)
+            visitor.VisitNoneOperation(Me)
+        End Sub
+
+        Public Overrides Function Accept(Of TArgument, TResult)(visitor As OperationVisitor(Of TArgument, TResult), argument As TArgument) As TResult
+            Return visitor.VisitNoneOperation(Me, argument)
+        End Function
+    End Class
+
+    Partial Friend Class BoundCollectionInitializerExpression
+        Protected Overrides Function ExpressionKind() As OperationKind
+            Return OperationKind.None
+        End Function
+
+        Public Overrides Sub Accept(visitor As OperationVisitor)
+            visitor.VisitNoneOperation(Me)
+        End Sub
+
+        Public Overrides Function Accept(Of TArgument, TResult)(visitor As OperationVisitor(Of TArgument, TResult), argument As TArgument) As TResult
+            Return visitor.VisitNoneOperation(Me, argument)
+        End Function
+    End Class
+
+    Partial Friend Class BoundArrayLiteral
+        Protected Overrides Function ExpressionKind() As OperationKind
+            Return OperationKind.None
+        End Function
+
+        Public Overrides Sub Accept(visitor As OperationVisitor)
+            visitor.VisitNoneOperation(Me)
+        End Sub
+
+        Public Overrides Function Accept(Of TArgument, TResult)(visitor As OperationVisitor(Of TArgument, TResult), argument As TArgument) As TResult
+            Return visitor.VisitNoneOperation(Me, argument)
+        End Function
+    End Class
+
+    Partial Friend Class BoundSequence
+        Protected Overrides Function ExpressionKind() As OperationKind
+            Return OperationKind.None
+        End Function
+
+        Public Overrides Sub Accept(visitor As OperationVisitor)
+            visitor.VisitNoneOperation(Me)
+        End Sub
+
+        Public Overrides Function Accept(Of TArgument, TResult)(visitor As OperationVisitor(Of TArgument, TResult), argument As TArgument) As TResult
+            Return visitor.VisitNoneOperation(Me, argument)
+        End Function
+    End Class
+
+    Partial Friend Class BoundValueTypeMeReference
+        Protected Overrides Function ExpressionKind() As OperationKind
+            Return OperationKind.None
+        End Function
+
+        Public Overrides Sub Accept(visitor As OperationVisitor)
+            visitor.VisitNoneOperation(Me)
+        End Sub
+
+        Public Overrides Function Accept(Of TArgument, TResult)(visitor As OperationVisitor(Of TArgument, TResult), argument As TArgument) As TResult
+            Return visitor.VisitNoneOperation(Me, argument)
+        End Function
+    End Class
+
+    Partial Friend Class BoundPreviousSubmissionReference
+        Protected Overrides Function ExpressionKind() As OperationKind
+            Return OperationKind.None
+        End Function
+
+        Public Overrides Sub Accept(visitor As OperationVisitor)
+            visitor.VisitNoneOperation(Me)
+        End Sub
+
+        Public Overrides Function Accept(Of TArgument, TResult)(visitor As OperationVisitor(Of TArgument, TResult), argument As TArgument) As TResult
+            Return visitor.VisitNoneOperation(Me, argument)
+        End Function
+    End Class
+
+    Partial Friend Class BoundHostObjectMemberReference
+        Protected Overrides Function ExpressionKind() As OperationKind
+            Return OperationKind.None
+        End Function
+
+        Public Overrides Sub Accept(visitor As OperationVisitor)
+            visitor.VisitNoneOperation(Me)
+        End Sub
+
+        Public Overrides Function Accept(Of TArgument, TResult)(visitor As OperationVisitor(Of TArgument, TResult), argument As TArgument) As TResult
+            Return visitor.VisitNoneOperation(Me, argument)
+        End Function
+    End Class
+
+    Partial Friend Class BoundPseudoVariable
+        Protected Overrides Function ExpressionKind() As OperationKind
+            Return OperationKind.None
+        End Function
+
+        Public Overrides Sub Accept(visitor As OperationVisitor)
+            visitor.VisitNoneOperation(Me)
+        End Sub
+
+        Public Overrides Function Accept(Of TArgument, TResult)(visitor As OperationVisitor(Of TArgument, TResult), argument As TArgument) As TResult
+            Return visitor.VisitNoneOperation(Me, argument)
+        End Function
+    End Class
+
+    Partial Friend Class BoundByRefArgumentPlaceholder
+        Protected Overrides Function ExpressionKind() As OperationKind
+            Return OperationKind.None
+        End Function
+
+        Public Overrides Sub Accept(visitor As OperationVisitor)
+            visitor.VisitNoneOperation(Me)
+        End Sub
+
+        Public Overrides Function Accept(Of TArgument, TResult)(visitor As OperationVisitor(Of TArgument, TResult), argument As TArgument) As TResult
+            Return visitor.VisitNoneOperation(Me, argument)
+        End Function
+    End Class
+
+    Partial Friend Class BoundByRefArgumentWithCopyBack
+        Protected Overrides Function ExpressionKind() As OperationKind
+            Return OperationKind.None
+        End Function
+
+        Public Overrides Sub Accept(visitor As OperationVisitor)
+            visitor.VisitNoneOperation(Me)
+        End Sub
+
+        Public Overrides Function Accept(Of TArgument, TResult)(visitor As OperationVisitor(Of TArgument, TResult), argument As TArgument) As TResult
+            Return visitor.VisitNoneOperation(Me, argument)
+        End Function
+    End Class
+
+    Partial Friend Class BoundLateBoundArgumentSupportingAssignmentWithCapture
+        Protected Overrides Function ExpressionKind() As OperationKind
+            Return OperationKind.None
+        End Function
+
+        Public Overrides Sub Accept(visitor As OperationVisitor)
+            visitor.VisitNoneOperation(Me)
+        End Sub
+
+        Public Overrides Function Accept(Of TArgument, TResult)(visitor As OperationVisitor(Of TArgument, TResult), argument As TArgument) As TResult
+            Return visitor.VisitNoneOperation(Me, argument)
+        End Function
+    End Class
+
+    Partial Friend Class BoundLabel
+        Protected Overrides Function ExpressionKind() As OperationKind
+            Return OperationKind.None
+        End Function
+
+        Public Overrides Sub Accept(visitor As OperationVisitor)
+            visitor.VisitNoneOperation(Me)
+        End Sub
+
+        Public Overrides Function Accept(Of TArgument, TResult)(visitor As OperationVisitor(Of TArgument, TResult), argument As TArgument) As TResult
+            Return visitor.VisitNoneOperation(Me, argument)
+        End Function
+    End Class
+
+    Partial Friend Class UnboundLambda
+        Protected Overrides Function ExpressionKind() As OperationKind
+            Return OperationKind.None
+        End Function
+
+        Public Overrides Sub Accept(visitor As OperationVisitor)
+            visitor.VisitNoneOperation(Me)
+        End Sub
+
+        Public Overrides Function Accept(Of TArgument, TResult)(visitor As OperationVisitor(Of TArgument, TResult), argument As TArgument) As TResult
+            Return visitor.VisitNoneOperation(Me, argument)
+        End Function
+    End Class
+
+    Partial Friend Class BoundQueryExpression
+        Protected Overrides Function ExpressionKind() As OperationKind
+            Return OperationKind.None
+        End Function
+
+        Public Overrides Sub Accept(visitor As OperationVisitor)
+            visitor.VisitNoneOperation(Me)
+        End Sub
+
+        Public Overrides Function Accept(Of TArgument, TResult)(visitor As OperationVisitor(Of TArgument, TResult), argument As TArgument) As TResult
+            Return visitor.VisitNoneOperation(Me, argument)
+        End Function
+    End Class
+
+    Partial Friend Class BoundQuerySource
+        Protected Overrides Function ExpressionKind() As OperationKind
+            Return OperationKind.None
+        End Function
+
+        Public Overrides Sub Accept(visitor As OperationVisitor)
+            visitor.VisitNoneOperation(Me)
+        End Sub
+
+        Public Overrides Function Accept(Of TArgument, TResult)(visitor As OperationVisitor(Of TArgument, TResult), argument As TArgument) As TResult
+            Return visitor.VisitNoneOperation(Me, argument)
+        End Function
+    End Class
+
+    Partial Friend Class BoundToQueryableCollectionConversion
+        Protected Overrides Function ExpressionKind() As OperationKind
+            Return OperationKind.None
+        End Function
+
+        Public Overrides Sub Accept(visitor As OperationVisitor)
+            visitor.VisitNoneOperation(Me)
+        End Sub
+
+        Public Overrides Function Accept(Of TArgument, TResult)(visitor As OperationVisitor(Of TArgument, TResult), argument As TArgument) As TResult
+            Return visitor.VisitNoneOperation(Me, argument)
+        End Function
+    End Class
+
+    Partial Friend Class BoundQueryableSource
+        Protected Overrides Function ExpressionKind() As OperationKind
+            Return OperationKind.None
+        End Function
+
+        Public Overrides Sub Accept(visitor As OperationVisitor)
+            visitor.VisitNoneOperation(Me)
+        End Sub
+
+        Public Overrides Function Accept(Of TArgument, TResult)(visitor As OperationVisitor(Of TArgument, TResult), argument As TArgument) As TResult
+            Return visitor.VisitNoneOperation(Me, argument)
+        End Function
+    End Class
+
+    Partial Friend Class BoundQueryClause
+        Protected Overrides Function ExpressionKind() As OperationKind
+            Return OperationKind.None
+        End Function
+
+        Public Overrides Sub Accept(visitor As OperationVisitor)
+            visitor.VisitNoneOperation(Me)
+        End Sub
+
+        Public Overrides Function Accept(Of TArgument, TResult)(visitor As OperationVisitor(Of TArgument, TResult), argument As TArgument) As TResult
+            Return visitor.VisitNoneOperation(Me, argument)
+        End Function
+    End Class
+
+    Partial Friend Class BoundOrdering
+        Protected Overrides Function ExpressionKind() As OperationKind
+            Return OperationKind.None
+        End Function
+
+        Public Overrides Sub Accept(visitor As OperationVisitor)
+            visitor.VisitNoneOperation(Me)
+        End Sub
+
+        Public Overrides Function Accept(Of TArgument, TResult)(visitor As OperationVisitor(Of TArgument, TResult), argument As TArgument) As TResult
+            Return visitor.VisitNoneOperation(Me, argument)
+        End Function
+    End Class
+
+    Partial Friend Class BoundQueryLambda
+        Protected Overrides Function ExpressionKind() As OperationKind
+            Return OperationKind.None
+        End Function
+
+        Public Overrides Sub Accept(visitor As OperationVisitor)
+            visitor.VisitNoneOperation(Me)
+        End Sub
+
+        Public Overrides Function Accept(Of TArgument, TResult)(visitor As OperationVisitor(Of TArgument, TResult), argument As TArgument) As TResult
+            Return visitor.VisitNoneOperation(Me, argument)
+        End Function
+    End Class
+
+    Partial Friend Class BoundRangeVariableAssignment
+        Protected Overrides Function ExpressionKind() As OperationKind
+            Return OperationKind.None
+        End Function
+
+        Public Overrides Sub Accept(visitor As OperationVisitor)
+            visitor.VisitNoneOperation(Me)
+        End Sub
+
+        Public Overrides Function Accept(Of TArgument, TResult)(visitor As OperationVisitor(Of TArgument, TResult), argument As TArgument) As TResult
+            Return visitor.VisitNoneOperation(Me, argument)
+        End Function
+    End Class
+
+    Partial Friend Class GroupTypeInferenceLambda
+        Protected Overrides Function ExpressionKind() As OperationKind
+            Return OperationKind.None
+        End Function
+
+        Public Overrides Sub Accept(visitor As OperationVisitor)
+            visitor.VisitNoneOperation(Me)
+        End Sub
+
+        Public Overrides Function Accept(Of TArgument, TResult)(visitor As OperationVisitor(Of TArgument, TResult), argument As TArgument) As TResult
+            Return visitor.VisitNoneOperation(Me, argument)
+        End Function
+    End Class
+
+    Partial Friend Class BoundAggregateClause
+        Protected Overrides Function ExpressionKind() As OperationKind
+            Return OperationKind.None
+        End Function
+
+        Public Overrides Sub Accept(visitor As OperationVisitor)
+            visitor.VisitNoneOperation(Me)
+        End Sub
+
+        Public Overrides Function Accept(Of TArgument, TResult)(visitor As OperationVisitor(Of TArgument, TResult), argument As TArgument) As TResult
+            Return visitor.VisitNoneOperation(Me, argument)
+        End Function
+    End Class
+
+    Partial Friend Class BoundGroupAggregation
+        Protected Overrides Function ExpressionKind() As OperationKind
+            Return OperationKind.None
+        End Function
+
+        Public Overrides Sub Accept(visitor As OperationVisitor)
+            visitor.VisitNoneOperation(Me)
+        End Sub
+
+        Public Overrides Function Accept(Of TArgument, TResult)(visitor As OperationVisitor(Of TArgument, TResult), argument As TArgument) As TResult
+            Return visitor.VisitNoneOperation(Me, argument)
+        End Function
+    End Class
+
+    Partial Friend Class BoundRangeVariable
+        Protected Overrides Function ExpressionKind() As OperationKind
+            Return OperationKind.None
+        End Function
+
+        Public Overrides Sub Accept(visitor As OperationVisitor)
+            visitor.VisitNoneOperation(Me)
+        End Sub
+
+        Public Overrides Function Accept(Of TArgument, TResult)(visitor As OperationVisitor(Of TArgument, TResult), argument As TArgument) As TResult
+            Return visitor.VisitNoneOperation(Me, argument)
+        End Function
+    End Class
+
+    Partial Friend Class BoundXmlName
+        Protected Overrides Function ExpressionKind() As OperationKind
+            Return OperationKind.None
+        End Function
+
+        Public Overrides Sub Accept(visitor As OperationVisitor)
+            visitor.VisitNoneOperation(Me)
+        End Sub
+
+        Public Overrides Function Accept(Of TArgument, TResult)(visitor As OperationVisitor(Of TArgument, TResult), argument As TArgument) As TResult
+            Return visitor.VisitNoneOperation(Me, argument)
+        End Function
+    End Class
+
+    Partial Friend Class BoundXmlNamespace
+        Protected Overrides Function ExpressionKind() As OperationKind
+            Return OperationKind.None
+        End Function
+
+        Public Overrides Sub Accept(visitor As OperationVisitor)
+            visitor.VisitNoneOperation(Me)
+        End Sub
+
+        Public Overrides Function Accept(Of TArgument, TResult)(visitor As OperationVisitor(Of TArgument, TResult), argument As TArgument) As TResult
+            Return visitor.VisitNoneOperation(Me, argument)
+        End Function
+    End Class
+
+    Partial Friend Class BoundXmlDocument
+        Protected Overrides Function ExpressionKind() As OperationKind
+            Return OperationKind.None
+        End Function
+
+        Public Overrides Sub Accept(visitor As OperationVisitor)
+            visitor.VisitNoneOperation(Me)
+        End Sub
+
+        Public Overrides Function Accept(Of TArgument, TResult)(visitor As OperationVisitor(Of TArgument, TResult), argument As TArgument) As TResult
+            Return visitor.VisitNoneOperation(Me, argument)
+        End Function
+    End Class
+
+    Partial Friend Class BoundXmlDeclaration
+        Protected Overrides Function ExpressionKind() As OperationKind
+            Return OperationKind.None
+        End Function
+
+        Public Overrides Sub Accept(visitor As OperationVisitor)
+            visitor.VisitNoneOperation(Me)
+        End Sub
+
+        Public Overrides Function Accept(Of TArgument, TResult)(visitor As OperationVisitor(Of TArgument, TResult), argument As TArgument) As TResult
+            Return visitor.VisitNoneOperation(Me, argument)
+        End Function
+    End Class
+
+    Partial Friend Class BoundXmlProcessingInstruction
+        Protected Overrides Function ExpressionKind() As OperationKind
+            Return OperationKind.None
+        End Function
+
+        Public Overrides Sub Accept(visitor As OperationVisitor)
+            visitor.VisitNoneOperation(Me)
+        End Sub
+
+        Public Overrides Function Accept(Of TArgument, TResult)(visitor As OperationVisitor(Of TArgument, TResult), argument As TArgument) As TResult
+            Return visitor.VisitNoneOperation(Me, argument)
+        End Function
+    End Class
+
+    Partial Friend Class BoundXmlComment
+        Protected Overrides Function ExpressionKind() As OperationKind
+            Return OperationKind.None
+        End Function
+
+        Public Overrides Sub Accept(visitor As OperationVisitor)
+            visitor.VisitNoneOperation(Me)
+        End Sub
+
+        Public Overrides Function Accept(Of TArgument, TResult)(visitor As OperationVisitor(Of TArgument, TResult), argument As TArgument) As TResult
+            Return visitor.VisitNoneOperation(Me, argument)
+        End Function
+    End Class
+
+    Partial Friend Class BoundXmlAttribute
+        Protected Overrides Function ExpressionKind() As OperationKind
+            Return OperationKind.None
+        End Function
+
+        Public Overrides Sub Accept(visitor As OperationVisitor)
+            visitor.VisitNoneOperation(Me)
+        End Sub
+
+        Public Overrides Function Accept(Of TArgument, TResult)(visitor As OperationVisitor(Of TArgument, TResult), argument As TArgument) As TResult
+            Return visitor.VisitNoneOperation(Me, argument)
+        End Function
+    End Class
+
+    Partial Friend Class BoundXmlElement
+        Protected Overrides Function ExpressionKind() As OperationKind
+            Return OperationKind.None
+        End Function
+
+        Public Overrides Sub Accept(visitor As OperationVisitor)
+            visitor.VisitNoneOperation(Me)
+        End Sub
+
+        Public Overrides Function Accept(Of TArgument, TResult)(visitor As OperationVisitor(Of TArgument, TResult), argument As TArgument) As TResult
+            Return visitor.VisitNoneOperation(Me, argument)
+        End Function
+    End Class
+
+    Partial Friend Class BoundXmlMemberAccess
+        Protected Overrides Function ExpressionKind() As OperationKind
+            Return OperationKind.None
+        End Function
+
+        Public Overrides Sub Accept(visitor As OperationVisitor)
+            visitor.VisitNoneOperation(Me)
+        End Sub
+
+        Public Overrides Function Accept(Of TArgument, TResult)(visitor As OperationVisitor(Of TArgument, TResult), argument As TArgument) As TResult
+            Return visitor.VisitNoneOperation(Me, argument)
+        End Function
+    End Class
+
+    Partial Friend Class BoundXmlEmbeddedExpression
+        Protected Overrides Function ExpressionKind() As OperationKind
+            Return OperationKind.None
+        End Function
+
+        Public Overrides Sub Accept(visitor As OperationVisitor)
+            visitor.VisitNoneOperation(Me)
+        End Sub
+
+        Public Overrides Function Accept(Of TArgument, TResult)(visitor As OperationVisitor(Of TArgument, TResult), argument As TArgument) As TResult
+            Return visitor.VisitNoneOperation(Me, argument)
+        End Function
+    End Class
+
+    Partial Friend Class BoundXmlCData
+        Protected Overrides Function ExpressionKind() As OperationKind
+            Return OperationKind.None
+        End Function
+
+        Public Overrides Sub Accept(visitor As OperationVisitor)
+            visitor.VisitNoneOperation(Me)
+        End Sub
+
+        Public Overrides Function Accept(Of TArgument, TResult)(visitor As OperationVisitor(Of TArgument, TResult), argument As TArgument) As TResult
+            Return visitor.VisitNoneOperation(Me, argument)
+        End Function
+    End Class
+
+    Partial Friend Class BoundUnstructuredExceptionHandlingCatchFilter
+        Protected Overrides Function ExpressionKind() As OperationKind
+            Return OperationKind.None
+        End Function
+
+        Public Overrides Sub Accept(visitor As OperationVisitor)
+            visitor.VisitNoneOperation(Me)
+        End Sub
+
+        Public Overrides Function Accept(Of TArgument, TResult)(visitor As OperationVisitor(Of TArgument, TResult), argument As TArgument) As TResult
+            Return visitor.VisitNoneOperation(Me, argument)
+        End Function
+    End Class
+
+    Partial Friend Class BoundSpillSequence
+        Protected Overrides Function ExpressionKind() As OperationKind
+            Return OperationKind.None
+        End Function
+
+        Public Overrides Sub Accept(visitor As OperationVisitor)
+            visitor.VisitNoneOperation(Me)
+        End Sub
+
+        Public Overrides Function Accept(Of TArgument, TResult)(visitor As OperationVisitor(Of TArgument, TResult), argument As TArgument) As TResult
+            Return visitor.VisitNoneOperation(Me, argument)
+        End Function
+    End Class
+
+    Partial Friend Class BoundMidResult
+        Protected Overrides Function ExpressionKind() As OperationKind
+            Return OperationKind.None
+        End Function
+
+        Public Overrides Sub Accept(visitor As OperationVisitor)
+            visitor.VisitNoneOperation(Me)
+        End Sub
+
+        Public Overrides Function Accept(Of TArgument, TResult)(visitor As OperationVisitor(Of TArgument, TResult), argument As TArgument) As TResult
+            Return visitor.VisitNoneOperation(Me, argument)
+        End Function
+    End Class
+
+    Partial Friend Class BoundLoweredConditionalAccess
+        Protected Overrides Function ExpressionKind() As OperationKind
+            Return OperationKind.None
+        End Function
+
+        Public Overrides Sub Accept(visitor As OperationVisitor)
+            visitor.VisitNoneOperation(Me)
+        End Sub
+
+        Public Overrides Function Accept(Of TArgument, TResult)(visitor As OperationVisitor(Of TArgument, TResult), argument As TArgument) As TResult
+            Return visitor.VisitNoneOperation(Me, argument)
+        End Function
+    End Class
+
+    Partial Friend Class BoundComplexConditionalAccessReceiver
+        Protected Overrides Function ExpressionKind() As OperationKind
+            Return OperationKind.None
+        End Function
+
+        Public Overrides Sub Accept(visitor As OperationVisitor)
+            visitor.VisitNoneOperation(Me)
+        End Sub
+
+        Public Overrides Function Accept(Of TArgument, TResult)(visitor As OperationVisitor(Of TArgument, TResult), argument As TArgument) As TResult
+            Return visitor.VisitNoneOperation(Me, argument)
+        End Function
+    End Class
+
+    Partial Friend Class BoundNameOfOperator
+        Protected Overrides Function ExpressionKind() As OperationKind
+            Return OperationKind.None
+        End Function
+
+        Public Overrides Sub Accept(visitor As OperationVisitor)
+            visitor.VisitNoneOperation(Me)
+        End Sub
+
+        Public Overrides Function Accept(Of TArgument, TResult)(visitor As OperationVisitor(Of TArgument, TResult), argument As TArgument) As TResult
+            Return visitor.VisitNoneOperation(Me, argument)
+        End Function
+    End Class
+
+    Partial Friend Class BoundTypeAsValueExpression
+        Protected Overrides Function ExpressionKind() As OperationKind
+            Return OperationKind.None
+        End Function
+
+        Public Overrides Sub Accept(visitor As OperationVisitor)
+            visitor.VisitNoneOperation(Me)
+        End Sub
+
+        Public Overrides Function Accept(Of TArgument, TResult)(visitor As OperationVisitor(Of TArgument, TResult), argument As TArgument) As TResult
+            Return visitor.VisitNoneOperation(Me, argument)
+        End Function
+    End Class
+
+    Partial Friend Class BoundInterpolatedStringExpression
         Protected Overrides Function ExpressionKind() As OperationKind
             Return OperationKind.None
         End Function
