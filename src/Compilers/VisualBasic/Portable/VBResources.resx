﻿<?xml version="1.0" encoding="utf-8"?>
<root>
  <!-- 
    Microsoft ResX Schema 
    
    Version 2.0
    
    The primary goals of this format is to allow a simple XML format 
    that is mostly human readable. The generation and parsing of the 
    various data types are done through the TypeConverter classes 
    associated with the data types.
    
    Example:
    
    ... ado.net/XML headers & schema ...
    <resheader name="resmimetype">text/microsoft-resx</resheader>
    <resheader name="version">2.0</resheader>
    <resheader name="reader">System.Resources.ResXResourceReader, System.Windows.Forms, ...</resheader>
    <resheader name="writer">System.Resources.ResXResourceWriter, System.Windows.Forms, ...</resheader>
    <data name="Name1"><value>this is my long string</value><comment>this is a comment</comment></data>
    <data name="Color1" type="System.Drawing.Color, System.Drawing">Blue</data>
    <data name="Bitmap1" mimetype="application/x-microsoft.net.object.binary.base64">
        <value>[base64 mime encoded serialized .NET Framework object]</value>
    </data>
    <data name="Icon1" type="System.Drawing.Icon, System.Drawing" mimetype="application/x-microsoft.net.object.bytearray.base64">
        <value>[base64 mime encoded string representing a byte array form of the .NET Framework object]</value>
        <comment>This is a comment</comment>
    </data>
                
    There are any number of "resheader" rows that contain simple 
    name/value pairs.
    
    Each data row contains a name, and value. The row also contains a 
    type or mimetype. Type corresponds to a .NET class that support 
    text/value conversion through the TypeConverter architecture. 
    Classes that don't support this are serialized and stored with the 
    mimetype set.
    
    The mimetype is used for serialized objects, and tells the 
    ResXResourceReader how to depersist the object. This is currently not 
    extensible. For a given mimetype the value must be set accordingly:
    
    Note - application/x-microsoft.net.object.binary.base64 is the format 
    that the ResXResourceWriter will generate, however the reader can 
    read any of the formats listed below.
    
    mimetype: application/x-microsoft.net.object.binary.base64
    value   : The object must be serialized with 
            : System.Runtime.Serialization.Formatters.Binary.BinaryFormatter
            : and then encoded with base64 encoding.
    
    mimetype: application/x-microsoft.net.object.soap.base64
    value   : The object must be serialized with 
            : System.Runtime.Serialization.Formatters.Soap.SoapFormatter
            : and then encoded with base64 encoding.

    mimetype: application/x-microsoft.net.object.bytearray.base64
    value   : The object must be serialized into a byte array 
            : using a System.ComponentModel.TypeConverter
            : and then encoded with base64 encoding.
    -->
  <xsd:schema id="root" xmlns="" xmlns:xsd="http://www.w3.org/2001/XMLSchema" xmlns:msdata="urn:schemas-microsoft-com:xml-msdata">
    <xsd:import namespace="http://www.w3.org/XML/1998/namespace" />
    <xsd:element name="root" msdata:IsDataSet="true">
      <xsd:complexType>
        <xsd:choice maxOccurs="unbounded">
          <xsd:element name="metadata">
            <xsd:complexType>
              <xsd:sequence>
                <xsd:element name="value" type="xsd:string" minOccurs="0" />
              </xsd:sequence>
              <xsd:attribute name="name" use="required" type="xsd:string" />
              <xsd:attribute name="type" type="xsd:string" />
              <xsd:attribute name="mimetype" type="xsd:string" />
              <xsd:attribute ref="xml:space" />
            </xsd:complexType>
          </xsd:element>
          <xsd:element name="assembly">
            <xsd:complexType>
              <xsd:attribute name="alias" type="xsd:string" />
              <xsd:attribute name="name" type="xsd:string" />
            </xsd:complexType>
          </xsd:element>
          <xsd:element name="data">
            <xsd:complexType>
              <xsd:sequence>
                <xsd:element name="value" type="xsd:string" minOccurs="0" msdata:Ordinal="1" />
                <xsd:element name="comment" type="xsd:string" minOccurs="0" msdata:Ordinal="2" />
              </xsd:sequence>
              <xsd:attribute name="name" type="xsd:string" use="required" msdata:Ordinal="1" />
              <xsd:attribute name="type" type="xsd:string" msdata:Ordinal="3" />
              <xsd:attribute name="mimetype" type="xsd:string" msdata:Ordinal="4" />
              <xsd:attribute ref="xml:space" />
            </xsd:complexType>
          </xsd:element>
          <xsd:element name="resheader">
            <xsd:complexType>
              <xsd:sequence>
                <xsd:element name="value" type="xsd:string" minOccurs="0" msdata:Ordinal="1" />
              </xsd:sequence>
              <xsd:attribute name="name" type="xsd:string" use="required" />
            </xsd:complexType>
          </xsd:element>
        </xsd:choice>
      </xsd:complexType>
    </xsd:element>
  </xsd:schema>
  <resheader name="resmimetype">
    <value>text/microsoft-resx</value>
  </resheader>
  <resheader name="version">
    <value>2.0</value>
  </resheader>
  <resheader name="reader">
    <value>System.Resources.ResXResourceReader, System.Windows.Forms, Version=4.0.0.0, Culture=neutral, PublicKeyToken=b77a5c561934e089</value>
  </resheader>
  <resheader name="writer">
    <value>System.Resources.ResXResourceWriter, System.Windows.Forms, Version=4.0.0.0, Culture=neutral, PublicKeyToken=b77a5c561934e089</value>
  </resheader>
  <data name="Trees0" xml:space="preserve">
    <value>trees({0})</value>
  </data>
  <data name="TreesMustHaveRootNode" xml:space="preserve">
    <value>trees({0}) must have root node with SyntaxKind.CompilationUnit.</value>
  </data>
  <data name="CannotAddCompilerSpecialTree" xml:space="preserve">
    <value>Cannot add compiler special tree</value>
  </data>
  <data name="SyntaxTreeAlreadyPresent" xml:space="preserve">
    <value>Syntax tree already present</value>
  </data>
  <data name="SubmissionCanHaveAtMostOneSyntaxTree" xml:space="preserve">
    <value>Submission can have at most one syntax tree.</value>
  </data>
  <data name="CannotRemoveCompilerSpecialTree" xml:space="preserve">
    <value>Cannot remove compiler special tree</value>
  </data>
  <data name="SyntaxTreeNotFoundToRemove" xml:space="preserve">
    <value>SyntaxTree '{0}' not found to remove</value>
  </data>
  <data name="TreeMustHaveARootNodeWithCompilationUnit" xml:space="preserve">
    <value>Tree must have a root node with SyntaxKind.CompilationUnit</value>
  </data>
  <data name="CompilationVisualBasic" xml:space="preserve">
    <value>Compilation (Visual Basic): </value>
  </data>
  <data name="NodeIsNotWithinSyntaxTree" xml:space="preserve">
    <value>Node is not within syntax tree</value>
  </data>
  <data name="CantReferenceCompilationFromTypes" xml:space="preserve">
    <value>Can't reference compilation of type '{0}' from {1} compilation.</value>
  </data>
  <data name="PositionOfTypeParameterTooLarge" xml:space="preserve">
    <value>position of type parameter too large</value>
  </data>
  <data name="AssociatedTypeDoesNotHaveTypeParameters" xml:space="preserve">
    <value>Associated type does not have type parameters</value>
  </data>
  <data name="IDS_FunctionReturnType" xml:space="preserve">
    <value>function return type</value>
  </data>
  <data name="TypeArgumentCannotBeNothing" xml:space="preserve">
    <value>Type argument cannot be Nothing</value>
  </data>
  <data name="WrongNumberOfTypeArguments" xml:space="preserve">
    <value>Wrong number of type arguments</value>
  </data>
  <data name="ERR_FileNotFound" xml:space="preserve">
    <value>file '{0}' could not be found</value>
  </data>
  <data name="ERR_NoResponseFile" xml:space="preserve">
    <value>unable to open response file '{0}'</value>
  </data>
  <data name="ERR_ArgumentRequired" xml:space="preserve">
    <value>option '{0}' requires '{1}'</value>
  </data>
  <data name="ERR_SwitchNeedsBool" xml:space="preserve">
    <value>option '{0}' can be followed only by '+' or '-'</value>
  </data>
  <data name="ERR_InvalidSwitchValue" xml:space="preserve">
    <value>the value '{1}' is invalid for option '{0}'</value>
  </data>
  <data name="ERR_MutuallyExclusiveOptions" xml:space="preserve">
    <value>Compilation options '{0}' and '{1}' can't both be specified at the same time.</value>
  </data>
  <data name="WRN_BadUILang" xml:space="preserve">
    <value>The language name '{0}' is invalid.</value>
  </data>
  <data name="WRN_BadUILang_Title" xml:space="preserve">
    <value>The language name for /preferreduilang is invalid</value>
  </data>
  <data name="ERR_VBCoreNetModuleConflict" xml:space="preserve">
    <value>The options /vbruntime* and /target:module cannot be combined.</value>
  </data>
  <data name="ERR_InvalidFormatForGuidForOption" xml:space="preserve">
    <value>Command-line syntax error: Invalid Guid format '{0}' for option '{1}'</value>
  </data>
  <data name="ERR_MissingGuidForOption" xml:space="preserve">
    <value>Command-line syntax error: Missing Guid for option '{1}'</value>
  </data>
  <data name="WRN_BadSwitch" xml:space="preserve">
    <value>unrecognized option '{0}'; ignored</value>
  </data>
  <data name="WRN_BadSwitch_Title" xml:space="preserve">
    <value>Unrecognized command-line option</value>
  </data>
  <data name="ERR_NoSources" xml:space="preserve">
    <value>no input sources specified</value>
  </data>
  <data name="WRN_FileAlreadyIncluded" xml:space="preserve">
    <value>source file '{0}' specified multiple times</value>
  </data>
  <data name="WRN_FileAlreadyIncluded_Title" xml:space="preserve">
    <value>Source file specified multiple times</value>
  </data>
  <data name="ERR_CantOpenFileWrite" xml:space="preserve">
    <value>can't open '{0}' for writing: {1}</value>
  </data>
  <data name="ERR_BadCodepage" xml:space="preserve">
    <value>code page '{0}' is invalid or not installed</value>
  </data>
  <data name="ERR_BinaryFile" xml:space="preserve">
    <value>the file '{0}' is not a text file</value>
  </data>
  <data name="ERR_LibNotFound" xml:space="preserve">
    <value>could not find library '{0}'</value>
  </data>
  <data name="ERR_MetadataReferencesNotSupported" xml:space="preserve">
    <value>Metadata references not supported.</value>
  </data>
  <data name="ERR_IconFileAndWin32ResFile" xml:space="preserve">
    <value>cannot specify both /win32icon and /win32resource</value>
  </data>
  <data name="WRN_NoConfigInResponseFile" xml:space="preserve">
    <value>ignoring /noconfig option because it was specified in a response file</value>
  </data>
  <data name="WRN_NoConfigInResponseFile_Title" xml:space="preserve">
    <value>Ignoring /noconfig option because it was specified in a response file</value>
  </data>
  <data name="WRN_InvalidWarningId" xml:space="preserve">
    <value>warning number '{0}' for the option '{1}' is either not configurable or not valid</value>
  </data>
  <data name="WRN_InvalidWarningId_Title" xml:space="preserve">
    <value>Warning number is either not configurable or not valid</value>
  </data>
  <data name="ERR_NoSourcesOut" xml:space="preserve">
    <value>cannot infer an output file name from resource only input files; provide the '/out' option</value>
  </data>
  <data name="ERR_NeedModule" xml:space="preserve">
    <value>the /moduleassemblyname option may only be specified when building a target of type 'module'</value>
  </data>
  <data name="ERR_InvalidAssemblyName" xml:space="preserve">
    <value>'{0}' is not a valid value for /moduleassemblyname</value>
  </data>
  <data name="ERR_ConflictingManifestSwitches" xml:space="preserve">
    <value>Error embedding Win32 manifest: Option /win32manifest conflicts with /nowin32manifest.</value>
  </data>
  <data name="WRN_IgnoreModuleManifest" xml:space="preserve">
    <value>Option /win32manifest ignored. It can be specified only when the target is an assembly.</value>
  </data>
  <data name="WRN_IgnoreModuleManifest_Title" xml:space="preserve">
    <value>Option /win32manifest ignored</value>
  </data>
  <data name="FTL_InputFileNameTooLong" xml:space="preserve">
    <value>File name '{0}' is empty, contains invalid characters, has a drive specification without an absolute path, or is too long</value>
  </data>
  <data name="ERR_InvalidInNamespace" xml:space="preserve">
    <value>Statement is not valid in a namespace.</value>
  </data>
  <data name="ERR_UndefinedType1" xml:space="preserve">
    <value>Type '{0}' is not defined.</value>
  </data>
  <data name="ERR_MissingNext" xml:space="preserve">
    <value>'Next' expected.</value>
  </data>
  <data name="ERR_IllegalCharConstant" xml:space="preserve">
    <value>Character constant must contain exactly one character.</value>
  </data>
  <data name="ERR_UnreferencedAssemblyEvent3" xml:space="preserve">
    <value>Reference required to assembly '{0}' containing the definition for event '{1}'. Add one to your project.</value>
  </data>
  <data name="ERR_UnreferencedModuleEvent3" xml:space="preserve">
    <value>Reference required to module '{0}' containing the definition for event '{1}'. Add one to your project.</value>
  </data>
  <data name="ERR_UnreferencedAssemblyBase3" xml:space="preserve">
    <value>Reference required to assembly '{0}' containing the base class '{1}'. Add one to your project.</value>
  </data>
  <data name="ERR_UnreferencedModuleBase3" xml:space="preserve">
    <value>Reference required to module '{0}' containing the base class '{1}'. Add one to your project.</value>
  </data>
  <data name="ERR_UnreferencedAssemblyImplements3" xml:space="preserve">
    <value>Reference required to assembly '{0}' containing the implemented interface '{1}'. Add one to your project.</value>
  </data>
  <data name="ERR_UnreferencedModuleImplements3" xml:space="preserve">
    <value>Reference required to module '{0}' containing the implemented interface '{1}'. Add one to your project.</value>
  </data>
  <data name="ERR_LbExpectedEndIf" xml:space="preserve">
    <value>'#If' block must end with a matching '#End If'.</value>
  </data>
  <data name="ERR_LbNoMatchingIf" xml:space="preserve">
    <value>'#ElseIf', '#Else', or '#End If' must be preceded by a matching '#If'.</value>
  </data>
  <data name="ERR_LbBadElseif" xml:space="preserve">
    <value>'#ElseIf' must be preceded by a matching '#If' or '#ElseIf'.</value>
  </data>
  <data name="ERR_InheritsFromRestrictedType1" xml:space="preserve">
    <value>Inheriting from '{0}' is not valid.</value>
  </data>
  <data name="ERR_InvOutsideProc" xml:space="preserve">
    <value>Labels are not valid outside methods.</value>
  </data>
  <data name="ERR_DelegateCantImplement" xml:space="preserve">
    <value>Delegates cannot implement interface methods.</value>
  </data>
  <data name="ERR_DelegateCantHandleEvents" xml:space="preserve">
    <value>Delegates cannot handle events.</value>
  </data>
  <data name="ERR_IsOperatorRequiresReferenceTypes1" xml:space="preserve">
    <value>'Is' operator does not accept operands of type '{0}'. Operands must be reference or nullable types.</value>
  </data>
  <data name="ERR_TypeOfRequiresReferenceType1" xml:space="preserve">
    <value>'TypeOf ... Is' requires its left operand to have a reference type, but this operand has the value type '{0}'.</value>
  </data>
  <data name="ERR_ReadOnlyHasSet" xml:space="preserve">
    <value>Properties declared 'ReadOnly' cannot have a 'Set'.</value>
  </data>
  <data name="ERR_WriteOnlyHasGet" xml:space="preserve">
    <value>Properties declared 'WriteOnly' cannot have a 'Get'.</value>
  </data>
  <data name="ERR_InvInsideProc" xml:space="preserve">
    <value>Statement is not valid inside a method.</value>
  </data>
  <data name="ERR_InvInsideBlock" xml:space="preserve">
    <value>Statement is not valid inside '{0}' block.</value>
  </data>
  <data name="ERR_UnexpectedExpressionStatement" xml:space="preserve">
    <value>Expression statement is only allowed at the end of an interactive submission.</value>
  </data>
  <data name="ERR_EndProp" xml:space="preserve">
    <value>Property missing 'End Property'.</value>
  </data>
  <data name="ERR_EndSubExpected" xml:space="preserve">
    <value>'End Sub' expected.</value>
  </data>
  <data name="ERR_EndFunctionExpected" xml:space="preserve">
    <value>'End Function' expected.</value>
  </data>
  <data name="ERR_LbElseNoMatchingIf" xml:space="preserve">
    <value>'#Else' must be preceded by a matching '#If' or '#ElseIf'.</value>
  </data>
  <data name="ERR_CantRaiseBaseEvent" xml:space="preserve">
    <value>Derived classes cannot raise base class events.</value>
  </data>
  <data name="ERR_TryWithoutCatchOrFinally" xml:space="preserve">
    <value>Try must have at least one 'Catch' or a 'Finally'.</value>
  </data>
  <data name="ERR_EventsCantBeFunctions" xml:space="preserve">
    <value>Events cannot have a return type.</value>
  </data>
  <data name="ERR_MissingEndBrack" xml:space="preserve">
    <value>Bracketed identifier is missing closing ']'.</value>
  </data>
  <data name="ERR_Syntax" xml:space="preserve">
    <value>Syntax error.</value>
  </data>
  <data name="ERR_Overflow" xml:space="preserve">
    <value>Overflow.</value>
  </data>
  <data name="ERR_IllegalChar" xml:space="preserve">
    <value>Character is not valid.</value>
  </data>
  <data name="ERR_StrictDisallowsObjectOperand1" xml:space="preserve">
    <value>Option Strict On prohibits operands of type Object for operator '{0}'.</value>
  </data>
  <data name="ERR_LoopControlMustNotBeProperty" xml:space="preserve">
    <value>Loop control variable cannot be a property or a late-bound indexed array.</value>
  </data>
  <data name="ERR_MethodBodyNotAtLineStart" xml:space="preserve">
    <value>First statement of a method body cannot be on the same line as the method declaration.</value>
  </data>
  <data name="ERR_MaximumNumberOfErrors" xml:space="preserve">
    <value>Maximum number of errors has been exceeded.</value>
  </data>
  <data name="ERR_UseOfKeywordNotInInstanceMethod1" xml:space="preserve">
    <value>'{0}' is valid only within an instance method.</value>
  </data>
  <data name="ERR_UseOfKeywordFromStructure1" xml:space="preserve">
    <value>'{0}' is not valid within a structure.</value>
  </data>
  <data name="ERR_BadAttributeConstructor1" xml:space="preserve">
    <value>Attribute constructor has a parameter of type '{0}', which is not an integral, floating-point or Enum type or one of Object, Char, String, Boolean, System.Type or 1-dimensional array of these types.</value>
  </data>
  <data name="ERR_ParamArrayWithOptArgs" xml:space="preserve">
    <value>Method cannot have both a ParamArray and Optional parameters.</value>
  </data>
  <data name="ERR_ExpectedArray1" xml:space="preserve">
    <value>'{0}' statement requires an array.</value>
  </data>
  <data name="ERR_ParamArrayNotArray" xml:space="preserve">
    <value>ParamArray parameter must be an array.</value>
  </data>
  <data name="ERR_ParamArrayRank" xml:space="preserve">
    <value>ParamArray parameter must be a one-dimensional array.</value>
  </data>
  <data name="ERR_ArrayRankLimit" xml:space="preserve">
    <value>Array exceeds the limit of 32 dimensions.</value>
  </data>
  <data name="ERR_AsNewArray" xml:space="preserve">
    <value>Arrays cannot be declared with 'New'.</value>
  </data>
  <data name="ERR_TooManyArgs1" xml:space="preserve">
    <value>Too many arguments to '{0}'.</value>
  </data>
  <data name="ERR_ExpectedCase" xml:space="preserve">
    <value>Statements and labels are not valid between 'Select Case' and first 'Case'.</value>
  </data>
  <data name="ERR_RequiredConstExpr" xml:space="preserve">
    <value>Constant expression is required.</value>
  </data>
  <data name="ERR_RequiredConstConversion2" xml:space="preserve">
    <value>Conversion from '{0}' to '{1}' cannot occur in a constant expression.</value>
  </data>
  <data name="ERR_InvalidMe" xml:space="preserve">
    <value>'Me' cannot be the target of an assignment.</value>
  </data>
  <data name="ERR_ReadOnlyAssignment" xml:space="preserve">
    <value>'ReadOnly' variable cannot be the target of an assignment.</value>
  </data>
  <data name="ERR_ExitSubOfFunc" xml:space="preserve">
    <value>'Exit Sub' is not valid in a Function or Property.</value>
  </data>
  <data name="ERR_ExitPropNot" xml:space="preserve">
    <value>'Exit Property' is not valid in a Function or Sub.</value>
  </data>
  <data name="ERR_ExitFuncOfSub" xml:space="preserve">
    <value>'Exit Function' is not valid in a Sub or Property.</value>
  </data>
  <data name="ERR_LValueRequired" xml:space="preserve">
    <value>Expression is a value and therefore cannot be the target of an assignment.</value>
  </data>
  <data name="ERR_ForIndexInUse1" xml:space="preserve">
    <value>For loop control variable '{0}' already in use by an enclosing For loop.</value>
  </data>
  <data name="ERR_NextForMismatch1" xml:space="preserve">
    <value>Next control variable does not match For loop control variable '{0}'.</value>
  </data>
  <data name="ERR_CaseElseNoSelect" xml:space="preserve">
    <value>'Case Else' can only appear inside a 'Select Case' statement.</value>
  </data>
  <data name="ERR_CaseNoSelect" xml:space="preserve">
    <value>'Case' can only appear inside a 'Select Case' statement.</value>
  </data>
  <data name="ERR_CantAssignToConst" xml:space="preserve">
    <value>Constant cannot be the target of an assignment.</value>
  </data>
  <data name="ERR_NamedSubscript" xml:space="preserve">
    <value>Named arguments are not valid as array subscripts.</value>
  </data>
  <data name="ERR_ExpectedEndIf" xml:space="preserve">
    <value>'If' must end with a matching 'End If'.</value>
  </data>
  <data name="ERR_ExpectedEndWhile" xml:space="preserve">
    <value>'While' must end with a matching 'End While'.</value>
  </data>
  <data name="ERR_ExpectedLoop" xml:space="preserve">
    <value>'Do' must end with a matching 'Loop'.</value>
  </data>
  <data name="ERR_ExpectedNext" xml:space="preserve">
    <value>'For' must end with a matching 'Next'.</value>
  </data>
  <data name="ERR_ExpectedEndWith" xml:space="preserve">
    <value>'With' must end with a matching 'End With'.</value>
  </data>
  <data name="ERR_ElseNoMatchingIf" xml:space="preserve">
    <value>'Else' must be preceded by a matching 'If' or 'ElseIf'.</value>
  </data>
  <data name="ERR_EndIfNoMatchingIf" xml:space="preserve">
    <value>'End If' must be preceded by a matching 'If'.</value>
  </data>
  <data name="ERR_EndSelectNoSelect" xml:space="preserve">
    <value>'End Select' must be preceded by a matching 'Select Case'.</value>
  </data>
  <data name="ERR_ExitDoNotWithinDo" xml:space="preserve">
    <value>'Exit Do' can only appear inside a 'Do' statement.</value>
  </data>
  <data name="ERR_EndWhileNoWhile" xml:space="preserve">
    <value>'End While' must be preceded by a matching 'While'.</value>
  </data>
  <data name="ERR_LoopNoMatchingDo" xml:space="preserve">
    <value>'Loop' must be preceded by a matching 'Do'.</value>
  </data>
  <data name="ERR_NextNoMatchingFor" xml:space="preserve">
    <value>'Next' must be preceded by a matching 'For'.</value>
  </data>
  <data name="ERR_EndWithWithoutWith" xml:space="preserve">
    <value>'End With' must be preceded by a matching 'With'.</value>
  </data>
  <data name="ERR_MultiplyDefined1" xml:space="preserve">
    <value>Label '{0}' is already defined in the current method.</value>
  </data>
  <data name="ERR_ExpectedEndSelect" xml:space="preserve">
    <value>'Select Case' must end with a matching 'End Select'.</value>
  </data>
  <data name="ERR_ExitForNotWithinFor" xml:space="preserve">
    <value>'Exit For' can only appear inside a 'For' statement.</value>
  </data>
  <data name="ERR_ExitWhileNotWithinWhile" xml:space="preserve">
    <value>'Exit While' can only appear inside a 'While' statement.</value>
  </data>
  <data name="ERR_ReadOnlyProperty1" xml:space="preserve">
    <value>'ReadOnly' property '{0}' cannot be the target of an assignment.</value>
  </data>
  <data name="ERR_ExitSelectNotWithinSelect" xml:space="preserve">
    <value>'Exit Select' can only appear inside a 'Select' statement.</value>
  </data>
  <data name="ERR_BranchOutOfFinally" xml:space="preserve">
    <value>Branching out of a 'Finally' is not valid.</value>
  </data>
  <data name="ERR_QualNotObjectRecord1" xml:space="preserve">
    <value>'!' requires its left operand to have a type parameter, class or interface type, but this operand has the type '{0}'.</value>
  </data>
  <data name="ERR_TooFewIndices" xml:space="preserve">
    <value>Number of indices is less than the number of dimensions of the indexed array.</value>
  </data>
  <data name="ERR_TooManyIndices" xml:space="preserve">
    <value>Number of indices exceeds the number of dimensions of the indexed array.</value>
  </data>
  <data name="ERR_EnumNotExpression1" xml:space="preserve">
    <value>'{0}' is an Enum type and cannot be used as an expression.</value>
  </data>
  <data name="ERR_TypeNotExpression1" xml:space="preserve">
    <value>'{0}' is a type and cannot be used as an expression.</value>
  </data>
  <data name="ERR_ClassNotExpression1" xml:space="preserve">
    <value>'{0}' is a class type and cannot be used as an expression.</value>
  </data>
  <data name="ERR_StructureNotExpression1" xml:space="preserve">
    <value>'{0}' is a structure type and cannot be used as an expression.</value>
  </data>
  <data name="ERR_InterfaceNotExpression1" xml:space="preserve">
    <value>'{0}' is an interface type and cannot be used as an expression.</value>
  </data>
  <data name="ERR_NamespaceNotExpression1" xml:space="preserve">
    <value>'{0}' is a namespace and cannot be used as an expression.</value>
  </data>
  <data name="ERR_BadNamespaceName1" xml:space="preserve">
    <value>'{0}' is not a valid name and cannot be used as the root namespace name.</value>
  </data>
  <data name="ERR_XmlPrefixNotExpression" xml:space="preserve">
    <value>'{0}' is an XML prefix and cannot be used as an expression.  Use the GetXmlNamespace operator to create a namespace object.</value>
  </data>
  <data name="ERR_MultipleExtends" xml:space="preserve">
    <value>'Inherits' can appear only once within a 'Class' statement and can only specify one class.</value>
  </data>
  <data name="ERR_PropMustHaveGetSet" xml:space="preserve">
    <value>Property without a 'ReadOnly' or 'WriteOnly' specifier must provide both a 'Get' and a 'Set'.</value>
  </data>
  <data name="ERR_WriteOnlyHasNoWrite" xml:space="preserve">
    <value>'WriteOnly' property must provide a 'Set'.</value>
  </data>
  <data name="ERR_ReadOnlyHasNoGet" xml:space="preserve">
    <value>'ReadOnly' property must provide a 'Get'.</value>
  </data>
  <data name="ERR_BadAttribute1" xml:space="preserve">
    <value>Attribute '{0}' is not valid: Incorrect argument value.</value>
  </data>
  <data name="ERR_LabelNotDefined1" xml:space="preserve">
    <value>Label '{0}' is not defined.</value>
  </data>
  <data name="ERR_ErrorCreatingWin32ResourceFile" xml:space="preserve">
    <value>Error creating Win32 resources: {0}</value>
  </data>
  <data name="ERR_UnableToCreateTempFile" xml:space="preserve">
    <value>Cannot create temporary file: {0}</value>
  </data>
  <data name="ERR_RequiredNewCall2" xml:space="preserve">
    <value>First statement of this 'Sub New' must be a call to 'MyBase.New' or 'MyClass.New' because base class '{0}' of '{1}' does not have an accessible 'Sub New' that can be called with no arguments.</value>
  </data>
  <data name="ERR_UnimplementedMember3" xml:space="preserve">
    <value>{0} '{1}' must implement '{2}' for interface '{3}'.</value>
  </data>
  <data name="ERR_BadWithRef" xml:space="preserve">
    <value>Leading '.' or '!' can only appear inside a 'With' statement.</value>
  </data>
  <data name="ERR_DuplicateAccessCategoryUsed" xml:space="preserve">
    <value>Only one of 'Public', 'Private', 'Protected', 'Friend', or 'Protected Friend' can be specified.</value>
  </data>
  <data name="ERR_DuplicateModifierCategoryUsed" xml:space="preserve">
    <value>Only one of 'NotOverridable', 'MustOverride', or 'Overridable' can be specified.</value>
  </data>
  <data name="ERR_DuplicateSpecifier" xml:space="preserve">
    <value>Specifier is duplicated.</value>
  </data>
  <data name="ERR_TypeConflict6" xml:space="preserve">
    <value>{0} '{1}' and {2} '{3}' conflict in {4} '{5}'.</value>
  </data>
  <data name="ERR_UnrecognizedTypeKeyword" xml:space="preserve">
    <value>Keyword does not name a type.</value>
  </data>
  <data name="ERR_ExtraSpecifiers" xml:space="preserve">
    <value>Specifiers valid only at the beginning of a declaration.</value>
  </data>
  <data name="ERR_UnrecognizedType" xml:space="preserve">
    <value>Type expected.</value>
  </data>
  <data name="ERR_InvalidUseOfKeyword" xml:space="preserve">
    <value>Keyword is not valid as an identifier.</value>
  </data>
  <data name="ERR_InvalidEndEnum" xml:space="preserve">
    <value>'End Enum' must be preceded by a matching 'Enum'.</value>
  </data>
  <data name="ERR_MissingEndEnum" xml:space="preserve">
    <value>'Enum' must end with a matching 'End Enum'.</value>
  </data>
  <data name="ERR_ExpectedDeclaration" xml:space="preserve">
    <value>Declaration expected.</value>
  </data>
  <data name="ERR_ParamArrayMustBeLast" xml:space="preserve">
    <value>End of parameter list expected. Cannot define parameters after a paramarray parameter.</value>
  </data>
  <data name="ERR_SpecifiersInvalidOnInheritsImplOpt" xml:space="preserve">
    <value>Specifiers and attributes are not valid on this statement.</value>
  </data>
  <data name="ERR_ExpectedSpecifier" xml:space="preserve">
    <value>Expected one of 'Dim', 'Const', 'Public', 'Private', 'Protected', 'Friend', 'Shadows', 'ReadOnly' or 'Shared'.</value>
  </data>
  <data name="ERR_ExpectedComma" xml:space="preserve">
    <value>Comma expected.</value>
  </data>
  <data name="ERR_ExpectedAs" xml:space="preserve">
    <value>'As' expected.</value>
  </data>
  <data name="ERR_ExpectedRparen" xml:space="preserve">
    <value>')' expected.</value>
  </data>
  <data name="ERR_ExpectedLparen" xml:space="preserve">
    <value>'(' expected.</value>
  </data>
  <data name="ERR_InvalidNewInType" xml:space="preserve">
    <value>'New' is not valid in this context.</value>
  </data>
  <data name="ERR_ExpectedExpression" xml:space="preserve">
    <value>Expression expected.</value>
  </data>
  <data name="ERR_ExpectedOptional" xml:space="preserve">
    <value>'Optional' expected.</value>
  </data>
  <data name="ERR_ExpectedIdentifier" xml:space="preserve">
    <value>Identifier expected.</value>
  </data>
  <data name="ERR_ExpectedIntLiteral" xml:space="preserve">
    <value>Integer constant expected.</value>
  </data>
  <data name="ERR_ExpectedEOS" xml:space="preserve">
    <value>End of statement expected.</value>
  </data>
  <data name="ERR_ExpectedForOptionStmt" xml:space="preserve">
    <value>'Option' must be followed by 'Compare', 'Explicit', 'Infer', or 'Strict'.</value>
  </data>
  <data name="ERR_InvalidOptionCompare" xml:space="preserve">
    <value>'Option Compare' must be followed by 'Text' or 'Binary'.</value>
  </data>
  <data name="ERR_ExpectedOptionCompare" xml:space="preserve">
    <value>'Compare' expected.</value>
  </data>
  <data name="ERR_StrictDisallowImplicitObject" xml:space="preserve">
    <value>Option Strict On requires all variable declarations to have an 'As' clause.</value>
  </data>
  <data name="ERR_StrictDisallowsImplicitProc" xml:space="preserve">
    <value>Option Strict On requires all Function, Property, and Operator declarations to have an 'As' clause.</value>
  </data>
  <data name="ERR_StrictDisallowsImplicitArgs" xml:space="preserve">
    <value>Option Strict On requires that all method parameters have an 'As' clause.</value>
  </data>
  <data name="ERR_InvalidParameterSyntax" xml:space="preserve">
    <value>Comma or ')' expected.</value>
  </data>
  <data name="ERR_ExpectedSubFunction" xml:space="preserve">
    <value>'Sub' or 'Function' expected.</value>
  </data>
  <data name="ERR_ExpectedStringLiteral" xml:space="preserve">
    <value>String constant expected.</value>
  </data>
  <data name="ERR_MissingLibInDeclare" xml:space="preserve">
    <value>'Lib' expected.</value>
  </data>
  <data name="ERR_DelegateNoInvoke1" xml:space="preserve">
    <value>Delegate class '{0}' has no Invoke method, so an expression of this type cannot be the target of a method call.</value>
  </data>
  <data name="ERR_MissingIsInTypeOf" xml:space="preserve">
    <value>'Is' expected.</value>
  </data>
  <data name="ERR_DuplicateOption1" xml:space="preserve">
    <value>'Option {0}' statement can only appear once per file.</value>
  </data>
  <data name="ERR_ModuleCantInherit" xml:space="preserve">
    <value>'Inherits' not valid in Modules.</value>
  </data>
  <data name="ERR_ModuleCantImplement" xml:space="preserve">
    <value>'Implements' not valid in Modules.</value>
  </data>
  <data name="ERR_BadImplementsType" xml:space="preserve">
    <value>Implemented type must be an interface.</value>
  </data>
  <data name="ERR_BadConstFlags1" xml:space="preserve">
    <value>'{0}' is not valid on a constant declaration.</value>
  </data>
  <data name="ERR_BadWithEventsFlags1" xml:space="preserve">
    <value>'{0}' is not valid on a WithEvents declaration.</value>
  </data>
  <data name="ERR_BadDimFlags1" xml:space="preserve">
    <value>'{0}' is not valid on a member variable declaration.</value>
  </data>
  <data name="ERR_DuplicateParamName1" xml:space="preserve">
    <value>Parameter already declared with name '{0}'.</value>
  </data>
  <data name="ERR_LoopDoubleCondition" xml:space="preserve">
    <value>'Loop' cannot have a condition if matching 'Do' has one.</value>
  </data>
  <data name="ERR_ExpectedRelational" xml:space="preserve">
    <value>Relational operator expected.</value>
  </data>
  <data name="ERR_ExpectedExitKind" xml:space="preserve">
    <value>'Exit' must be followed by 'Sub', 'Function', 'Property', 'Do', 'For', 'While', 'Select', or 'Try'.</value>
  </data>
  <data name="ERR_ExpectedNamedArgument" xml:space="preserve">
    <value>Named argument expected.</value>
  </data>
  <data name="ERR_BadMethodFlags1" xml:space="preserve">
    <value>'{0}' is not valid on a method declaration.</value>
  </data>
  <data name="ERR_BadEventFlags1" xml:space="preserve">
    <value>'{0}' is not valid on an event declaration.</value>
  </data>
  <data name="ERR_BadDeclareFlags1" xml:space="preserve">
    <value>'{0}' is not valid on a Declare.</value>
  </data>
  <data name="ERR_BadLocalConstFlags1" xml:space="preserve">
    <value>'{0}' is not valid on a local constant declaration.</value>
  </data>
  <data name="ERR_BadLocalDimFlags1" xml:space="preserve">
    <value>'{0}' is not valid on a local variable declaration.</value>
  </data>
  <data name="ERR_ExpectedConditionalDirective" xml:space="preserve">
    <value>'If', 'ElseIf', 'Else', 'Const', 'Region', 'ExternalSource', 'ExternalChecksum', 'Enable', 'Disable', 'End' or 'R' expected.</value>
  </data>
  <data name="ERR_ExpectedEQ" xml:space="preserve">
    <value>'=' expected.</value>
  </data>
  <data name="ERR_ConstructorNotFound1" xml:space="preserve">
    <value>Type '{0}' has no constructors.</value>
  </data>
  <data name="ERR_InvalidEndInterface" xml:space="preserve">
    <value>'End Interface' must be preceded by a matching 'Interface'.</value>
  </data>
  <data name="ERR_MissingEndInterface" xml:space="preserve">
    <value>'Interface' must end with a matching 'End Interface'.</value>
  </data>
  <data name="ERR_InheritsFrom2" xml:space="preserve">
    <value>
    '{0}' inherits from '{1}'.</value>
  </data>
  <data name="ERR_IsNestedIn2" xml:space="preserve">
    <value>
    '{0}' is nested in '{1}'.</value>
  </data>
  <data name="ERR_InheritanceCycle1" xml:space="preserve">
    <value>Class '{0}' cannot inherit from itself: {1}</value>
  </data>
  <data name="ERR_InheritsFromNonClass" xml:space="preserve">
    <value>Classes can inherit only from other classes.</value>
  </data>
  <data name="ERR_MultiplyDefinedType3" xml:space="preserve">
    <value>'{0}' is already declared as '{1}' in this {2}.</value>
  </data>
  <data name="ERR_BadOverrideAccess2" xml:space="preserve">
    <value>'{0}' cannot override '{1}' because they have different access levels.</value>
  </data>
  <data name="ERR_CantOverrideNotOverridable2" xml:space="preserve">
    <value>'{0}' cannot override '{1}' because it is declared 'NotOverridable'.</value>
  </data>
  <data name="ERR_DuplicateProcDef1" xml:space="preserve">
    <value>'{0}' has multiple definitions with identical signatures.</value>
  </data>
  <data name="ERR_BadInterfaceMethodFlags1" xml:space="preserve">
    <value>'{0}' is not valid on an interface method declaration.</value>
  </data>
  <data name="ERR_NamedParamNotFound2" xml:space="preserve">
    <value>'{0}' is not a parameter of '{1}'.</value>
  </data>
  <data name="ERR_BadInterfacePropertyFlags1" xml:space="preserve">
    <value>'{0}' is not valid on an interface property declaration.</value>
  </data>
  <data name="ERR_NamedArgUsedTwice2" xml:space="preserve">
    <value>Parameter '{0}' of '{1}' already has a matching argument.</value>
  </data>
  <data name="ERR_InterfaceCantUseEventSpecifier1" xml:space="preserve">
    <value>'{0}' is not valid on an interface event declaration.</value>
  </data>
  <data name="ERR_TypecharNoMatch2" xml:space="preserve">
    <value>Type character '{0}' does not match declared data type '{1}'.</value>
  </data>
  <data name="ERR_ExpectedSubOrFunction" xml:space="preserve">
    <value>'Sub' or 'Function' expected after 'Delegate'.</value>
  </data>
  <data name="ERR_BadEmptyEnum1" xml:space="preserve">
    <value>Enum '{0}' must contain at least one member.</value>
  </data>
  <data name="ERR_InvalidConstructorCall" xml:space="preserve">
    <value>Constructor call is valid only as the first statement in an instance constructor.</value>
  </data>
  <data name="ERR_CantOverrideConstructor" xml:space="preserve">
    <value>'Sub New' cannot be declared 'Overrides'.</value>
  </data>
  <data name="ERR_ConstructorCannotBeDeclaredPartial" xml:space="preserve">
    <value>'Sub New' cannot be declared 'Partial'.</value>
  </data>
  <data name="ERR_ModuleEmitFailure" xml:space="preserve">
    <value>Failed to emit module '{0}'.</value>
  </data>
  <data name="ERR_OverrideNotNeeded3" xml:space="preserve">
    <value>{0} '{1}' cannot be declared 'Overrides' because it does not override a {0} in a base class.</value>
  </data>
  <data name="ERR_ExpectedDot" xml:space="preserve">
    <value>'.' expected.</value>
  </data>
  <data name="ERR_DuplicateLocals1" xml:space="preserve">
    <value>Local variable '{0}' is already declared in the current block.</value>
  </data>
  <data name="ERR_InvInsideEndsProc" xml:space="preserve">
    <value>Statement cannot appear within a method body. End of method assumed.</value>
  </data>
  <data name="ERR_LocalSameAsFunc" xml:space="preserve">
    <value>Local variable cannot have the same name as the function containing it.</value>
  </data>
  <data name="ERR_RecordEmbeds2" xml:space="preserve">
    <value>
    '{0}' contains '{1}' (variable '{2}').</value>
  </data>
  <data name="ERR_RecordCycle2" xml:space="preserve">
    <value>Structure '{0}' cannot contain an instance of itself: {1}</value>
  </data>
  <data name="ERR_InterfaceCycle1" xml:space="preserve">
    <value>Interface '{0}' cannot inherit from itself: {1}</value>
  </data>
  <data name="ERR_SubNewCycle2" xml:space="preserve">
    <value>
    '{0}' calls '{1}'.</value>
  </data>
  <data name="ERR_SubNewCycle1" xml:space="preserve">
    <value>Constructor '{0}' cannot call itself: {1}</value>
  </data>
  <data name="ERR_InheritsFromCantInherit3" xml:space="preserve">
    <value>'{0}' cannot inherit from {2} '{1}' because '{1}' is declared 'NotInheritable'.</value>
  </data>
  <data name="ERR_OverloadWithOptional2" xml:space="preserve">
    <value>'{0}' and '{1}' cannot overload each other because they differ only by optional parameters.</value>
  </data>
  <data name="ERR_OverloadWithReturnType2" xml:space="preserve">
    <value>'{0}' and '{1}' cannot overload each other because they differ only by return types.</value>
  </data>
  <data name="ERR_TypeCharWithType1" xml:space="preserve">
    <value>Type character '{0}' cannot be used in a declaration with an explicit type.</value>
  </data>
  <data name="ERR_TypeCharOnSub" xml:space="preserve">
    <value>Type character cannot be used in a 'Sub' declaration because a 'Sub' doesn't return a value.</value>
  </data>
  <data name="ERR_OverloadWithDefault2" xml:space="preserve">
    <value>'{0}' and '{1}' cannot overload each other because they differ only by the default values of optional parameters.</value>
  </data>
  <data name="ERR_MissingSubscript" xml:space="preserve">
    <value>Array subscript expression missing.</value>
  </data>
  <data name="ERR_OverrideWithDefault2" xml:space="preserve">
    <value>'{0}' cannot override '{1}' because they differ by the default values of optional parameters.</value>
  </data>
  <data name="ERR_OverrideWithOptional2" xml:space="preserve">
    <value>'{0}' cannot override '{1}' because they differ by optional parameters.</value>
  </data>
  <data name="ERR_FieldOfValueFieldOfMarshalByRef3" xml:space="preserve">
    <value>Cannot refer to '{0}' because it is a member of the value-typed field '{1}' of class '{2}' which has 'System.MarshalByRefObject' as a base class.</value>
  </data>
  <data name="ERR_TypeMismatch2" xml:space="preserve">
    <value>Value of type '{0}' cannot be converted to '{1}'.</value>
  </data>
  <data name="ERR_CaseAfterCaseElse" xml:space="preserve">
    <value>'Case' cannot follow a 'Case Else' in the same 'Select' statement.</value>
  </data>
  <data name="ERR_ConvertArrayMismatch4" xml:space="preserve">
    <value>Value of type '{0}' cannot be converted to '{1}' because '{2}' is not derived from '{3}'.</value>
  </data>
  <data name="ERR_ConvertObjectArrayMismatch3" xml:space="preserve">
    <value>Value of type '{0}' cannot be converted to '{1}' because '{2}' is not a reference type.</value>
  </data>
  <data name="ERR_ForLoopType1" xml:space="preserve">
    <value>'For' loop control variable cannot be of type '{0}' because the type does not support the required operators.</value>
  </data>
  <data name="ERR_OverloadWithByref2" xml:space="preserve">
    <value>'{0}' and '{1}' cannot overload each other because they differ only by parameters declared 'ByRef' or 'ByVal'.</value>
  </data>
  <data name="ERR_InheritsFromNonInterface" xml:space="preserve">
    <value>Interface can inherit only from another interface.</value>
  </data>
  <data name="ERR_BadInterfaceOrderOnInherits" xml:space="preserve">
    <value>'Inherits' statements must precede all declarations in an interface.</value>
  </data>
  <data name="ERR_DuplicateDefaultProps1" xml:space="preserve">
    <value>'Default' can be applied to only one property name in a {0}.</value>
  </data>
  <data name="ERR_DefaultMissingFromProperty2" xml:space="preserve">
    <value>'{0}' and '{1}' cannot overload each other because only one is declared 'Default'.</value>
  </data>
  <data name="ERR_OverridingPropertyKind2" xml:space="preserve">
    <value>'{0}' cannot override '{1}' because they differ by 'ReadOnly' or 'WriteOnly'.</value>
  </data>
  <data name="ERR_NewInInterface" xml:space="preserve">
    <value>'Sub New' cannot be declared in an interface.</value>
  </data>
  <data name="ERR_BadFlagsOnNew1" xml:space="preserve">
    <value>'Sub New' cannot be declared '{0}'.</value>
  </data>
  <data name="ERR_OverloadingPropertyKind2" xml:space="preserve">
    <value>'{0}' and '{1}' cannot overload each other because they differ only by 'ReadOnly' or 'WriteOnly'.</value>
  </data>
  <data name="ERR_NoDefaultNotExtend1" xml:space="preserve">
    <value>Class '{0}' cannot be indexed because it has no default property.</value>
  </data>
  <data name="ERR_OverloadWithArrayVsParamArray2" xml:space="preserve">
    <value>'{0}' and '{1}' cannot overload each other because they differ only by parameters declared 'ParamArray'.</value>
  </data>
  <data name="ERR_BadInstanceMemberAccess" xml:space="preserve">
    <value>Cannot refer to an instance member of a class from within a shared method or shared member initializer without an explicit instance of the class.</value>
  </data>
  <data name="ERR_ExpectedRbrace" xml:space="preserve">
    <value>'}' expected.</value>
  </data>
  <data name="ERR_ModuleAsType1" xml:space="preserve">
    <value>Module '{0}' cannot be used as a type.</value>
  </data>
  <data name="ERR_NewIfNullOnNonClass" xml:space="preserve">
    <value>'New' cannot be used on an interface.</value>
  </data>
  <data name="ERR_CatchAfterFinally" xml:space="preserve">
    <value>'Catch' cannot appear after 'Finally' within a 'Try' statement.</value>
  </data>
  <data name="ERR_CatchNoMatchingTry" xml:space="preserve">
    <value>'Catch' cannot appear outside a 'Try' statement.</value>
  </data>
  <data name="ERR_FinallyAfterFinally" xml:space="preserve">
    <value>'Finally' can only appear once in a 'Try' statement.</value>
  </data>
  <data name="ERR_FinallyNoMatchingTry" xml:space="preserve">
    <value>'Finally' cannot appear outside a 'Try' statement.</value>
  </data>
  <data name="ERR_EndTryNoTry" xml:space="preserve">
    <value>'End Try' must be preceded by a matching 'Try'.</value>
  </data>
  <data name="ERR_ExpectedEndTry" xml:space="preserve">
    <value>'Try' must end with a matching 'End Try'.</value>
  </data>
  <data name="ERR_BadDelegateFlags1" xml:space="preserve">
    <value>'{0}' is not valid on a Delegate declaration.</value>
  </data>
  <data name="ERR_NoConstructorOnBase2" xml:space="preserve">
    <value>Class '{0}' must declare a 'Sub New' because its base class '{1}' does not have an accessible 'Sub New' that can be called with no arguments.</value>
  </data>
  <data name="ERR_InaccessibleSymbol2" xml:space="preserve">
    <value>'{0}' is not accessible in this context because it is '{1}'.</value>
  </data>
  <data name="ERR_InaccessibleMember3" xml:space="preserve">
    <value>'{0}.{1}' is not accessible in this context because it is '{2}'.</value>
  </data>
  <data name="ERR_CatchNotException1" xml:space="preserve">
    <value>'Catch' cannot catch type '{0}' because it is not 'System.Exception' or a class that inherits from 'System.Exception'.</value>
  </data>
  <data name="ERR_ExitTryNotWithinTry" xml:space="preserve">
    <value>'Exit Try' can only appear inside a 'Try' statement.</value>
  </data>
  <data name="ERR_BadRecordFlags1" xml:space="preserve">
    <value>'{0}' is not valid on a Structure declaration.</value>
  </data>
  <data name="ERR_BadEnumFlags1" xml:space="preserve">
    <value>'{0}' is not valid on an Enum declaration.</value>
  </data>
  <data name="ERR_BadInterfaceFlags1" xml:space="preserve">
    <value>'{0}' is not valid on an Interface declaration.</value>
  </data>
  <data name="ERR_OverrideWithByref2" xml:space="preserve">
    <value>'{0}' cannot override '{1}' because they differ by a parameter that is marked as 'ByRef' versus 'ByVal'.</value>
  </data>
  <data name="ERR_MyBaseAbstractCall1" xml:space="preserve">
    <value>'MyBase' cannot be used with method '{0}' because it is declared 'MustOverride'.</value>
  </data>
  <data name="ERR_IdentNotMemberOfInterface4" xml:space="preserve">
    <value>'{0}' cannot implement '{1}' because there is no matching {2} on interface '{3}'.</value>
  </data>
  <data name="ERR_WithEventsRequiresClass" xml:space="preserve">
    <value>'WithEvents' variables must have an 'As' clause.</value>
  </data>
  <data name="ERR_WithEventsAsStruct" xml:space="preserve">
    <value>'WithEvents' variables can only be typed as classes, interfaces or type parameters with class constraints.</value>
  </data>
  <data name="ERR_ConvertArrayRankMismatch2" xml:space="preserve">
    <value>Value of type '{0}' cannot be converted to '{1}' because the array types have different numbers of dimensions.</value>
  </data>
  <data name="ERR_RedimRankMismatch" xml:space="preserve">
    <value>'ReDim' cannot change the number of dimensions of an array.</value>
  </data>
  <data name="ERR_StartupCodeNotFound1" xml:space="preserve">
    <value>'Sub Main' was not found in '{0}'.</value>
  </data>
  <data name="ERR_ConstAsNonConstant" xml:space="preserve">
    <value>Constants must be of an intrinsic or enumerated type, not a class, structure, type parameter, or array type.</value>
  </data>
  <data name="ERR_InvalidEndSub" xml:space="preserve">
    <value>'End Sub' must be preceded by a matching 'Sub'.</value>
  </data>
  <data name="ERR_InvalidEndFunction" xml:space="preserve">
    <value>'End Function' must be preceded by a matching 'Function'.</value>
  </data>
  <data name="ERR_InvalidEndProperty" xml:space="preserve">
    <value>'End Property' must be preceded by a matching 'Property'.</value>
  </data>
  <data name="ERR_ModuleCantUseMethodSpecifier1" xml:space="preserve">
    <value>Methods in a Module cannot be declared '{0}'.</value>
  </data>
  <data name="ERR_ModuleCantUseEventSpecifier1" xml:space="preserve">
    <value>Events in a Module cannot be declared '{0}'.</value>
  </data>
  <data name="ERR_StructCantUseVarSpecifier1" xml:space="preserve">
    <value>Members in a Structure cannot be declared '{0}'.</value>
  </data>
  <data name="ERR_InvalidOverrideDueToReturn2" xml:space="preserve">
    <value>'{0}' cannot override '{1}' because they differ by their return types.</value>
  </data>
  <data name="ERR_ConstantWithNoValue" xml:space="preserve">
    <value>Constants must have a value.</value>
  </data>
  <data name="ERR_ExpressionOverflow1" xml:space="preserve">
    <value>Constant expression not representable in type '{0}'.</value>
  </data>
  <data name="ERR_DuplicatePropertyGet" xml:space="preserve">
    <value>'Get' is already declared.</value>
  </data>
  <data name="ERR_DuplicatePropertySet" xml:space="preserve">
    <value>'Set' is already declared.</value>
  </data>
  <data name="ERR_NameNotDeclared1" xml:space="preserve">
    <value>'{0}' is not declared. It may be inaccessible due to its protection level.</value>
  </data>
  <data name="ERR_BinaryOperands3" xml:space="preserve">
    <value>Operator '{0}' is not defined for types '{1}' and '{2}'.</value>
  </data>
  <data name="ERR_ExpectedProcedure" xml:space="preserve">
    <value>Expression is not a method.</value>
  </data>
  <data name="ERR_OmittedArgument2" xml:space="preserve">
    <value>Argument not specified for parameter '{0}' of '{1}'.</value>
  </data>
  <data name="ERR_NameNotMember2" xml:space="preserve">
    <value>'{0}' is not a member of '{1}'.</value>
  </data>
  <data name="ERR_EndClassNoClass" xml:space="preserve">
    <value>'End Class' must be preceded by a matching 'Class'.</value>
  </data>
  <data name="ERR_BadClassFlags1" xml:space="preserve">
    <value>Classes cannot be declared '{0}'.</value>
  </data>
  <data name="ERR_ImportsMustBeFirst" xml:space="preserve">
    <value>'Imports' statements must precede any declarations.</value>
  </data>
  <data name="ERR_NonNamespaceOrClassOnImport2" xml:space="preserve">
    <value>'{1}' for the Imports '{0}' does not refer to a Namespace, Class, Structure, Enum or Module.</value>
  </data>
  <data name="ERR_TypecharNotallowed" xml:space="preserve">
    <value>Type declaration characters are not valid in this context.</value>
  </data>
  <data name="ERR_ObjectReferenceNotSupplied" xml:space="preserve">
    <value>Reference to a non-shared member requires an object reference.</value>
  </data>
  <data name="ERR_MyClassNotInClass" xml:space="preserve">
    <value>'MyClass' cannot be used outside of a class.</value>
  </data>
  <data name="ERR_IndexedNotArrayOrProc" xml:space="preserve">
    <value>Expression is not an array or a method, and cannot have an argument list.</value>
  </data>
  <data name="ERR_EventSourceIsArray" xml:space="preserve">
    <value>'WithEvents' variables cannot be typed as arrays.</value>
  </data>
  <data name="ERR_SharedConstructorWithParams" xml:space="preserve">
    <value>Shared 'Sub New' cannot have any parameters.</value>
  </data>
  <data name="ERR_SharedConstructorIllegalSpec1" xml:space="preserve">
    <value>Shared 'Sub New' cannot be declared '{0}'.</value>
  </data>
  <data name="ERR_ExpectedEndClass" xml:space="preserve">
    <value>'Class' statement must end with a matching 'End Class'.</value>
  </data>
  <data name="ERR_UnaryOperand2" xml:space="preserve">
    <value>Operator '{0}' is not defined for type '{1}'.</value>
  </data>
  <data name="ERR_BadFlagsWithDefault1" xml:space="preserve">
    <value>'Default' cannot be combined with '{0}'.</value>
  </data>
  <data name="ERR_VoidValue" xml:space="preserve">
    <value>Expression does not produce a value.</value>
  </data>
  <data name="ERR_ConstructorFunction" xml:space="preserve">
    <value>Constructor must be declared as a Sub, not as a Function.</value>
  </data>
  <data name="ERR_InvalidLiteralExponent" xml:space="preserve">
    <value>Exponent is not valid.</value>
  </data>
  <data name="ERR_NewCannotHandleEvents" xml:space="preserve">
    <value>'Sub New' cannot handle events.</value>
  </data>
  <data name="ERR_CircularEvaluation1" xml:space="preserve">
    <value>Constant '{0}' cannot depend on its own value.</value>
  </data>
  <data name="ERR_BadFlagsOnSharedMeth1" xml:space="preserve">
    <value>'Shared' cannot be combined with '{0}' on a method declaration.</value>
  </data>
  <data name="ERR_BadFlagsOnSharedProperty1" xml:space="preserve">
    <value>'Shared' cannot be combined with '{0}' on a property declaration.</value>
  </data>
  <data name="ERR_BadFlagsOnStdModuleProperty1" xml:space="preserve">
    <value>Properties in a Module cannot be declared '{0}'.</value>
  </data>
  <data name="ERR_SharedOnProcThatImpl" xml:space="preserve">
    <value>Methods or events that implement interface members cannot be declared 'Shared'.</value>
  </data>
  <data name="ERR_NoWithEventsVarOnHandlesList" xml:space="preserve">
    <value>Handles clause requires a WithEvents variable defined in the containing type or one of its base types.</value>
  </data>
  <data name="ERR_InheritanceAccessMismatch5" xml:space="preserve">
    <value>'{0}' cannot inherit from {1} '{2}' because it expands the access of the base {1} to {3} '{4}'.</value>
  </data>
  <data name="ERR_NarrowingConversionDisallowed2" xml:space="preserve">
    <value>Option Strict On disallows implicit conversions from '{0}' to '{1}'.</value>
  </data>
  <data name="ERR_NoArgumentCountOverloadCandidates1" xml:space="preserve">
    <value>Overload resolution failed because no accessible '{0}' accepts this number of arguments.</value>
  </data>
  <data name="ERR_NoViableOverloadCandidates1" xml:space="preserve">
    <value>Overload resolution failed because no '{0}' is accessible.</value>
  </data>
  <data name="ERR_NoCallableOverloadCandidates2" xml:space="preserve">
    <value>Overload resolution failed because no accessible '{0}' can be called with these arguments:{1}</value>
  </data>
  <data name="ERR_BadOverloadCandidates2" xml:space="preserve">
    <value>Overload resolution failed because no accessible '{0}' can be called:{1}</value>
  </data>
  <data name="ERR_NoNonNarrowingOverloadCandidates2" xml:space="preserve">
    <value>Overload resolution failed because no accessible '{0}' can be called without a narrowing conversion:{1}</value>
  </data>
  <data name="ERR_ArgumentNarrowing3" xml:space="preserve">
    <value>Argument matching parameter '{0}' narrows from '{1}' to '{2}'.</value>
  </data>
  <data name="ERR_NoMostSpecificOverload2" xml:space="preserve">
    <value>Overload resolution failed because no accessible '{0}' is most specific for these arguments:{1}</value>
  </data>
  <data name="ERR_NotMostSpecificOverload" xml:space="preserve">
    <value>Not most specific.</value>
  </data>
  <data name="ERR_OverloadCandidate2" xml:space="preserve">
    <value>
    '{0}': {1}</value>
  </data>
  <data name="ERR_NoGetProperty1" xml:space="preserve">
    <value>Property '{0}' is 'WriteOnly'.</value>
  </data>
  <data name="ERR_NoSetProperty1" xml:space="preserve">
    <value>Property '{0}' is 'ReadOnly'.</value>
  </data>
  <data name="ERR_ParamTypingInconsistency" xml:space="preserve">
    <value>All parameters must be explicitly typed if any of them are explicitly typed.</value>
  </data>
  <data name="ERR_ParamNameFunctionNameCollision" xml:space="preserve">
    <value>Parameter cannot have the same name as its defining function.</value>
  </data>
  <data name="ERR_DateToDoubleConversion" xml:space="preserve">
    <value>Conversion from 'Date' to 'Double' requires calling the 'Date.ToOADate' method.</value>
  </data>
  <data name="ERR_DoubleToDateConversion" xml:space="preserve">
    <value>Conversion from 'Double' to 'Date' requires calling the 'Date.FromOADate' method.</value>
  </data>
  <data name="ERR_ZeroDivide" xml:space="preserve">
    <value>Division by zero occurred while evaluating this expression.</value>
  </data>
  <data name="ERR_TryAndOnErrorDoNotMix" xml:space="preserve">
    <value>Method cannot contain both a 'Try' statement and an 'On Error' or 'Resume' statement.</value>
  </data>
  <data name="ERR_PropertyAccessIgnored" xml:space="preserve">
    <value>Property access must assign to the property or use its value.</value>
  </data>
  <data name="ERR_InterfaceNoDefault1" xml:space="preserve">
    <value>'{0}' cannot be indexed because it has no default property.</value>
  </data>
  <data name="ERR_InvalidAssemblyAttribute1" xml:space="preserve">
    <value>Attribute '{0}' cannot be applied to an assembly.</value>
  </data>
  <data name="ERR_InvalidModuleAttribute1" xml:space="preserve">
    <value>Attribute '{0}' cannot be applied to a module.</value>
  </data>
  <data name="ERR_AmbiguousInUnnamedNamespace1" xml:space="preserve">
    <value>'{0}' is ambiguous.</value>
  </data>
  <data name="ERR_DefaultMemberNotProperty1" xml:space="preserve">
    <value>Default member of '{0}' is not a property.</value>
  </data>
  <data name="ERR_AmbiguousInNamespace2" xml:space="preserve">
    <value>'{0}' is ambiguous in the namespace '{1}'.</value>
  </data>
  <data name="ERR_AmbiguousInImports2" xml:space="preserve">
    <value>'{0}' is ambiguous, imported from the namespaces or types '{1}'.</value>
  </data>
  <data name="ERR_AmbiguousInModules2" xml:space="preserve">
    <value>'{0}' is ambiguous between declarations in Modules '{1}'.</value>
  </data>
  <data name="ERR_AmbiguousInNamespaces2" xml:space="preserve">
    <value>'{0}' is ambiguous between declarations in namespaces '{1}'.</value>
  </data>
  <data name="ERR_ArrayInitializerTooFewDimensions" xml:space="preserve">
    <value>Array initializer has too few dimensions.</value>
  </data>
  <data name="ERR_ArrayInitializerTooManyDimensions" xml:space="preserve">
    <value>Array initializer has too many dimensions.</value>
  </data>
  <data name="ERR_InitializerTooFewElements1" xml:space="preserve">
    <value>Array initializer is missing {0} elements.</value>
  </data>
  <data name="ERR_InitializerTooManyElements1" xml:space="preserve">
    <value>Array initializer has {0} too many elements.</value>
  </data>
  <data name="ERR_NewOnAbstractClass" xml:space="preserve">
    <value>'New' cannot be used on a class that is declared 'MustInherit'.</value>
  </data>
  <data name="ERR_DuplicateNamedImportAlias1" xml:space="preserve">
    <value>Alias '{0}' is already declared.</value>
  </data>
  <data name="ERR_DuplicatePrefix" xml:space="preserve">
    <value>XML namespace prefix '{0}' is already declared.</value>
  </data>
  <data name="ERR_StrictDisallowsLateBinding" xml:space="preserve">
    <value>Option Strict On disallows late binding.</value>
  </data>
  <data name="ERR_AddressOfOperandNotMethod" xml:space="preserve">
    <value>'AddressOf' operand must be the name of a method (without parentheses).</value>
  </data>
  <data name="ERR_EndExternalSource" xml:space="preserve">
    <value>'#End ExternalSource' must be preceded by a matching '#ExternalSource'.</value>
  </data>
  <data name="ERR_ExpectedEndExternalSource" xml:space="preserve">
    <value>'#ExternalSource' statement must end with a matching '#End ExternalSource'.</value>
  </data>
  <data name="ERR_NestedExternalSource" xml:space="preserve">
    <value>'#ExternalSource' directives cannot be nested.</value>
  </data>
  <data name="ERR_AddressOfNotDelegate1" xml:space="preserve">
    <value>'AddressOf' expression cannot be converted to '{0}' because '{0}' is not a delegate type.</value>
  </data>
  <data name="ERR_SyncLockRequiresReferenceType1" xml:space="preserve">
    <value>'SyncLock' operand cannot be of type '{0}' because '{0}' is not a reference type.</value>
  </data>
  <data name="ERR_MethodAlreadyImplemented2" xml:space="preserve">
    <value>'{0}.{1}' cannot be implemented more than once.</value>
  </data>
  <data name="ERR_DuplicateInInherits1" xml:space="preserve">
    <value>'{0}' cannot be inherited more than once.</value>
  </data>
  <data name="ERR_NamedParamArrayArgument" xml:space="preserve">
    <value>Named argument cannot match a ParamArray parameter.</value>
  </data>
  <data name="ERR_OmittedParamArrayArgument" xml:space="preserve">
    <value>Omitted argument cannot match a ParamArray parameter.</value>
  </data>
  <data name="ERR_ParamArrayArgumentMismatch" xml:space="preserve">
    <value>Argument cannot match a ParamArray parameter.</value>
  </data>
  <data name="ERR_EventNotFound1" xml:space="preserve">
    <value>Event '{0}' cannot be found.</value>
  </data>
  <data name="ERR_ModuleCantUseVariableSpecifier1" xml:space="preserve">
    <value>Variables in Modules cannot be declared '{0}'.</value>
  </data>
  <data name="ERR_SharedEventNeedsSharedHandler" xml:space="preserve">
    <value>Events of shared WithEvents variables cannot be handled by non-shared methods.</value>
  </data>
  <data name="ERR_ExpectedMinus" xml:space="preserve">
    <value>'-' expected.</value>
  </data>
  <data name="ERR_InterfaceMemberSyntax" xml:space="preserve">
    <value>Interface members must be methods, properties, events, or type definitions.</value>
  </data>
  <data name="ERR_InvInsideInterface" xml:space="preserve">
    <value>Statement cannot appear within an interface body.</value>
  </data>
  <data name="ERR_InvInsideEndsInterface" xml:space="preserve">
    <value>Statement cannot appear within an interface body. End of interface assumed.</value>
  </data>
  <data name="ERR_BadFlagsInNotInheritableClass1" xml:space="preserve">
    <value>'NotInheritable' classes cannot have members declared '{0}'.</value>
  </data>
  <data name="ERR_BaseOnlyClassesMustBeExplicit2" xml:space="preserve">
    <value>Class '{0}' must either be declared 'MustInherit' or override the following inherited 'MustOverride' member(s): {1}.</value>
  </data>
  <data name="ERR_MustInheritEventNotOverridden" xml:space="preserve">
    <value>'{0}' is a MustOverride event in the base class '{1}'. Visual Basic does not support event overriding. You must either provide an implementation for the event in the base class, or make class '{2}' MustInherit.</value>
  </data>
  <data name="ERR_NegativeArraySize" xml:space="preserve">
    <value>Array dimensions cannot have a negative size.</value>
  </data>
  <data name="ERR_MyClassAbstractCall1" xml:space="preserve">
    <value>'MustOverride' method '{0}' cannot be called with 'MyClass'.</value>
  </data>
  <data name="ERR_EndDisallowedInDllProjects" xml:space="preserve">
    <value>'End' statement cannot be used in class library projects.</value>
  </data>
  <data name="ERR_BlockLocalShadowing1" xml:space="preserve">
    <value>Variable '{0}' hides a variable in an enclosing block.</value>
  </data>
  <data name="ERR_ModuleNotAtNamespace" xml:space="preserve">
    <value>'Module' statements can occur only at file or namespace level.</value>
  </data>
  <data name="ERR_NamespaceNotAtNamespace" xml:space="preserve">
    <value>'Namespace' statements can occur only at file or namespace level.</value>
  </data>
  <data name="ERR_InvInsideEnum" xml:space="preserve">
    <value>Statement cannot appear within an Enum body.</value>
  </data>
  <data name="ERR_InvInsideEndsEnum" xml:space="preserve">
    <value>Statement cannot appear within an Enum body. End of Enum assumed.</value>
  </data>
  <data name="ERR_InvalidOptionStrict" xml:space="preserve">
    <value>'Option Strict' can be followed only by 'On' or 'Off'.</value>
  </data>
  <data name="ERR_EndStructureNoStructure" xml:space="preserve">
    <value>'End Structure' must be preceded by a matching 'Structure'.</value>
  </data>
  <data name="ERR_EndModuleNoModule" xml:space="preserve">
    <value>'End Module' must be preceded by a matching 'Module'.</value>
  </data>
  <data name="ERR_EndNamespaceNoNamespace" xml:space="preserve">
    <value>'End Namespace' must be preceded by a matching 'Namespace'.</value>
  </data>
  <data name="ERR_ExpectedEndStructure" xml:space="preserve">
    <value>'Structure' statement must end with a matching 'End Structure'.</value>
  </data>
  <data name="ERR_ExpectedEndModule" xml:space="preserve">
    <value>'Module' statement must end with a matching 'End Module'.</value>
  </data>
  <data name="ERR_ExpectedEndNamespace" xml:space="preserve">
    <value>'Namespace' statement must end with a matching 'End Namespace'.</value>
  </data>
  <data name="ERR_OptionStmtWrongOrder" xml:space="preserve">
    <value>'Option' statements must precede any declarations or 'Imports' statements.</value>
  </data>
  <data name="ERR_StructCantInherit" xml:space="preserve">
    <value>Structures cannot have 'Inherits' statements.</value>
  </data>
  <data name="ERR_NewInStruct" xml:space="preserve">
    <value>Structures cannot declare a non-shared 'Sub New' with no parameters.</value>
  </data>
  <data name="ERR_InvalidEndGet" xml:space="preserve">
    <value>'End Get' must be preceded by a matching 'Get'.</value>
  </data>
  <data name="ERR_MissingEndGet" xml:space="preserve">
    <value>'Get' statement must end with a matching 'End Get'.</value>
  </data>
  <data name="ERR_InvalidEndSet" xml:space="preserve">
    <value>'End Set' must be preceded by a matching 'Set'.</value>
  </data>
  <data name="ERR_MissingEndSet" xml:space="preserve">
    <value>'Set' statement must end with a matching 'End Set'.</value>
  </data>
  <data name="ERR_InvInsideEndsProperty" xml:space="preserve">
    <value>Statement cannot appear within a property body. End of property assumed.</value>
  </data>
  <data name="ERR_DuplicateWriteabilityCategoryUsed" xml:space="preserve">
    <value>'ReadOnly' and 'WriteOnly' cannot be combined.</value>
  </data>
  <data name="ERR_ExpectedGreater" xml:space="preserve">
    <value>'&gt;' expected.</value>
  </data>
  <data name="ERR_AttributeStmtWrongOrder" xml:space="preserve">
    <value>Assembly or Module attribute statements must precede any declarations in a file.</value>
  </data>
  <data name="ERR_NoExplicitArraySizes" xml:space="preserve">
    <value>Array bounds cannot appear in type specifiers.</value>
  </data>
  <data name="ERR_BadPropertyFlags1" xml:space="preserve">
    <value>Properties cannot be declared '{0}'.</value>
  </data>
  <data name="ERR_InvalidOptionExplicit" xml:space="preserve">
    <value>'Option Explicit' can be followed only by 'On' or 'Off'.</value>
  </data>
  <data name="ERR_MultipleParameterSpecifiers" xml:space="preserve">
    <value>'ByVal' and 'ByRef' cannot be combined.</value>
  </data>
  <data name="ERR_MultipleOptionalParameterSpecifiers" xml:space="preserve">
    <value>'Optional' and 'ParamArray' cannot be combined.</value>
  </data>
  <data name="ERR_UnsupportedProperty1" xml:space="preserve">
    <value>Property '{0}' is of an unsupported type.</value>
  </data>
  <data name="ERR_InvalidOptionalParameterUsage1" xml:space="preserve">
    <value>Attribute '{0}' cannot be applied to a method with optional parameters.</value>
  </data>
  <data name="ERR_ReturnFromNonFunction" xml:space="preserve">
    <value>'Return' statement in a Sub or a Set cannot return a value.</value>
  </data>
  <data name="ERR_UnterminatedStringLiteral" xml:space="preserve">
    <value>String constants must end with a double quote.</value>
  </data>
  <data name="ERR_UnsupportedType1" xml:space="preserve">
    <value>'{0}' is an unsupported type.</value>
  </data>
  <data name="ERR_InvalidEnumBase" xml:space="preserve">
    <value>Enums must be declared as an integral type.</value>
  </data>
  <data name="ERR_ByRefIllegal1" xml:space="preserve">
    <value>{0} parameters cannot be declared 'ByRef'.</value>
  </data>
  <data name="ERR_UnreferencedAssembly3" xml:space="preserve">
    <value>Reference required to assembly '{0}' containing the type '{1}'. Add one to your project.</value>
  </data>
  <data name="ERR_UnreferencedModule3" xml:space="preserve">
    <value>Reference required to module '{0}' containing the type '{1}'. Add one to your project.</value>
  </data>
  <data name="ERR_ReturnWithoutValue" xml:space="preserve">
    <value>'Return' statement in a Function, Get, or Operator must return a value.</value>
  </data>
  <data name="ERR_UnsupportedField1" xml:space="preserve">
    <value>Field '{0}' is of an unsupported type.</value>
  </data>
  <data name="ERR_UnsupportedMethod1" xml:space="preserve">
    <value>'{0}' has a return type that is not supported or parameter types that are not supported.</value>
  </data>
  <data name="ERR_NoNonIndexProperty1" xml:space="preserve">
    <value>Property '{0}' with no parameters cannot be found.</value>
  </data>
  <data name="ERR_BadAttributePropertyType1" xml:space="preserve">
    <value>Property or field '{0}' does not have a valid attribute type.</value>
  </data>
  <data name="ERR_LocalsCannotHaveAttributes" xml:space="preserve">
    <value>Attributes cannot be applied to local variables.</value>
  </data>
  <data name="ERR_PropertyOrFieldNotDefined1" xml:space="preserve">
    <value>Field or property '{0}' is not found.</value>
  </data>
  <data name="ERR_InvalidAttributeUsage2" xml:space="preserve">
    <value>Attribute '{0}' cannot be applied to '{1}' because the attribute is not valid on this declaration type.</value>
  </data>
  <data name="ERR_InvalidAttributeUsageOnAccessor" xml:space="preserve">
    <value>Attribute '{0}' cannot be applied to '{1}' of '{2}' because the attribute is not valid on this declaration type.</value>
  </data>
  <data name="ERR_NestedTypeInInheritsClause2" xml:space="preserve">
    <value>Class '{0}' cannot reference its nested type '{1}' in Inherits clause.</value>
  </data>
  <data name="ERR_TypeInItsInheritsClause1" xml:space="preserve">
    <value>Class '{0}' cannot reference itself in Inherits clause.</value>
  </data>
  <data name="ERR_BaseTypeReferences2" xml:space="preserve">
    <value>
    Base type of '{0}' needs '{1}' to be resolved.</value>
  </data>
  <data name="ERR_IllegalBaseTypeReferences3" xml:space="preserve">
    <value>Inherits clause of {0} '{1}' causes cyclic dependency: {2}</value>
  </data>
  <data name="ERR_InvalidMultipleAttributeUsage1" xml:space="preserve">
    <value>Attribute '{0}' cannot be applied multiple times.</value>
  </data>
  <data name="ERR_InvalidMultipleAttributeUsageInNetModule2" xml:space="preserve">
    <value>Attribute '{0}' in '{1}' cannot be applied multiple times.</value>
  </data>
  <data name="ERR_CantThrowNonException" xml:space="preserve">
    <value>'Throw' operand must derive from 'System.Exception'.</value>
  </data>
  <data name="ERR_MustBeInCatchToRethrow" xml:space="preserve">
    <value>'Throw' statement cannot omit operand outside a 'Catch' statement or inside a 'Finally' statement.</value>
  </data>
  <data name="ERR_ParamArrayMustBeByVal" xml:space="preserve">
    <value>ParamArray parameters must be declared 'ByVal'.</value>
  </data>
  <data name="ERR_UseOfObsoleteSymbol2" xml:space="preserve">
    <value>'{0}' is obsolete: '{1}'.</value>
  </data>
  <data name="ERR_RedimNoSizes" xml:space="preserve">
    <value>'ReDim' statements require a parenthesized list of the new bounds of each dimension of the array.</value>
  </data>
  <data name="ERR_InitWithMultipleDeclarators" xml:space="preserve">
    <value>Explicit initialization is not permitted with multiple variables declared with a single type specifier.</value>
  </data>
  <data name="ERR_InitWithExplicitArraySizes" xml:space="preserve">
    <value>Explicit initialization is not permitted for arrays declared with explicit bounds.</value>
  </data>
  <data name="ERR_EndSyncLockNoSyncLock" xml:space="preserve">
    <value>'End SyncLock' must be preceded by a matching 'SyncLock'.</value>
  </data>
  <data name="ERR_ExpectedEndSyncLock" xml:space="preserve">
    <value>'SyncLock' statement must end with a matching 'End SyncLock'.</value>
  </data>
  <data name="ERR_NameNotEvent2" xml:space="preserve">
    <value>'{0}' is not an event of '{1}'.</value>
  </data>
  <data name="ERR_AddOrRemoveHandlerEvent" xml:space="preserve">
    <value>'AddHandler' or 'RemoveHandler' statement event operand must be a dot-qualified expression or a simple name.</value>
  </data>
  <data name="ERR_UnrecognizedEnd" xml:space="preserve">
    <value>'End' statement not valid.</value>
  </data>
  <data name="ERR_ArrayInitForNonArray2" xml:space="preserve">
    <value>Array initializers are valid only for arrays, but the type of '{0}' is '{1}'.</value>
  </data>
  <data name="ERR_EndRegionNoRegion" xml:space="preserve">
    <value>'#End Region' must be preceded by a matching '#Region'.</value>
  </data>
  <data name="ERR_ExpectedEndRegion" xml:space="preserve">
    <value>'#Region' statement must end with a matching '#End Region'.</value>
  </data>
  <data name="ERR_InheritsStmtWrongOrder" xml:space="preserve">
    <value>'Inherits' statement must precede all declarations in a class.</value>
  </data>
  <data name="ERR_AmbiguousAcrossInterfaces3" xml:space="preserve">
    <value>'{0}' is ambiguous across the inherited interfaces '{1}' and '{2}'.</value>
  </data>
  <data name="ERR_DefaultPropertyAmbiguousAcrossInterfaces4" xml:space="preserve">
    <value>Default property access is ambiguous between the inherited interface members '{0}' of interface '{1}' and '{2}' of interface '{3}'.</value>
  </data>
  <data name="ERR_InterfaceEventCantUse1" xml:space="preserve">
    <value>Events in interfaces cannot be declared '{0}'.</value>
  </data>
  <data name="ERR_ExecutableAsDeclaration" xml:space="preserve">
    <value>Statement cannot appear outside of a method body.</value>
  </data>
  <data name="ERR_StructureNoDefault1" xml:space="preserve">
    <value>Structure '{0}' cannot be indexed because it has no default property.</value>
  </data>
  <data name="ERR_MustShadow2" xml:space="preserve">
    <value>{0} '{1}' must be declared 'Shadows' because another member with this name is declared 'Shadows'.</value>
  </data>
  <data name="ERR_OverrideWithOptionalTypes2" xml:space="preserve">
    <value>'{0}' cannot override '{1}' because they differ by the types of optional parameters.</value>
  </data>
  <data name="ERR_ExpectedEndOfExpression" xml:space="preserve">
    <value>End of expression expected.</value>
  </data>
  <data name="ERR_StructsCannotHandleEvents" xml:space="preserve">
    <value>Methods declared in structures cannot have 'Handles' clauses.</value>
  </data>
  <data name="ERR_OverridesImpliesOverridable" xml:space="preserve">
    <value>Methods declared 'Overrides' cannot be declared 'Overridable' because they are implicitly overridable.</value>
  </data>
  <data name="ERR_LocalNamedSameAsParam1" xml:space="preserve">
    <value>'{0}' is already declared as a parameter of this method.</value>
  </data>
  <data name="ERR_LocalNamedSameAsParamInLambda1" xml:space="preserve">
    <value>Variable '{0}' is already declared as a parameter of this or an enclosing lambda expression.</value>
  </data>
  <data name="ERR_ModuleCantUseTypeSpecifier1" xml:space="preserve">
    <value>Type in a Module cannot be declared '{0}'.</value>
  </data>
  <data name="ERR_InValidSubMainsFound1" xml:space="preserve">
    <value>No accessible 'Main' method with an appropriate signature was found in '{0}'.</value>
  </data>
  <data name="ERR_MoreThanOneValidMainWasFound2" xml:space="preserve">
    <value>'Sub Main' is declared more than once in '{0}': {1}</value>
  </data>
  <data name="ERR_CannotConvertValue2" xml:space="preserve">
    <value>Value '{0}' cannot be converted to '{1}'.</value>
  </data>
  <data name="ERR_OnErrorInSyncLock" xml:space="preserve">
    <value>'On Error' statements are not valid within 'SyncLock' statements.</value>
  </data>
  <data name="ERR_NarrowingConversionCollection2" xml:space="preserve">
    <value>Option Strict On disallows implicit conversions from '{0}' to '{1}'; the Visual Basic 6.0 collection type is not compatible with the .NET Framework collection type.</value>
  </data>
  <data name="ERR_GotoIntoTryHandler" xml:space="preserve">
    <value>'GoTo {0}' is not valid because '{0}' is inside a 'Try', 'Catch' or 'Finally' statement that does not contain this statement.</value>
  </data>
  <data name="ERR_GotoIntoSyncLock" xml:space="preserve">
    <value>'GoTo {0}' is not valid because '{0}' is inside a 'SyncLock' statement that does not contain this statement.</value>
  </data>
  <data name="ERR_GotoIntoWith" xml:space="preserve">
    <value>'GoTo {0}' is not valid because '{0}' is inside a 'With' statement that does not contain this statement.</value>
  </data>
  <data name="ERR_GotoIntoFor" xml:space="preserve">
    <value>'GoTo {0}' is not valid because '{0}' is inside a 'For' or 'For Each' statement that does not contain this statement.</value>
  </data>
  <data name="ERR_BadAttributeNonPublicConstructor" xml:space="preserve">
    <value>Attribute cannot be used because it does not have a Public constructor.</value>
  </data>
  <data name="ERR_DefaultEventNotFound1" xml:space="preserve">
    <value>Event '{0}' specified by the 'DefaultEvent' attribute is not a publicly accessible event for this class.</value>
  </data>
  <data name="ERR_InvalidNonSerializedUsage" xml:space="preserve">
    <value>'NonSerialized' attribute will not have any effect on this member because its containing class is not exposed as 'Serializable'.</value>
  </data>
  <data name="ERR_ExpectedContinueKind" xml:space="preserve">
    <value>'Continue' must be followed by 'Do', 'For' or 'While'.</value>
  </data>
  <data name="ERR_ContinueDoNotWithinDo" xml:space="preserve">
    <value>'Continue Do' can only appear inside a 'Do' statement.</value>
  </data>
  <data name="ERR_ContinueForNotWithinFor" xml:space="preserve">
    <value>'Continue For' can only appear inside a 'For' statement.</value>
  </data>
  <data name="ERR_ContinueWhileNotWithinWhile" xml:space="preserve">
    <value>'Continue While' can only appear inside a 'While' statement.</value>
  </data>
  <data name="ERR_DuplicateParameterSpecifier" xml:space="preserve">
    <value>Parameter specifier is duplicated.</value>
  </data>
  <data name="ERR_ModuleCantUseDLLDeclareSpecifier1" xml:space="preserve">
    <value>'Declare' statements in a Module cannot be declared '{0}'.</value>
  </data>
  <data name="ERR_StructCantUseDLLDeclareSpecifier1" xml:space="preserve">
    <value>'Declare' statements in a structure cannot be declared '{0}'.</value>
  </data>
  <data name="ERR_TryCastOfValueType1" xml:space="preserve">
    <value>'TryCast' operand must be reference type, but '{0}' is a value type.</value>
  </data>
  <data name="ERR_TryCastOfUnconstrainedTypeParam1" xml:space="preserve">
    <value>'TryCast' operands must be class-constrained type parameter, but '{0}' has no class constraint.</value>
  </data>
  <data name="ERR_AmbiguousDelegateBinding2" xml:space="preserve">
    <value>No accessible '{0}' is most specific: {1}</value>
  </data>
  <data name="ERR_SharedStructMemberCannotSpecifyNew" xml:space="preserve">
    <value>Non-shared members in a Structure cannot be declared 'New'.</value>
  </data>
  <data name="ERR_GenericSubMainsFound1" xml:space="preserve">
    <value>None of the accessible 'Main' methods with the appropriate signatures found in '{0}' can be the startup method since they are all either generic or nested in generic types.</value>
  </data>
  <data name="ERR_GeneralProjectImportsError3" xml:space="preserve">
    <value>Error in project-level import '{0}' at '{1}' : {2}</value>
  </data>
  <data name="ERR_InvalidTypeForAliasesImport2" xml:space="preserve">
    <value>'{1}' for the Imports alias to '{0}' does not refer to a Namespace, Class, Structure, Interface, Enum or Module.</value>
  </data>
  <data name="ERR_UnsupportedConstant2" xml:space="preserve">
    <value>Field '{0}.{1}' has an invalid constant value.</value>
  </data>
  <data name="ERR_ObsoleteArgumentsNeedParens" xml:space="preserve">
    <value>Method arguments must be enclosed in parentheses.</value>
  </data>
  <data name="ERR_ObsoleteLineNumbersAreLabels" xml:space="preserve">
    <value>Labels that are numbers must be followed by colons.</value>
  </data>
  <data name="ERR_ObsoleteStructureNotType" xml:space="preserve">
    <value>'Type' statements are no longer supported; use 'Structure' statements instead.</value>
  </data>
  <data name="ERR_ObsoleteObjectNotVariant" xml:space="preserve">
    <value>'Variant' is no longer a supported type; use the 'Object' type instead.</value>
  </data>
  <data name="ERR_ObsoleteLetSetNotNeeded" xml:space="preserve">
    <value>'Let' and 'Set' assignment statements are no longer supported.</value>
  </data>
  <data name="ERR_ObsoletePropertyGetLetSet" xml:space="preserve">
    <value>Property Get/Let/Set are no longer supported; use the new Property declaration syntax.</value>
  </data>
  <data name="ERR_ObsoleteWhileWend" xml:space="preserve">
    <value>'Wend' statements are no longer supported; use 'End While' statements instead.</value>
  </data>
  <data name="ERR_ObsoleteRedimAs" xml:space="preserve">
    <value>'ReDim' statements can no longer be used to declare array variables.</value>
  </data>
  <data name="ERR_ObsoleteOptionalWithoutValue" xml:space="preserve">
    <value>Optional parameters must specify a default value.</value>
  </data>
  <data name="ERR_ObsoleteGosub" xml:space="preserve">
    <value>'GoSub' statements are no longer supported.</value>
  </data>
  <data name="ERR_ObsoleteOnGotoGosub" xml:space="preserve">
    <value>'On GoTo' and 'On GoSub' statements are no longer supported.</value>
  </data>
  <data name="ERR_ObsoleteEndIf" xml:space="preserve">
    <value>'EndIf' statements are no longer supported; use 'End If' instead.</value>
  </data>
  <data name="ERR_ObsoleteExponent" xml:space="preserve">
    <value>'D' can no longer be used to indicate an exponent, use 'E' instead.</value>
  </data>
  <data name="ERR_ObsoleteAsAny" xml:space="preserve">
    <value>'As Any' is not supported in 'Declare' statements.</value>
  </data>
  <data name="ERR_ObsoleteGetStatement" xml:space="preserve">
    <value>'Get' statements are no longer supported. File I/O functionality is available in the 'Microsoft.VisualBasic' namespace.</value>
  </data>
  <data name="ERR_OverrideWithArrayVsParamArray2" xml:space="preserve">
    <value>'{0}' cannot override '{1}' because they differ by parameters declared 'ParamArray'.</value>
  </data>
  <data name="ERR_CircularBaseDependencies4" xml:space="preserve">
    <value>This inheritance causes circular dependencies between {0} '{1}' and its nested or base type '{2}'.</value>
  </data>
  <data name="ERR_NestedBase2" xml:space="preserve">
    <value>{0} '{1}' cannot inherit from a type nested within it.</value>
  </data>
  <data name="ERR_AccessMismatchOutsideAssembly4" xml:space="preserve">
    <value>'{0}' cannot expose type '{1}' outside the project through {2} '{3}'.</value>
  </data>
  <data name="ERR_InheritanceAccessMismatchOutside3" xml:space="preserve">
    <value>'{0}' cannot inherit from {1} '{2}' because it expands the access of the base {1} outside the assembly.</value>
  </data>
  <data name="ERR_UseOfObsoletePropertyAccessor3" xml:space="preserve">
    <value>'{0}' accessor of '{1}' is obsolete: '{2}'.</value>
  </data>
  <data name="ERR_UseOfObsoletePropertyAccessor2" xml:space="preserve">
    <value>'{0}' accessor of '{1}' is obsolete.</value>
  </data>
  <data name="ERR_AccessMismatchImplementedEvent6" xml:space="preserve">
    <value>'{0}' cannot expose the underlying delegate type '{1}' of the event it is implementing to {2} '{3}' through {4} '{5}'.</value>
  </data>
  <data name="ERR_AccessMismatchImplementedEvent4" xml:space="preserve">
    <value>'{0}' cannot expose the underlying delegate type '{1}' of the event it is implementing outside the project through {2} '{3}'.</value>
  </data>
  <data name="ERR_InheritanceCycleInImportedType1" xml:space="preserve">
    <value>Type '{0}' is not supported because it either directly or indirectly inherits from itself.</value>
  </data>
  <data name="ERR_NoNonObsoleteConstructorOnBase3" xml:space="preserve">
    <value>Class '{0}' must declare a 'Sub New' because the '{1}' in its base class '{2}' is marked obsolete.</value>
  </data>
  <data name="ERR_NoNonObsoleteConstructorOnBase4" xml:space="preserve">
    <value>Class '{0}' must declare a 'Sub New' because the '{1}' in its base class '{2}' is marked obsolete: '{3}'.</value>
  </data>
  <data name="ERR_RequiredNonObsoleteNewCall3" xml:space="preserve">
    <value>First statement of this 'Sub New' must be an explicit call to 'MyBase.New' or 'MyClass.New' because the '{0}' in the base class '{1}' of '{2}' is marked obsolete.</value>
  </data>
  <data name="ERR_RequiredNonObsoleteNewCall4" xml:space="preserve">
    <value>First statement of this 'Sub New' must be an explicit call to 'MyBase.New' or 'MyClass.New' because the '{0}' in the base class '{1}' of '{2}' is marked obsolete: '{3}'.</value>
  </data>
  <data name="ERR_InheritsTypeArgAccessMismatch7" xml:space="preserve">
    <value>'{0}' cannot inherit from {1} '{2}' because it expands the access of type '{3}' to {4} '{5}'.</value>
  </data>
  <data name="ERR_InheritsTypeArgAccessMismatchOutside5" xml:space="preserve">
    <value>'{0}' cannot inherit from {1} '{2}' because it expands the access of type '{3}' outside the assembly.</value>
  </data>
  <data name="ERR_PartialTypeAccessMismatch3" xml:space="preserve">
    <value>Specified access '{0}' for '{1}' does not match the access '{2}' specified on one of its other partial types.</value>
  </data>
  <data name="ERR_PartialTypeBadMustInherit1" xml:space="preserve">
    <value>'MustInherit' cannot be specified for partial type '{0}' because it cannot be combined with 'NotInheritable' specified for one of its other partial types.</value>
  </data>
  <data name="ERR_MustOverOnNotInheritPartClsMem1" xml:space="preserve">
    <value>'MustOverride' cannot be specified on this member because it is in a partial type that is declared 'NotInheritable' in another partial definition.</value>
  </data>
  <data name="ERR_BaseMismatchForPartialClass3" xml:space="preserve">
    <value>Base class '{0}' specified for class '{1}' cannot be different from the base class '{2}' of one of its other partial types.</value>
  </data>
  <data name="ERR_PartialTypeTypeParamNameMismatch3" xml:space="preserve">
    <value>Type parameter name '{0}' does not match the name '{1}' of the corresponding type parameter defined on one of the other partial types of '{2}'.</value>
  </data>
  <data name="ERR_PartialTypeConstraintMismatch1" xml:space="preserve">
    <value>Constraints for this type parameter do not match the constraints on the corresponding type parameter defined on one of the other partial types of '{0}'.</value>
  </data>
  <data name="ERR_LateBoundOverloadInterfaceCall1" xml:space="preserve">
    <value>Late bound overload resolution cannot be applied to '{0}' because the accessing instance is an interface type.</value>
  </data>
  <data name="ERR_RequiredAttributeConstConversion2" xml:space="preserve">
    <value>Conversion from '{0}' to '{1}' cannot occur in a constant expression used as an argument to an attribute.</value>
  </data>
  <data name="ERR_AmbiguousOverrides3" xml:space="preserve">
    <value>Member '{0}' that matches this signature cannot be overridden because the class '{1}' contains multiple members with this same name and signature: {2}</value>
  </data>
  <data name="ERR_OverriddenCandidate1" xml:space="preserve">
    <value>
   '{0}'</value>
  </data>
  <data name="ERR_AmbiguousImplements3" xml:space="preserve">
    <value>Member '{0}.{1}' that matches this signature cannot be implemented because the interface '{2}' contains multiple members with this same name and signature:
   '{3}'
   '{4}'</value>
  </data>
  <data name="ERR_AddressOfNotCreatableDelegate1" xml:space="preserve">
    <value>'AddressOf' expression cannot be converted to '{0}' because type '{0}' is declared 'MustInherit' and cannot be created.</value>
  </data>
  <data name="ERR_ComClassGenericMethod" xml:space="preserve">
    <value>Generic methods cannot be exposed to COM.</value>
  </data>
  <data name="ERR_SyntaxInCastOp" xml:space="preserve">
    <value>Syntax error in cast operator; two arguments separated by comma are required.</value>
  </data>
  <data name="ERR_ArrayInitializerForNonConstDim" xml:space="preserve">
    <value>Array initializer cannot be specified for a non constant dimension; use the empty initializer '{}'.</value>
  </data>
  <data name="ERR_DelegateBindingFailure3" xml:space="preserve">
    <value>No accessible method '{0}' has a signature compatible with delegate '{1}':{2}</value>
  </data>
  <data name="ERR_StructLayoutAttributeNotAllowed" xml:space="preserve">
    <value>Attribute 'StructLayout' cannot be applied to a generic type.</value>
  </data>
  <data name="ERR_IterationVariableShadowLocal1" xml:space="preserve">
    <value>Range variable '{0}' hides a variable in an enclosing block or a range variable previously defined in the query expression.</value>
  </data>
  <data name="ERR_InvalidOptionInfer" xml:space="preserve">
    <value>'Option Infer' can be followed only by 'On' or 'Off'.</value>
  </data>
  <data name="ERR_CircularInference1" xml:space="preserve">
    <value>Type of '{0}' cannot be inferred from an expression containing '{0}'.</value>
  </data>
  <data name="ERR_InAccessibleOverridingMethod5" xml:space="preserve">
    <value>'{0}' in class '{1}' cannot override '{2}' in class '{3}' because an intermediate class '{4}' overrides '{2}' in class '{3}' but is not accessible.</value>
  </data>
  <data name="ERR_NoSuitableWidestType1" xml:space="preserve">
    <value>Type of '{0}' cannot be inferred because the loop bounds and the step clause do not convert to the same type.</value>
  </data>
  <data name="ERR_AmbiguousWidestType3" xml:space="preserve">
    <value>Type of '{0}' is ambiguous because the loop bounds and the step clause do not convert to the same type.</value>
  </data>
  <data name="ERR_ExpectedAssignmentOperatorInInit" xml:space="preserve">
    <value>'=' expected (object initializer).</value>
  </data>
  <data name="ERR_ExpectedQualifiedNameInInit" xml:space="preserve">
    <value>Name of field or property being initialized in an object initializer must start with '.'.</value>
  </data>
  <data name="ERR_ExpectedLbrace" xml:space="preserve">
    <value>'{' expected.</value>
  </data>
  <data name="ERR_UnrecognizedTypeOrWith" xml:space="preserve">
    <value>Type or 'With' expected.</value>
  </data>
  <data name="ERR_DuplicateAggrMemberInit1" xml:space="preserve">
    <value>Multiple initializations of '{0}'.  Fields and properties can be initialized only once in an object initializer expression.</value>
  </data>
  <data name="ERR_NonFieldPropertyAggrMemberInit1" xml:space="preserve">
    <value>Member '{0}' cannot be initialized in an object initializer expression because it is not a field or property.</value>
  </data>
  <data name="ERR_SharedMemberAggrMemberInit1" xml:space="preserve">
    <value>Member '{0}' cannot be initialized in an object initializer expression because it is shared.</value>
  </data>
  <data name="ERR_ParameterizedPropertyInAggrInit1" xml:space="preserve">
    <value>Property '{0}' cannot be initialized in an object initializer expression because it requires arguments.</value>
  </data>
  <data name="ERR_NoZeroCountArgumentInitCandidates1" xml:space="preserve">
    <value>Property '{0}' cannot be initialized in an object initializer expression because all accessible overloads require arguments.</value>
  </data>
  <data name="ERR_AggrInitInvalidForObject" xml:space="preserve">
    <value>Object initializer syntax cannot be used to initialize an instance of 'System.Object'.</value>
  </data>
  <data name="ERR_InitializerExpected" xml:space="preserve">
    <value>Initializer expected.</value>
  </data>
  <data name="ERR_LineContWithCommentOrNoPrecSpace" xml:space="preserve">
    <value>Line continuation character '_' must be preceded by at least one white space and must be the last character on the line.</value>
  </data>
  <data name="ERR_BadModuleFile1" xml:space="preserve">
    <value>Unable to load module file '{0}': {1}</value>
  </data>
  <data name="ERR_BadRefLib1" xml:space="preserve">
    <value>Unable to load referenced library '{0}': {1}</value>
  </data>
  <data name="ERR_EventHandlerSignatureIncompatible2" xml:space="preserve">
    <value>Method '{0}' cannot handle event '{1}' because they do not have a compatible signature.</value>
  </data>
  <data name="ERR_ProjectCCError1" xml:space="preserve">
    <value>Project-level conditional compilation constant '{1}' is not valid: {0}</value>
  </data>
  <data name="ERR_InterfaceImplementedTwice1" xml:space="preserve">
    <value>Interface '{0}' can be implemented only once by this type.</value>
  </data>
  <data name="ERR_InterfaceNotImplemented1" xml:space="preserve">
    <value>Interface '{0}' is not implemented by this class.</value>
  </data>
  <data name="ERR_AmbiguousImplementsMember3" xml:space="preserve">
    <value>'{0}' exists in multiple base interfaces. Use the name of the interface that declares '{0}' in the 'Implements' clause instead of the name of the derived interface.</value>
  </data>
  <data name="ERR_ImplementsOnNew" xml:space="preserve">
    <value>'Sub New' cannot implement interface members.</value>
  </data>
  <data name="ERR_ArrayInitInStruct" xml:space="preserve">
    <value>Arrays declared as structure members cannot be declared with an initial size.</value>
  </data>
  <data name="ERR_EventTypeNotDelegate" xml:space="preserve">
    <value>Events declared with an 'As' clause must have a delegate type.</value>
  </data>
  <data name="ERR_ProtectedTypeOutsideClass" xml:space="preserve">
    <value>Protected types can only be declared inside of a class.</value>
  </data>
  <data name="ERR_DefaultPropertyWithNoParams" xml:space="preserve">
    <value>Properties with no required parameters cannot be declared 'Default'.</value>
  </data>
  <data name="ERR_InitializerInStruct" xml:space="preserve">
    <value>Initializers on structure members are valid only for 'Shared' members and constants.</value>
  </data>
  <data name="ERR_DuplicateImport1" xml:space="preserve">
    <value>Namespace or type '{0}' has already been imported.</value>
  </data>
  <data name="ERR_BadModuleFlags1" xml:space="preserve">
    <value>Modules cannot be declared '{0}'.</value>
  </data>
  <data name="ERR_ImplementsStmtWrongOrder" xml:space="preserve">
    <value>'Implements' statements must follow any 'Inherits' statement and precede all declarations in a class.</value>
  </data>
  <data name="ERR_SynthMemberClashesWithSynth7" xml:space="preserve">
    <value>{0} '{1}' implicitly defines '{2}', which conflicts with a member implicitly declared for {3} '{4}' in {5} '{6}'.</value>
  </data>
  <data name="ERR_SynthMemberClashesWithMember5" xml:space="preserve">
    <value>{0} '{1}' implicitly defines '{2}', which conflicts with a member of the same name in {3} '{4}'.</value>
  </data>
  <data name="ERR_MemberClashesWithSynth6" xml:space="preserve">
    <value>{0} '{1}' conflicts with a member implicitly declared for {2} '{3}' in {4} '{5}'.</value>
  </data>
  <data name="ERR_TypeClashesWithVbCoreType4" xml:space="preserve">
    <value>{0} '{1}' conflicts with a Visual Basic Runtime {2} '{3}'.</value>
  </data>
  <data name="ERR_SecurityAttributeMissingAction" xml:space="preserve">
    <value>First argument to a security attribute must be a valid SecurityAction.</value>
  </data>
  <data name="ERR_SecurityAttributeInvalidAction" xml:space="preserve">
    <value>Security attribute '{0}' has an invalid SecurityAction value '{1}'.</value>
  </data>
  <data name="ERR_SecurityAttributeInvalidActionAssembly" xml:space="preserve">
    <value>SecurityAction value '{0}' is invalid for security attributes applied to an assembly.</value>
  </data>
  <data name="ERR_SecurityAttributeInvalidActionTypeOrMethod" xml:space="preserve">
    <value>SecurityAction value '{0}' is invalid for security attributes applied to a type or a method.</value>
  </data>
  <data name="ERR_PrincipalPermissionInvalidAction" xml:space="preserve">
    <value>SecurityAction value '{0}' is invalid for PrincipalPermission attribute.</value>
  </data>
  <data name="ERR_PermissionSetAttributeInvalidFile" xml:space="preserve">
    <value>Unable to resolve file path '{0}' specified for the named argument '{1}' for PermissionSet attribute.</value>
  </data>
  <data name="ERR_PermissionSetAttributeFileReadError" xml:space="preserve">
    <value>Error reading file '{0}' specified for the named argument '{1}' for PermissionSet attribute: '{2}'.</value>
  </data>
  <data name="ERR_SetHasOnlyOneParam" xml:space="preserve">
    <value>'Set' method cannot have more than one parameter.</value>
  </data>
  <data name="ERR_SetValueNotPropertyType" xml:space="preserve">
    <value>'Set' parameter must have the same type as the containing property.</value>
  </data>
  <data name="ERR_SetHasToBeByVal1" xml:space="preserve">
    <value>'Set' parameter cannot be declared '{0}'.</value>
  </data>
  <data name="ERR_StructureCantUseProtected" xml:space="preserve">
    <value>Method in a structure cannot be declared 'Protected' or 'Protected Friend'.</value>
  </data>
  <data name="ERR_BadInterfaceDelegateSpecifier1" xml:space="preserve">
    <value>Delegate in an interface cannot be declared '{0}'.</value>
  </data>
  <data name="ERR_BadInterfaceEnumSpecifier1" xml:space="preserve">
    <value>Enum in an interface cannot be declared '{0}'.</value>
  </data>
  <data name="ERR_BadInterfaceClassSpecifier1" xml:space="preserve">
    <value>Class in an interface cannot be declared '{0}'.</value>
  </data>
  <data name="ERR_BadInterfaceStructSpecifier1" xml:space="preserve">
    <value>Structure in an interface cannot be declared '{0}'.</value>
  </data>
  <data name="ERR_BadInterfaceInterfaceSpecifier1" xml:space="preserve">
    <value>Interface in an interface cannot be declared '{0}'.</value>
  </data>
  <data name="ERR_UseOfObsoleteSymbolNoMessage1" xml:space="preserve">
    <value>'{0}' is obsolete.</value>
  </data>
  <data name="ERR_MetaDataIsNotAssembly" xml:space="preserve">
    <value>'{0}' is a module and cannot be referenced as an assembly.</value>
  </data>
  <data name="ERR_MetaDataIsNotModule" xml:space="preserve">
    <value>'{0}' is an assembly and cannot be referenced as a module.</value>
  </data>
  <data name="ERR_ReferenceComparison3" xml:space="preserve">
    <value>Operator '{0}' is not defined for types '{1}' and '{2}'. Use 'Is' operator to compare two reference types.</value>
  </data>
  <data name="ERR_CatchVariableNotLocal1" xml:space="preserve">
    <value>'{0}' is not a local variable or parameter, and so cannot be used as a 'Catch' variable.</value>
  </data>
  <data name="ERR_ModuleMemberCantImplement" xml:space="preserve">
    <value>Members in a Module cannot implement interface members.</value>
  </data>
  <data name="ERR_EventDelegatesCantBeFunctions" xml:space="preserve">
    <value>Events cannot be declared with a delegate type that has a return type.</value>
  </data>
  <data name="ERR_InvalidDate" xml:space="preserve">
    <value>Date constant is not valid.</value>
  </data>
  <data name="ERR_CantOverride4" xml:space="preserve">
    <value>'{0}' cannot override '{1}' because it is not declared 'Overridable'.</value>
  </data>
  <data name="ERR_CantSpecifyArraysOnBoth" xml:space="preserve">
    <value>Array modifiers cannot be specified on both a variable and its type.</value>
  </data>
  <data name="ERR_NotOverridableRequiresOverrides" xml:space="preserve">
    <value>'NotOverridable' cannot be specified for methods that do not override another method.</value>
  </data>
  <data name="ERR_PrivateTypeOutsideType" xml:space="preserve">
    <value>Types declared 'Private' must be inside another type.</value>
  </data>
  <data name="ERR_TypeRefResolutionError3" xml:space="preserve">
    <value>Import of type '{0}' from assembly or module '{1}' failed.</value>
  </data>
  <data name="ERR_ParamArrayWrongType" xml:space="preserve">
    <value>ParamArray parameters must have an array type.</value>
  </data>
  <data name="ERR_CoClassMissing2" xml:space="preserve">
    <value>Implementing class '{0}' for interface '{1}' cannot be found.</value>
  </data>
  <data name="ERR_InvalidCoClass1" xml:space="preserve">
    <value>Type '{0}' cannot be used as an implementing class.</value>
  </data>
  <data name="ERR_InvalidMeReference" xml:space="preserve">
    <value>Reference to object under construction is not valid when calling another constructor.</value>
  </data>
  <data name="ERR_InvalidImplicitMeReference" xml:space="preserve">
    <value>Implicit reference to object under construction is not valid when calling another constructor.</value>
  </data>
  <data name="ERR_RuntimeMemberNotFound2" xml:space="preserve">
    <value>Member '{0}' cannot be found in class '{1}'. This condition is usually the result of a mismatched 'Microsoft.VisualBasic.dll'.</value>
  </data>
  <data name="ERR_BadPropertyAccessorFlags" xml:space="preserve">
    <value>Property accessors cannot be declared '{0}'.</value>
  </data>
  <data name="ERR_BadPropertyAccessorFlagsRestrict" xml:space="preserve">
    <value>Access modifier '{0}' is not valid. The access modifier of 'Get' and 'Set' should be more restrictive than the property access level.</value>
  </data>
  <data name="ERR_OnlyOneAccessorForGetSet" xml:space="preserve">
    <value>Access modifier can only be applied to either 'Get' or 'Set', but not both.</value>
  </data>
  <data name="ERR_NoAccessibleSet" xml:space="preserve">
    <value>'Set' accessor of property '{0}' is not accessible.</value>
  </data>
  <data name="ERR_NoAccessibleGet" xml:space="preserve">
    <value>'Get' accessor of property '{0}' is not accessible.</value>
  </data>
  <data name="ERR_WriteOnlyNoAccessorFlag" xml:space="preserve">
    <value>'WriteOnly' properties cannot have an access modifier on 'Set'.</value>
  </data>
  <data name="ERR_ReadOnlyNoAccessorFlag" xml:space="preserve">
    <value>'ReadOnly' properties cannot have an access modifier on 'Get'.</value>
  </data>
  <data name="ERR_BadPropertyAccessorFlags1" xml:space="preserve">
    <value>Property accessors cannot be declared '{0}' in a 'NotOverridable' property.</value>
  </data>
  <data name="ERR_BadPropertyAccessorFlags2" xml:space="preserve">
    <value>Property accessors cannot be declared '{0}' in a 'Default' property.</value>
  </data>
  <data name="ERR_BadPropertyAccessorFlags3" xml:space="preserve">
    <value>Property cannot be declared '{0}' because it contains a 'Private' accessor.</value>
  </data>
  <data name="ERR_InAccessibleCoClass3" xml:space="preserve">
    <value>Implementing class '{0}' for interface '{1}' is not accessible in this context because it is '{2}'.</value>
  </data>
  <data name="ERR_MissingValuesForArraysInApplAttrs" xml:space="preserve">
    <value>Arrays used as attribute arguments are required to explicitly specify values for all elements.</value>
  </data>
  <data name="ERR_ExitEventMemberNotInvalid" xml:space="preserve">
    <value>'Exit AddHandler', 'Exit RemoveHandler' and 'Exit RaiseEvent' are not valid. Use 'Return' to exit from event members.</value>
  </data>
  <data name="ERR_InvInsideEndsEvent" xml:space="preserve">
    <value>Statement cannot appear within an event body. End of event assumed.</value>
  </data>
  <data name="ERR_MissingEndEvent" xml:space="preserve">
    <value>'Custom Event' must end with a matching 'End Event'.</value>
  </data>
  <data name="ERR_MissingEndAddHandler" xml:space="preserve">
    <value>'AddHandler' declaration must end with a matching 'End AddHandler'.</value>
  </data>
  <data name="ERR_MissingEndRemoveHandler" xml:space="preserve">
    <value>'RemoveHandler' declaration must end with a matching 'End RemoveHandler'.</value>
  </data>
  <data name="ERR_MissingEndRaiseEvent" xml:space="preserve">
    <value>'RaiseEvent' declaration must end with a matching 'End RaiseEvent'.</value>
  </data>
  <data name="ERR_CustomEventInvInInterface" xml:space="preserve">
    <value>'Custom' modifier is not valid on events declared in interfaces.</value>
  </data>
  <data name="ERR_CustomEventRequiresAs" xml:space="preserve">
    <value>'Custom' modifier is not valid on events declared without explicit delegate types.</value>
  </data>
  <data name="ERR_InvalidEndEvent" xml:space="preserve">
    <value>'End Event' must be preceded by a matching 'Custom Event'.</value>
  </data>
  <data name="ERR_InvalidEndAddHandler" xml:space="preserve">
    <value>'End AddHandler' must be preceded by a matching 'AddHandler' declaration.</value>
  </data>
  <data name="ERR_InvalidEndRemoveHandler" xml:space="preserve">
    <value>'End RemoveHandler' must be preceded by a matching 'RemoveHandler' declaration.</value>
  </data>
  <data name="ERR_InvalidEndRaiseEvent" xml:space="preserve">
    <value>'End RaiseEvent' must be preceded by a matching 'RaiseEvent' declaration.</value>
  </data>
  <data name="ERR_DuplicateAddHandlerDef" xml:space="preserve">
    <value>'AddHandler' is already declared.</value>
  </data>
  <data name="ERR_DuplicateRemoveHandlerDef" xml:space="preserve">
    <value>'RemoveHandler' is already declared.</value>
  </data>
  <data name="ERR_DuplicateRaiseEventDef" xml:space="preserve">
    <value>'RaiseEvent' is already declared.</value>
  </data>
  <data name="ERR_MissingAddHandlerDef1" xml:space="preserve">
    <value>'AddHandler' definition missing for event '{0}'.</value>
  </data>
  <data name="ERR_MissingRemoveHandlerDef1" xml:space="preserve">
    <value>'RemoveHandler' definition missing for event '{0}'.</value>
  </data>
  <data name="ERR_MissingRaiseEventDef1" xml:space="preserve">
    <value>'RaiseEvent' definition missing for event '{0}'.</value>
  </data>
  <data name="ERR_EventAddRemoveHasOnlyOneParam" xml:space="preserve">
    <value>'AddHandler' and 'RemoveHandler' methods must have exactly one parameter.</value>
  </data>
  <data name="ERR_EventAddRemoveByrefParamIllegal" xml:space="preserve">
    <value>'AddHandler' and 'RemoveHandler' method parameters cannot be declared 'ByRef'.</value>
  </data>
  <data name="ERR_SpecifiersInvOnEventMethod" xml:space="preserve">
    <value>Specifiers are not valid on 'AddHandler', 'RemoveHandler' and 'RaiseEvent' methods.</value>
  </data>
  <data name="ERR_AddRemoveParamNotEventType" xml:space="preserve">
    <value>'AddHandler' and 'RemoveHandler' method parameters must have the same delegate type as the containing event.</value>
  </data>
  <data name="ERR_RaiseEventShapeMismatch1" xml:space="preserve">
    <value>'RaiseEvent' method must have the same signature as the containing event's delegate type '{0}'.</value>
  </data>
  <data name="ERR_EventMethodOptionalParamIllegal1" xml:space="preserve">
    <value>'AddHandler', 'RemoveHandler' and 'RaiseEvent' method parameters cannot be declared '{0}'.</value>
  </data>
  <data name="ERR_CantReferToMyGroupInsideGroupType1" xml:space="preserve">
    <value>'{0}' cannot refer to itself through its default instance; use 'Me' instead.</value>
  </data>
  <data name="ERR_InvalidUseOfCustomModifier" xml:space="preserve">
    <value>'Custom' modifier can only be used immediately before an 'Event' declaration.</value>
  </data>
  <data name="ERR_InvalidOptionStrictCustom" xml:space="preserve">
    <value>Option Strict Custom can only be used as an option to the command-line compiler (vbc.exe).</value>
  </data>
  <data name="ERR_ObsoleteInvalidOnEventMember" xml:space="preserve">
    <value>'{0}' cannot be applied to the 'AddHandler', 'RemoveHandler', or 'RaiseEvent' definitions. If required, apply the attribute directly to the event.</value>
  </data>
  <data name="ERR_DelegateBindingIncompatible2" xml:space="preserve">
    <value>Method '{0}' does not have a signature compatible with delegate '{1}'.</value>
  </data>
  <data name="ERR_ExpectedXmlName" xml:space="preserve">
    <value>XML name expected.</value>
  </data>
  <data name="ERR_UndefinedXmlPrefix" xml:space="preserve">
    <value>XML namespace prefix '{0}' is not defined.</value>
  </data>
  <data name="ERR_DuplicateXmlAttribute" xml:space="preserve">
    <value>Duplicate XML attribute '{0}'.</value>
  </data>
  <data name="ERR_MismatchedXmlEndTag" xml:space="preserve">
    <value>End tag &lt;/{0}{1}{2}&gt; expected.</value>
  </data>
  <data name="ERR_MissingXmlEndTag" xml:space="preserve">
    <value>Element is missing an end tag.</value>
  </data>
  <data name="ERR_ReservedXmlPrefix" xml:space="preserve">
    <value>XML namespace prefix '{0}' is reserved for use by XML and the namespace URI cannot be changed.</value>
  </data>
  <data name="ERR_MissingVersionInXmlDecl" xml:space="preserve">
    <value>Required attribute 'version' missing from XML declaration.</value>
  </data>
  <data name="ERR_IllegalAttributeInXmlDecl" xml:space="preserve">
    <value>XML declaration does not allow attribute '{0}{1}{2}'.</value>
  </data>
  <data name="ERR_QuotedEmbeddedExpression" xml:space="preserve">
    <value>Embedded expression cannot appear inside a quoted attribute value.  Try removing quotes.</value>
  </data>
  <data name="ERR_VersionMustBeFirstInXmlDecl" xml:space="preserve">
    <value>XML attribute 'version' must be the first attribute in XML declaration.</value>
  </data>
  <data name="ERR_AttributeOrder" xml:space="preserve">
    <value>XML attribute '{0}' must appear before XML attribute '{1}'.</value>
  </data>
  <data name="ERR_ExpectedXmlEndEmbedded" xml:space="preserve">
    <value>Expected closing '%&gt;' for embedded expression.</value>
  </data>
  <data name="ERR_ExpectedXmlEndPI" xml:space="preserve">
    <value>Expected closing '?&gt;' for XML processor instruction.</value>
  </data>
  <data name="ERR_ExpectedXmlEndComment" xml:space="preserve">
    <value>Expected closing '--&gt;' for XML comment.</value>
  </data>
  <data name="ERR_ExpectedXmlEndCData" xml:space="preserve">
    <value>Expected closing ']]&gt;' for XML CDATA section.</value>
  </data>
  <data name="ERR_ExpectedSQuote" xml:space="preserve">
    <value>Expected matching closing single quote for XML attribute value.</value>
  </data>
  <data name="ERR_ExpectedQuote" xml:space="preserve">
    <value>Expected matching closing double quote for XML attribute value.</value>
  </data>
  <data name="ERR_ExpectedLT" xml:space="preserve">
    <value>Expected beginning '&lt;' for an XML tag.</value>
  </data>
  <data name="ERR_StartAttributeValue" xml:space="preserve">
    <value>Expected quoted XML attribute value or embedded expression.</value>
  </data>
  <data name="ERR_ExpectedDiv" xml:space="preserve">
    <value>Expected '/' for XML end tag.</value>
  </data>
  <data name="ERR_NoXmlAxesLateBinding" xml:space="preserve">
    <value>XML axis properties do not support late binding.</value>
  </data>
  <data name="ERR_IllegalXmlStartNameChar" xml:space="preserve">
    <value>Character '{0}' ({1}) is not allowed at the beginning of an XML name.</value>
  </data>
  <data name="ERR_IllegalXmlNameChar" xml:space="preserve">
    <value>Character '{0}' ({1}) is not allowed in an XML name.</value>
  </data>
  <data name="ERR_IllegalXmlCommentChar" xml:space="preserve">
    <value>Character sequence '--' is not allowed in an XML comment.</value>
  </data>
  <data name="ERR_EmbeddedExpression" xml:space="preserve">
    <value>An embedded expression cannot be used here.</value>
  </data>
  <data name="ERR_ExpectedXmlWhiteSpace" xml:space="preserve">
    <value>Missing required white space.</value>
  </data>
  <data name="ERR_IllegalProcessingInstructionName" xml:space="preserve">
    <value>XML processing instruction name '{0}' is not valid.</value>
  </data>
  <data name="ERR_DTDNotSupported" xml:space="preserve">
    <value>XML DTDs are not supported.</value>
  </data>
  <data name="ERR_IllegalXmlWhiteSpace" xml:space="preserve">
    <value>White space cannot appear here.</value>
  </data>
  <data name="ERR_ExpectedSColon" xml:space="preserve">
    <value>Expected closing ';' for XML entity.</value>
  </data>
  <data name="ERR_ExpectedXmlBeginEmbedded" xml:space="preserve">
    <value>Expected '%=' at start of an embedded expression.</value>
  </data>
  <data name="ERR_XmlEntityReference" xml:space="preserve">
    <value>XML entity references are not supported.</value>
  </data>
  <data name="ERR_InvalidAttributeValue1" xml:space="preserve">
    <value>Attribute value is not valid; expecting '{0}'.</value>
  </data>
  <data name="ERR_InvalidAttributeValue2" xml:space="preserve">
    <value>Attribute value is not valid; expecting '{0}' or '{1}'.</value>
  </data>
  <data name="ERR_ReservedXmlNamespace" xml:space="preserve">
    <value>Prefix '{0}' cannot be bound to namespace name reserved for '{1}'.</value>
  </data>
  <data name="ERR_IllegalDefaultNamespace" xml:space="preserve">
    <value>Namespace declaration with prefix cannot have an empty value inside an XML literal.</value>
  </data>
  <data name="ERR_QualifiedNameNotAllowed" xml:space="preserve">
    <value>':' is not allowed. XML qualified names cannot be used in this context.</value>
  </data>
  <data name="ERR_ExpectedXmlns" xml:space="preserve">
    <value>Namespace declaration must start with 'xmlns'.</value>
  </data>
  <data name="ERR_IllegalXmlnsPrefix" xml:space="preserve">
    <value>Element names cannot use the 'xmlns' prefix.</value>
  </data>
  <data name="ERR_XmlFeaturesNotAvailable" xml:space="preserve">
    <value>XML literals and XML axis properties are not available. Add references to System.Xml, System.Xml.Linq, and System.Core or other assemblies declaring System.Linq.Enumerable, System.Xml.Linq.XElement, System.Xml.Linq.XName, System.Xml.Linq.XAttribute and System.Xml.Linq.XNamespace types.</value>
  </data>
  <data name="ERR_UnableToReadUacManifest2" xml:space="preserve">
    <value>Unable to open Win32 manifest file '{0}' : {1}</value>
  </data>
  <data name="WRN_UseValueForXmlExpression3" xml:space="preserve">
    <value>Cannot convert '{0}' to '{1}'. You can use the 'Value' property to get the string value of the first element of '{2}'.</value>
  </data>
  <data name="WRN_UseValueForXmlExpression3_Title" xml:space="preserve">
    <value>Cannot convert IEnumerable(Of XElement) to String</value>
  </data>
  <data name="ERR_TypeMismatchForXml3" xml:space="preserve">
    <value>Value of type '{0}' cannot be converted to '{1}'. You can use the 'Value' property to get the string value of the first element of '{2}'.</value>
  </data>
  <data name="ERR_BinaryOperandsForXml4" xml:space="preserve">
    <value>Operator '{0}' is not defined for types '{1}' and '{2}'. You can use the 'Value' property to get the string value of the first element of '{3}'.</value>
  </data>
  <data name="ERR_FullWidthAsXmlDelimiter" xml:space="preserve">
    <value>Full width characters are not valid as XML delimiters.</value>
  </data>
  <data name="ERR_InvalidSubsystemVersion" xml:space="preserve">
    <value>The value '{0}' is not a valid subsystem version. The version must be 6.02 or greater for ARM or AppContainerExe, and 4.00 or greater otherwise.</value>
  </data>
  <data name="ERR_InvalidFileAlignment" xml:space="preserve">
    <value>Invalid file section alignment '{0}'</value>
  </data>
  <data name="ERR_InvalidOutputName" xml:space="preserve">
    <value>Invalid output name: {0}</value>
  </data>
  <data name="ERR_InvalidDebugInformationFormat" xml:space="preserve">
    <value>Invalid debug information format: {0}</value>
  </data>
  <data name="ERR_LibAnycpu32bitPreferredConflict" xml:space="preserve">
    <value>/platform:anycpu32bitpreferred can only be used with /t:exe, /t:winexe and /t:appcontainerexe.</value>
  </data>
  <data name="ERR_RestrictedAccess" xml:space="preserve">
    <value>Expression has the type '{0}' which is a restricted type and cannot be used to access members inherited from 'Object' or 'ValueType'.</value>
  </data>
  <data name="ERR_RestrictedConversion1" xml:space="preserve">
    <value>Expression of type '{0}' cannot be converted to 'Object' or 'ValueType'.</value>
  </data>
  <data name="ERR_NoTypecharInLabel" xml:space="preserve">
    <value>Type characters are not allowed in label identifiers.</value>
  </data>
  <data name="ERR_RestrictedType1" xml:space="preserve">
    <value>'{0}' cannot be made nullable, and cannot be used as the data type of an array element, field, anonymous type member, type argument, 'ByRef' parameter, or return statement.</value>
  </data>
  <data name="ERR_NoTypecharInAlias" xml:space="preserve">
    <value>Type characters are not allowed on Imports aliases.</value>
  </data>
  <data name="ERR_NoAccessibleConstructorOnBase" xml:space="preserve">
    <value>Class '{0}' has no accessible 'Sub New' and cannot be inherited.</value>
  </data>
  <data name="ERR_BadStaticLocalInStruct" xml:space="preserve">
    <value>Local variables within methods of structures cannot be declared 'Static'.</value>
  </data>
  <data name="ERR_DuplicateLocalStatic1" xml:space="preserve">
    <value>Static local variable '{0}' is already declared.</value>
  </data>
  <data name="ERR_ImportAliasConflictsWithType2" xml:space="preserve">
    <value>Imports alias '{0}' conflicts with '{1}' declared in the root namespace.</value>
  </data>
  <data name="ERR_CantShadowAMustOverride1" xml:space="preserve">
    <value>'{0}' cannot shadow a method declared 'MustOverride'.</value>
  </data>
  <data name="ERR_MultipleEventImplMismatch3" xml:space="preserve">
    <value>Event '{0}' cannot implement event '{2}.{1}' because its delegate type does not match the delegate type of another event implemented by '{0}'.</value>
  </data>
  <data name="ERR_BadSpecifierCombo2" xml:space="preserve">
    <value>'{0}' and '{1}' cannot be combined.</value>
  </data>
  <data name="ERR_MustBeOverloads2" xml:space="preserve">
    <value>{0} '{1}' must be declared 'Overloads' because another '{1}' is declared 'Overloads' or 'Overrides'.</value>
  </data>
  <data name="ERR_MustOverridesInClass1" xml:space="preserve">
    <value>'{0}' must be declared 'MustInherit' because it contains methods declared 'MustOverride'.</value>
  </data>
  <data name="ERR_HandlesSyntaxInClass" xml:space="preserve">
    <value>'Handles' in classes must specify a 'WithEvents' variable, 'MyBase', 'MyClass' or 'Me' qualified with a single identifier.</value>
  </data>
  <data name="ERR_SynthMemberShadowsMustOverride5" xml:space="preserve">
    <value>'{0}', implicitly declared for {1} '{2}', cannot shadow a 'MustOverride' method in the base {3} '{4}'.</value>
  </data>
  <data name="ERR_CannotOverrideInAccessibleMember" xml:space="preserve">
    <value>'{0}' cannot override '{1}' because it is not accessible in this context.</value>
  </data>
  <data name="ERR_HandlesSyntaxInModule" xml:space="preserve">
    <value>'Handles' in modules must specify a 'WithEvents' variable qualified with a single identifier.</value>
  </data>
  <data name="ERR_IsNotOpRequiresReferenceTypes1" xml:space="preserve">
    <value>'IsNot' requires operands that have reference types, but this operand has the value type '{0}'.</value>
  </data>
  <data name="ERR_ClashWithReservedEnumMember1" xml:space="preserve">
    <value>'{0}' conflicts with the reserved member by this name that is implicitly declared in all enums.</value>
  </data>
  <data name="ERR_MultiplyDefinedEnumMember2" xml:space="preserve">
    <value>'{0}' is already declared in this {1}.</value>
  </data>
  <data name="ERR_BadUseOfVoid" xml:space="preserve">
    <value>'System.Void' can only be used in a GetType expression.</value>
  </data>
  <data name="ERR_EventImplMismatch5" xml:space="preserve">
    <value>Event '{0}' cannot implement event '{1}' on interface '{2}' because their delegate types '{3}' and '{4}' do not match.</value>
  </data>
  <data name="ERR_ForwardedTypeUnavailable3" xml:space="preserve">
    <value>Type '{0}' in assembly '{1}' has been forwarded to assembly '{2}'. Either a reference to '{2}' is missing from your project or the type '{0}' is missing from assembly '{2}'.</value>
  </data>
  <data name="ERR_TypeFwdCycle2" xml:space="preserve">
    <value>'{0}' in assembly '{1}' has been forwarded to itself and so is an unsupported type.</value>
  </data>
  <data name="ERR_BadTypeInCCExpression" xml:space="preserve">
    <value>Non-intrinsic type names are not allowed in conditional compilation expressions.</value>
  </data>
  <data name="ERR_BadCCExpression" xml:space="preserve">
    <value>Syntax error in conditional compilation expression.</value>
  </data>
  <data name="ERR_VoidArrayDisallowed" xml:space="preserve">
    <value>Arrays of type 'System.Void' are not allowed in this expression.</value>
  </data>
  <data name="ERR_MetadataMembersAmbiguous3" xml:space="preserve">
    <value>'{0}' is ambiguous because multiple kinds of members with this name exist in {1} '{2}'.</value>
  </data>
  <data name="ERR_TypeOfExprAlwaysFalse2" xml:space="preserve">
    <value>Expression of type '{0}' can never be of type '{1}'.</value>
  </data>
  <data name="ERR_OnlyPrivatePartialMethods1" xml:space="preserve">
    <value>Partial methods must be declared 'Private' instead of '{0}'.</value>
  </data>
  <data name="ERR_PartialMethodsMustBePrivate" xml:space="preserve">
    <value>Partial methods must be declared 'Private'.</value>
  </data>
  <data name="ERR_OnlyOnePartialMethodAllowed2" xml:space="preserve">
    <value>Method '{0}' cannot be declared 'Partial' because only one method '{1}' can be marked 'Partial'.</value>
  </data>
  <data name="ERR_OnlyOneImplementingMethodAllowed3" xml:space="preserve">
    <value>Method '{0}' cannot implement partial method '{1}' because '{2}' already implements it. Only one method can implement a partial method.</value>
  </data>
  <data name="ERR_PartialMethodMustBeEmpty" xml:space="preserve">
    <value>Partial methods must have empty method bodies.</value>
  </data>
  <data name="ERR_PartialMethodsMustBeSub1" xml:space="preserve">
    <value>'{0}' cannot be declared 'Partial' because partial methods must be Subs.</value>
  </data>
  <data name="ERR_PartialMethodGenericConstraints2" xml:space="preserve">
    <value>Method '{0}' does not have the same generic constraints as the partial method '{1}'.</value>
  </data>
  <data name="ERR_PartialDeclarationImplements1" xml:space="preserve">
    <value>Partial method '{0}' cannot use the 'Implements' keyword.</value>
  </data>
  <data name="ERR_NoPartialMethodInAddressOf1" xml:space="preserve">
    <value>'AddressOf' cannot be applied to '{0}' because '{0}' is a partial method without an implementation.</value>
  </data>
  <data name="ERR_ImplementationMustBePrivate2" xml:space="preserve">
    <value>Method '{0}' must be declared 'Private' in order to implement partial method '{1}'.</value>
  </data>
  <data name="ERR_PartialMethodParamNamesMustMatch3" xml:space="preserve">
    <value>Parameter name '{0}' does not match the name of the corresponding parameter, '{1}', defined on the partial method declaration '{2}'.</value>
  </data>
  <data name="ERR_PartialMethodTypeParamNameMismatch3" xml:space="preserve">
    <value>Name of type parameter '{0}' does not match '{1}', the corresponding type parameter defined on the partial method declaration '{2}'.</value>
  </data>
  <data name="ERR_BadAttributeSharedProperty1" xml:space="preserve">
    <value>'Shared' attribute property '{0}' cannot be the target of an assignment.</value>
  </data>
  <data name="ERR_BadAttributeReadOnlyProperty1" xml:space="preserve">
    <value>'ReadOnly' attribute property '{0}' cannot be the target of an assignment.</value>
  </data>
  <data name="ERR_DuplicateResourceName1" xml:space="preserve">
    <value>Resource name '{0}' cannot be used more than once.</value>
  </data>
  <data name="ERR_DuplicateResourceFileName1" xml:space="preserve">
    <value>Each linked resource and module must have a unique filename. Filename '{0}' is specified more than once in this assembly.</value>
  </data>
  <data name="ERR_AttributeMustBeClassNotStruct1" xml:space="preserve">
    <value>'{0}' cannot be used as an attribute because it is not a class.</value>
  </data>
  <data name="ERR_AttributeMustInheritSysAttr" xml:space="preserve">
    <value>'{0}' cannot be used as an attribute because it does not inherit from 'System.Attribute'.</value>
  </data>
  <data name="ERR_AttributeCannotBeAbstract" xml:space="preserve">
    <value>'{0}' cannot be used as an attribute because it is declared 'MustInherit'.</value>
  </data>
  <data name="ERR_UnableToOpenResourceFile1" xml:space="preserve">
    <value>Unable to open resource file '{0}': {1}</value>
  </data>
  <data name="ERR_BadAttributeNonPublicProperty1" xml:space="preserve">
    <value>Attribute member '{0}' cannot be the target of an assignment because it is not declared 'Public'.</value>
  </data>
  <data name="ERR_STAThreadAndMTAThread0" xml:space="preserve">
    <value>'System.STAThreadAttribute' and 'System.MTAThreadAttribute' cannot both be applied to the same method.</value>
  </data>
  <data name="ERR_IndirectUnreferencedAssembly4" xml:space="preserve">
    <value>Project '{0}' makes an indirect reference to assembly '{1}', which contains '{2}'. Add a file reference to '{3}' to your project.</value>
  </data>
  <data name="ERR_BadAttributeNonPublicType1" xml:space="preserve">
    <value>Type '{0}' cannot be used in an attribute because it is not declared 'Public'.</value>
  </data>
  <data name="ERR_BadAttributeNonPublicContType2" xml:space="preserve">
    <value>Type '{0}' cannot be used in an attribute because its container '{1}' is not declared 'Public'.</value>
  </data>
  <data name="ERR_DllImportOnNonEmptySubOrFunction" xml:space="preserve">
    <value>'System.Runtime.InteropServices.DllImportAttribute' cannot be applied to a Sub, Function, or Operator with a non-empty body.</value>
  </data>
  <data name="ERR_DllImportNotLegalOnDeclare" xml:space="preserve">
    <value>'System.Runtime.InteropServices.DllImportAttribute' cannot be applied to a Declare.</value>
  </data>
  <data name="ERR_DllImportNotLegalOnGetOrSet" xml:space="preserve">
    <value>'System.Runtime.InteropServices.DllImportAttribute' cannot be applied to a Get or Set.</value>
  </data>
  <data name="ERR_DllImportOnGenericSubOrFunction" xml:space="preserve">
    <value>'System.Runtime.InteropServices.DllImportAttribute' cannot be applied to a method that is generic or contained in a generic type.</value>
  </data>
  <data name="ERR_ComClassOnGeneric" xml:space="preserve">
    <value>'Microsoft.VisualBasic.ComClassAttribute' cannot be applied to a class that is generic or contained inside a generic type.</value>
  </data>
  <data name="ERR_DllImportOnInstanceMethod" xml:space="preserve">
    <value>'System.Runtime.InteropServices.DllImportAttribute' cannot be applied to instance method.</value>
  </data>
  <data name="ERR_DllImportOnInterfaceMethod" xml:space="preserve">
    <value>'System.Runtime.InteropServices.DllImportAttribute' cannot be applied to interface methods.</value>
  </data>
  <data name="ERR_DllImportNotLegalOnEventMethod" xml:space="preserve">
    <value>'System.Runtime.InteropServices.DllImportAttribute' cannot be applied to 'AddHandler', 'RemoveHandler' or 'RaiseEvent' method.</value>
  </data>
  <data name="ERR_FriendAssemblyBadArguments" xml:space="preserve">
    <value>Friend assembly reference '{0}' is invalid. InternalsVisibleTo declarations cannot have a version, culture, public key token, or processor architecture specified.</value>
  </data>
  <data name="ERR_FriendAssemblyStrongNameRequired" xml:space="preserve">
    <value>Friend assembly reference '{0}' is invalid. Strong-name signed assemblies must specify a public key in their InternalsVisibleTo declarations.</value>
  </data>
  <data name="ERR_FriendAssemblyNameInvalid" xml:space="preserve">
    <value>Friend declaration '{0}' is invalid and cannot be resolved.</value>
  </data>
  <data name="ERR_FriendAssemblyBadAccessOverride2" xml:space="preserve">
    <value>Member '{0}' cannot override member '{1}' defined in another assembly/project because the access modifier 'Protected Friend' expands accessibility. Use 'Protected' instead.</value>
  </data>
  <data name="ERR_UseOfLocalBeforeDeclaration1" xml:space="preserve">
    <value>Local variable '{0}' cannot be referred to before it is declared.</value>
  </data>
  <data name="ERR_UseOfKeywordFromModule1" xml:space="preserve">
    <value>'{0}' is not valid within a Module.</value>
  </data>
  <data name="ERR_BogusWithinLineIf" xml:space="preserve">
    <value>Statement cannot end a block outside of a line 'If' statement.</value>
  </data>
  <data name="ERR_CharToIntegralTypeMismatch1" xml:space="preserve">
    <value>'Char' values cannot be converted to '{0}'. Use 'Microsoft.VisualBasic.AscW' to interpret a character as a Unicode value or 'Microsoft.VisualBasic.Val' to interpret it as a digit.</value>
  </data>
  <data name="ERR_IntegralToCharTypeMismatch1" xml:space="preserve">
    <value>'{0}' values cannot be converted to 'Char'. Use 'Microsoft.VisualBasic.ChrW' to interpret a numeric value as a Unicode character or first convert it to 'String' to produce a digit.</value>
  </data>
  <data name="ERR_NoDirectDelegateConstruction1" xml:space="preserve">
    <value>Delegate '{0}' requires an 'AddressOf' expression or lambda expression as the only argument to its constructor.</value>
  </data>
  <data name="ERR_MethodMustBeFirstStatementOnLine" xml:space="preserve">
    <value>Method declaration statements must be the first statement on a logical line.</value>
  </data>
  <data name="ERR_AttrAssignmentNotFieldOrProp1" xml:space="preserve">
    <value>'{0}' cannot be named as a parameter in an attribute specifier because it is not a field or property.</value>
  </data>
  <data name="ERR_StrictDisallowsObjectComparison1" xml:space="preserve">
    <value>Option Strict On disallows operands of type Object for operator '{0}'. Use the 'Is' operator to test for object identity.</value>
  </data>
  <data name="ERR_NoConstituentArraySizes" xml:space="preserve">
    <value>Bounds can be specified only for the top-level array when initializing an array of arrays.</value>
  </data>
  <data name="ERR_FileAttributeNotAssemblyOrModule" xml:space="preserve">
    <value>'Assembly' or 'Module' expected.</value>
  </data>
  <data name="ERR_FunctionResultCannotBeIndexed1" xml:space="preserve">
    <value>'{0}' has no parameters and its return type cannot be indexed.</value>
  </data>
  <data name="ERR_ArgumentSyntax" xml:space="preserve">
    <value>Comma, ')', or a valid expression continuation expected.</value>
  </data>
  <data name="ERR_ExpectedResumeOrGoto" xml:space="preserve">
    <value>'Resume' or 'GoTo' expected.</value>
  </data>
  <data name="ERR_ExpectedAssignmentOperator" xml:space="preserve">
    <value>'=' expected.</value>
  </data>
  <data name="ERR_NamedArgAlsoOmitted2" xml:space="preserve">
    <value>Parameter '{0}' in '{1}' already has a matching omitted argument.</value>
  </data>
  <data name="ERR_CannotCallEvent1" xml:space="preserve">
    <value>'{0}' is an event, and cannot be called directly. Use a 'RaiseEvent' statement to raise an event.</value>
  </data>
  <data name="ERR_ForEachCollectionDesignPattern1" xml:space="preserve">
    <value>Expression is of type '{0}', which is not a collection type.</value>
  </data>
  <data name="ERR_DefaultValueForNonOptionalParam" xml:space="preserve">
    <value>Default values cannot be supplied for parameters that are not declared 'Optional'.</value>
  </data>
  <data name="ERR_ExpectedDotAfterMyBase" xml:space="preserve">
    <value>'MyBase' must be followed by '.' and an identifier.</value>
  </data>
  <data name="ERR_ExpectedDotAfterMyClass" xml:space="preserve">
    <value>'MyClass' must be followed by '.' and an identifier.</value>
  </data>
  <data name="ERR_StrictArgumentCopyBackNarrowing3" xml:space="preserve">
    <value>Option Strict On disallows narrowing from type '{1}' to type '{2}' in copying the value of 'ByRef' parameter '{0}' back to the matching argument.</value>
  </data>
  <data name="ERR_LbElseifAfterElse" xml:space="preserve">
    <value>'#ElseIf' cannot follow '#Else' as part of a '#If' block.</value>
  </data>
  <data name="ERR_StandaloneAttribute" xml:space="preserve">
    <value>Attribute specifier is not a complete statement. Use a line continuation to apply the attribute to the following statement.</value>
  </data>
  <data name="ERR_NoUniqueConstructorOnBase2" xml:space="preserve">
    <value>Class '{0}' must declare a 'Sub New' because its base class '{1}' has more than one accessible 'Sub New' that can be called with no arguments.</value>
  </data>
  <data name="ERR_ExtraNextVariable" xml:space="preserve">
    <value>'Next' statement names more variables than there are matching 'For' statements.</value>
  </data>
  <data name="ERR_RequiredNewCallTooMany2" xml:space="preserve">
    <value>First statement of this 'Sub New' must be a call to 'MyBase.New' or 'MyClass.New' because base class '{0}' of '{1}' has more than one accessible 'Sub New' that can be called with no arguments.</value>
  </data>
  <data name="ERR_ForCtlVarArraySizesSpecified" xml:space="preserve">
    <value>Array declared as for loop control variable cannot be declared with an initial size.</value>
  </data>
  <data name="ERR_BadFlagsOnNewOverloads" xml:space="preserve">
    <value>The '{0}' keyword is used to overload inherited members; do not use the '{0}' keyword when overloading 'Sub New'.</value>
  </data>
  <data name="ERR_TypeCharOnGenericParam" xml:space="preserve">
    <value>Type character cannot be used in a type parameter declaration.</value>
  </data>
  <data name="ERR_TooFewGenericArguments1" xml:space="preserve">
    <value>Too few type arguments to '{0}'.</value>
  </data>
  <data name="ERR_TooManyGenericArguments1" xml:space="preserve">
    <value>Too many type arguments to '{0}'.</value>
  </data>
  <data name="ERR_GenericConstraintNotSatisfied2" xml:space="preserve">
    <value>Type argument '{0}' does not inherit from or implement the constraint type '{1}'.</value>
  </data>
  <data name="ERR_TypeOrMemberNotGeneric1" xml:space="preserve">
    <value>'{0}' has no type parameters and so cannot have type arguments.</value>
  </data>
  <data name="ERR_NewIfNullOnGenericParam" xml:space="preserve">
    <value>'New' cannot be used on a type parameter that does not have a 'New' constraint.</value>
  </data>
  <data name="ERR_MultipleClassConstraints1" xml:space="preserve">
    <value>Type parameter '{0}' can only have one constraint that is a class.</value>
  </data>
  <data name="ERR_ConstNotClassInterfaceOrTypeParam1" xml:space="preserve">
    <value>Type constraint '{0}' must be either a class, interface or type parameter.</value>
  </data>
  <data name="ERR_DuplicateTypeParamName1" xml:space="preserve">
    <value>Type parameter already declared with name '{0}'.</value>
  </data>
  <data name="ERR_UnboundTypeParam2" xml:space="preserve">
    <value>Type parameter '{0}' for '{1}' cannot be inferred.</value>
  </data>
  <data name="ERR_IsOperatorGenericParam1" xml:space="preserve">
    <value>'Is' operand of type '{0}' can be compared only to 'Nothing' because '{0}' is a type parameter with no class constraint.</value>
  </data>
  <data name="ERR_ArgumentCopyBackNarrowing3" xml:space="preserve">
    <value>Copying the value of 'ByRef' parameter '{0}' back to the matching argument narrows from type '{1}' to type '{2}'.</value>
  </data>
  <data name="ERR_ShadowingGenericParamWithMember1" xml:space="preserve">
    <value>'{0}' has the same name as a type parameter.</value>
  </data>
  <data name="ERR_GenericParamBase2" xml:space="preserve">
    <value>{0} '{1}' cannot inherit from a type parameter.</value>
  </data>
  <data name="ERR_ImplementsGenericParam" xml:space="preserve">
    <value>Type parameter not allowed in 'Implements' clause.</value>
  </data>
  <data name="ERR_OnlyNullLowerBound" xml:space="preserve">
    <value>Array lower bounds can be only '0'.</value>
  </data>
  <data name="ERR_ClassConstraintNotInheritable1" xml:space="preserve">
    <value>Type constraint cannot be a 'NotInheritable' class.</value>
  </data>
  <data name="ERR_ConstraintIsRestrictedType1" xml:space="preserve">
    <value>'{0}' cannot be used as a type constraint.</value>
  </data>
  <data name="ERR_GenericParamsOnInvalidMember" xml:space="preserve">
    <value>Type parameters cannot be specified on this declaration.</value>
  </data>
  <data name="ERR_GenericArgsOnAttributeSpecifier" xml:space="preserve">
    <value>Type arguments are not valid because attributes cannot be generic.</value>
  </data>
  <data name="ERR_AttrCannotBeGenerics" xml:space="preserve">
    <value>Type parameters, generic types or types contained in generic types cannot be used as attributes.</value>
  </data>
  <data name="ERR_BadStaticLocalInGenericMethod" xml:space="preserve">
    <value>Local variables within generic methods cannot be declared 'Static'.</value>
  </data>
  <data name="ERR_SyntMemberShadowsGenericParam3" xml:space="preserve">
    <value>{0} '{1}' implicitly defines a member '{2}' which has the same name as a type parameter.</value>
  </data>
  <data name="ERR_ConstraintAlreadyExists1" xml:space="preserve">
    <value>Constraint type '{0}' already specified for this type parameter.</value>
  </data>
  <data name="ERR_InterfacePossiblyImplTwice2" xml:space="preserve">
    <value>Cannot implement interface '{0}' because its implementation could conflict with the implementation of another implemented interface '{1}' for some type arguments.</value>
  </data>
  <data name="ERR_ModulesCannotBeGeneric" xml:space="preserve">
    <value>Modules cannot be generic.</value>
  </data>
  <data name="ERR_GenericClassCannotInheritAttr" xml:space="preserve">
    <value>Classes that are generic or contained in a generic type cannot inherit from an attribute class.</value>
  </data>
  <data name="ERR_DeclaresCantBeInGeneric" xml:space="preserve">
    <value>'Declare' statements are not allowed in generic types or types contained in generic types.</value>
  </data>
  <data name="ERR_OverrideWithConstraintMismatch2" xml:space="preserve">
    <value>'{0}' cannot override '{1}' because they differ by type parameter constraints.</value>
  </data>
  <data name="ERR_ImplementsWithConstraintMismatch3" xml:space="preserve">
    <value>'{0}' cannot implement '{1}.{2}' because they differ by type parameter constraints.</value>
  </data>
  <data name="ERR_OpenTypeDisallowed" xml:space="preserve">
    <value>Type parameters or types constructed with type parameters are not allowed in attribute arguments.</value>
  </data>
  <data name="ERR_HandlesInvalidOnGenericMethod" xml:space="preserve">
    <value>Generic methods cannot use 'Handles' clause.</value>
  </data>
  <data name="ERR_MultipleNewConstraints" xml:space="preserve">
    <value>'New' constraint cannot be specified multiple times for the same type parameter.</value>
  </data>
  <data name="ERR_MustInheritForNewConstraint2" xml:space="preserve">
    <value>Type argument '{0}' is declared 'MustInherit' and does not satisfy the 'New' constraint for type parameter '{1}'.</value>
  </data>
  <data name="ERR_NoSuitableNewForNewConstraint2" xml:space="preserve">
    <value>Type argument '{0}' must have a public parameterless instance constructor to satisfy the 'New' constraint for type parameter '{1}'.</value>
  </data>
  <data name="ERR_BadGenericParamForNewConstraint2" xml:space="preserve">
    <value>Type parameter '{0}' must have either a 'New' constraint or a 'Structure' constraint to satisfy the 'New' constraint for type parameter '{1}'.</value>
  </data>
  <data name="ERR_NewArgsDisallowedForTypeParam" xml:space="preserve">
    <value>Arguments cannot be passed to a 'New' used on a type parameter.</value>
  </data>
  <data name="ERR_DuplicateRawGenericTypeImport1" xml:space="preserve">
    <value>Generic type '{0}' cannot be imported more than once.</value>
  </data>
  <data name="ERR_NoTypeArgumentCountOverloadCand1" xml:space="preserve">
    <value>Overload resolution failed because no accessible '{0}' accepts this number of type arguments.</value>
  </data>
  <data name="ERR_TypeArgsUnexpected" xml:space="preserve">
    <value>Type arguments unexpected.</value>
  </data>
  <data name="ERR_NameSameAsMethodTypeParam1" xml:space="preserve">
    <value>'{0}' is already declared as a type parameter of this method.</value>
  </data>
  <data name="ERR_TypeParamNameFunctionNameCollision" xml:space="preserve">
    <value>Type parameter cannot have the same name as its defining function.</value>
  </data>
  <data name="ERR_BadConstraintSyntax" xml:space="preserve">
    <value>Type or 'New' expected.</value>
  </data>
  <data name="ERR_OfExpected" xml:space="preserve">
    <value>'Of' required when specifying type arguments for a generic type or method.</value>
  </data>
  <data name="ERR_ArrayOfRawGenericInvalid" xml:space="preserve">
    <value>'(' unexpected. Arrays of uninstantiated generic types are not allowed.</value>
  </data>
  <data name="ERR_ForEachAmbiguousIEnumerable1" xml:space="preserve">
    <value>'For Each' on type '{0}' is ambiguous because the type implements multiple instantiations of 'System.Collections.Generic.IEnumerable(Of T)'.</value>
  </data>
  <data name="ERR_IsNotOperatorGenericParam1" xml:space="preserve">
    <value>'IsNot' operand of type '{0}' can be compared only to 'Nothing' because '{0}' is a type parameter with no class constraint.</value>
  </data>
  <data name="ERR_TypeParamQualifierDisallowed" xml:space="preserve">
    <value>Type parameters cannot be used as qualifiers.</value>
  </data>
  <data name="ERR_TypeParamMissingCommaOrRParen" xml:space="preserve">
    <value>Comma or ')' expected.</value>
  </data>
  <data name="ERR_TypeParamMissingAsCommaOrRParen" xml:space="preserve">
    <value>'As', comma or ')' expected.</value>
  </data>
  <data name="ERR_MultipleReferenceConstraints" xml:space="preserve">
    <value>'Class' constraint cannot be specified multiple times for the same type parameter.</value>
  </data>
  <data name="ERR_MultipleValueConstraints" xml:space="preserve">
    <value>'Structure' constraint cannot be specified multiple times for the same type parameter.</value>
  </data>
  <data name="ERR_NewAndValueConstraintsCombined" xml:space="preserve">
    <value>'New' constraint and 'Structure' constraint cannot be combined.</value>
  </data>
  <data name="ERR_RefAndValueConstraintsCombined" xml:space="preserve">
    <value>'Class' constraint and 'Structure' constraint cannot be combined.</value>
  </data>
  <data name="ERR_BadTypeArgForStructConstraint2" xml:space="preserve">
    <value>Type argument '{0}' does not satisfy the 'Structure' constraint for type parameter '{1}'.</value>
  </data>
  <data name="ERR_BadTypeArgForRefConstraint2" xml:space="preserve">
    <value>Type argument '{0}' does not satisfy the 'Class' constraint for type parameter '{1}'.</value>
  </data>
  <data name="ERR_RefAndClassTypeConstrCombined" xml:space="preserve">
    <value>'Class' constraint and a specific class type constraint cannot be combined.</value>
  </data>
  <data name="ERR_ValueAndClassTypeConstrCombined" xml:space="preserve">
    <value>'Structure' constraint and a specific class type constraint cannot be combined.</value>
  </data>
  <data name="ERR_ConstraintClashIndirectIndirect4" xml:space="preserve">
    <value>Indirect constraint '{0}' obtained from the type parameter constraint '{1}' conflicts with the indirect constraint '{2}' obtained from the type parameter constraint '{3}'.</value>
  </data>
  <data name="ERR_ConstraintClashDirectIndirect3" xml:space="preserve">
    <value>Constraint '{0}' conflicts with the indirect constraint '{1}' obtained from the type parameter constraint '{2}'.</value>
  </data>
  <data name="ERR_ConstraintClashIndirectDirect3" xml:space="preserve">
    <value>Indirect constraint '{0}' obtained from the type parameter constraint '{1}' conflicts with the constraint '{2}'.</value>
  </data>
  <data name="ERR_ConstraintCycleLink2" xml:space="preserve">
    <value>
    '{0}' is constrained to '{1}'.</value>
  </data>
  <data name="ERR_ConstraintCycle2" xml:space="preserve">
    <value>Type parameter '{0}' cannot be constrained to itself: {1}</value>
  </data>
  <data name="ERR_TypeParamWithStructConstAsConst" xml:space="preserve">
    <value>Type parameter with a 'Structure' constraint cannot be used as a constraint.</value>
  </data>
  <data name="ERR_NullableDisallowedForStructConstr1" xml:space="preserve">
    <value>'System.Nullable' does not satisfy the 'Structure' constraint for type parameter '{0}'. Only non-nullable 'Structure' types are allowed.</value>
  </data>
  <data name="ERR_ConflictingDirectConstraints3" xml:space="preserve">
    <value>Constraint '{0}' conflicts with the constraint '{1}' already specified for type parameter '{2}'.</value>
  </data>
  <data name="ERR_InterfaceUnifiesWithInterface2" xml:space="preserve">
    <value>Cannot inherit interface '{0}' because it could be identical to interface '{1}' for some type arguments.</value>
  </data>
  <data name="ERR_BaseUnifiesWithInterfaces3" xml:space="preserve">
    <value>Cannot inherit interface '{0}' because the interface '{1}' from which it inherits could be identical to interface '{2}' for some type arguments.</value>
  </data>
  <data name="ERR_InterfaceBaseUnifiesWithBase4" xml:space="preserve">
    <value>Cannot inherit interface '{0}' because the interface '{1}' from which it inherits could be identical to interface '{2}' from which the interface '{3}' inherits for some type arguments.</value>
  </data>
  <data name="ERR_InterfaceUnifiesWithBase3" xml:space="preserve">
    <value>Cannot inherit interface '{0}' because it could be identical to interface '{1}' from which the interface '{2}' inherits for some type arguments.</value>
  </data>
  <data name="ERR_ClassInheritsBaseUnifiesWithInterfaces3" xml:space="preserve">
    <value>Cannot implement interface '{0}' because the interface '{1}' from which it inherits could be identical to implemented interface '{2}' for some type arguments.</value>
  </data>
  <data name="ERR_ClassInheritsInterfaceBaseUnifiesWithBase4" xml:space="preserve">
    <value>Cannot implement interface '{0}' because the interface '{1}' from which it inherits could be identical to interface '{2}' from which the implemented interface '{3}' inherits for some type arguments.</value>
  </data>
  <data name="ERR_ClassInheritsInterfaceUnifiesWithBase3" xml:space="preserve">
    <value>Cannot implement interface '{0}' because it could be identical to interface '{1}' from which the implemented interface '{2}' inherits for some type arguments.</value>
  </data>
  <data name="ERR_OptionalsCantBeStructGenericParams" xml:space="preserve">
    <value>Generic parameters used as optional parameter types must be class constrained.</value>
  </data>
  <data name="ERR_AddressOfNullableMethod" xml:space="preserve">
    <value>Methods of 'System.Nullable(Of T)' cannot be used as operands of the 'AddressOf' operator.</value>
  </data>
  <data name="ERR_IsOperatorNullable1" xml:space="preserve">
    <value>'Is' operand of type '{0}' can be compared only to 'Nothing' because '{0}' is a nullable type.</value>
  </data>
  <data name="ERR_IsNotOperatorNullable1" xml:space="preserve">
    <value>'IsNot' operand of type '{0}' can be compared only to 'Nothing' because '{0}' is a nullable type.</value>
  </data>
  <data name="ERR_ShadowingTypeOutsideClass1" xml:space="preserve">
    <value>'{0}' cannot be declared 'Shadows' outside of a class, structure, or interface.</value>
  </data>
  <data name="ERR_PropertySetParamCollisionWithValue" xml:space="preserve">
    <value>Property parameters cannot have the name 'Value'.</value>
  </data>
  <data name="ERR_SxSIndirectRefHigherThanDirectRef3" xml:space="preserve">
    <value>The project currently contains references to more than one version of '{0}', a direct reference to version {2} and an indirect reference to version {1}. Change the direct reference to use version {1} (or higher) of {0}.</value>
  </data>
  <data name="ERR_DuplicateReferenceStrong" xml:space="preserve">
    <value>Multiple assemblies with equivalent identity have been imported: '{0}' and '{1}'. Remove one of the duplicate references.</value>
  </data>
  <data name="ERR_DuplicateReference2" xml:space="preserve">
    <value>Project already has a reference to assembly '{0}'. A second reference to '{1}' cannot be added.</value>
  </data>
  <data name="ERR_IllegalCallOrIndex" xml:space="preserve">
    <value>Illegal call expression or index expression.</value>
  </data>
  <data name="ERR_ConflictDefaultPropertyAttribute" xml:space="preserve">
    <value>Conflict between the default property and the 'DefaultMemberAttribute' defined on '{0}'.</value>
  </data>
  <data name="ERR_BadAttributeUuid2" xml:space="preserve">
    <value>'{0}' cannot be applied because the format of the GUID '{1}' is not correct.</value>
  </data>
  <data name="ERR_ComClassAndReservedAttribute1" xml:space="preserve">
    <value>'Microsoft.VisualBasic.ComClassAttribute' and '{0}' cannot both be applied to the same class.</value>
  </data>
  <data name="ERR_ComClassRequiresPublicClass2" xml:space="preserve">
    <value>'Microsoft.VisualBasic.ComClassAttribute' cannot be applied to '{0}' because its container '{1}' is not declared 'Public'.</value>
  </data>
  <data name="ERR_ComClassReservedDispIdZero1" xml:space="preserve">
    <value>'System.Runtime.InteropServices.DispIdAttribute' cannot be applied to '{0}' because 'Microsoft.VisualBasic.ComClassAttribute' reserves zero for the default property.</value>
  </data>
  <data name="ERR_ComClassReservedDispId1" xml:space="preserve">
    <value>'System.Runtime.InteropServices.DispIdAttribute' cannot be applied to '{0}' because 'Microsoft.VisualBasic.ComClassAttribute' reserves values less than zero.</value>
  </data>
  <data name="ERR_ComClassDuplicateGuids1" xml:space="preserve">
    <value>'InterfaceId' and 'EventsId' parameters for 'Microsoft.VisualBasic.ComClassAttribute' on '{0}' cannot have the same value.</value>
  </data>
  <data name="ERR_ComClassCantBeAbstract0" xml:space="preserve">
    <value>'Microsoft.VisualBasic.ComClassAttribute' cannot be applied to a class that is declared 'MustInherit'.</value>
  </data>
  <data name="ERR_ComClassRequiresPublicClass1" xml:space="preserve">
    <value>'Microsoft.VisualBasic.ComClassAttribute' cannot be applied to '{0}' because it is not declared 'Public'.</value>
  </data>
  <data name="ERR_UnknownOperator" xml:space="preserve">
    <value>Operator declaration must be one of:  +, -, *, \, /, ^, &amp;, Like, Mod, And, Or, Xor, Not, &lt;&lt;, &gt;&gt;, =, &lt;&gt;, &lt;, &lt;=, &gt;, &gt;=, CType, IsTrue, IsFalse.</value>
  </data>
  <data name="ERR_DuplicateConversionCategoryUsed" xml:space="preserve">
    <value>'Widening' and 'Narrowing' cannot be combined.</value>
  </data>
  <data name="ERR_OperatorNotOverloadable" xml:space="preserve">
    <value>Operator is not overloadable. Operator declaration must be one of:  +, -, *, \, /, ^, &amp;, Like, Mod, And, Or, Xor, Not, &lt;&lt;, &gt;&gt;, =, &lt;&gt;, &lt;, &lt;=, &gt;, &gt;=, CType, IsTrue, IsFalse.</value>
  </data>
  <data name="ERR_InvalidHandles" xml:space="preserve">
    <value>'Handles' is not valid on operator declarations.</value>
  </data>
  <data name="ERR_InvalidImplements" xml:space="preserve">
    <value>'Implements' is not valid on operator declarations.</value>
  </data>
  <data name="ERR_EndOperatorExpected" xml:space="preserve">
    <value>'End Operator' expected.</value>
  </data>
  <data name="ERR_EndOperatorNotAtLineStart" xml:space="preserve">
    <value>'End Operator' must be the first statement on a line.</value>
  </data>
  <data name="ERR_InvalidEndOperator" xml:space="preserve">
    <value>'End Operator' must be preceded by a matching 'Operator'.</value>
  </data>
  <data name="ERR_ExitOperatorNotValid" xml:space="preserve">
    <value>'Exit Operator' is not valid. Use 'Return' to exit an operator.</value>
  </data>
  <data name="ERR_ParamArrayIllegal1" xml:space="preserve">
    <value>'{0}' parameters cannot be declared 'ParamArray'.</value>
  </data>
  <data name="ERR_OptionalIllegal1" xml:space="preserve">
    <value>'{0}' parameters cannot be declared 'Optional'.</value>
  </data>
  <data name="ERR_OperatorMustBePublic" xml:space="preserve">
    <value>Operators must be declared 'Public'.</value>
  </data>
  <data name="ERR_OperatorMustBeShared" xml:space="preserve">
    <value>Operators must be declared 'Shared'.</value>
  </data>
  <data name="ERR_BadOperatorFlags1" xml:space="preserve">
    <value>Operators cannot be declared '{0}'.</value>
  </data>
  <data name="ERR_OneParameterRequired1" xml:space="preserve">
    <value>Operator '{0}' must have one parameter.</value>
  </data>
  <data name="ERR_TwoParametersRequired1" xml:space="preserve">
    <value>Operator '{0}' must have two parameters.</value>
  </data>
  <data name="ERR_OneOrTwoParametersRequired1" xml:space="preserve">
    <value>Operator '{0}' must have either one or two parameters.</value>
  </data>
  <data name="ERR_ConvMustBeWideningOrNarrowing" xml:space="preserve">
    <value>Conversion operators must be declared either 'Widening' or 'Narrowing'.</value>
  </data>
  <data name="ERR_OperatorDeclaredInModule" xml:space="preserve">
    <value>Operators cannot be declared in modules.</value>
  </data>
  <data name="ERR_InvalidSpecifierOnNonConversion1" xml:space="preserve">
    <value>Only conversion operators can be declared '{0}'.</value>
  </data>
  <data name="ERR_UnaryParamMustBeContainingType1" xml:space="preserve">
    <value>Parameter of this unary operator must be of the containing type '{0}'.</value>
  </data>
  <data name="ERR_BinaryParamMustBeContainingType1" xml:space="preserve">
    <value>At least one parameter of this binary operator must be of the containing type '{0}'.</value>
  </data>
  <data name="ERR_ConvParamMustBeContainingType1" xml:space="preserve">
    <value>Either the parameter type or the return type of this conversion operator must be of the containing type '{0}'.</value>
  </data>
  <data name="ERR_OperatorRequiresBoolReturnType1" xml:space="preserve">
    <value>Operator '{0}' must have a return type of Boolean.</value>
  </data>
  <data name="ERR_ConversionToSameType" xml:space="preserve">
    <value>Conversion operators cannot convert from a type to the same type.</value>
  </data>
  <data name="ERR_ConversionToInterfaceType" xml:space="preserve">
    <value>Conversion operators cannot convert to an interface type.</value>
  </data>
  <data name="ERR_ConversionToBaseType" xml:space="preserve">
    <value>Conversion operators cannot convert from a type to its base type.</value>
  </data>
  <data name="ERR_ConversionToDerivedType" xml:space="preserve">
    <value>Conversion operators cannot convert from a type to its derived type.</value>
  </data>
  <data name="ERR_ConversionToObject" xml:space="preserve">
    <value>Conversion operators cannot convert to Object.</value>
  </data>
  <data name="ERR_ConversionFromInterfaceType" xml:space="preserve">
    <value>Conversion operators cannot convert from an interface type.</value>
  </data>
  <data name="ERR_ConversionFromBaseType" xml:space="preserve">
    <value>Conversion operators cannot convert from a base type.</value>
  </data>
  <data name="ERR_ConversionFromDerivedType" xml:space="preserve">
    <value>Conversion operators cannot convert from a derived type.</value>
  </data>
  <data name="ERR_ConversionFromObject" xml:space="preserve">
    <value>Conversion operators cannot convert from Object.</value>
  </data>
  <data name="ERR_MatchingOperatorExpected2" xml:space="preserve">
    <value>Matching '{0}' operator is required for '{1}'.</value>
  </data>
  <data name="ERR_UnacceptableLogicalOperator3" xml:space="preserve">
    <value>Return and parameter types of '{0}' must be '{1}' to be used in a '{2}' expression.</value>
  </data>
  <data name="ERR_ConditionOperatorRequired3" xml:space="preserve">
    <value>Type '{0}' must define operator '{1}' to be used in a '{2}' expression.</value>
  </data>
  <data name="ERR_CopyBackTypeMismatch3" xml:space="preserve">
    <value>Cannot copy the value of 'ByRef' parameter '{0}' back to the matching argument because type '{1}' cannot be converted to type '{2}'.</value>
  </data>
  <data name="ERR_ForLoopOperatorRequired2" xml:space="preserve">
    <value>Type '{0}' must define operator '{1}' to be used in a 'For' statement.</value>
  </data>
  <data name="ERR_UnacceptableForLoopOperator2" xml:space="preserve">
    <value>Return and parameter types of '{0}' must be '{1}' to be used in a 'For' statement.</value>
  </data>
  <data name="ERR_UnacceptableForLoopRelOperator2" xml:space="preserve">
    <value>Parameter types of '{0}' must be '{1}' to be used in a 'For' statement.</value>
  </data>
  <data name="ERR_OperatorRequiresIntegerParameter1" xml:space="preserve">
    <value>Operator '{0}' must have a second parameter of type 'Integer' or 'Integer?'.</value>
  </data>
  <data name="ERR_CantSpecifyNullableOnBoth" xml:space="preserve">
    <value>Nullable modifier cannot be specified on both a variable and its type.</value>
  </data>
  <data name="ERR_BadTypeArgForStructConstraintNull" xml:space="preserve">
    <value>Type '{0}' must be a value type or a type argument constrained to 'Structure' in order to be used with 'Nullable' or nullable modifier '?'.</value>
  </data>
  <data name="ERR_CantSpecifyArrayAndNullableOnBoth" xml:space="preserve">
    <value>Nullable modifier '?' and array modifiers '(' and ')' cannot be specified on both a variable and its type.</value>
  </data>
  <data name="ERR_CantSpecifyTypeCharacterOnIIF" xml:space="preserve">
    <value>Expressions used with an 'If' expression cannot contain type characters.</value>
  </data>
  <data name="ERR_IllegalOperandInIIFName" xml:space="preserve">
    <value>'If' operands cannot be named arguments.</value>
  </data>
  <data name="ERR_IllegalOperandInIIFConversion" xml:space="preserve">
    <value>Cannot infer a common type for the second and third operands of the 'If' operator. One must have a widening conversion to the other.</value>
  </data>
  <data name="ERR_IllegalCondTypeInIIF" xml:space="preserve">
    <value>First operand in a binary 'If' expression must be nullable or a reference type.</value>
  </data>
  <data name="ERR_CantCallIIF" xml:space="preserve">
    <value>'If' operator cannot be used in a 'Call' statement.</value>
  </data>
  <data name="ERR_CantSpecifyAsNewAndNullable" xml:space="preserve">
    <value>Nullable modifier cannot be specified in variable declarations with 'As New'.</value>
  </data>
  <data name="ERR_IllegalOperandInIIFConversion2" xml:space="preserve">
    <value>Cannot infer a common type for the first and second operands of the binary 'If' operator. One must have a widening conversion to the other.</value>
  </data>
  <data name="ERR_BadNullTypeInCCExpression" xml:space="preserve">
    <value>Nullable types are not allowed in conditional compilation expressions.</value>
  </data>
  <data name="ERR_NullableImplicit" xml:space="preserve">
    <value>Nullable modifier cannot be used with a variable whose implicit type is 'Object'.</value>
  </data>
  <data name="ERR_MissingRuntimeHelper" xml:space="preserve">
    <value>Requested operation is not available because the runtime library function '{0}' is not defined.</value>
  </data>
  <data name="ERR_ExpectedDotAfterGlobalNameSpace" xml:space="preserve">
    <value>'Global' must be followed by '.' and an identifier.</value>
  </data>
  <data name="ERR_NoGlobalExpectedIdentifier" xml:space="preserve">
    <value>'Global' not allowed in this context; identifier expected.</value>
  </data>
  <data name="ERR_NoGlobalInHandles" xml:space="preserve">
    <value>'Global' not allowed in handles; local name expected.</value>
  </data>
  <data name="ERR_ElseIfNoMatchingIf" xml:space="preserve">
    <value>'ElseIf' must be preceded by a matching 'If' or 'ElseIf'.</value>
  </data>
  <data name="ERR_BadAttributeConstructor2" xml:space="preserve">
    <value>Attribute constructor has a 'ByRef' parameter of type '{0}'; cannot use constructors with byref parameters to apply the attribute.</value>
  </data>
  <data name="ERR_EndUsingWithoutUsing" xml:space="preserve">
    <value>'End Using' must be preceded by a matching 'Using'.</value>
  </data>
  <data name="ERR_ExpectedEndUsing" xml:space="preserve">
    <value>'Using' must end with a matching 'End Using'.</value>
  </data>
  <data name="ERR_GotoIntoUsing" xml:space="preserve">
    <value>'GoTo {0}' is not valid because '{0}' is inside a 'Using' statement that does not contain this statement.</value>
  </data>
  <data name="ERR_UsingRequiresDisposePattern" xml:space="preserve">
    <value>'Using' operand of type '{0}' must implement 'System.IDisposable'.</value>
  </data>
  <data name="ERR_UsingResourceVarNeedsInitializer" xml:space="preserve">
    <value>'Using' resource variable must have an explicit initialization.</value>
  </data>
  <data name="ERR_UsingResourceVarCantBeArray" xml:space="preserve">
    <value>'Using' resource variable type can not be array type.</value>
  </data>
  <data name="ERR_OnErrorInUsing" xml:space="preserve">
    <value>'On Error' statements are not valid within 'Using' statements.</value>
  </data>
  <data name="ERR_PropertyNameConflictInMyCollection" xml:space="preserve">
    <value>'{0}' has the same name as a member used for type '{1}' exposed in a 'My' group. Rename the type or its enclosing namespace.</value>
  </data>
  <data name="ERR_InvalidImplicitVar" xml:space="preserve">
    <value>Implicit variable '{0}' is invalid because of '{1}'.</value>
  </data>
  <data name="ERR_ObjectInitializerRequiresFieldName" xml:space="preserve">
    <value>Object initializers require a field name to initialize.</value>
  </data>
  <data name="ERR_ExpectedFrom" xml:space="preserve">
    <value>'From' expected.</value>
  </data>
  <data name="ERR_LambdaBindingMismatch1" xml:space="preserve">
    <value>Nested function does not have the same signature as delegate '{0}'.</value>
  </data>
  <data name="ERR_LambdaBindingMismatch2" xml:space="preserve">
    <value>Nested sub does not have a signature that is compatible with delegate '{0}'.</value>
  </data>
  <data name="ERR_CannotLiftByRefParamQuery1" xml:space="preserve">
    <value>'ByRef' parameter '{0}' cannot be used in a query expression.</value>
  </data>
  <data name="ERR_ExpressionTreeNotSupported" xml:space="preserve">
    <value>Expression cannot be converted into an expression tree.</value>
  </data>
  <data name="ERR_CannotLiftStructureMeQuery" xml:space="preserve">
    <value>Instance members and 'Me' cannot be used within query expressions in structures.</value>
  </data>
  <data name="ERR_InferringNonArrayType1" xml:space="preserve">
    <value>Variable cannot be initialized with non-array type '{0}'.</value>
  </data>
  <data name="ERR_ByRefParamInExpressionTree" xml:space="preserve">
    <value>References to 'ByRef' parameters cannot be converted to an expression tree.</value>
  </data>
  <data name="ERR_DuplicateAnonTypeMemberName1" xml:space="preserve">
    <value>Anonymous type member or property '{0}' is already declared.</value>
  </data>
  <data name="ERR_BadAnonymousTypeForExprTree" xml:space="preserve">
    <value>Cannot convert anonymous type to an expression tree because a property of the type is used to initialize another property.</value>
  </data>
  <data name="ERR_CannotLiftAnonymousType1" xml:space="preserve">
    <value>Anonymous type property '{0}' cannot be used in the definition of a lambda expression within the same initialization list.</value>
  </data>
  <data name="ERR_ExtensionOnlyAllowedOnModuleSubOrFunction" xml:space="preserve">
    <value>'Extension' attribute can be applied only to 'Module', 'Sub', or 'Function' declarations.</value>
  </data>
  <data name="ERR_ExtensionMethodNotInModule" xml:space="preserve">
    <value>Extension methods can be defined only in modules.</value>
  </data>
  <data name="ERR_ExtensionMethodNoParams" xml:space="preserve">
    <value>Extension methods must declare at least one parameter. The first parameter specifies which type to extend.</value>
  </data>
  <data name="ERR_ExtensionMethodOptionalFirstArg" xml:space="preserve">
    <value>'Optional' cannot be applied to the first parameter of an extension method. The first parameter specifies which type to extend.</value>
  </data>
  <data name="ERR_ExtensionMethodParamArrayFirstArg" xml:space="preserve">
    <value>'ParamArray' cannot be applied to the first parameter of an extension method. The first parameter specifies which type to extend.</value>
  </data>
  <data name="ERR_AnonymousTypeFieldNameInference" xml:space="preserve">
    <value>Anonymous type member name can be inferred only from a simple or qualified name with no arguments.</value>
  </data>
  <data name="ERR_NameNotMemberOfAnonymousType2" xml:space="preserve">
    <value>'{0}' is not a member of '{1}'; it does not exist in the current context.</value>
  </data>
  <data name="ERR_ExtensionAttributeInvalid" xml:space="preserve">
    <value>The custom-designed version of 'System.Runtime.CompilerServices.ExtensionAttribute' found by the compiler is not valid. Its attribute usage flags must be set to allow assemblies, classes, and methods.</value>
  </data>
  <data name="ERR_AnonymousTypePropertyOutOfOrder1" xml:space="preserve">
    <value>Anonymous type member property '{0}' cannot be used to infer the type of another member property because the type of '{0}' is not yet established.</value>
  </data>
  <data name="ERR_AnonymousTypeDisallowsTypeChar" xml:space="preserve">
    <value>Type characters cannot be used in anonymous type declarations.</value>
  </data>
  <data name="ERR_ExtensionMethodUncallable1" xml:space="preserve">
    <value>Extension method '{0}' has type constraints that can never be satisfied.</value>
  </data>
  <data name="ERR_ExtensionMethodOverloadCandidate3" xml:space="preserve">
    <value>
    Extension method '{0}' defined in '{1}': {2}</value>
  </data>
  <data name="ERR_DelegateBindingMismatch" xml:space="preserve">
    <value>Method does not have a signature compatible with the delegate.</value>
  </data>
  <data name="ERR_DelegateBindingTypeInferenceFails" xml:space="preserve">
    <value>Type arguments could not be inferred from the delegate.</value>
  </data>
  <data name="ERR_TooManyArgs" xml:space="preserve">
    <value>Too many arguments.</value>
  </data>
  <data name="ERR_NamedArgAlsoOmitted1" xml:space="preserve">
    <value>Parameter '{0}' already has a matching omitted argument.</value>
  </data>
  <data name="ERR_NamedArgUsedTwice1" xml:space="preserve">
    <value>Parameter '{0}' already has a matching argument.</value>
  </data>
  <data name="ERR_NamedParamNotFound1" xml:space="preserve">
    <value>'{0}' is not a method parameter.</value>
  </data>
  <data name="ERR_OmittedArgument1" xml:space="preserve">
    <value>Argument not specified for parameter '{0}'.</value>
  </data>
  <data name="ERR_UnboundTypeParam1" xml:space="preserve">
    <value>Type parameter '{0}' cannot be inferred.</value>
  </data>
  <data name="ERR_ExtensionMethodOverloadCandidate2" xml:space="preserve">
    <value>
    Extension method '{0}' defined in '{1}'.</value>
  </data>
  <data name="ERR_AnonymousTypeNeedField" xml:space="preserve">
    <value>Anonymous type must contain at least one member.</value>
  </data>
  <data name="ERR_AnonymousTypeNameWithoutPeriod" xml:space="preserve">
    <value>Anonymous type member name must be preceded by a period.</value>
  </data>
  <data name="ERR_AnonymousTypeExpectedIdentifier" xml:space="preserve">
    <value>Identifier expected, preceded with a period.</value>
  </data>
  <data name="ERR_TooManyArgs2" xml:space="preserve">
    <value>Too many arguments to extension method '{0}' defined in '{1}'.</value>
  </data>
  <data name="ERR_NamedArgAlsoOmitted3" xml:space="preserve">
    <value>Parameter '{0}' in extension method '{1}' defined in '{2}' already has a matching omitted argument.</value>
  </data>
  <data name="ERR_NamedArgUsedTwice3" xml:space="preserve">
    <value>Parameter '{0}' of extension method '{1}' defined in '{2}' already has a matching argument.</value>
  </data>
  <data name="ERR_NamedParamNotFound3" xml:space="preserve">
    <value>'{0}' is not a parameter of extension method '{1}' defined in '{2}'.</value>
  </data>
  <data name="ERR_OmittedArgument3" xml:space="preserve">
    <value>Argument not specified for parameter '{0}' of extension method '{1}' defined in '{2}'.</value>
  </data>
  <data name="ERR_UnboundTypeParam3" xml:space="preserve">
    <value>Type parameter '{0}' for extension method '{1}' defined in '{2}' cannot be inferred.</value>
  </data>
  <data name="ERR_TooFewGenericArguments2" xml:space="preserve">
    <value>Too few type arguments to extension method '{0}' defined in '{1}'.</value>
  </data>
  <data name="ERR_TooManyGenericArguments2" xml:space="preserve">
    <value>Too many type arguments to extension method '{0}' defined in '{1}'.</value>
  </data>
  <data name="ERR_ExpectedInOrEq" xml:space="preserve">
    <value>'In' or '=' expected.</value>
  </data>
  <data name="ERR_ExpectedQueryableSource" xml:space="preserve">
    <value>Expression of type '{0}' is not queryable. Make sure you are not missing an assembly reference and/or namespace import for the LINQ provider.</value>
  </data>
  <data name="ERR_QueryOperatorNotFound" xml:space="preserve">
    <value>Definition of method '{0}' is not accessible in this context.</value>
  </data>
  <data name="ERR_CannotUseOnErrorGotoWithClosure" xml:space="preserve">
    <value>Method cannot contain both a '{0}' statement and a definition of a variable that is used in a lambda or query expression.</value>
  </data>
  <data name="ERR_CannotGotoNonScopeBlocksWithClosure" xml:space="preserve">
    <value>'{0}{1}' is not valid because '{2}' is inside a scope that defines a variable that is used in a lambda or query expression.</value>
  </data>
  <data name="ERR_CannotLiftRestrictedTypeQuery" xml:space="preserve">
    <value>Instance of restricted type '{0}' cannot be used in a query expression.</value>
  </data>
  <data name="ERR_QueryAnonymousTypeFieldNameInference" xml:space="preserve">
    <value>Range variable name can be inferred only from a simple or qualified name with no arguments.</value>
  </data>
  <data name="ERR_QueryDuplicateAnonTypeMemberName1" xml:space="preserve">
    <value>Range variable '{0}' is already declared.</value>
  </data>
  <data name="ERR_QueryAnonymousTypeDisallowsTypeChar" xml:space="preserve">
    <value>Type characters cannot be used in range variable declarations.</value>
  </data>
  <data name="ERR_ReadOnlyInClosure" xml:space="preserve">
    <value>'ReadOnly' variable cannot be the target of an assignment in a lambda expression inside a constructor.</value>
  </data>
  <data name="ERR_ExprTreeNoMultiDimArrayCreation" xml:space="preserve">
    <value>Multi-dimensional array cannot be converted to an expression tree.</value>
  </data>
  <data name="ERR_ExprTreeNoLateBind" xml:space="preserve">
    <value>Late binding operations cannot be converted to an expression tree.</value>
  </data>
  <data name="ERR_ExpectedBy" xml:space="preserve">
    <value>'By' expected.</value>
  </data>
  <data name="ERR_QueryInvalidControlVariableName1" xml:space="preserve">
    <value>Range variable name cannot match the name of a member of the 'Object' class.</value>
  </data>
  <data name="ERR_ExpectedIn" xml:space="preserve">
    <value>'In' expected.</value>
  </data>
  <data name="ERR_QueryNameNotDeclared" xml:space="preserve">
    <value>Name '{0}' is either not declared or not in the current scope.</value>
  </data>
  <data name="ERR_NestedFunctionArgumentNarrowing3" xml:space="preserve">
    <value>Return type of nested function matching parameter '{0}' narrows from '{1}' to '{2}'.</value>
  </data>
  <data name="ERR_AnonTypeFieldXMLNameInference" xml:space="preserve">
    <value>Anonymous type member name cannot be inferred from an XML identifier that is not a valid Visual Basic identifier.</value>
  </data>
  <data name="ERR_QueryAnonTypeFieldXMLNameInference" xml:space="preserve">
    <value>Range variable name cannot be inferred from an XML identifier that is not a valid Visual Basic identifier.</value>
  </data>
  <data name="ERR_ExpectedInto" xml:space="preserve">
    <value>'Into' expected.</value>
  </data>
  <data name="ERR_TypeCharOnAggregation" xml:space="preserve">
    <value>Aggregate function name cannot be used with a type character.</value>
  </data>
  <data name="ERR_ExpectedOn" xml:space="preserve">
    <value>'On' expected.</value>
  </data>
  <data name="ERR_ExpectedEquals" xml:space="preserve">
    <value>'Equals' expected.</value>
  </data>
  <data name="ERR_ExpectedAnd" xml:space="preserve">
    <value>'And' expected.</value>
  </data>
  <data name="ERR_EqualsTypeMismatch" xml:space="preserve">
    <value>'Equals' cannot compare a value of type '{0}' with a value of type '{1}'.</value>
  </data>
  <data name="ERR_EqualsOperandIsBad" xml:space="preserve">
    <value>You must reference at least one range variable on both sides of the 'Equals' operator. Range variable(s) {0} must appear on one side of the 'Equals' operator, and range variable(s) {1} must appear on the other.</value>
  </data>
  <data name="ERR_LambdaNotDelegate1" xml:space="preserve">
    <value>Lambda expression cannot be converted to '{0}' because '{0}' is not a delegate type.</value>
  </data>
  <data name="ERR_LambdaNotCreatableDelegate1" xml:space="preserve">
    <value>Lambda expression cannot be converted to '{0}' because type '{0}' is declared 'MustInherit' and cannot be created.</value>
  </data>
  <data name="ERR_CannotInferNullableForVariable1" xml:space="preserve">
    <value>A nullable type cannot be inferred for variable '{0}'.</value>
  </data>
  <data name="ERR_NullableTypeInferenceNotSupported" xml:space="preserve">
    <value>Nullable type inference is not supported in this context.</value>
  </data>
  <data name="ERR_ExpectedJoin" xml:space="preserve">
    <value>'Join' expected.</value>
  </data>
  <data name="ERR_NullableParameterMustSpecifyType" xml:space="preserve">
    <value>Nullable parameters must specify a type.</value>
  </data>
  <data name="ERR_IterationVariableShadowLocal2" xml:space="preserve">
    <value>Range variable '{0}' hides a variable in an enclosing block, a previously defined range variable, or an implicitly declared variable in a query expression.</value>
  </data>
  <data name="ERR_LambdasCannotHaveAttributes" xml:space="preserve">
    <value>Attributes cannot be applied to parameters of lambda expressions.</value>
  </data>
  <data name="ERR_LambdaInSelectCaseExpr" xml:space="preserve">
    <value>Lambda expressions are not valid in the first expression of a 'Select Case' statement.</value>
  </data>
  <data name="ERR_AddressOfInSelectCaseExpr" xml:space="preserve">
    <value>'AddressOf' expressions are not valid in the first expression of a 'Select Case' statement.</value>
  </data>
  <data name="ERR_NullableCharNotSupported" xml:space="preserve">
    <value>The '?' character cannot be used here.</value>
  </data>
  <data name="ERR_CannotLiftStructureMeLambda" xml:space="preserve">
    <value>Instance members and 'Me' cannot be used within a lambda expression in structures.</value>
  </data>
  <data name="ERR_CannotLiftByRefParamLambda1" xml:space="preserve">
    <value>'ByRef' parameter '{0}' cannot be used in a lambda expression.</value>
  </data>
  <data name="ERR_CannotLiftRestrictedTypeLambda" xml:space="preserve">
    <value>Instance of restricted type '{0}' cannot be used in a lambda expression.</value>
  </data>
  <data name="ERR_LambdaParamShadowLocal1" xml:space="preserve">
    <value>Lambda parameter '{0}' hides a variable in an enclosing block, a previously defined range variable, or an implicitly declared variable in a query expression.</value>
  </data>
  <data name="ERR_StrictDisallowImplicitObjectLambda" xml:space="preserve">
    <value>Option Strict On requires each lambda expression parameter to be declared with an 'As' clause if its type cannot be inferred.</value>
  </data>
  <data name="ERR_CantSpecifyParamsOnLambdaParamNoType" xml:space="preserve">
    <value>Array modifiers cannot be specified on lambda expression parameter name. They must be specified on its type.</value>
  </data>
  <data name="ERR_TypeInferenceFailure1" xml:space="preserve">
    <value>Data type(s) of the type parameter(s) cannot be inferred from these arguments. Specifying the data type(s) explicitly might correct this error.</value>
  </data>
  <data name="ERR_TypeInferenceFailure2" xml:space="preserve">
    <value>Data type(s) of the type parameter(s) in method '{0}' cannot be inferred from these arguments. Specifying the data type(s) explicitly might correct this error.</value>
  </data>
  <data name="ERR_TypeInferenceFailure3" xml:space="preserve">
    <value>Data type(s) of the type parameter(s) in extension method '{0}' defined in '{1}' cannot be inferred from these arguments. Specifying the data type(s) explicitly might correct this error.</value>
  </data>
  <data name="ERR_TypeInferenceFailureNoExplicit1" xml:space="preserve">
    <value>Data type(s) of the type parameter(s) cannot be inferred from these arguments.</value>
  </data>
  <data name="ERR_TypeInferenceFailureNoExplicit2" xml:space="preserve">
    <value>Data type(s) of the type parameter(s) in method '{0}' cannot be inferred from these arguments.</value>
  </data>
  <data name="ERR_TypeInferenceFailureNoExplicit3" xml:space="preserve">
    <value>Data type(s) of the type parameter(s) in extension method '{0}' defined in '{1}' cannot be inferred from these arguments.</value>
  </data>
  <data name="ERR_TypeInferenceFailureAmbiguous1" xml:space="preserve">
    <value>Data type(s) of the type parameter(s) cannot be inferred from these arguments because more than one type is possible. Specifying the data type(s) explicitly might correct this error.</value>
  </data>
  <data name="ERR_TypeInferenceFailureAmbiguous2" xml:space="preserve">
    <value>Data type(s) of the type parameter(s) in method '{0}' cannot be inferred from these arguments because more than one type is possible. Specifying the data type(s) explicitly might correct this error.</value>
  </data>
  <data name="ERR_TypeInferenceFailureAmbiguous3" xml:space="preserve">
    <value>Data type(s) of the type parameter(s) in extension method '{0}' defined in '{1}' cannot be inferred from these arguments because more than one type is possible. Specifying the data type(s) explicitly might correct this error.</value>
  </data>
  <data name="ERR_TypeInferenceFailureNoExplicitAmbiguous1" xml:space="preserve">
    <value>Data type(s) of the type parameter(s) cannot be inferred from these arguments because more than one type is possible.</value>
  </data>
  <data name="ERR_TypeInferenceFailureNoExplicitAmbiguous2" xml:space="preserve">
    <value>Data type(s) of the type parameter(s) in method '{0}' cannot be inferred from these arguments because more than one type is possible.</value>
  </data>
  <data name="ERR_TypeInferenceFailureNoExplicitAmbiguous3" xml:space="preserve">
    <value>Data type(s) of the type parameter(s) in extension method '{0}' defined in '{1}' cannot be inferred from these arguments because more than one type is possible.</value>
  </data>
  <data name="ERR_TypeInferenceFailureNoBest1" xml:space="preserve">
    <value>Data type(s) of the type parameter(s) cannot be inferred from these arguments because they do not convert to the same type. Specifying the data type(s) explicitly might correct this error.</value>
  </data>
  <data name="ERR_TypeInferenceFailureNoBest2" xml:space="preserve">
    <value>Data type(s) of the type parameter(s) in method '{0}' cannot be inferred from these arguments because they do not convert to the same type. Specifying the data type(s) explicitly might correct this error.</value>
  </data>
  <data name="ERR_TypeInferenceFailureNoBest3" xml:space="preserve">
    <value>Data type(s) of the type parameter(s) in extension method '{0}' defined in '{1}' cannot be inferred from these arguments because they do not convert to the same type. Specifying the data type(s) explicitly might correct this error.</value>
  </data>
  <data name="ERR_TypeInferenceFailureNoExplicitNoBest1" xml:space="preserve">
    <value>Data type(s) of the type parameter(s) cannot be inferred from these arguments because they do not convert to the same type.</value>
  </data>
  <data name="ERR_TypeInferenceFailureNoExplicitNoBest2" xml:space="preserve">
    <value>Data type(s) of the type parameter(s) in method '{0}' cannot be inferred from these arguments because they do not convert to the same type.</value>
  </data>
  <data name="ERR_TypeInferenceFailureNoExplicitNoBest3" xml:space="preserve">
    <value>Data type(s) of the type parameter(s) in extension method '{0}' defined in '{1}' cannot be inferred from these arguments because they do not convert to the same type.</value>
  </data>
  <data name="ERR_DelegateBindingMismatchStrictOff2" xml:space="preserve">
    <value>Option Strict On does not allow narrowing in implicit type conversions between method '{0}' and delegate '{1}'.</value>
  </data>
  <data name="ERR_InaccessibleReturnTypeOfMember2" xml:space="preserve">
    <value>'{0}' is not accessible in this context because the return type is not accessible.</value>
  </data>
  <data name="ERR_ExpectedIdentifierOrGroup" xml:space="preserve">
    <value>'Group' or an identifier expected.</value>
  </data>
  <data name="ERR_UnexpectedGroup" xml:space="preserve">
    <value>'Group' not allowed in this context; identifier expected.</value>
  </data>
  <data name="ERR_DelegateBindingMismatchStrictOff3" xml:space="preserve">
    <value>Option Strict On does not allow narrowing in implicit type conversions between extension method '{0}' defined in '{2}' and delegate '{1}'.</value>
  </data>
  <data name="ERR_DelegateBindingIncompatible3" xml:space="preserve">
    <value>Extension Method '{0}' defined in '{2}' does not have a signature compatible with delegate '{1}'.</value>
  </data>
  <data name="ERR_ArgumentNarrowing2" xml:space="preserve">
    <value>Argument matching parameter '{0}' narrows to '{1}'.</value>
  </data>
  <data name="ERR_OverloadCandidate1" xml:space="preserve">
    <value>
    {0}</value>
  </data>
  <data name="ERR_AutoPropertyInitializedInStructure" xml:space="preserve">
    <value>Auto-implemented Properties contained in Structures cannot have initializers unless they are marked 'Shared'.</value>
  </data>
  <data name="ERR_TypeDisallowsElements" xml:space="preserve">
    <value>XML elements cannot be selected from type '{0}'.</value>
  </data>
  <data name="ERR_TypeDisallowsAttributes" xml:space="preserve">
    <value>XML attributes cannot be selected from type '{0}'.</value>
  </data>
  <data name="ERR_TypeDisallowsDescendants" xml:space="preserve">
    <value>XML descendant elements cannot be selected from type '{0}'.</value>
  </data>
  <data name="ERR_TypeOrMemberNotGeneric2" xml:space="preserve">
    <value>Extension method '{0}' defined in '{1}' is not generic (or has no free type parameters) and so cannot have type arguments.</value>
  </data>
  <data name="ERR_ExtensionMethodCannotBeLateBound" xml:space="preserve">
    <value>Late-bound extension methods are not supported.</value>
  </data>
  <data name="ERR_TypeInferenceArrayRankMismatch1" xml:space="preserve">
    <value>Cannot infer a data type for '{0}' because the array dimensions do not match.</value>
  </data>
  <data name="ERR_QueryStrictDisallowImplicitObject" xml:space="preserve">
    <value>Type of the range variable cannot be inferred, and late binding is not allowed with Option Strict on. Use an 'As' clause to specify the type.</value>
  </data>
  <data name="ERR_CannotEmbedInterfaceWithGeneric" xml:space="preserve">
    <value>Type '{0}' cannot be embedded because it has generic argument. Consider disabling the embedding of interop types.</value>
  </data>
  <data name="ERR_CannotUseGenericTypeAcrossAssemblyBoundaries" xml:space="preserve">
    <value>Type '{0}' cannot be used across assembly boundaries because it has a generic type parameter that is an embedded interop type.</value>
  </data>
  <data name="WRN_UseOfObsoleteSymbol2" xml:space="preserve">
    <value>'{0}' is obsolete: '{1}'.</value>
  </data>
  <data name="WRN_UseOfObsoleteSymbol2_Title" xml:space="preserve">
    <value>Type or member is obsolete</value>
  </data>
  <data name="WRN_MustOverloadBase4" xml:space="preserve">
    <value>{0} '{1}' shadows an overloadable member declared in the base {2} '{3}'.  If you want to overload the base method, this method must be declared 'Overloads'.</value>
  </data>
  <data name="WRN_MustOverloadBase4_Title" xml:space="preserve">
    <value>Member shadows an overloadable member declared in the base type</value>
  </data>
  <data name="WRN_OverrideType5" xml:space="preserve">
    <value>{0} '{1}' conflicts with {2} '{1}' in the base {3} '{4}' and should be declared 'Shadows'.</value>
  </data>
  <data name="WRN_OverrideType5_Title" xml:space="preserve">
    <value>Member conflicts with member in the base type and should be declared 'Shadows'</value>
  </data>
  <data name="WRN_MustOverride2" xml:space="preserve">
    <value>{0} '{1}' shadows an overridable method in the base {2} '{3}'. To override the base method, this method must be declared 'Overrides'.</value>
  </data>
  <data name="WRN_MustOverride2_Title" xml:space="preserve">
    <value>Member shadows an overridable method in the base type</value>
  </data>
  <data name="WRN_DefaultnessShadowed4" xml:space="preserve">
    <value>Default property '{0}' conflicts with the default property '{1}' in the base {2} '{3}'. '{0}' will be the default property. '{0}' should be declared 'Shadows'.</value>
  </data>
  <data name="WRN_DefaultnessShadowed4_Title" xml:space="preserve">
    <value>Default property conflicts with the default property in the base type</value>
  </data>
  <data name="WRN_UseOfObsoleteSymbolNoMessage1" xml:space="preserve">
    <value>'{0}' is obsolete.</value>
  </data>
  <data name="WRN_UseOfObsoleteSymbolNoMessage1_Title" xml:space="preserve">
    <value>Type or member is obsolete</value>
  </data>
  <data name="WRN_AssemblyGeneration0" xml:space="preserve">
    <value>Possible problem detected while building assembly: {0}</value>
  </data>
  <data name="WRN_AssemblyGeneration0_Title" xml:space="preserve">
    <value>Possible problem detected while building assembly</value>
  </data>
  <data name="WRN_AssemblyGeneration1" xml:space="preserve">
    <value>Possible problem detected while building assembly '{0}': {1}</value>
  </data>
  <data name="WRN_AssemblyGeneration1_Title" xml:space="preserve">
    <value>Possible problem detected while building assembly</value>
  </data>
  <data name="WRN_ComClassNoMembers1" xml:space="preserve">
    <value>'Microsoft.VisualBasic.ComClassAttribute' is specified for class '{0}' but '{0}' has no public members that can be exposed to COM; therefore, no COM interfaces are generated.</value>
  </data>
  <data name="WRN_ComClassNoMembers1_Title" xml:space="preserve">
    <value>'Microsoft.VisualBasic.ComClassAttribute' is specified for class but class has no public members that can be exposed to COM</value>
  </data>
  <data name="WRN_SynthMemberShadowsMember5" xml:space="preserve">
    <value>{0} '{1}' implicitly declares '{2}', which conflicts with a member in the base {3} '{4}', and so the {0} should be declared 'Shadows'.</value>
  </data>
  <data name="WRN_SynthMemberShadowsMember5_Title" xml:space="preserve">
    <value>Property or event implicitly declares type or member that conflicts with a member in the base type</value>
  </data>
  <data name="WRN_MemberShadowsSynthMember6" xml:space="preserve">
    <value>{0} '{1}' conflicts with a member implicitly declared for {2} '{3}' in the base {4} '{5}' and should be declared 'Shadows'.</value>
  </data>
  <data name="WRN_MemberShadowsSynthMember6_Title" xml:space="preserve">
    <value>Member conflicts with a member implicitly declared for property or event in the base type</value>
  </data>
  <data name="WRN_SynthMemberShadowsSynthMember7" xml:space="preserve">
    <value>{0} '{1}' implicitly declares '{2}', which conflicts with a member implicitly declared for {3} '{4}' in the base {5} '{6}'. {0} should be declared 'Shadows'.</value>
  </data>
  <data name="WRN_SynthMemberShadowsSynthMember7_Title" xml:space="preserve">
    <value>Property or event implicitly declares member, which conflicts with a member implicitly declared for property or event in the base type</value>
  </data>
  <data name="WRN_UseOfObsoletePropertyAccessor3" xml:space="preserve">
    <value>'{0}' accessor of '{1}' is obsolete: '{2}'.</value>
  </data>
  <data name="WRN_UseOfObsoletePropertyAccessor3_Title" xml:space="preserve">
    <value>Property accessor is obsolete</value>
  </data>
  <data name="WRN_UseOfObsoletePropertyAccessor2" xml:space="preserve">
    <value>'{0}' accessor of '{1}' is obsolete.</value>
  </data>
  <data name="WRN_UseOfObsoletePropertyAccessor2_Title" xml:space="preserve">
    <value>Property accessor is obsolete</value>
  </data>
  <data name="WRN_FieldNotCLSCompliant1" xml:space="preserve">
    <value>Type of member '{0}' is not CLS-compliant.</value>
  </data>
  <data name="WRN_FieldNotCLSCompliant1_Title" xml:space="preserve">
    <value>Type of member is not CLS-compliant</value>
  </data>
  <data name="WRN_BaseClassNotCLSCompliant2" xml:space="preserve">
    <value>'{0}' is not CLS-compliant because it derives from '{1}', which is not CLS-compliant.</value>
  </data>
  <data name="WRN_BaseClassNotCLSCompliant2_Title" xml:space="preserve">
    <value>Type is not CLS-compliant because it derives from base type that is not CLS-compliant</value>
  </data>
  <data name="WRN_ProcTypeNotCLSCompliant1" xml:space="preserve">
    <value>Return type of function '{0}' is not CLS-compliant.</value>
  </data>
  <data name="WRN_ProcTypeNotCLSCompliant1_Title" xml:space="preserve">
    <value>Return type of function is not CLS-compliant</value>
  </data>
  <data name="WRN_ParamNotCLSCompliant1" xml:space="preserve">
    <value>Type of parameter '{0}' is not CLS-compliant.</value>
  </data>
  <data name="WRN_ParamNotCLSCompliant1_Title" xml:space="preserve">
    <value>Type of parameter is not CLS-compliant</value>
  </data>
  <data name="WRN_InheritedInterfaceNotCLSCompliant2" xml:space="preserve">
    <value>'{0}' is not CLS-compliant because the interface '{1}' it inherits from is not CLS-compliant.</value>
  </data>
  <data name="WRN_InheritedInterfaceNotCLSCompliant2_Title" xml:space="preserve">
    <value>Type is not CLS-compliant because the interface it inherits from is not CLS-compliant</value>
  </data>
  <data name="WRN_CLSMemberInNonCLSType3" xml:space="preserve">
    <value>{0} '{1}' cannot be marked CLS-compliant because its containing type '{2}' is not CLS-compliant.</value>
  </data>
  <data name="WRN_CLSMemberInNonCLSType3_Title" xml:space="preserve">
    <value>Member cannot be marked CLS-compliant because its containing type is not CLS-compliant</value>
  </data>
  <data name="WRN_NameNotCLSCompliant1" xml:space="preserve">
    <value>Name '{0}' is not CLS-compliant.</value>
  </data>
  <data name="WRN_NameNotCLSCompliant1_Title" xml:space="preserve">
    <value>Name is not CLS-compliant</value>
  </data>
  <data name="WRN_EnumUnderlyingTypeNotCLS1" xml:space="preserve">
    <value>Underlying type '{0}' of Enum is not CLS-compliant.</value>
  </data>
  <data name="WRN_EnumUnderlyingTypeNotCLS1_Title" xml:space="preserve">
    <value>Underlying type of Enum is not CLS-compliant</value>
  </data>
  <data name="WRN_NonCLSMemberInCLSInterface1" xml:space="preserve">
    <value>Non CLS-compliant '{0}' is not allowed in a CLS-compliant interface.</value>
  </data>
  <data name="WRN_NonCLSMemberInCLSInterface1_Title" xml:space="preserve">
    <value>Non CLS-compliant member is not allowed in a CLS-compliant interface</value>
  </data>
  <data name="WRN_NonCLSMustOverrideInCLSType1" xml:space="preserve">
    <value>Non CLS-compliant 'MustOverride' member is not allowed in CLS-compliant type '{0}'.</value>
  </data>
  <data name="WRN_NonCLSMustOverrideInCLSType1_Title" xml:space="preserve">
    <value>Non CLS-compliant 'MustOverride' member is not allowed in CLS-compliant type</value>
  </data>
  <data name="WRN_ArrayOverloadsNonCLS2" xml:space="preserve">
    <value>'{0}' is not CLS-compliant because it overloads '{1}' which differs from it only by array of array parameter types or by the rank of the array parameter types.</value>
  </data>
  <data name="WRN_ArrayOverloadsNonCLS2_Title" xml:space="preserve">
    <value>Method is not CLS-compliant because it overloads method which differs from it only by array of array parameter types or by the rank of the array parameter types</value>
  </data>
  <data name="WRN_RootNamespaceNotCLSCompliant1" xml:space="preserve">
    <value>Root namespace '{0}' is not CLS-compliant.</value>
  </data>
  <data name="WRN_RootNamespaceNotCLSCompliant1_Title" xml:space="preserve">
    <value>Root namespace is not CLS-compliant</value>
  </data>
  <data name="WRN_RootNamespaceNotCLSCompliant2" xml:space="preserve">
    <value>Name '{0}' in the root namespace '{1}' is not CLS-compliant.</value>
  </data>
  <data name="WRN_RootNamespaceNotCLSCompliant2_Title" xml:space="preserve">
    <value>Part of the root namespace is not CLS-compliant</value>
  </data>
  <data name="WRN_GenericConstraintNotCLSCompliant1" xml:space="preserve">
    <value>Generic parameter constraint type '{0}' is not CLS-compliant.</value>
  </data>
  <data name="WRN_GenericConstraintNotCLSCompliant1_Title" xml:space="preserve">
    <value>Generic parameter constraint type is not CLS-compliant</value>
  </data>
  <data name="WRN_TypeNotCLSCompliant1" xml:space="preserve">
    <value>Type '{0}' is not CLS-compliant.</value>
  </data>
  <data name="WRN_TypeNotCLSCompliant1_Title" xml:space="preserve">
    <value>Type is not CLS-compliant</value>
  </data>
  <data name="WRN_OptionalValueNotCLSCompliant1" xml:space="preserve">
    <value>Type of optional value for optional parameter '{0}' is not CLS-compliant.</value>
  </data>
  <data name="WRN_OptionalValueNotCLSCompliant1_Title" xml:space="preserve">
    <value>Type of optional value for optional parameter is not CLS-compliant</value>
  </data>
  <data name="WRN_CLSAttrInvalidOnGetSet" xml:space="preserve">
    <value>System.CLSCompliantAttribute cannot be applied to property 'Get' or 'Set'.</value>
  </data>
  <data name="WRN_CLSAttrInvalidOnGetSet_Title" xml:space="preserve">
    <value>System.CLSCompliantAttribute cannot be applied to property 'Get' or 'Set'</value>
  </data>
  <data name="WRN_TypeConflictButMerged6" xml:space="preserve">
    <value>{0} '{1}' and partial {2} '{3}' conflict in {4} '{5}', but are being merged because one of them is declared partial.</value>
  </data>
  <data name="WRN_TypeConflictButMerged6_Title" xml:space="preserve">
    <value>Type and partial type conflict, but are being merged because one of them is declared partial</value>
  </data>
  <data name="WRN_ShadowingGenericParamWithParam1" xml:space="preserve">
    <value>Type parameter '{0}' has the same name as a type parameter of an enclosing type. Enclosing type's type parameter will be shadowed.</value>
  </data>
  <data name="WRN_ShadowingGenericParamWithParam1_Title" xml:space="preserve">
    <value>Type parameter has the same name as a type parameter of an enclosing type</value>
  </data>
  <data name="WRN_CannotFindStandardLibrary1" xml:space="preserve">
    <value>Could not find standard library '{0}'.</value>
  </data>
  <data name="WRN_CannotFindStandardLibrary1_Title" xml:space="preserve">
    <value>Could not find standard library</value>
  </data>
  <data name="WRN_EventDelegateTypeNotCLSCompliant2" xml:space="preserve">
    <value>Delegate type '{0}' of event '{1}' is not CLS-compliant.</value>
  </data>
  <data name="WRN_EventDelegateTypeNotCLSCompliant2_Title" xml:space="preserve">
    <value>Delegate type of event is not CLS-compliant</value>
  </data>
  <data name="WRN_DebuggerHiddenIgnoredOnProperties" xml:space="preserve">
    <value>System.Diagnostics.DebuggerHiddenAttribute does not affect 'Get' or 'Set' when applied to the Property definition.  Apply the attribute directly to the 'Get' and 'Set' procedures as appropriate.</value>
  </data>
  <data name="WRN_DebuggerHiddenIgnoredOnProperties_Title" xml:space="preserve">
    <value>System.Diagnostics.DebuggerHiddenAttribute does not affect 'Get' or 'Set' when applied to the Property definition</value>
  </data>
  <data name="WRN_SelectCaseInvalidRange" xml:space="preserve">
    <value>Range specified for 'Case' statement is not valid. Make sure that the lower bound is less than or equal to the upper bound.</value>
  </data>
  <data name="WRN_SelectCaseInvalidRange_Title" xml:space="preserve">
    <value>Range specified for 'Case' statement is not valid</value>
  </data>
  <data name="WRN_CLSEventMethodInNonCLSType3" xml:space="preserve">
    <value>'{0}' method for event '{1}' cannot be marked CLS compliant because its containing type '{2}' is not CLS compliant.</value>
  </data>
  <data name="WRN_CLSEventMethodInNonCLSType3_Title" xml:space="preserve">
    <value>AddHandler or RemoveHandler method for event cannot be marked CLS compliant because its containing type is not CLS compliant</value>
  </data>
  <data name="WRN_ExpectedInitComponentCall2" xml:space="preserve">
    <value>'{0}' in designer-generated type '{1}' should call InitializeComponent method.</value>
  </data>
  <data name="WRN_ExpectedInitComponentCall2_Title" xml:space="preserve">
    <value>Constructor in designer-generated type should call InitializeComponent method</value>
  </data>
  <data name="WRN_NamespaceCaseMismatch3" xml:space="preserve">
    <value>Casing of namespace name '{0}' does not match casing of namespace name '{1}' in '{2}'.</value>
  </data>
  <data name="WRN_NamespaceCaseMismatch3_Title" xml:space="preserve">
    <value>Casing of namespace name does not match</value>
  </data>
  <data name="WRN_UndefinedOrEmptyNamespaceOrClass1" xml:space="preserve">
    <value>Namespace or type specified in the Imports '{0}' doesn't contain any public member or cannot be found. Make sure the namespace or the type is defined and contains at least one public member. Make sure the imported element name doesn't use any aliases.</value>
  </data>
  <data name="WRN_UndefinedOrEmptyNamespaceOrClass1_Title" xml:space="preserve">
    <value>Namespace or type specified in Imports statement doesn't contain any public member or cannot be found</value>
  </data>
  <data name="WRN_UndefinedOrEmptyProjectNamespaceOrClass1" xml:space="preserve">
    <value>Namespace or type specified in the project-level Imports '{0}' doesn't contain any public member or cannot be found. Make sure the namespace or the type is defined and contains at least one public member. Make sure the imported element name doesn't use any aliases.</value>
  </data>
  <data name="WRN_UndefinedOrEmptyProjectNamespaceOrClass1_Title" xml:space="preserve">
    <value>Namespace or type imported at project level doesn't contain any public member or cannot be found</value>
  </data>
  <data name="WRN_IndirectRefToLinkedAssembly2" xml:space="preserve">
    <value>A reference was created to embedded interop assembly '{0}' because of an indirect reference to that assembly from assembly '{1}'. Consider changing the 'Embed Interop Types' property on either assembly.</value>
  </data>
  <data name="WRN_IndirectRefToLinkedAssembly2_Title" xml:space="preserve">
    <value>A reference was created to embedded interop assembly because of an indirect reference to that assembly</value>
  </data>
  <data name="WRN_NoNonObsoleteConstructorOnBase3" xml:space="preserve">
    <value>Class '{0}' should declare a 'Sub New' because the '{1}' in its base class '{2}' is marked obsolete.</value>
  </data>
  <data name="WRN_NoNonObsoleteConstructorOnBase3_Title" xml:space="preserve">
    <value>Class should declare a 'Sub New' because the constructor in its base class is marked obsolete</value>
  </data>
  <data name="WRN_NoNonObsoleteConstructorOnBase4" xml:space="preserve">
    <value>Class '{0}' should declare a 'Sub New' because the '{1}' in its base class '{2}' is marked obsolete: '{3}'.</value>
  </data>
  <data name="WRN_NoNonObsoleteConstructorOnBase4_Title" xml:space="preserve">
    <value>Class should declare a 'Sub New' because the constructor in its base class is marked obsolete</value>
  </data>
  <data name="WRN_RequiredNonObsoleteNewCall3" xml:space="preserve">
    <value>First statement of this 'Sub New' should be an explicit call to 'MyBase.New' or 'MyClass.New' because the '{0}' in the base class '{1}' of '{2}' is marked obsolete.</value>
  </data>
  <data name="WRN_RequiredNonObsoleteNewCall3_Title" xml:space="preserve">
    <value>First statement of this 'Sub New' should be an explicit call to 'MyBase.New' or 'MyClass.New' because the constructor in the base class is marked obsolete</value>
  </data>
  <data name="WRN_RequiredNonObsoleteNewCall4" xml:space="preserve">
    <value>First statement of this 'Sub New' should be an explicit call to 'MyBase.New' or 'MyClass.New' because the '{0}' in the base class '{1}' of '{2}' is marked obsolete: '{3}'</value>
  </data>
  <data name="WRN_RequiredNonObsoleteNewCall4_Title" xml:space="preserve">
    <value>First statement of this 'Sub New' should be an explicit call to 'MyBase.New' or 'MyClass.New' because the constructor in the base class is marked obsolete</value>
  </data>
  <data name="WRN_MissingAsClauseinOperator" xml:space="preserve">
    <value>Operator without an 'As' clause; type of Object assumed.</value>
  </data>
  <data name="WRN_MissingAsClauseinOperator_Title" xml:space="preserve">
    <value>Operator without an 'As' clause</value>
  </data>
  <data name="WRN_ConstraintsFailedForInferredArgs2" xml:space="preserve">
    <value>Type arguments inferred for method '{0}' result in the following warnings :{1}</value>
  </data>
  <data name="WRN_ConstraintsFailedForInferredArgs2_Title" xml:space="preserve">
    <value>Type arguments inferred for method result in warnings</value>
  </data>
  <data name="WRN_ConditionalNotValidOnFunction" xml:space="preserve">
    <value>Attribute 'Conditional' is only valid on 'Sub' declarations.</value>
  </data>
  <data name="WRN_ConditionalNotValidOnFunction_Title" xml:space="preserve">
    <value>Attribute 'Conditional' is only valid on 'Sub' declarations</value>
  </data>
  <data name="WRN_UseSwitchInsteadOfAttribute" xml:space="preserve">
    <value>Use command-line option '{0}' or appropriate project settings instead of '{1}'.</value>
  </data>
  <data name="WRN_UseSwitchInsteadOfAttribute_Title" xml:space="preserve">
    <value>Use command-line option /keyfile, /keycontainer, or /delaysign instead of AssemblyKeyFileAttribute, AssemblyKeyNameAttribute, or AssemblyDelaySignAttribute</value>
  </data>
  <data name="WRN_RecursiveAddHandlerCall" xml:space="preserve">
    <value>Statement recursively calls the containing '{0}' for event '{1}'.</value>
  </data>
  <data name="WRN_RecursiveAddHandlerCall_Title" xml:space="preserve">
    <value>Statement recursively calls the event's containing AddHandler</value>
  </data>
  <data name="WRN_ImplicitConversionCopyBack" xml:space="preserve">
    <value>Implicit conversion from '{1}' to '{2}' in copying the value of 'ByRef' parameter '{0}' back to the matching argument.</value>
  </data>
  <data name="WRN_ImplicitConversionCopyBack_Title" xml:space="preserve">
    <value>Implicit conversion in copying the value of 'ByRef' parameter back to the matching argument</value>
  </data>
  <data name="WRN_MustShadowOnMultipleInheritance2" xml:space="preserve">
    <value>{0} '{1}' conflicts with other members of the same name across the inheritance hierarchy and so should be declared 'Shadows'.</value>
  </data>
  <data name="WRN_MustShadowOnMultipleInheritance2_Title" xml:space="preserve">
    <value>Method conflicts with other members of the same name across the inheritance hierarchy and so should be declared 'Shadows'</value>
  </data>
  <data name="WRN_RecursiveOperatorCall" xml:space="preserve">
    <value>Expression recursively calls the containing Operator '{0}'.</value>
  </data>
  <data name="WRN_RecursiveOperatorCall_Title" xml:space="preserve">
    <value>Expression recursively calls the containing Operator</value>
  </data>
  <data name="WRN_ImplicitConversion2" xml:space="preserve">
    <value>Implicit conversion from '{0}' to '{1}'.</value>
  </data>
  <data name="WRN_ImplicitConversion2_Title" xml:space="preserve">
    <value>Implicit conversion</value>
  </data>
  <data name="WRN_MutableStructureInUsing" xml:space="preserve">
    <value>Local variable '{0}' is read-only and its type is a structure. Invoking its members or passing it ByRef does not change its content and might lead to unexpected results. Consider declaring this variable outside of the 'Using' block.</value>
  </data>
  <data name="WRN_MutableStructureInUsing_Title" xml:space="preserve">
    <value>Local variable declared by Using statement is read-only and its type is a structure</value>
  </data>
  <data name="WRN_MutableGenericStructureInUsing" xml:space="preserve">
    <value>Local variable '{0}' is read-only. When its type is a structure, invoking its members or passing it ByRef does not change its content and might lead to unexpected results. Consider declaring this variable outside of the 'Using' block.</value>
  </data>
  <data name="WRN_MutableGenericStructureInUsing_Title" xml:space="preserve">
    <value>Local variable declared by Using statement is read-only and its type may be a structure</value>
  </data>
  <data name="WRN_ImplicitConversionSubst1" xml:space="preserve">
    <value>{0}</value>
  </data>
  <data name="WRN_ImplicitConversionSubst1_Title" xml:space="preserve">
    <value>Implicit conversion</value>
  </data>
  <data name="WRN_LateBindingResolution" xml:space="preserve">
    <value>Late bound resolution; runtime errors could occur.</value>
  </data>
  <data name="WRN_LateBindingResolution_Title" xml:space="preserve">
    <value>Late bound resolution</value>
  </data>
  <data name="WRN_ObjectMath1" xml:space="preserve">
    <value>Operands of type Object used for operator '{0}'; use the 'Is' operator to test object identity.</value>
  </data>
  <data name="WRN_ObjectMath1_Title" xml:space="preserve">
    <value>Operands of type Object used for operator</value>
  </data>
  <data name="WRN_ObjectMath2" xml:space="preserve">
    <value>Operands of type Object used for operator '{0}'; runtime errors could occur.</value>
  </data>
  <data name="WRN_ObjectMath2_Title" xml:space="preserve">
    <value>Operands of type Object used for operator</value>
  </data>
  <data name="WRN_ObjectAssumedVar1" xml:space="preserve">
    <value>{0}</value>
  </data>
  <data name="WRN_ObjectAssumedVar1_Title" xml:space="preserve">
    <value>Variable declaration without an 'As' clause</value>
  </data>
  <data name="WRN_ObjectAssumed1" xml:space="preserve">
    <value>{0}</value>
  </data>
  <data name="WRN_ObjectAssumed1_Title" xml:space="preserve">
    <value>Function without an 'As' clause</value>
  </data>
  <data name="WRN_ObjectAssumedProperty1" xml:space="preserve">
    <value>{0}</value>
  </data>
  <data name="WRN_ObjectAssumedProperty1_Title" xml:space="preserve">
    <value>Property without an 'As' clause</value>
  </data>
  <data name="WRN_MissingAsClauseinVarDecl" xml:space="preserve">
    <value>Variable declaration without an 'As' clause; type of Object assumed.</value>
  </data>
  <data name="WRN_MissingAsClauseinVarDecl_Title" xml:space="preserve">
    <value>Variable declaration without an 'As' clause</value>
  </data>
  <data name="WRN_MissingAsClauseinFunction" xml:space="preserve">
    <value>Function without an 'As' clause; return type of Object assumed.</value>
  </data>
  <data name="WRN_MissingAsClauseinFunction_Title" xml:space="preserve">
    <value>Function without an 'As' clause</value>
  </data>
  <data name="WRN_MissingAsClauseinProperty" xml:space="preserve">
    <value>Property without an 'As' clause; type of Object assumed.</value>
  </data>
  <data name="WRN_MissingAsClauseinProperty_Title" xml:space="preserve">
    <value>Property without an 'As' clause</value>
  </data>
  <data name="WRN_UnusedLocal" xml:space="preserve">
    <value>Unused local variable: '{0}'.</value>
  </data>
  <data name="WRN_UnusedLocal_Title" xml:space="preserve">
    <value>Unused local variable</value>
  </data>
  <data name="WRN_SharedMemberThroughInstance" xml:space="preserve">
    <value>Access of shared member, constant member, enum member or nested type through an instance; qualifying expression will not be evaluated.</value>
  </data>
  <data name="WRN_SharedMemberThroughInstance_Title" xml:space="preserve">
    <value>Access of shared member, constant member, enum member or nested type through an instance</value>
  </data>
  <data name="WRN_RecursivePropertyCall" xml:space="preserve">
    <value>Expression recursively calls the containing property '{0}'.</value>
  </data>
  <data name="WRN_RecursivePropertyCall_Title" xml:space="preserve">
    <value>Expression recursively calls the containing property</value>
  </data>
  <data name="WRN_OverlappingCatch" xml:space="preserve">
    <value>'Catch' block never reached, because '{0}' inherits from '{1}'.</value>
  </data>
  <data name="WRN_OverlappingCatch_Title" xml:space="preserve">
    <value>'Catch' block never reached; exception type's base type handled above in the same Try statement</value>
  </data>
  <data name="WRN_DefAsgUseNullRefByRef" xml:space="preserve">
    <value>Variable '{0}' is passed by reference before it has been assigned a value. A null reference exception could result at runtime.</value>
  </data>
  <data name="WRN_DefAsgUseNullRefByRef_Title" xml:space="preserve">
    <value>Variable is passed by reference before it has been assigned a value</value>
  </data>
  <data name="WRN_DuplicateCatch" xml:space="preserve">
    <value>'Catch' block never reached; '{0}' handled above in the same Try statement.</value>
  </data>
  <data name="WRN_DuplicateCatch_Title" xml:space="preserve">
    <value>'Catch' block never reached; exception type handled above in the same Try statement</value>
  </data>
  <data name="WRN_ObjectMath1Not" xml:space="preserve">
    <value>Operands of type Object used for operator '{0}'; use the 'IsNot' operator to test object identity.</value>
  </data>
  <data name="WRN_ObjectMath1Not_Title" xml:space="preserve">
    <value>Operands of type Object used for operator &lt;&gt;</value>
  </data>
  <data name="WRN_BadChecksumValExtChecksum" xml:space="preserve">
    <value>Bad checksum value, non hex digits or odd number of hex digits.</value>
  </data>
  <data name="WRN_BadChecksumValExtChecksum_Title" xml:space="preserve">
    <value>Bad checksum value, non hex digits or odd number of hex digits</value>
  </data>
  <data name="WRN_MultipleDeclFileExtChecksum" xml:space="preserve">
    <value>File name already declared with a different GUID and checksum value.</value>
  </data>
  <data name="WRN_MultipleDeclFileExtChecksum_Title" xml:space="preserve">
    <value>File name already declared with a different GUID and checksum value</value>
  </data>
  <data name="WRN_BadGUIDFormatExtChecksum" xml:space="preserve">
    <value>Bad GUID format.</value>
  </data>
  <data name="WRN_BadGUIDFormatExtChecksum_Title" xml:space="preserve">
    <value>Bad GUID format</value>
  </data>
  <data name="WRN_ObjectMathSelectCase" xml:space="preserve">
    <value>Operands of type Object used in expressions for 'Select', 'Case' statements; runtime errors could occur.</value>
  </data>
  <data name="WRN_ObjectMathSelectCase_Title" xml:space="preserve">
    <value>Operands of type Object used in expressions for 'Select', 'Case' statements</value>
  </data>
  <data name="WRN_EqualToLiteralNothing" xml:space="preserve">
    <value>This expression will always evaluate to Nothing (due to null propagation from the equals operator). To check if the value is null consider using 'Is Nothing'.</value>
  </data>
  <data name="WRN_EqualToLiteralNothing_Title" xml:space="preserve">
    <value>This expression will always evaluate to Nothing</value>
  </data>
  <data name="WRN_NotEqualToLiteralNothing" xml:space="preserve">
    <value>This expression will always evaluate to Nothing (due to null propagation from the equals operator). To check if the value is not null consider using 'IsNot Nothing'.</value>
  </data>
  <data name="WRN_NotEqualToLiteralNothing_Title" xml:space="preserve">
    <value>This expression will always evaluate to Nothing</value>
  </data>
  <data name="WRN_UnusedLocalConst" xml:space="preserve">
    <value>Unused local constant: '{0}'.</value>
  </data>
  <data name="WRN_UnusedLocalConst_Title" xml:space="preserve">
    <value>Unused local constant</value>
  </data>
  <data name="WRN_ComClassInterfaceShadows5" xml:space="preserve">
    <value>'Microsoft.VisualBasic.ComClassAttribute' on class '{0}' implicitly declares {1} '{2}', which conflicts with a member of the same name in {3} '{4}'. Use 'Microsoft.VisualBasic.ComClassAttribute(InterfaceShadows:=True)' if you want to hide the name on the base {4}.</value>
  </data>
  <data name="WRN_ComClassInterfaceShadows5_Title" xml:space="preserve">
    <value>'Microsoft.VisualBasic.ComClassAttribute' on class implicitly declares member, which conflicts with a member of the same name</value>
  </data>
  <data name="WRN_ComClassPropertySetObject1" xml:space="preserve">
    <value>'{0}' cannot be exposed to COM as a property 'Let'. You will not be able to assign non-object values (such as numbers or strings) to this property from Visual Basic 6.0 using a 'Let' statement.</value>
  </data>
  <data name="WRN_ComClassPropertySetObject1_Title" xml:space="preserve">
    <value>Property cannot be exposed to COM as a property 'Let'</value>
  </data>
  <data name="WRN_DefAsgUseNullRef" xml:space="preserve">
    <value>Variable '{0}' is used before it has been assigned a value. A null reference exception could result at runtime.</value>
  </data>
  <data name="WRN_DefAsgUseNullRef_Title" xml:space="preserve">
    <value>Variable is used before it has been assigned a value</value>
  </data>
  <data name="WRN_DefAsgNoRetValFuncRef1" xml:space="preserve">
    <value>Function '{0}' doesn't return a value on all code paths. A null reference exception could occur at run time when the result is used.</value>
  </data>
  <data name="WRN_DefAsgNoRetValFuncRef1_Title" xml:space="preserve">
    <value>Function doesn't return a value on all code paths</value>
  </data>
  <data name="WRN_DefAsgNoRetValOpRef1" xml:space="preserve">
    <value>Operator '{0}' doesn't return a value on all code paths. A null reference exception could occur at run time when the result is used.</value>
  </data>
  <data name="WRN_DefAsgNoRetValOpRef1_Title" xml:space="preserve">
    <value>Operator doesn't return a value on all code paths</value>
  </data>
  <data name="WRN_DefAsgNoRetValPropRef1" xml:space="preserve">
    <value>Property '{0}' doesn't return a value on all code paths. A null reference exception could occur at run time when the result is used.</value>
  </data>
  <data name="WRN_DefAsgNoRetValPropRef1_Title" xml:space="preserve">
    <value>Property doesn't return a value on all code paths</value>
  </data>
  <data name="WRN_DefAsgUseNullRefByRefStr" xml:space="preserve">
    <value>Variable '{0}' is passed by reference before it has been assigned a value. A null reference exception could result at runtime. Make sure the structure or all the reference members are initialized before use</value>
  </data>
  <data name="WRN_DefAsgUseNullRefByRefStr_Title" xml:space="preserve">
    <value>Variable is passed by reference before it has been assigned a value</value>
  </data>
  <data name="WRN_DefAsgUseNullRefStr" xml:space="preserve">
    <value>Variable '{0}' is used before it has been assigned a value. A null reference exception could result at runtime. Make sure the structure or all the reference members are initialized before use</value>
  </data>
  <data name="WRN_DefAsgUseNullRefStr_Title" xml:space="preserve">
    <value>Variable is used before it has been assigned a value</value>
  </data>
  <data name="WRN_StaticLocalNoInference" xml:space="preserve">
    <value>Static variable declared without an 'As' clause; type of Object assumed.</value>
  </data>
  <data name="WRN_StaticLocalNoInference_Title" xml:space="preserve">
    <value>Static variable declared without an 'As' clause</value>
  </data>
  <data name="WRN_InvalidAssemblyName" xml:space="preserve">
    <value>Assembly reference '{0}' is invalid and cannot be resolved.</value>
  </data>
  <data name="WRN_InvalidAssemblyName_Title" xml:space="preserve">
    <value>Assembly reference is invalid and cannot be resolved</value>
  </data>
  <data name="WRN_XMLDocBadXMLLine" xml:space="preserve">
    <value>XML comment block must immediately precede the language element to which it applies. XML comment will be ignored.</value>
  </data>
  <data name="WRN_XMLDocBadXMLLine_Title" xml:space="preserve">
    <value>XML comment block must immediately precede the language element to which it applies</value>
  </data>
  <data name="WRN_XMLDocMoreThanOneCommentBlock" xml:space="preserve">
    <value>Only one XML comment block is allowed per language element.</value>
  </data>
  <data name="WRN_XMLDocMoreThanOneCommentBlock_Title" xml:space="preserve">
    <value>Only one XML comment block is allowed per language element</value>
  </data>
  <data name="WRN_XMLDocNotFirstOnLine" xml:space="preserve">
    <value>XML comment must be the first statement on a line. XML comment will be ignored.</value>
  </data>
  <data name="WRN_XMLDocNotFirstOnLine_Title" xml:space="preserve">
    <value>XML comment must be the first statement on a line</value>
  </data>
  <data name="WRN_XMLDocInsideMethod" xml:space="preserve">
    <value>XML comment cannot appear within a method or a property. XML comment will be ignored.</value>
  </data>
  <data name="WRN_XMLDocInsideMethod_Title" xml:space="preserve">
    <value>XML comment cannot appear within a method or a property</value>
  </data>
  <data name="WRN_XMLDocParseError1" xml:space="preserve">
    <value>XML documentation parse error: {0} XML comment will be ignored.</value>
  </data>
  <data name="WRN_XMLDocParseError1_Title" xml:space="preserve">
    <value>XML documentation parse error</value>
  </data>
  <data name="WRN_XMLDocDuplicateXMLNode1" xml:space="preserve">
    <value>XML comment tag '{0}' appears with identical attributes more than once in the same XML comment block.</value>
  </data>
  <data name="WRN_XMLDocDuplicateXMLNode1_Title" xml:space="preserve">
    <value>XML comment tag appears with identical attributes more than once in the same XML comment block</value>
  </data>
  <data name="WRN_XMLDocIllegalTagOnElement2" xml:space="preserve">
    <value>XML comment tag '{0}' is not permitted on a '{1}' language element.</value>
  </data>
  <data name="WRN_XMLDocIllegalTagOnElement2_Title" xml:space="preserve">
    <value>XML comment tag is not permitted on language element</value>
  </data>
  <data name="WRN_XMLDocBadParamTag2" xml:space="preserve">
    <value>XML comment parameter '{0}' does not match a parameter on the corresponding '{1}' statement.</value>
  </data>
  <data name="WRN_XMLDocBadParamTag2_Title" xml:space="preserve">
    <value>XML comment parameter does not match a parameter on the corresponding declaration statement</value>
  </data>
  <data name="WRN_XMLDocParamTagWithoutName" xml:space="preserve">
    <value>XML comment parameter must have a 'name' attribute.</value>
  </data>
  <data name="WRN_XMLDocParamTagWithoutName_Title" xml:space="preserve">
    <value>XML comment parameter must have a 'name' attribute</value>
  </data>
  <data name="WRN_XMLDocCrefAttributeNotFound1" xml:space="preserve">
    <value>XML comment has a tag with a 'cref' attribute '{0}' that could not be resolved.</value>
  </data>
  <data name="WRN_XMLDocCrefAttributeNotFound1_Title" xml:space="preserve">
    <value>XML comment has a tag with a 'cref' attribute that could not be resolved</value>
  </data>
  <data name="WRN_XMLMissingFileOrPathAttribute1" xml:space="preserve">
    <value>XML comment tag 'include' must have a '{0}' attribute. XML comment will be ignored.</value>
  </data>
  <data name="WRN_XMLMissingFileOrPathAttribute1_Title" xml:space="preserve">
    <value>XML comment tag 'include' must have 'file' and 'path' attributes</value>
  </data>
  <data name="WRN_XMLCannotWriteToXMLDocFile2" xml:space="preserve">
    <value>Unable to create XML documentation file '{0}': {1}</value>
  </data>
  <data name="WRN_XMLCannotWriteToXMLDocFile2_Title" xml:space="preserve">
    <value>Unable to create XML documentation file</value>
  </data>
  <data name="WRN_XMLDocWithoutLanguageElement" xml:space="preserve">
    <value>XML documentation comments must precede member or type declarations.</value>
  </data>
  <data name="WRN_XMLDocWithoutLanguageElement_Title" xml:space="preserve">
    <value>XML documentation comments must precede member or type declarations</value>
  </data>
  <data name="WRN_XMLDocReturnsOnWriteOnlyProperty" xml:space="preserve">
    <value>XML comment tag 'returns' is not permitted on a 'WriteOnly' Property.</value>
  </data>
  <data name="WRN_XMLDocReturnsOnWriteOnlyProperty_Title" xml:space="preserve">
    <value>XML comment tag 'returns' is not permitted on a 'WriteOnly' Property</value>
  </data>
  <data name="WRN_XMLDocOnAPartialType" xml:space="preserve">
    <value>XML comment cannot be applied more than once on a partial {0}. XML comments for this {0} will be ignored.</value>
  </data>
  <data name="WRN_XMLDocOnAPartialType_Title" xml:space="preserve">
    <value>XML comment cannot be applied more than once on a partial type</value>
  </data>
  <data name="WRN_XMLDocReturnsOnADeclareSub" xml:space="preserve">
    <value>XML comment tag 'returns' is not permitted on a 'declare sub' language element.</value>
  </data>
  <data name="WRN_XMLDocReturnsOnADeclareSub_Title" xml:space="preserve">
    <value>XML comment tag 'returns' is not permitted on a 'declare sub' language element</value>
  </data>
  <data name="WRN_XMLDocStartTagWithNoEndTag" xml:space="preserve">
    <value>XML documentation parse error: Start tag '{0}' doesn't have a matching end tag. XML comment will be ignored.</value>
  </data>
  <data name="WRN_XMLDocStartTagWithNoEndTag_Title" xml:space="preserve">
    <value>XML documentation parse error: Start tag doesn't have a matching end tag</value>
  </data>
  <data name="WRN_XMLDocBadGenericParamTag2" xml:space="preserve">
    <value>XML comment type parameter '{0}' does not match a type parameter on the corresponding '{1}' statement.</value>
  </data>
  <data name="WRN_XMLDocBadGenericParamTag2_Title" xml:space="preserve">
    <value>XML comment type parameter does not match a type parameter on the corresponding declaration statement</value>
  </data>
  <data name="WRN_XMLDocGenericParamTagWithoutName" xml:space="preserve">
    <value>XML comment type parameter must have a 'name' attribute.</value>
  </data>
  <data name="WRN_XMLDocGenericParamTagWithoutName_Title" xml:space="preserve">
    <value>XML comment type parameter must have a 'name' attribute</value>
  </data>
  <data name="WRN_XMLDocExceptionTagWithoutCRef" xml:space="preserve">
    <value>XML comment exception must have a 'cref' attribute.</value>
  </data>
  <data name="WRN_XMLDocExceptionTagWithoutCRef_Title" xml:space="preserve">
    <value>XML comment exception must have a 'cref' attribute</value>
  </data>
  <data name="WRN_XMLDocInvalidXMLFragment" xml:space="preserve">
    <value>Unable to include XML fragment '{0}' of file '{1}'.</value>
  </data>
  <data name="WRN_XMLDocInvalidXMLFragment_Title" xml:space="preserve">
    <value>Unable to include XML fragment</value>
  </data>
  <data name="WRN_XMLDocBadFormedXML" xml:space="preserve">
    <value>Unable to include XML fragment '{1}' of file '{0}'. {2}</value>
  </data>
  <data name="WRN_XMLDocBadFormedXML_Title" xml:space="preserve">
    <value>Unable to include XML fragment</value>
  </data>
  <data name="WRN_InterfaceConversion2" xml:space="preserve">
    <value>Runtime errors might occur when converting '{0}' to '{1}'.</value>
  </data>
  <data name="WRN_InterfaceConversion2_Title" xml:space="preserve">
    <value>Runtime errors might occur when converting to or from interface type</value>
  </data>
  <data name="WRN_LiftControlVariableLambda" xml:space="preserve">
    <value>Using the iteration variable in a lambda expression may have unexpected results.  Instead, create a local variable within the loop and assign it the value of the iteration variable.</value>
  </data>
  <data name="WRN_LiftControlVariableLambda_Title" xml:space="preserve">
    <value>Using the iteration variable in a lambda expression may have unexpected results</value>
  </data>
  <data name="WRN_LambdaPassedToRemoveHandler" xml:space="preserve">
    <value>Lambda expression will not be removed from this event handler. Assign the lambda expression to a variable and use the variable to add and remove the event.</value>
  </data>
  <data name="WRN_LambdaPassedToRemoveHandler_Title" xml:space="preserve">
    <value>Lambda expression will not be removed from this event handler</value>
  </data>
  <data name="WRN_LiftControlVariableQuery" xml:space="preserve">
    <value>Using the iteration variable in a query expression may have unexpected results.  Instead, create a local variable within the loop and assign it the value of the iteration variable.</value>
  </data>
  <data name="WRN_LiftControlVariableQuery_Title" xml:space="preserve">
    <value>Using the iteration variable in a query expression may have unexpected results</value>
  </data>
  <data name="WRN_RelDelegatePassedToRemoveHandler" xml:space="preserve">
    <value>The 'AddressOf' expression has no effect in this context because the method argument to 'AddressOf' requires a relaxed conversion to the delegate type of the event. Assign the 'AddressOf' expression to a variable, and use the variable to add or remove the method as the handler.</value>
  </data>
  <data name="WRN_RelDelegatePassedToRemoveHandler_Title" xml:space="preserve">
    <value>The 'AddressOf' expression has no effect in this context because the method argument to 'AddressOf' requires a relaxed conversion to the delegate type of the event</value>
  </data>
  <data name="WRN_QueryMissingAsClauseinVarDecl" xml:space="preserve">
    <value>Range variable is assumed to be of type Object because its type cannot be inferred. Use an 'As' clause to specify a different type.</value>
  </data>
  <data name="WRN_QueryMissingAsClauseinVarDecl_Title" xml:space="preserve">
    <value>Range variable is assumed to be of type Object because its type cannot be inferred</value>
  </data>
  <data name="ERR_MultilineLambdaMissingFunction" xml:space="preserve">
    <value>Multiline lambda expression is missing 'End Function'.</value>
  </data>
  <data name="ERR_MultilineLambdaMissingSub" xml:space="preserve">
    <value>Multiline lambda expression is missing 'End Sub'.</value>
  </data>
  <data name="ERR_AttributeOnLambdaReturnType" xml:space="preserve">
    <value>Attributes cannot be applied to return types of lambda expressions.</value>
  </data>
  <data name="ERR_SubDisallowsStatement" xml:space="preserve">
    <value>Statement is not valid inside a single-line statement lambda.</value>
  </data>
  <data name="ERR_SubRequiresParenthesesBang" xml:space="preserve">
    <value>This single-line statement lambda must be enclosed in parentheses. For example: (Sub() &lt;statement&gt;)!key</value>
  </data>
  <data name="ERR_SubRequiresParenthesesDot" xml:space="preserve">
    <value>This single-line statement lambda must be enclosed in parentheses. For example: (Sub() &lt;statement&gt;).Invoke()</value>
  </data>
  <data name="ERR_SubRequiresParenthesesLParen" xml:space="preserve">
    <value>This single-line statement lambda must be enclosed in parentheses. For example: Call (Sub() &lt;statement&gt;) ()</value>
  </data>
  <data name="ERR_SubRequiresSingleStatement" xml:space="preserve">
    <value>Single-line statement lambdas must include exactly one statement.</value>
  </data>
  <data name="ERR_StaticInLambda" xml:space="preserve">
    <value>Static local variables cannot be declared inside lambda expressions.</value>
  </data>
  <data name="ERR_InitializedExpandedProperty" xml:space="preserve">
    <value>Expanded Properties cannot be initialized.</value>
  </data>
  <data name="ERR_AutoPropertyCantHaveParams" xml:space="preserve">
    <value>Auto-implemented properties cannot have parameters.</value>
  </data>
  <data name="ERR_AutoPropertyCantBeWriteOnly" xml:space="preserve">
    <value>Auto-implemented properties cannot be WriteOnly.</value>
  </data>
  <data name="ERR_IllegalOperandInIIFCount" xml:space="preserve">
    <value>'If' operator requires either two or three operands.</value>
  </data>
  <data name="ERR_NotACollection1" xml:space="preserve">
    <value>Cannot initialize the type '{0}' with a collection initializer because it is not a collection type.</value>
  </data>
  <data name="ERR_NoAddMethod1" xml:space="preserve">
    <value>Cannot initialize the type '{0}' with a collection initializer because it does not have an accessible 'Add' method.</value>
  </data>
  <data name="ERR_CantCombineInitializers" xml:space="preserve">
    <value>An Object Initializer and a Collection Initializer cannot be combined in the same initialization.</value>
  </data>
  <data name="ERR_EmptyAggregateInitializer" xml:space="preserve">
    <value>An aggregate collection initializer entry must contain at least one element.</value>
  </data>
  <data name="ERR_XmlEndElementNoMatchingStart" xml:space="preserve">
    <value>XML end element must be preceded by a matching start element.</value>
  </data>
  <data name="ERR_MultilineLambdasCannotContainOnError" xml:space="preserve">
    <value>'On Error' and 'Resume' cannot appear inside a lambda expression.</value>
  </data>
  <data name="ERR_VarianceDisallowedHere" xml:space="preserve">
    <value>Keywords 'Out' and 'In' can only be used in interface and delegate declarations.</value>
  </data>
  <data name="ERR_XmlEndCDataNotAllowedInContent" xml:space="preserve">
    <value>The literal string ']]&gt;' is not allowed in element content.</value>
  </data>
  <data name="ERR_OverloadsModifierInModule" xml:space="preserve">
    <value>Inappropriate use of '{0}' keyword in a module.</value>
  </data>
  <data name="ERR_UndefinedTypeOrNamespace1" xml:space="preserve">
    <value>Type or namespace '{0}' is not defined.</value>
  </data>
  <data name="ERR_IdentityDirectCastForFloat" xml:space="preserve">
    <value>Using DirectCast operator to cast a floating-point value to the same type is not supported.</value>
  </data>
  <data name="WRN_ObsoleteIdentityDirectCastForValueType" xml:space="preserve">
    <value>Using DirectCast operator to cast a value-type to the same type is obsolete.</value>
  </data>
  <data name="WRN_ObsoleteIdentityDirectCastForValueType_Title" xml:space="preserve">
    <value>Using DirectCast operator to cast a value-type to the same type is obsolete</value>
  </data>
  <data name="WRN_UnreachableCode" xml:space="preserve">
    <value>Unreachable code detected.</value>
  </data>
  <data name="WRN_UnreachableCode_Title" xml:space="preserve">
    <value>Unreachable code detected</value>
  </data>
  <data name="WRN_DefAsgNoRetValFuncVal1" xml:space="preserve">
    <value>Function '{0}' doesn't return a value on all code paths. Are you missing a 'Return' statement?</value>
  </data>
  <data name="WRN_DefAsgNoRetValFuncVal1_Title" xml:space="preserve">
    <value>Function doesn't return a value on all code paths</value>
  </data>
  <data name="WRN_DefAsgNoRetValOpVal1" xml:space="preserve">
    <value>Operator '{0}' doesn't return a value on all code paths. Are you missing a 'Return' statement?</value>
  </data>
  <data name="WRN_DefAsgNoRetValOpVal1_Title" xml:space="preserve">
    <value>Operator doesn't return a value on all code paths</value>
  </data>
  <data name="WRN_DefAsgNoRetValPropVal1" xml:space="preserve">
    <value>Property '{0}' doesn't return a value on all code paths. Are you missing a 'Return' statement?</value>
  </data>
  <data name="WRN_DefAsgNoRetValPropVal1_Title" xml:space="preserve">
    <value>Property doesn't return a value on all code paths</value>
  </data>
  <data name="ERR_NestedGlobalNamespace" xml:space="preserve">
    <value>Global namespace may not be nested in another namespace.</value>
  </data>
  <data name="ERR_AccessMismatch6" xml:space="preserve">
    <value>'{0}' cannot expose type '{1}' in {2} '{3}' through {4} '{5}'.</value>
  </data>
  <data name="ERR_BadMetaDataReference1" xml:space="preserve">
    <value>'{0}' cannot be referenced because it is not a valid assembly.</value>
  </data>
  <data name="ERR_PropertyDoesntImplementAllAccessors" xml:space="preserve">
    <value>'{0}' cannot be implemented by a {1} property.</value>
  </data>
  <data name="ERR_UnimplementedMustOverride" xml:space="preserve">
    <value>
    {0}: {1}</value>
  </data>
  <data name="ERR_IfTooManyTypesObjectDisallowed" xml:space="preserve">
    <value>Cannot infer a common type because more than one type is possible.</value>
  </data>
  <data name="WRN_IfTooManyTypesObjectAssumed" xml:space="preserve">
    <value>Cannot infer a common type because more than one type is possible; 'Object' assumed.</value>
  </data>
  <data name="WRN_IfTooManyTypesObjectAssumed_Title" xml:space="preserve">
    <value>Cannot infer a common type because more than one type is possible</value>
  </data>
  <data name="ERR_IfNoTypeObjectDisallowed" xml:space="preserve">
    <value>Cannot infer a common type, and Option Strict On does not allow 'Object' to be assumed.</value>
  </data>
  <data name="WRN_IfNoTypeObjectAssumed" xml:space="preserve">
    <value>Cannot infer a common type; 'Object' assumed.</value>
  </data>
  <data name="WRN_IfNoTypeObjectAssumed_Title" xml:space="preserve">
    <value>Cannot infer a common type</value>
  </data>
  <data name="ERR_IfNoType" xml:space="preserve">
    <value>Cannot infer a common type.</value>
  </data>
  <data name="ERR_PublicKeyFileFailure" xml:space="preserve">
    <value>Error extracting public key from file '{0}': {1}</value>
  </data>
  <data name="ERR_PublicKeyContainerFailure" xml:space="preserve">
    <value>Error extracting public key from container '{0}': {1}</value>
  </data>
  <data name="ERR_FriendRefNotEqualToThis" xml:space="preserve">
    <value>Friend access was granted by '{0}', but the public key of the output assembly does not match that specified by the attribute in the granting assembly.</value>
  </data>
  <data name="ERR_FriendRefSigningMismatch" xml:space="preserve">
    <value>Friend access was granted by '{0}', but the strong name signing state of the output assembly does not match that of the granting assembly.</value>
  </data>
  <data name="ERR_PublicSignNoKey" xml:space="preserve">
    <value>Public sign was specified and requires a public key, but no public key was specified</value>
  </data>
  <data name="WRN_DelaySignButNoKey" xml:space="preserve">
    <value>Delay signing was specified and requires a public key, but no public key was specified.</value>
  </data>
  <data name="WRN_DelaySignButNoKey_Title" xml:space="preserve">
    <value>Delay signing was specified and requires a public key, but no public key was specified</value>
  </data>
  <data name="ERR_SignButNoPrivateKey" xml:space="preserve">
    <value>Key file '{0}' is missing the private key needed for signing.</value>
  </data>
  <data name="ERR_FailureSigningAssembly" xml:space="preserve">
    <value>Error signing assembly '{0}': {1}</value>
  </data>
  <data name="ERR_InvalidVersionFormat" xml:space="preserve">
    <value>The specified version string does not conform to the required format - major[.minor[.build|*[.revision|*]]]</value>
  </data>
  <data name="WRN_InvalidVersionFormat" xml:space="preserve">
    <value>The specified version string does not conform to the recommended format - major.minor.build.revision</value>
  </data>
  <data name="WRN_InvalidVersionFormat_Title" xml:space="preserve">
    <value>The specified version string does not conform to the recommended format</value>
  </data>
  <data name="ERR_InvalidVersionFormat2" xml:space="preserve">
    <value>The specified version string does not conform to the recommended format - major.minor.build.revision</value>
  </data>
  <data name="ERR_InvalidAssemblyCultureForExe" xml:space="preserve">
    <value>Executables cannot be satellite assemblies; culture should always be empty</value>
  </data>
  <data name="WRN_MainIgnored" xml:space="preserve">
    <value>The entry point of the program is global script code; ignoring '{0}' entry point.</value>
  </data>
  <data name="WRN_MainIgnored_Title" xml:space="preserve">
    <value>The entry point of the program is global script code; ignoring entry point</value>
  </data>
  <data name="WRN_EmptyPrefixAndXmlnsLocalName" xml:space="preserve">
    <value>The xmlns attribute has special meaning and should not be written with a prefix.</value>
  </data>
  <data name="WRN_EmptyPrefixAndXmlnsLocalName_Title" xml:space="preserve">
    <value>The xmlns attribute has special meaning and should not be written with a prefix</value>
  </data>
  <data name="WRN_PrefixAndXmlnsLocalName" xml:space="preserve">
    <value>It is not recommended to have attributes named xmlns. Did you mean to write 'xmlns:{0}' to define a prefix named '{0}'?</value>
  </data>
  <data name="WRN_PrefixAndXmlnsLocalName_Title" xml:space="preserve">
    <value>It is not recommended to have attributes named xmlns</value>
  </data>
  <data name="ERR_ExpectedSingleScript" xml:space="preserve">
    <value>Expected a single script (.vbx file)</value>
  </data>
  <data name="ERR_ReservedAssemblyName" xml:space="preserve">
    <value>The assembly name '{0}' is reserved and cannot be used as a reference in an interactive session</value>
  </data>
  <data name="ERR_ReferenceDirectiveOnlyAllowedInScripts" xml:space="preserve">
    <value>#R is only allowed in scripts</value>
  </data>
  <data name="ERR_NamespaceNotAllowedInScript" xml:space="preserve">
    <value>You cannot declare Namespace in script code</value>
  </data>
  <data name="ERR_KeywordNotAllowedInScript" xml:space="preserve">
    <value>You cannot use '{0}' in top-level script code</value>
  </data>
  <data name="ERR_LambdaNoType" xml:space="preserve">
    <value>Cannot infer a return type.  Consider adding an 'As' clause to specify the return type.</value>
  </data>
  <data name="WRN_LambdaNoTypeObjectAssumed" xml:space="preserve">
    <value>Cannot infer a return type; 'Object' assumed.</value>
  </data>
  <data name="WRN_LambdaNoTypeObjectAssumed_Title" xml:space="preserve">
    <value>Cannot infer a return type</value>
  </data>
  <data name="WRN_LambdaTooManyTypesObjectAssumed" xml:space="preserve">
    <value>Cannot infer a return type because more than one type is possible; 'Object' assumed.</value>
  </data>
  <data name="WRN_LambdaTooManyTypesObjectAssumed_Title" xml:space="preserve">
    <value>Cannot infer a return type because more than one type is possible</value>
  </data>
  <data name="ERR_LambdaNoTypeObjectDisallowed" xml:space="preserve">
    <value>Cannot infer a return type. Consider adding an 'As' clause to specify the return type.</value>
  </data>
  <data name="ERR_LambdaTooManyTypesObjectDisallowed" xml:space="preserve">
    <value>Cannot infer a return type because more than one type is possible. Consider adding an 'As' clause to specify the return type.</value>
  </data>
  <data name="WRN_UnimplementedCommandLineSwitch" xml:space="preserve">
    <value>The command line switch '{0}' is not yet implemented and was ignored.</value>
  </data>
  <data name="WRN_UnimplementedCommandLineSwitch_Title" xml:space="preserve">
    <value>Command line switch is not yet implemented</value>
  </data>
  <data name="ERR_ArrayInitNoTypeObjectDisallowed" xml:space="preserve">
    <value>Cannot infer an element type, and Option Strict On does not allow 'Object' to be assumed. Specifying the type of the array might correct this error.</value>
  </data>
  <data name="ERR_ArrayInitNoType" xml:space="preserve">
    <value>Cannot infer an element type. Specifying the type of the array might correct this error.</value>
  </data>
  <data name="ERR_ArrayInitTooManyTypesObjectDisallowed" xml:space="preserve">
    <value>Cannot infer an element type because more than one type is possible. Specifying the type of the array might correct this error.</value>
  </data>
  <data name="WRN_ArrayInitNoTypeObjectAssumed" xml:space="preserve">
    <value>Cannot infer an element type; 'Object' assumed.</value>
  </data>
  <data name="WRN_ArrayInitNoTypeObjectAssumed_Title" xml:space="preserve">
    <value>Cannot infer an element type</value>
  </data>
  <data name="WRN_ArrayInitTooManyTypesObjectAssumed" xml:space="preserve">
    <value>Cannot infer an element type because more than one type is possible; 'Object' assumed.</value>
  </data>
  <data name="WRN_ArrayInitTooManyTypesObjectAssumed_Title" xml:space="preserve">
    <value>Cannot infer an element type because more than one type is possible</value>
  </data>
  <data name="WRN_TypeInferenceAssumed3" xml:space="preserve">
    <value>Data type of '{0}' in '{1}' could not be inferred. '{2}' assumed.</value>
  </data>
  <data name="WRN_TypeInferenceAssumed3_Title" xml:space="preserve">
    <value>Data type could not be inferred</value>
  </data>
  <data name="ERR_AmbiguousCastConversion2" xml:space="preserve">
    <value>Option Strict On does not allow implicit conversions from '{0}' to '{1}' because the conversion is ambiguous.</value>
  </data>
  <data name="WRN_AmbiguousCastConversion2" xml:space="preserve">
    <value>Conversion from '{0}' to '{1}' may be ambiguous.</value>
  </data>
  <data name="WRN_AmbiguousCastConversion2_Title" xml:space="preserve">
    <value>Conversion may be ambiguous</value>
  </data>
  <data name="ERR_VarianceIEnumerableSuggestion3" xml:space="preserve">
    <value>'{0}' cannot be converted to '{1}'. Consider using '{2}' instead.</value>
  </data>
  <data name="WRN_VarianceIEnumerableSuggestion3" xml:space="preserve">
    <value>'{0}' cannot be converted to '{1}'. Consider using '{2}' instead.</value>
  </data>
  <data name="WRN_VarianceIEnumerableSuggestion3_Title" xml:space="preserve">
    <value>Type cannot be converted to target collection type</value>
  </data>
  <data name="ERR_VarianceConversionFailedIn6" xml:space="preserve">
    <value>'{4}' cannot be converted to '{5}' because '{0}' is not derived from '{1}', as required for the 'In' generic parameter '{2}' in '{3}'.</value>
  </data>
  <data name="ERR_VarianceConversionFailedOut6" xml:space="preserve">
    <value>'{4}' cannot be converted to '{5}' because '{0}' is not derived from '{1}', as required for the 'Out' generic parameter '{2}' in '{3}'.</value>
  </data>
  <data name="WRN_VarianceConversionFailedIn6" xml:space="preserve">
    <value>Implicit conversion from '{4}' to '{5}'; this conversion may fail because '{0}' is not derived from '{1}', as required for the 'In' generic parameter '{2}' in '{3}'.</value>
  </data>
  <data name="WRN_VarianceConversionFailedIn6_Title" xml:space="preserve">
    <value>Implicit conversion; this conversion may fail because the target type is not derived from the source type, as required for 'In' generic parameter</value>
  </data>
  <data name="WRN_VarianceConversionFailedOut6" xml:space="preserve">
    <value>Implicit conversion from '{4}' to '{5}'; this conversion may fail because '{0}' is not derived from '{1}', as required for the 'Out' generic parameter '{2}' in '{3}'.</value>
  </data>
  <data name="WRN_VarianceConversionFailedOut6_Title" xml:space="preserve">
    <value>Implicit conversion; this conversion may fail because the target type is not derived from the source type, as required for 'Out' generic parameter</value>
  </data>
  <data name="ERR_VarianceConversionFailedTryIn4" xml:space="preserve">
    <value>'{0}' cannot be converted to '{1}'. Consider changing the '{2}' in the definition of '{3}' to an In type parameter, 'In {2}'.</value>
  </data>
  <data name="ERR_VarianceConversionFailedTryOut4" xml:space="preserve">
    <value>'{0}' cannot be converted to '{1}'. Consider changing the '{2}' in the definition of '{3}' to an Out type parameter, 'Out {2}'.</value>
  </data>
  <data name="WRN_VarianceConversionFailedTryIn4" xml:space="preserve">
    <value>'{0}' cannot be converted to '{1}'. Consider changing the '{2}' in the definition of '{3}' to an In type parameter, 'In {2}'.</value>
  </data>
  <data name="WRN_VarianceConversionFailedTryIn4_Title" xml:space="preserve">
    <value>Type cannot be converted to target type</value>
  </data>
  <data name="WRN_VarianceConversionFailedTryOut4" xml:space="preserve">
    <value>'{0}' cannot be converted to '{1}'. Consider changing the '{2}' in the definition of '{3}' to an Out type parameter, 'Out {2}'.</value>
  </data>
  <data name="WRN_VarianceConversionFailedTryOut4_Title" xml:space="preserve">
    <value>Type cannot be converted to target type</value>
  </data>
  <data name="WRN_VarianceDeclarationAmbiguous3" xml:space="preserve">
    <value>Interface '{0}' is ambiguous with another implemented interface '{1}' due to the 'In' and 'Out' parameters in '{2}'.</value>
  </data>
  <data name="WRN_VarianceDeclarationAmbiguous3_Title" xml:space="preserve">
    <value>Interface is ambiguous with another implemented interface due to 'In' and 'Out' parameters</value>
  </data>
  <data name="ERR_VarianceInterfaceNesting" xml:space="preserve">
    <value>Enumerations, classes, and structures cannot be declared in an interface that has an 'In' or 'Out' type parameter.</value>
  </data>
  <data name="ERR_VariancePreventsSynthesizedEvents2" xml:space="preserve">
    <value>Event definitions with parameters are not allowed in an interface such as '{0}' that has 'In' or 'Out' type parameters. Consider declaring the event by using a delegate type which is not defined within '{0}'. For example, 'Event {1} As Action(Of ...)'.</value>
  </data>
  <data name="ERR_VarianceInByRefDisallowed1" xml:space="preserve">
    <value>Type '{0}' cannot be used in this context because 'In' and 'Out' type parameters cannot be used for ByRef parameter types, and '{0}' is an 'In' type parameter.</value>
  </data>
  <data name="ERR_VarianceInNullableDisallowed2" xml:space="preserve">
    <value>Type '{0}' cannot be used in '{1}' because 'In' and 'Out' type parameters cannot be made nullable, and '{0}' is an 'In' type parameter.</value>
  </data>
  <data name="ERR_VarianceInParamDisallowed1" xml:space="preserve">
    <value>Type '{0}' cannot be used in this context because '{0}' is an 'In' type parameter.</value>
  </data>
  <data name="ERR_VarianceInParamDisallowedForGeneric3" xml:space="preserve">
    <value>Type '{0}' cannot be used for the '{1}' in '{2}' in this context because '{0}' is an 'In' type parameter.</value>
  </data>
  <data name="ERR_VarianceInParamDisallowedHere2" xml:space="preserve">
    <value>Type '{0}' cannot be used in '{1}' in this context because '{0}' is an 'In' type parameter.</value>
  </data>
  <data name="ERR_VarianceInParamDisallowedHereForGeneric4" xml:space="preserve">
    <value>Type '{0}' cannot be used for the '{2}' of '{3}' in '{1}' in this context because '{0}' is an 'In' type parameter.</value>
  </data>
  <data name="ERR_VarianceInPropertyDisallowed1" xml:space="preserve">
    <value>Type '{0}' cannot be used as a property type in this context because '{0}' is an 'In' type parameter and the property is not marked WriteOnly.</value>
  </data>
  <data name="ERR_VarianceInReadOnlyPropertyDisallowed1" xml:space="preserve">
    <value>Type '{0}' cannot be used as a ReadOnly property type because '{0}' is an 'In' type parameter.</value>
  </data>
  <data name="ERR_VarianceInReturnDisallowed1" xml:space="preserve">
    <value>Type '{0}' cannot be used as a return type because '{0}' is an 'In' type parameter.</value>
  </data>
  <data name="ERR_VarianceOutByRefDisallowed1" xml:space="preserve">
    <value>Type '{0}' cannot be used in this context because 'In' and 'Out' type parameters cannot be used for ByRef parameter types, and '{0}' is an 'Out' type parameter.</value>
  </data>
  <data name="ERR_VarianceOutByValDisallowed1" xml:space="preserve">
    <value>Type '{0}' cannot be used as a ByVal parameter type because '{0}' is an 'Out' type parameter.</value>
  </data>
  <data name="ERR_VarianceOutConstraintDisallowed1" xml:space="preserve">
    <value>Type '{0}' cannot be used as a generic type constraint because '{0}' is an 'Out' type parameter.</value>
  </data>
  <data name="ERR_VarianceOutNullableDisallowed2" xml:space="preserve">
    <value>Type '{0}' cannot be used in '{1}' because 'In' and 'Out' type parameters cannot be made nullable, and '{0}' is an 'Out' type parameter.</value>
  </data>
  <data name="ERR_VarianceOutParamDisallowed1" xml:space="preserve">
    <value>Type '{0}' cannot be used in this context because '{0}' is an 'Out' type parameter.</value>
  </data>
  <data name="ERR_VarianceOutParamDisallowedForGeneric3" xml:space="preserve">
    <value>Type '{0}' cannot be used for the '{1}' in '{2}' in this context because '{0}' is an 'Out' type parameter.</value>
  </data>
  <data name="ERR_VarianceOutParamDisallowedHere2" xml:space="preserve">
    <value>Type '{0}' cannot be used in '{1}' in this context because '{0}' is an 'Out' type parameter.</value>
  </data>
  <data name="ERR_VarianceOutParamDisallowedHereForGeneric4" xml:space="preserve">
    <value>Type '{0}' cannot be used for the '{2}' of '{3}' in '{1}' in this context because '{0}' is an 'Out' type parameter.</value>
  </data>
  <data name="ERR_VarianceOutPropertyDisallowed1" xml:space="preserve">
    <value>Type '{0}' cannot be used as a property type in this context because '{0}' is an 'Out' type parameter and the property is not marked ReadOnly.</value>
  </data>
  <data name="ERR_VarianceOutWriteOnlyPropertyDisallowed1" xml:space="preserve">
    <value>Type '{0}' cannot be used as a WriteOnly property type because '{0}' is an 'Out' type parameter.</value>
  </data>
  <data name="ERR_VarianceTypeDisallowed2" xml:space="preserve">
    <value>Type '{0}' cannot be used in this context because both the context and the definition of '{0}' are nested within interface '{1}', and '{1}' has 'In' or 'Out' type parameters. Consider moving the definition of '{0}' outside of '{1}'.</value>
  </data>
  <data name="ERR_VarianceTypeDisallowedForGeneric4" xml:space="preserve">
    <value>Type '{0}' cannot be used for the '{2}' in '{3}' in this context because both the context and the definition of '{0}' are nested within interface '{1}', and '{1}' has 'In' or 'Out' type parameters. Consider moving the definition of '{0}' outside of '{1}'.</value>
  </data>
  <data name="ERR_VarianceTypeDisallowedHere3" xml:space="preserve">
    <value>Type '{0}' cannot be used in '{2}' in this context because both the context and the definition of '{0}' are nested within interface '{1}', and '{1}' has 'In' or 'Out' type parameters. Consider moving the definition of '{0}' outside of '{1}'.</value>
  </data>
  <data name="ERR_VarianceTypeDisallowedHereForGeneric5" xml:space="preserve">
    <value>Type '{0}' cannot be used for the '{3}' of '{4}' in '{2}' in this context because both the context and the definition of '{0}' are nested within interface '{1}', and '{1}' has 'In' or 'Out' type parameters. Consider moving the definition of '{0}' outside of '{1}'.</value>
  </data>
  <data name="ERR_ParameterNotValidForType" xml:space="preserve">
    <value>Parameter not valid for the specified unmanaged type.</value>
  </data>
  <data name="ERR_MarshalUnmanagedTypeNotValidForFields" xml:space="preserve">
    <value>Unmanaged type '{0}' not valid for fields.</value>
  </data>
  <data name="ERR_MarshalUnmanagedTypeOnlyValidForFields" xml:space="preserve">
    <value>Unmanaged type '{0}' is only valid for fields.</value>
  </data>
  <data name="ERR_AttributeParameterRequired1" xml:space="preserve">
    <value>Attribute parameter '{0}' must be specified.</value>
  </data>
  <data name="ERR_AttributeParameterRequired2" xml:space="preserve">
    <value>Attribute parameter '{0}' or '{1}' must be specified.</value>
  </data>
  <data name="ERR_MemberConflictWithSynth4" xml:space="preserve">
    <value>Conflicts with '{0}', which is implicitly declared for '{1}' in {2} '{3}'.</value>
  </data>
  <data name="IDS_ProjectSettingsLocationName" xml:space="preserve">
    <value>&lt;project settings&gt;</value>
  </data>
  <data name="WRN_ReturnTypeAttributeOnWriteOnlyProperty" xml:space="preserve">
    <value>Attributes applied on a return type of a WriteOnly Property have no effect.</value>
  </data>
  <data name="WRN_ReturnTypeAttributeOnWriteOnlyProperty_Title" xml:space="preserve">
    <value>Attributes applied on a return type of a WriteOnly Property have no effect</value>
  </data>
  <data name="ERR_SecurityAttributeInvalidTarget" xml:space="preserve">
    <value>Security attribute '{0}' is not valid on this declaration type. Security attributes are only valid on assembly, type and method declarations.</value>
  </data>
  <data name="ERR_AbsentReferenceToPIA1" xml:space="preserve">
    <value>Cannot find the interop type that matches the embedded type '{0}'. Are you missing an assembly reference?</value>
  </data>
  <data name="ERR_CannotLinkClassWithNoPIA1" xml:space="preserve">
    <value>Reference to class '{0}' is not allowed when its assembly is configured to embed interop types.</value>
  </data>
  <data name="ERR_InvalidStructMemberNoPIA1" xml:space="preserve">
    <value>Embedded interop structure '{0}' can contain only public instance fields.</value>
  </data>
  <data name="ERR_NoPIAAttributeMissing2" xml:space="preserve">
    <value>Interop type '{0}' cannot be embedded because it is missing the required '{1}' attribute.</value>
  </data>
  <data name="ERR_PIAHasNoAssemblyGuid1" xml:space="preserve">
    <value>Cannot embed interop types from assembly '{0}' because it is missing the '{1}' attribute.</value>
  </data>
  <data name="ERR_DuplicateLocalTypes3" xml:space="preserve">
    <value>Cannot embed interop type '{0}' found in both assembly '{1}' and '{2}'. Consider disabling the embedding of interop types.</value>
  </data>
  <data name="ERR_PIAHasNoTypeLibAttribute1" xml:space="preserve">
    <value>Cannot embed interop types from assembly '{0}' because it is missing either the '{1}' attribute or the '{2}' attribute.</value>
  </data>
  <data name="ERR_SourceInterfaceMustBeInterface" xml:space="preserve">
    <value>Interface '{0}' has an invalid source interface which is required to embed event '{1}'.</value>
  </data>
  <data name="ERR_EventNoPIANoBackingMember" xml:space="preserve">
    <value>Source interface '{0}' is missing method '{1}', which is required to embed event '{2}'.</value>
  </data>
  <data name="ERR_NestedInteropType" xml:space="preserve">
    <value>Nested type '{0}' cannot be embedded.</value>
  </data>
  <data name="ERR_LocalTypeNameClash2" xml:space="preserve">
    <value>Embedding the interop type '{0}' from assembly '{1}' causes a name clash in the current assembly. Consider disabling the embedding of interop types.</value>
  </data>
  <data name="ERR_InteropMethodWithBody1" xml:space="preserve">
    <value>Embedded interop method '{0}' contains a body.</value>
  </data>
  <data name="ERR_BadAsyncInQuery" xml:space="preserve">
    <value>'Await' may only be used in a query expression within the first collection expression of the initial 'From' clause or within the collection expression of a 'Join' clause.</value>
  </data>
  <data name="ERR_BadGetAwaiterMethod1" xml:space="preserve">
    <value>'Await' requires that the type '{0}' have a suitable GetAwaiter method.</value>
  </data>
  <data name="ERR_BadIsCompletedOnCompletedGetResult2" xml:space="preserve">
    <value>'Await' requires that the return type '{0}' of '{1}.GetAwaiter()' have suitable IsCompleted, OnCompleted and GetResult members, and implement INotifyCompletion or ICriticalNotifyCompletion.</value>
  </data>
  <data name="ERR_DoesntImplementAwaitInterface2" xml:space="preserve">
    <value>'{0}' does not implement '{1}'.</value>
  </data>
  <data name="ERR_BadAwaitNothing" xml:space="preserve">
    <value>Cannot await Nothing. Consider awaiting 'Task.Yield()' instead.</value>
  </data>
  <data name="ERR_BadAsyncByRefParam" xml:space="preserve">
    <value>Async methods cannot have ByRef parameters.</value>
  </data>
  <data name="ERR_InvalidAsyncIteratorModifiers" xml:space="preserve">
    <value>'Async' and 'Iterator' modifiers cannot be used together.</value>
  </data>
  <data name="ERR_BadResumableAccessReturnVariable" xml:space="preserve">
    <value>The implicit return variable of an Iterator or Async method cannot be accessed.</value>
  </data>
  <data name="ERR_ReturnFromNonGenericTaskAsync" xml:space="preserve">
    <value>'Return' statements in this Async method cannot return a value since the return type of the function is 'Task'. Consider changing the function's return type to 'Task(Of T)'.</value>
  </data>
  <data name="ERR_BadAsyncReturnOperand1" xml:space="preserve">
    <value>Since this is an async method, the return expression must be of type '{0}' rather than 'Task(Of {0})'.</value>
  </data>
  <data name="ERR_BadAsyncReturn" xml:space="preserve">
    <value>The 'Async' modifier can only be used on Subs, or on Functions that return Task or Task(Of T).</value>
  </data>
  <data name="ERR_CantAwaitAsyncSub1" xml:space="preserve">
    <value>'{0}' does not return a Task and cannot be awaited. Consider changing it to an Async Function.</value>
  </data>
  <data name="ERR_InvalidLambdaModifier" xml:space="preserve">
    <value>'Only the 'Async' or 'Iterator' modifier is valid on a lambda.</value>
  </data>
  <data name="ERR_BadAwaitInNonAsyncMethod" xml:space="preserve">
    <value>'Await' can only be used within an Async method. Consider marking this method with the 'Async' modifier and changing its return type to 'Task(Of {0})'.</value>
  </data>
  <data name="ERR_BadAwaitInNonAsyncVoidMethod" xml:space="preserve">
    <value>'Await' can only be used within an Async method. Consider marking this method with the 'Async' modifier and changing its return type to 'Task'.</value>
  </data>
  <data name="ERR_BadAwaitInNonAsyncLambda" xml:space="preserve">
    <value>'Await' can only be used within an Async lambda expression. Consider marking this lambda expression with the 'Async' modifier.</value>
  </data>
  <data name="ERR_BadAwaitNotInAsyncMethodOrLambda" xml:space="preserve">
    <value>'Await' can only be used when contained within a method or lambda expression marked with the 'Async' modifier.</value>
  </data>
  <data name="ERR_StatementLambdaInExpressionTree" xml:space="preserve">
    <value>Statement lambdas cannot be converted to expression trees.</value>
  </data>
  <data name="WRN_UnobservedAwaitableExpression" xml:space="preserve">
    <value>Because this call is not awaited, execution of the current method continues before the call is completed. Consider applying the Await operator to the result of the call.</value>
  </data>
  <data name="WRN_UnobservedAwaitableExpression_Title" xml:space="preserve">
    <value>Because this call is not awaited, execution of the current method continues before the call is completed</value>
  </data>
  <data name="ERR_LoopControlMustNotAwait" xml:space="preserve">
    <value>Loop control variable cannot include an 'Await'.</value>
  </data>
  <data name="ERR_BadStaticInitializerInResumable" xml:space="preserve">
    <value>Static variables cannot appear inside Async or Iterator methods.</value>
  </data>
  <data name="ERR_RestrictedResumableType1" xml:space="preserve">
    <value>'{0}' cannot be used as a parameter type for an Iterator or Async method.</value>
  </data>
  <data name="ERR_ConstructorAsync" xml:space="preserve">
    <value>Constructor must not have the 'Async' modifier.</value>
  </data>
  <data name="ERR_PartialMethodsMustNotBeAsync1" xml:space="preserve">
    <value>'{0}' cannot be declared 'Partial' because it has the 'Async' modifier.</value>
  </data>
  <data name="ERR_ResumablesCannotContainOnError" xml:space="preserve">
    <value>'On Error' and 'Resume' cannot appear inside async or iterator methods.</value>
  </data>
  <data name="ERR_ResumableLambdaInExpressionTree" xml:space="preserve">
    <value>Lambdas with the 'Async' or 'Iterator' modifiers cannot be converted to expression trees.</value>
  </data>
  <data name="ERR_CannotLiftRestrictedTypeResumable1" xml:space="preserve">
    <value>Variable of restricted type '{0}' cannot be declared in an Async or Iterator method.</value>
  </data>
  <data name="ERR_BadAwaitInTryHandler" xml:space="preserve">
    <value>'Await' cannot be used inside a 'Catch' statement, a 'Finally' statement, or a 'SyncLock' statement.</value>
  </data>
  <data name="WRN_AsyncLacksAwaits" xml:space="preserve">
    <value>This async method lacks 'Await' operators and so will run synchronously. Consider using the 'Await' operator to await non-blocking API calls, or 'Await Task.Run(...)' to do CPU-bound work on a background thread.</value>
  </data>
  <data name="WRN_AsyncLacksAwaits_Title" xml:space="preserve">
    <value>This async method lacks 'Await' operators and so will run synchronously</value>
  </data>
  <data name="WRN_UnobservedAwaitableDelegate" xml:space="preserve">
    <value>The Task returned from this Async Function will be dropped, and any exceptions in it ignored. Consider changing it to an Async Sub so its exceptions are propagated.</value>
  </data>
  <data name="WRN_UnobservedAwaitableDelegate_Title" xml:space="preserve">
    <value>The Task returned from this Async Function will be dropped, and any exceptions in it ignored</value>
  </data>
  <data name="ERR_SecurityCriticalAsyncInClassOrStruct" xml:space="preserve">
    <value>Async and Iterator methods are not allowed in a [Class|Structure|Interface|Module] that has the 'SecurityCritical' or 'SecuritySafeCritical' attribute.</value>
  </data>
  <data name="ERR_SecurityCriticalAsync" xml:space="preserve">
    <value>Security attribute '{0}' cannot be applied to an Async or Iterator method.</value>
  </data>
  <data name="ERR_DllImportOnResumableMethod" xml:space="preserve">
    <value>'System.Runtime.InteropServices.DllImportAttribute' cannot be applied to an Async or Iterator method.</value>
  </data>
  <data name="ERR_SynchronizedAsyncMethod" xml:space="preserve">
    <value>'MethodImplOptions.Synchronized' cannot be applied to an Async method.</value>
  </data>
  <data name="ERR_AsyncSubMain" xml:space="preserve">
    <value>The 'Main' method cannot be marked 'Async'.</value>
  </data>
  <data name="WRN_AsyncSubCouldBeFunction" xml:space="preserve">
    <value>Some overloads here take an Async Function rather than an Async Sub. Consider either using an Async Function, or casting this Async Sub explicitly to the desired type.</value>
  </data>
  <data name="WRN_AsyncSubCouldBeFunction_Title" xml:space="preserve">
    <value>Some overloads here take an Async Function rather than an Async Sub</value>
  </data>
  <data name="ERR_MyGroupCollectionAttributeCycle" xml:space="preserve">
    <value>MyGroupCollectionAttribute cannot be applied to itself.</value>
  </data>
  <data name="ERR_LiteralExpected" xml:space="preserve">
    <value>Literal expected.</value>
  </data>
  <data name="ERR_WinRTEventWithoutDelegate" xml:space="preserve">
    <value>Event declarations that target WinMD must specify a delegate type.  Add an As clause to the event declaration.</value>
  </data>
  <data name="ERR_MixingWinRTAndNETEvents" xml:space="preserve">
    <value>Event '{0}' cannot implement a Windows Runtime event '{1}' and a regular .NET event '{2}'</value>
  </data>
  <data name="ERR_EventImplRemoveHandlerParamWrong" xml:space="preserve">
    <value>Event '{0}' cannot implement event '{1}' on interface '{2}' because the parameters of their 'RemoveHandler' methods do not match.</value>
  </data>
  <data name="ERR_AddParamWrongForWinRT" xml:space="preserve">
    <value>The type of the 'AddHandler' method's parameter must be the same as the type of the event.</value>
  </data>
  <data name="ERR_RemoveParamWrongForWinRT" xml:space="preserve">
    <value>In a Windows Runtime event, the type of the 'RemoveHandler' method parameter must be 'EventRegistrationToken'</value>
  </data>
  <data name="ERR_ReImplementingWinRTInterface5" xml:space="preserve">
    <value>'{0}.{1}' from 'implements {2}' is already implemented by the base class '{3}'. Re-implementation of Windows Runtime Interface '{4}' is not allowed</value>
  </data>
  <data name="ERR_ReImplementingWinRTInterface4" xml:space="preserve">
    <value>'{0}.{1}' is already implemented by the base class '{2}'. Re-implementation of Windows Runtime Interface '{3}' is not allowed</value>
  </data>
  <data name="ERR_BadIteratorByRefParam" xml:space="preserve">
    <value>Iterator methods cannot have ByRef parameters.</value>
  </data>
  <data name="ERR_BadIteratorExpressionLambda" xml:space="preserve">
    <value>Single-line lambdas cannot have the 'Iterator' modifier. Use a multiline lambda instead.</value>
  </data>
  <data name="ERR_BadIteratorReturn" xml:space="preserve">
    <value>Iterator functions must return either IEnumerable(Of T), or IEnumerator(Of T), or the non-generic forms IEnumerable or IEnumerator.</value>
  </data>
  <data name="ERR_BadReturnValueInIterator" xml:space="preserve">
    <value>To return a value from an Iterator function, use 'Yield' rather than 'Return'.</value>
  </data>
  <data name="ERR_BadYieldInNonIteratorMethod" xml:space="preserve">
    <value>'Yield' can only be used in a method marked with the 'Iterator' modifier.</value>
  </data>
  <data name="ERR_BadYieldInTryHandler" xml:space="preserve">
    <value>'Yield' cannot be used inside a 'Catch' statement or a 'Finally' statement.</value>
  </data>
  <data name="WRN_DefAsgNoRetValWinRtEventVal1" xml:space="preserve">
    <value>The AddHandler for Windows Runtime event '{0}' doesn't return a value on all code paths. Are you missing a 'Return' statement?</value>
  </data>
  <data name="WRN_DefAsgNoRetValWinRtEventVal1_Title" xml:space="preserve">
    <value>The AddHandler for Windows Runtime event doesn't return a value on all code paths</value>
  </data>
  <data name="ERR_PartialMethodDefaultParameterValueMismatch2" xml:space="preserve">
    <value>Optional parameter of a method '{0}' does not have the same default value as the corresponding parameter of the partial method '{1}'.</value>
  </data>
  <data name="ERR_PartialMethodParamArrayMismatch2" xml:space="preserve">
    <value>Parameter of a method '{0}' differs by ParamArray modifier from the corresponding parameter of the partial method '{1}'.</value>
  </data>
  <data name="ERR_NetModuleNameMismatch" xml:space="preserve">
    <value>Module name '{0}' stored in '{1}' must match its filename.</value>
  </data>
  <data name="ERR_BadCompilationOption" xml:space="preserve">
    <value>{0}</value>
  </data>
  <data name="WRN_AssemblyAttributeFromModuleIsOverridden" xml:space="preserve">
    <value>Attribute '{0}' from module '{1}' will be ignored in favor of the instance appearing in source.</value>
  </data>
  <data name="WRN_AssemblyAttributeFromModuleIsOverridden_Title" xml:space="preserve">
    <value>Attribute from module will be ignored in favor of the instance appearing in source</value>
  </data>
  <data name="ERR_CmdOptionConflictsSource" xml:space="preserve">
    <value>Attribute '{0}' given in a source file conflicts with option '{1}'.</value>
  </data>
  <data name="WRN_ReferencedAssemblyDoesNotHaveStrongName" xml:space="preserve">
    <value>Referenced assembly '{0}' does not have a strong name.</value>
  </data>
  <data name="WRN_ReferencedAssemblyDoesNotHaveStrongName_Title" xml:space="preserve">
    <value>Referenced assembly does not have a strong name</value>
  </data>
  <data name="ERR_InvalidSignaturePublicKey" xml:space="preserve">
    <value>Invalid signature public key specified in AssemblySignatureKeyAttribute.</value>
  </data>
  <data name="ERR_CollisionWithPublicTypeInModule" xml:space="preserve">
    <value>Type '{0}' conflicts with public type defined in added module '{1}'.</value>
  </data>
  <data name="ERR_ExportedTypeConflictsWithDeclaration" xml:space="preserve">
    <value>Type '{0}' exported from module '{1}' conflicts with type declared in primary module of this assembly.</value>
  </data>
  <data name="ERR_ExportedTypesConflict" xml:space="preserve">
    <value>Type '{0}' exported from module '{1}' conflicts with type '{2}' exported from module '{3}'.</value>
  </data>
  <data name="WRN_RefCultureMismatch" xml:space="preserve">
    <value>Referenced assembly '{0}' has different culture setting of '{1}'.</value>
  </data>
  <data name="WRN_RefCultureMismatch_Title" xml:space="preserve">
    <value>Referenced assembly has different culture setting</value>
  </data>
  <data name="ERR_AgnosticToMachineModule" xml:space="preserve">
    <value>Agnostic assembly cannot have a processor specific module '{0}'.</value>
  </data>
  <data name="ERR_ConflictingMachineModule" xml:space="preserve">
    <value>Assembly and module '{0}' cannot target different processors.</value>
  </data>
  <data name="WRN_ConflictingMachineAssembly" xml:space="preserve">
    <value>Referenced assembly '{0}' targets a different processor.</value>
  </data>
  <data name="WRN_ConflictingMachineAssembly_Title" xml:space="preserve">
    <value>Referenced assembly targets a different processor</value>
  </data>
  <data name="ERR_CryptoHashFailed" xml:space="preserve">
    <value>Cryptographic failure while creating hashes.</value>
  </data>
  <data name="ERR_CantHaveWin32ResAndManifest" xml:space="preserve">
    <value>Conflicting options specified: Win32 resource file; Win32 manifest.</value>
  </data>
  <data name="ERR_ForwardedTypeConflictsWithDeclaration" xml:space="preserve">
    <value>Forwarded type '{0}' conflicts with type declared in primary module of this assembly.</value>
  </data>
  <data name="ERR_ForwardedTypesConflict" xml:space="preserve">
    <value>Type '{0}' forwarded to assembly '{1}' conflicts with type '{2}' forwarded to assembly '{3}'.</value>
  </data>
  <data name="ERR_TooLongMetadataName" xml:space="preserve">
    <value>Name '{0}' exceeds the maximum length allowed in metadata.</value>
  </data>
  <data name="ERR_MissingNetModuleReference" xml:space="preserve">
    <value>Reference to '{0}' netmodule missing.</value>
  </data>
  <data name="ERR_NetModuleNameMustBeUnique" xml:space="preserve">
    <value>Module '{0}' is already defined in this assembly. Each module must have a unique filename.</value>
  </data>
  <data name="ERR_ForwardedTypeConflictsWithExportedType" xml:space="preserve">
    <value>Type '{0}' forwarded to assembly '{1}' conflicts with type '{2}' exported from module '{3}'.</value>
  </data>
  <data name="IDS_MSG_ADDREFERENCE" xml:space="preserve">
    <value>Adding assembly reference '{0}'</value>
  </data>
  <data name="IDS_MSG_ADDLINKREFERENCE" xml:space="preserve">
    <value>Adding embedded assembly reference '{0}'</value>
  </data>
  <data name="IDS_MSG_ADDMODULE" xml:space="preserve">
    <value>Adding module reference '{0}'</value>
  </data>
  <data name="ERR_NestingViolatesCLS1" xml:space="preserve">
    <value>Type '{0}' does not inherit the generic type parameters of its container.</value>
  </data>
  <data name="ERR_PDBWritingFailed" xml:space="preserve">
    <value>Failure writing debug information: {0}</value>
  </data>
  <data name="ERR_ParamDefaultValueDiffersFromAttribute" xml:space="preserve">
    <value>The parameter has multiple distinct default values.</value>
  </data>
  <data name="ERR_FieldHasMultipleDistinctConstantValues" xml:space="preserve">
    <value>The field has multiple distinct constant values.</value>
  </data>
  <data name="ERR_EncNoPIAReference" xml:space="preserve">
    <value>Cannot continue since the edit includes a reference to an embedded type: '{0}'.</value>
  </data>
  <data name="ERR_EncReferenceToAddedMember" xml:space="preserve">
    <value>Member '{0}' added during the current debug session can only be accessed from within its declaring assembly '{1}'.</value>
  </data>
  <data name="ERR_UnsupportedModule1" xml:space="preserve">
    <value>'{0}' is an unsupported .NET module.</value>
  </data>
  <data name="ERR_UnsupportedEvent1" xml:space="preserve">
    <value>'{0}' is an unsupported event.</value>
  </data>
  <data name="PropertiesCanNotHaveTypeArguments" xml:space="preserve">
    <value>Properties can not have type arguments</value>
  </data>
  <data name="IdentifierSyntaxNotWithinSyntaxTree" xml:space="preserve">
    <value>IdentifierSyntax not within syntax tree</value>
  </data>
  <data name="AnonymousObjectCreationExpressionSyntaxNotWithinTree" xml:space="preserve">
    <value>AnonymousObjectCreationExpressionSyntax not within syntax tree</value>
  </data>
  <data name="FieldInitializerSyntaxNotWithinSyntaxTree" xml:space="preserve">
    <value>FieldInitializerSyntax not within syntax tree</value>
  </data>
  <data name="IDS_TheSystemCannotFindThePathSpecified" xml:space="preserve">
    <value>The system cannot find the path specified</value>
  </data>
  <data name="IDS_UnrecognizedFileFormat" xml:space="preserve">
    <value>Unrecognized file format.</value>
  </data>
  <data name="ThereAreNoPointerTypesInVB" xml:space="preserve">
    <value>There are no pointer types in VB.</value>
  </data>
  <data name="ThereIsNoDynamicTypeInVB" xml:space="preserve">
    <value>There is no dynamic type in VB.</value>
  </data>
  <data name="VariableSyntaxNotWithinSyntaxTree" xml:space="preserve">
    <value>variableSyntax not within syntax tree</value>
  </data>
  <data name="AggregateSyntaxNotWithinSyntaxTree" xml:space="preserve">
    <value>AggregateSyntax not within syntax tree</value>
  </data>
  <data name="FunctionSyntaxNotWithinSyntaxTree" xml:space="preserve">
    <value>FunctionSyntax not within syntax tree</value>
  </data>
  <data name="PositionIsNotWithinSyntax" xml:space="preserve">
    <value>Position is not within syntax tree</value>
  </data>
  <data name="RangeVariableSyntaxNotWithinSyntaxTree" xml:space="preserve">
    <value>RangeVariableSyntax not within syntax tree</value>
  </data>
  <data name="DeclarationSyntaxNotWithinSyntaxTree" xml:space="preserve">
    <value>DeclarationSyntax not within syntax tree</value>
  </data>
  <data name="StatementOrExpressionIsNotAValidType" xml:space="preserve">
    <value>StatementOrExpression is not an ExecutableStatementSyntax or an ExpressionSyntax</value>
  </data>
  <data name="DeclarationSyntaxNotWithinTree" xml:space="preserve">
    <value>DeclarationSyntax not within tree</value>
  </data>
  <data name="TypeParameterNotWithinTree" xml:space="preserve">
    <value>TypeParameter not within tree</value>
  </data>
  <data name="NotWithinTree" xml:space="preserve">
    <value> not within tree</value>
  </data>
  <data name="LocationMustBeProvided" xml:space="preserve">
    <value>Location must be provided in order to provide minimal type qualification.</value>
  </data>
  <data name="SemanticModelMustBeProvided" xml:space="preserve">
    <value>SemanticModel must be provided in order to provide minimal type qualification.</value>
  </data>
  <data name="NumberOfTypeParametersAndArgumentsMustMatch" xml:space="preserve">
    <value>the number of type parameters and arguments should be the same</value>
  </data>
  <data name="ERR_ResourceInModule" xml:space="preserve">
    <value>Cannot link resource files when building a module</value>
  </data>
  <data name="NotAVbSymbol" xml:space="preserve">
    <value>Not a VB symbol.</value>
  </data>
  <data name="ElementsCannotBeNull" xml:space="preserve">
    <value>Elements cannot be null.</value>
  </data>
  <data name="HDN_UnusedImportClause" xml:space="preserve">
    <value>Unused import clause.</value>
  </data>
  <data name="HDN_UnusedImportStatement" xml:space="preserve">
    <value>Unused import statement.</value>
  </data>
  <data name="WrongSemanticModelType" xml:space="preserve">
    <value>Expected a {0} SemanticModel.</value>
  </data>
  <data name="PositionNotWithinTree" xml:space="preserve">
    <value>Position must be within span of the syntax tree.</value>
  </data>
  <data name="SpeculatedSyntaxNodeCannotBelongToCurrentCompilation" xml:space="preserve">
    <value>Syntax node to be speculated cannot belong to a syntax tree from the current compilation.</value>
  </data>
  <data name="ChainingSpeculativeModelIsNotSupported" xml:space="preserve">
    <value>Chaining speculative semantic model is not supported. You should create a speculative model from the non-speculative ParentModel.</value>
  </data>
  <data name="IDS_ToolName" xml:space="preserve">
    <value>Microsoft (R) Visual Basic Compiler</value>
  </data>
  <data name="IDS_LogoLine1" xml:space="preserve">
    <value>{0} version {1}</value>
  </data>
  <data name="IDS_LogoLine2" xml:space="preserve">
    <value>Copyright (C) Microsoft Corporation. All rights reserved.</value>
  </data>
  <data name="IDS_VBCHelp" xml:space="preserve">
    <value>                  Visual Basic Compiler Options

                                  - OUTPUT FILE -
/out:&lt;file&gt;                       Specifies the output file name.
/target:exe                       Create a console application (default). 
                                  (Short form: /t)
/target:winexe                    Create a Windows application.
/target:library                   Create a library assembly.
/target:module                    Create a module that can be added to an 
                                  assembly.
/target:appcontainerexe           Create a Windows application that runs in 
                                  AppContainer.
/target:winmdobj                  Create a Windows Metadata intermediate file
/doc[+|-]                         Generates XML documentation file.
/doc:&lt;file&gt;                       Generates XML documentation file to &lt;file&gt;.

                                  - INPUT FILES -
/addmodule:&lt;file_list&gt;            Reference metadata from the specified modules
/link:&lt;file_list&gt;                 Embed metadata from the specified interop 
                                  assembly. (Short form: /l)
/recurse:&lt;wildcard&gt;               Include all files in the current directory 
                                  and subdirectories according to the
                                  wildcard specifications.
/reference:&lt;file_list&gt;            Reference metadata from the specified 
                                  assembly. (Short form: /r)
/analyzer:&lt;file_list&gt;             Run the analyzers from this assembly
                                  (Short form: /a)
/additionalfile:&lt;file list&gt;       Additional files that don't directly affect code
                                  generation but may be used by analyzers for producing
                                  errors or warnings.

                                  - RESOURCES -
/linkresource:&lt;resinfo&gt;           Links the specified file as an external 
                                  assembly resource.
                                  resinfo:&lt;file&gt;[,&lt;name&gt;[,public|private]] 
                                  (Short form: /linkres)
/nowin32manifest                  The default manifest should not be embedded 
                                  in the manifest section of the output PE.
/resource:&lt;resinfo&gt;               Adds the specified file as an embedded 
                                  assembly resource.
                                  resinfo:&lt;file&gt;[,&lt;name&gt;[,public|private]] 
                                  (Short form: /res)
/win32icon:&lt;file&gt;                 Specifies a Win32 icon file (.ico) for the 
                                  default Win32 resources.
/win32manifest:&lt;file&gt;             The provided file is embedded in the manifest
                                  section of the output PE.
/win32resource:&lt;file&gt;             Specifies a Win32 resource file (.res).

                                  - CODE GENERATION -
/optimize[+|-]                    Enable optimizations.
/removeintchecks[+|-]             Remove integer checks. Default off.
/debug[+|-]                       Emit debugging information.
/debug:full                       Emit full debugging information (default).
/debug:portable                   Emit debugging information in the portable format.
/debug:pdbonly                    Emit PDB file only.
/deterministic                    Produce a deterministic assembly
                                  (including module version GUID and timestamp)

                                  - ERRORS AND WARNINGS -
/nowarn                           Disable all warnings.
/nowarn:&lt;number_list&gt;             Disable a list of individual warnings.
/warnaserror[+|-]                 Treat all warnings as errors.
/warnaserror[+|-]:&lt;number_list&gt;   Treat a list of warnings as errors.
/ruleset:&lt;file&gt;                   Specify a ruleset file that disables specific
                                  diagnostics.
/errorlog:&lt;file&gt;                  Specify a file to log all compiler and analyzer
                                  diagnostics.
/reportanalyzer                   Report additional analyzer information, such as
                                  execution time.
                                  - LANGUAGE -

/define:&lt;symbol_list&gt;             Declare global conditional compilation 
                                  symbol(s). symbol_list:name=value,... 
                                  (Short form: /d)
/imports:&lt;import_list&gt;            Declare global Imports for namespaces in 
                                  referenced metadata files. 
                                  import_list:namespace,...
/langversion:&lt;number&gt;             Specify language version: 
                                  9|9.0|10|10.0|11|11.0|12|12.0|14|14.0
/optionexplicit[+|-]              Require explicit declaration of variables.
/optioninfer[+|-]                 Allow type inference of variables.
/rootnamespace:&lt;string&gt;           Specifies the root Namespace for all type 
                                  declarations.
/optionstrict[+|-]                Enforce strict language semantics.
/optionstrict:custom              Warn when strict language semantics are not 
                                  respected.
/optioncompare:binary             Specifies binary-style string comparisons. 
                                  This is the default.
/optioncompare:text               Specifies text-style string comparisons.

                                  - MISCELLANEOUS -
/help                             Display this usage message. (Short form: /?)
/noconfig                         Do not auto-include VBC.RSP file.
/nologo                           Do not display compiler copyright banner.
/quiet                            Quiet output mode.
/verbose                          Display verbose messages.
/parallel[+|-]                    Concurrent build. 

                                  - ADVANCED -
/baseaddress:&lt;number&gt;             The base address for a library or module 
                                  (hex).
/bugreport:&lt;file&gt;                 Create bug report file.
/checksumalgorithm:&lt;alg&gt;          Specify algorithm for calculating source file 
                                  checksum stored in PDB. Supported values are:
                                  SHA1 (default) or SHA256.
/codepage:&lt;number&gt;                Specifies the codepage to use when opening 
                                  source files.
/delaysign[+|-]                   Delay-sign the assembly using only the public
                                  portion of the strong name key.
/publicsign[+|-]                  Public-sign the assembly using only the public
                                  portion of the strong name key.
/errorreport:&lt;string&gt;             Specifies how to handle internal compiler
                                  errors; must be prompt, send, none, or queue
                                  (default).
/filealign:&lt;number&gt;               Specify the alignment used for output file 
                                  sections.
/highentropyva[+|-]               Enable high-entropy ASLR.
/keycontainer:&lt;string&gt;            Specifies a strong name key container.
/keyfile:&lt;file&gt;                   Specifies a strong name key file.
/libpath:&lt;path_list&gt;              List of directories to search for metadata 
                                  references. (Semi-colon delimited.)
/main:&lt;class&gt;                     Specifies the Class or Module that contains 
                                  Sub Main. It can also be a Class that 
                                  inherits from System.Windows.Forms.Form. 
                                  (Short form: /m)
/moduleassemblyname:&lt;string&gt;      Name of the assembly which this module will 
                                  be a part of.
/netcf                            Target the .NET Compact Framework.
/nostdlib                         Do not reference standard libraries 
                                  (system.dll and VBC.RSP file).
/pathmap:&lt;K1&gt;=&lt;V1&gt;,&lt;K2&gt;=&lt;V2&gt;,...
                                  Specify a mapping for source path names output by
                                  the compiler.
/platform:&lt;string&gt;                Limit which platforms this code can run on; 
                                  must be x86, x64, Itanium, arm,
                                  AnyCPU32BitPreferred or anycpu (default).
/preferreduilang                  Specify the preferred output language name.
/sdkpath:&lt;path&gt;                   Location of the .NET Framework SDK directory
                                  (mscorlib.dll).
/subsystemversion:&lt;version&gt;       Specify subsystem version of the output PE. 
                                  version:&lt;number&gt;[.&lt;number&gt;]
/utf8output[+|-]                  Emit compiler output in UTF8 character 
                                  encoding.
@&lt;file&gt;                           Insert command-line settings from a text file
/vbruntime[+|-|*]                 Compile with/without the default Visual Basic
                                  runtime.
/vbruntime:&lt;file&gt;                 Compile with the alternate Visual Basic 
                                  runtime in &lt;file&gt;.
</value>
  </data>
  <data name="WRN_PdbLocalNameTooLong" xml:space="preserve">
    <value>Local name '{0}' is too long for PDB.  Consider shortening or compiling without /debug.</value>
  </data>
  <data name="WRN_PdbLocalNameTooLong_Title" xml:space="preserve">
    <value>Local name is too long for PDB</value>
  </data>
  <data name="WRN_PdbUsingNameTooLong" xml:space="preserve">
    <value>Import string '{0}' is too long for PDB.  Consider shortening or compiling without /debug.</value>
  </data>
  <data name="WRN_PdbUsingNameTooLong_Title" xml:space="preserve">
    <value>Import string is too long for PDB</value>
  </data>
  <data name="WRN_XMLDocCrefToTypeParameter" xml:space="preserve">
    <value>XML comment has a tag with a 'cref' attribute '{0}' that bound to a type parameter.  Use the &lt;typeparamref&gt; tag instead.</value>
  </data>
  <data name="WRN_XMLDocCrefToTypeParameter_Title" xml:space="preserve">
    <value>XML comment has a tag with a 'cref' attribute that bound to a type parameter</value>
  </data>
  <data name="ERR_LinkedNetmoduleMetadataMustProvideFullPEImage" xml:space="preserve">
    <value>Linked netmodule metadata must provide a full PE image: '{0}'.</value>
  </data>
  <data name="WRN_AnalyzerCannotBeCreated" xml:space="preserve">
    <value>An instance of analyzer {0} cannot be created from {1} : {2}.</value>
  </data>
  <data name="WRN_AnalyzerCannotBeCreated_Title" xml:space="preserve">
    <value>Instance of analyzer cannot be created</value>
  </data>
  <data name="WRN_NoAnalyzerInAssembly" xml:space="preserve">
    <value>The assembly {0} does not contain any analyzers.</value>
  </data>
  <data name="WRN_NoAnalyzerInAssembly_Title" xml:space="preserve">
    <value>Assembly does not contain any analyzers</value>
  </data>
  <data name="WRN_UnableToLoadAnalyzer" xml:space="preserve">
    <value>Unable to load analyzer assembly {0} : {1}.</value>
  </data>
  <data name="WRN_UnableToLoadAnalyzer_Title" xml:space="preserve">
    <value>Unable to load analyzer assembly</value>
  </data>
  <data name="INF_UnableToLoadSomeTypesInAnalyzer" xml:space="preserve">
    <value>Skipping some types in analyzer assembly {0} due to a ReflectionTypeLoadException : {1}.</value>
  </data>
  <data name="INF_UnableToLoadSomeTypesInAnalyzer_Title" xml:space="preserve">
    <value>Skip loading types in analyzer assembly that fail due to a ReflectionTypeLoadException</value>
  </data>
  <data name="ERR_CantReadRulesetFile" xml:space="preserve">
    <value>Error reading ruleset file {0} - {1}</value>
  </data>
  <data name="ERR_PlatformDoesntSupport" xml:space="preserve">
    <value>{0} is not supported in current project type.</value>
  </data>
  <data name="ERR_CantUseRequiredAttribute" xml:space="preserve">
    <value>The RequiredAttribute attribute is not permitted on Visual Basic types.</value>
  </data>
  <data name="ERR_EncodinglessSyntaxTree" xml:space="preserve">
    <value>Cannot emit debug information for a source text without encoding.</value>
  </data>
  <data name="ERR_InvalidFormatSpecifier" xml:space="preserve">
    <value>'{0}' is not a valid format specifier</value>
  </data>
  <data name="IDS_InvalidPreprocessorConstantType" xml:space="preserve">
    <value>Preprocessor constant '{0}' of type '{1}' is not supported, only primitive types are allowed.</value>
  </data>
  <data name="ERR_ExpectedWarningKeyword" xml:space="preserve">
    <value>'Warning' expected.</value>
  </data>
  <data name="ERR_CannotBeMadeNullable1" xml:space="preserve">
    <value>'{0}' cannot be made nullable.</value>
  </data>
  <data name="ERR_BadConditionalWithRef" xml:space="preserve">
    <value>Leading '?' can only appear inside a 'With' statement, but not inside an object member initializer.</value>
  </data>
  <data name="ERR_NullPropagatingOpInExpressionTree" xml:space="preserve">
    <value>A null propagating operator cannot be converted into an expression tree.</value>
  </data>
  <data name="ERR_TooLongOrComplexExpression" xml:space="preserve">
    <value>An expression is too long or complex to compile</value>
  </data>
  <data name="ERR_ExpressionDoesntHaveName" xml:space="preserve">
    <value>This expression does not have a name.</value>
  </data>
  <data name="ERR_InvalidNameOfSubExpression" xml:space="preserve">
    <value>This sub-expression cannot be used inside NameOf argument.</value>
  </data>
  <data name="ERR_MethodTypeArgsUnexpected" xml:space="preserve">
    <value>Method type arguments unexpected.</value>
  </data>
  <data name="NoNoneSearchCriteria" xml:space="preserve">
    <value>SearchCriteria is expected.</value>
  </data>
  <data name="ERR_InvalidAssemblyCulture" xml:space="preserve">
    <value>Assembly culture strings may not contain embedded NUL characters.</value>
  </data>
  <data name="ERR_InReferencedAssembly" xml:space="preserve">
    <value>There is an error in a referenced assembly '{0}'.</value>
  </data>
  <data name="ERR_InterpolationFormatWhitespace" xml:space="preserve">
    <value>Format specifier may not contain trailing whitespace.</value>
  </data>
  <data name="ERR_InterpolationAlignmentOutOfRange" xml:space="preserve">
    <value>Alignment value is outside of the supported range.</value>
  </data>
  <data name="ERR_InterpolatedStringFactoryError" xml:space="preserve">
    <value>There were one or more errors emitting a call to {0}.{1}. Method or its return type may be missing or malformed.</value>
  </data>
  <data name="HDN_UnusedImportClause_Title" xml:space="preserve">
    <value>Unused import clause</value>
  </data>
  <data name="HDN_UnusedImportStatement_Title" xml:space="preserve">
    <value>Unused import statement</value>
  </data>
  <data name="ERR_ConstantStringTooLong" xml:space="preserve">
    <value>Length of String constant exceeds current memory limit.  Try splitting the string into multiple constants.</value>
  </data>
  <data name="ERR_LanguageVersion" xml:space="preserve">
    <value>Visual Basic {0} does not support {1}.</value>
  </data>
  <data name="ERR_BadPdbData" xml:space="preserve">
    <value>Error reading debug information for '{0}'</value>
  </data>
  <data name="FEATURE_ArrayLiterals" xml:space="preserve">
    <value>array literal expressions</value>
  </data>
  <data name="FEATURE_AsyncExpressions" xml:space="preserve">
    <value>async methods or lambdas</value>
  </data>
  <data name="FEATURE_AutoProperties" xml:space="preserve">
    <value>auto-implemented properties</value>
  </data>
  <data name="FEATURE_ReadonlyAutoProperties" xml:space="preserve">
    <value>readonly auto-implemented properties</value>
  </data>
  <data name="FEATURE_CoContraVariance" xml:space="preserve">
    <value>variance</value>
  </data>
  <data name="FEATURE_CollectionInitializers" xml:space="preserve">
    <value>collection initializers</value>
  </data>
  <data name="FEATURE_GlobalNamespace" xml:space="preserve">
    <value>declaring a Global namespace</value>
  </data>
  <data name="FEATURE_Iterators" xml:space="preserve">
    <value>iterators</value>
  </data>
  <data name="FEATURE_LineContinuation" xml:space="preserve">
    <value>implicit line continuation</value>
  </data>
  <data name="FEATURE_StatementLambdas" xml:space="preserve">
    <value>multi-line lambda expressions</value>
  </data>
  <data name="FEATURE_SubLambdas" xml:space="preserve">
    <value>'Sub' lambda expressions</value>
  </data>
  <data name="FEATURE_NullPropagatingOperator" xml:space="preserve">
    <value>null conditional operations</value>
  </data>
  <data name="FEATURE_NameOfExpressions" xml:space="preserve">
    <value>'nameof' expressions</value>
  </data>
  <data name="FEATURE_RegionsEverywhere" xml:space="preserve">
    <value>region directives within method bodies or regions crossing boundaries of declaration blocks</value>
  </data>
  <data name="FEATURE_MultilineStringLiterals" xml:space="preserve">
    <value>multiline string literals</value>
  </data>
  <data name="FEATURE_CObjInAttributeArguments" xml:space="preserve">
    <value>CObj in attribute arguments</value>
  </data>
  <data name="FEATURE_LineContinuationComments" xml:space="preserve">
    <value>line continuation comments</value>
  </data>
  <data name="FEATURE_TypeOfIsNot" xml:space="preserve">
    <value>TypeOf IsNot expression</value>
  </data>
  <data name="FEATURE_YearFirstDateLiterals" xml:space="preserve">
    <value>year-first date literals</value>
  </data>
  <data name="FEATURE_WarningDirectives" xml:space="preserve">
    <value>warning directives</value>
  </data>
  <data name="FEATURE_PartialModules" xml:space="preserve">
    <value>partial modules</value>
  </data>
  <data name="FEATURE_PartialInterfaces" xml:space="preserve">
    <value>partial interfaces</value>
  </data>
  <data name="FEATURE_ImplementingReadonlyOrWriteonlyPropertyWithReadwrite" xml:space="preserve">
    <value>implementing read-only or write-only property with read-write property</value>
  </data>
  <data name="ERR_DebugEntryPointNotSourceMethodDefinition" xml:space="preserve">
    <value>Debug entry point must be a definition of a method declared in the current compilation.</value>
  </data>
  <data name="ERR_InvalidPathMap" xml:space="preserve">
    <value>The pathmap option was incorrectly formatted.</value>
  </data>
  <data name="SyntaxTreeIsNotASubmission" xml:space="preserve">
    <value>Syntax tree should be created from a submission.</value>
  </data>
  <data name="ERR_TooManyUserStrings" xml:space="preserve">
    <value>Combined length of user strings used by the program exceeds allowed limit. Try to decrease use of string or XML literals.</value>
  </data>
  <data name="ERR_PeWritingFailure" xml:space="preserve">
<<<<<<< HEAD
    <value>An error occurred while writing the output file: {0}</value>
=======
    <value>An error occurred while writing the output file.</value>
>>>>>>> e4981ac8
  </data>
</root><|MERGE_RESOLUTION|>--- conflicted
+++ resolved
@@ -5350,10 +5350,6 @@
     <value>Combined length of user strings used by the program exceeds allowed limit. Try to decrease use of string or XML literals.</value>
   </data>
   <data name="ERR_PeWritingFailure" xml:space="preserve">
-<<<<<<< HEAD
     <value>An error occurred while writing the output file: {0}</value>
-=======
-    <value>An error occurred while writing the output file.</value>
->>>>>>> e4981ac8
   </data>
 </root>