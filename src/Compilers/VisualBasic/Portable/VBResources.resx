--- conflicted
+++ resolved
@@ -5467,13 +5467,12 @@
   <data name="ERR_Merge_conflict_marker_encountered" xml:space="preserve">
     <value>Merge conflict marker encountered</value>
   </data>
-<<<<<<< HEAD
   <data name="ERR_NoRefOutWhenRefOnly" xml:space="preserve">
     <value>Do not use refout when using refonly.</value>
   </data>
   <data name="ERR_NoNetModuleOutputWhenRefOutOrRefOnly" xml:space="preserve">
     <value>Cannot compile net modules when using /refout or /refonly.</value>
-=======
+  </data>
   <data name="ERR_BadDocumentationMode" xml:space="preserve">
     <value>Provided documentation mode is unsupported or invalid: '{0}'.</value>
   </data>
@@ -5482,6 +5481,5 @@
   </data>
   <data name="ERR_BadSourceCodeKind" xml:space="preserve">
     <value>Provided source code kind is unsupported or invalid: '{0}'</value>
->>>>>>> bb1400e4
   </data>
 </root>