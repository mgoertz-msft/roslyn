--- conflicted
+++ resolved
@@ -321,8 +321,6 @@
         }
 
         #endregion
-<<<<<<< HEAD
-=======
 
         internal TestAccessor GetTestAccessor() => new(this);
 
@@ -336,6 +334,5 @@
             public Task InvokeAsync()
                 => _suggestedAction.InvokeAsync();
         }
->>>>>>> 844c30d8
     }
 }