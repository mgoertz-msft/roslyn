﻿// Copyright (c) Microsoft.  All Rights Reserved.  Licensed under the Apache License, Version 2.0.  See License.txt in the project root for license information.

// #define dark_theme

using System.ComponentModel.Composition;
using System.Diagnostics.CodeAnalysis;
using System.Windows.Media;
using Microsoft.CodeAnalysis.Classification;
using Microsoft.VisualStudio.Language.StandardClassification;
using Microsoft.VisualStudio.Text.Classification;
using Microsoft.VisualStudio.Utilities;

namespace Microsoft.CodeAnalysis.Editor.Implementation.Classification
{
    internal sealed class ClassificationTypeFormatDefinitions
    {
        #region Preprocessor Text 
        [Export(typeof(EditorFormatDefinition))]
        [ClassificationType(ClassificationTypeNames = ClassificationTypeNames.PreprocessorText)]
        [Name(ClassificationTypeNames.PreprocessorText)]
        [Order(After = LanguagePriority.NaturalLanguage, Before = LanguagePriority.FormalLanguage)]
        [UserVisible(true)]
        [ExcludeFromCodeCoverage]
        private class PreprocessorTextFormatDefinition : ClassificationFormatDefinition
        {
            private PreprocessorTextFormatDefinition()
            {
                this.DisplayName = EditorFeaturesResources.Preprocessor_Text;
                this.ForegroundColor = Colors.Black;
            }
        }
        #endregion
        #region Punctuation
        [Export(typeof(EditorFormatDefinition))]
        [ClassificationType(ClassificationTypeNames = ClassificationTypeNames.Punctuation)]
        [Name(ClassificationTypeNames.Punctuation)]
        [Order(After = LanguagePriority.NaturalLanguage, Before = LanguagePriority.FormalLanguage)]
        [UserVisible(true)]
        [ExcludeFromCodeCoverage]
        private class PunctuationFormatDefinition : ClassificationFormatDefinition
        {
            private PunctuationFormatDefinition()
            {
                this.DisplayName = EditorFeaturesResources.Punctuation;
                this.ForegroundColor = Colors.Black;
            }
        }
        #endregion
        #region String - Verbatim

        [Export(typeof(EditorFormatDefinition))]
        [ClassificationType(ClassificationTypeNames = ClassificationTypeNames.VerbatimStringLiteral)]
        [Name(ClassificationTypeNames.VerbatimStringLiteral)]
        [Order(After = LanguagePriority.NaturalLanguage, Before = LanguagePriority.FormalLanguage)]
        [UserVisible(true)]
        [ExcludeFromCodeCoverage]
        private class StringVerbatimFormatDefinition : ClassificationFormatDefinition
        {
            private StringVerbatimFormatDefinition()
            {
                this.DisplayName = EditorFeaturesResources.String_Verbatim;
                this.ForegroundColor = Colors.Maroon;
            }
        }

        // When https://github.com/dotnet/roslyn/issues/29173 is addressed, this section
        // can be removed.  Right now it serves as an easy way to recompile while flipping
        // between different themes.
#if dark_theme
        private static readonly Color s_stringEscapeColor = Color.FromRgb(0xff, 0xd6, 0x8f);
#else
        private static readonly Color s_stringEscapeColor = Color.FromRgb(0x9e, 0x5b, 0x71);
#endif

        [Export(typeof(EditorFormatDefinition))]
        [ClassificationType(ClassificationTypeNames = ClassificationTypeNames.StringEscapeCharacter)]
        [Name(ClassificationTypeNames.StringEscapeCharacter)]
        [Order(After = ClassificationTypeNames.StringLiteral)]
        [Order(After = ClassificationTypeNames.VerbatimStringLiteral)]
        [UserVisible(true)]
        [ExcludeFromCodeCoverage]
        private class StringEscapeCharacterFormatDefinition : ClassificationFormatDefinition
        {
            private StringEscapeCharacterFormatDefinition()
            {
                this.DisplayName = EditorFeaturesResources.String_Escape_Character;
                this.ForegroundColor = s_stringEscapeColor;
            }
        }

        #endregion

        #region User Types - Classes
        [Export(typeof(EditorFormatDefinition))]
        [ClassificationType(ClassificationTypeNames = ClassificationTypeNames.ClassName)]
        [Name(ClassificationTypeNames.ClassName)]
        [Order(After = PredefinedClassificationTypeNames.Identifier)]
        [Order(After = PredefinedClassificationTypeNames.Keyword)]
        [UserVisible(true)]
        [ExcludeFromCodeCoverage]
        private class UserTypeClassesFormatDefinition : ClassificationFormatDefinition
        {
            private UserTypeClassesFormatDefinition()
            {
                this.DisplayName = EditorFeaturesResources.User_Types_Classes;
                this.ForegroundColor = Color.FromRgb(0x2B, 0x91, 0xAF);
            }
        }
        #endregion
        #region User Types - Delegates 
        [Export(typeof(EditorFormatDefinition))]
        [ClassificationType(ClassificationTypeNames = ClassificationTypeNames.DelegateName)]
        [Name(ClassificationTypeNames.DelegateName)]
        [Order(After = PredefinedClassificationTypeNames.Identifier)]
        [Order(After = PredefinedClassificationTypeNames.Keyword)]
        [UserVisible(true)]
        [ExcludeFromCodeCoverage]
        private class UserTypeDelegatesFormatDefinition : ClassificationFormatDefinition
        {
            private UserTypeDelegatesFormatDefinition()
            {
                this.DisplayName = EditorFeaturesResources.User_Types_Delegates;
                this.ForegroundColor = Color.FromRgb(0x2B, 0x91, 0xAF);
            }
        }
        #endregion
        #region User Types - Enums 
        [Export(typeof(EditorFormatDefinition))]
        [ClassificationType(ClassificationTypeNames = ClassificationTypeNames.EnumName)]
        [Name(ClassificationTypeNames.EnumName)]
        [Order(After = PredefinedClassificationTypeNames.Identifier)]
        [Order(After = PredefinedClassificationTypeNames.Keyword)]
        [UserVisible(true)]
        [ExcludeFromCodeCoverage]
        private class UserTypeEnumsFormatDefinition : ClassificationFormatDefinition
        {
            private UserTypeEnumsFormatDefinition()
            {
                this.DisplayName = EditorFeaturesResources.User_Types_Enums;
                this.ForegroundColor = Color.FromRgb(0x2B, 0x91, 0xAF);
            }
        }
        #endregion
        #region User Types - Interfaces 
        [Export(typeof(EditorFormatDefinition))]
        [ClassificationType(ClassificationTypeNames = ClassificationTypeNames.InterfaceName)]
        [Name(ClassificationTypeNames.InterfaceName)]
        [Order(After = PredefinedClassificationTypeNames.Identifier)]
        [Order(After = PredefinedClassificationTypeNames.Keyword)]
        [UserVisible(true)]
        [ExcludeFromCodeCoverage]
        private class UserTypeInterfacesFormatDefinition : ClassificationFormatDefinition
        {
            private UserTypeInterfacesFormatDefinition()
            {
                this.DisplayName = EditorFeaturesResources.User_Types_Interfaces;
                this.ForegroundColor = Color.FromRgb(0x2B, 0x91, 0xAF);
            }
        }
        #endregion
        #region User Types - Modules 
        [Export(typeof(EditorFormatDefinition))]
        [ClassificationType(ClassificationTypeNames = ClassificationTypeNames.ModuleName)]
        [Name(ClassificationTypeNames.ModuleName)]
        [Order(After = PredefinedClassificationTypeNames.Identifier)]
        [Order(After = PredefinedClassificationTypeNames.Keyword)]
        [UserVisible(true)]
        private class UserTypeModulesFormatDefinition : ClassificationFormatDefinition
        {
            private UserTypeModulesFormatDefinition()
            {
                this.DisplayName = EditorFeaturesResources.User_Types_Modules;
                this.ForegroundColor = Color.FromRgb(43, 145, 175);
            }
        }
        #endregion
        #region User Types - Structures 
        [Export(typeof(EditorFormatDefinition))]
        [ClassificationType(ClassificationTypeNames = ClassificationTypeNames.StructName)]
        [Name(ClassificationTypeNames.StructName)]
        [Order(After = PredefinedClassificationTypeNames.Identifier)]
        [Order(After = PredefinedClassificationTypeNames.Keyword)]
        [UserVisible(true)]
        [ExcludeFromCodeCoverage]
        private class UserTypeStructuresFormatDefinition : ClassificationFormatDefinition
        {
            private UserTypeStructuresFormatDefinition()
            {
                this.DisplayName = EditorFeaturesResources.User_Types_Structures;
                this.ForegroundColor = Color.FromRgb(0x2B, 0x91, 0xAF);
            }
        }
        #endregion
        #region User Types - Type Parameters 
        [Export(typeof(EditorFormatDefinition))]
        [ClassificationType(ClassificationTypeNames = ClassificationTypeNames.TypeParameterName)]
        [Name(ClassificationTypeNames.TypeParameterName)]
        [Order(After = PredefinedClassificationTypeNames.Identifier)]
        [Order(After = PredefinedClassificationTypeNames.Keyword)]
        [UserVisible(true)]
        [ExcludeFromCodeCoverage]
        private class UserTypeTypeParametersFormatDefinition : ClassificationFormatDefinition
        {
            private UserTypeTypeParametersFormatDefinition()
            {
                this.DisplayName = EditorFeaturesResources.User_Types_Type_Parameters;
                this.ForegroundColor = Color.FromRgb(0x2B, 0x91, 0xAF);
            }
        }
        #endregion

        #region XML Doc Comments - Attribute Name 
        [Export(typeof(EditorFormatDefinition))]
        [ClassificationType(ClassificationTypeNames = ClassificationTypeNames.XmlDocCommentAttributeName)]
        [Name(ClassificationTypeNames.XmlDocCommentAttributeName)]
        [Order(After = Priority.Default, Before = Priority.High)]
        [UserVisible(true)]
        [ExcludeFromCodeCoverage]
        private class XmlDocCommentAttributeNameFormatDefinition : ClassificationFormatDefinition
        {
            private XmlDocCommentAttributeNameFormatDefinition()
            {
                this.DisplayName = EditorFeaturesResources.XML_Doc_Comments_Attribute_Name;
                this.ForegroundColor = Color.FromRgb(0x80, 0x80, 0x80); // CIDARKGRAY
            }
        }
        #endregion
        #region XML Doc Comments - Attribute Quotes 
        [Export(typeof(EditorFormatDefinition))]
        [ClassificationType(ClassificationTypeNames = ClassificationTypeNames.XmlDocCommentAttributeQuotes)]
        [Name(ClassificationTypeNames.XmlDocCommentAttributeQuotes)]
        [Order(After = Priority.Default, Before = Priority.High)]
        [UserVisible(true)]
        [ExcludeFromCodeCoverage]
        private class XmlDocCommentAttributeQuotesFormatDefinition : ClassificationFormatDefinition
        {
            private XmlDocCommentAttributeQuotesFormatDefinition()
            {
                this.DisplayName = EditorFeaturesResources.XML_Doc_Comments_Attribute_Quotes;
                this.ForegroundColor = Color.FromRgb(0x80, 0x80, 0x80); // CIDARKGRAY
            }
        }
        #endregion
        #region XML Doc Comments - Attribute Value 
        // definition of how format is represented in tools options.
        // also specifies the default format.
        [Export(typeof(EditorFormatDefinition))]
        [ClassificationType(ClassificationTypeNames = ClassificationTypeNames.XmlDocCommentAttributeValue)]
        [Name(ClassificationTypeNames.XmlDocCommentAttributeValue)]
        [Order(After = Priority.Default, Before = Priority.High)]
        [UserVisible(true)]
        [ExcludeFromCodeCoverage]
        private class XmlDocCommentAttributeValueFormatDefinition : ClassificationFormatDefinition
        {
            private XmlDocCommentAttributeValueFormatDefinition()
            {
                this.DisplayName = EditorFeaturesResources.XML_Doc_Comments_Attribute_Value;
                this.ForegroundColor = Color.FromRgb(0x80, 0x80, 0x80); // CIDARKGRAY
            }
        }
        #endregion
        #region XML Doc Comments - CData Section 
        [Export(typeof(EditorFormatDefinition))]
        [ClassificationType(ClassificationTypeNames = ClassificationTypeNames.XmlDocCommentCDataSection)]
        [Name(ClassificationTypeNames.XmlDocCommentCDataSection)]
        [Order(After = LanguagePriority.NaturalLanguage, Before = LanguagePriority.FormalLanguage)]
        [UserVisible(true)]
        [ExcludeFromCodeCoverage]
        private class XmlDocCommentCDataSectionFormatDefinition : ClassificationFormatDefinition
        {
            private XmlDocCommentCDataSectionFormatDefinition()
            {
                this.DisplayName = EditorFeaturesResources.XML_Doc_Comments_CData_Section;
                this.ForegroundColor = Color.FromRgb(0x80, 0x80, 0x80);    // CIDARKGRAY    
            }
        }
        #endregion
        #region XML Doc Comments - Comment 
        [Export(typeof(EditorFormatDefinition))]
        [ClassificationType(ClassificationTypeNames = ClassificationTypeNames.XmlDocCommentComment)]
        [Name(ClassificationTypeNames.XmlDocCommentComment)]
        [Order(After = LanguagePriority.NaturalLanguage, Before = LanguagePriority.FormalLanguage)]
        [UserVisible(true)]
        [ExcludeFromCodeCoverage]
        private class XmlDocCommentCommentFormatDefinition : ClassificationFormatDefinition
        {
            private XmlDocCommentCommentFormatDefinition()
            {
                this.DisplayName = EditorFeaturesResources.XML_Doc_Comments_Comment;
                this.ForegroundColor = Color.FromRgb(0x80, 0x80, 0x80);    // CIDARKGRAY
            }
        }
        #endregion
        #region XML Doc Comments - Delimiter 
        [Export(typeof(EditorFormatDefinition))]
        [ClassificationType(ClassificationTypeNames = ClassificationTypeNames.XmlDocCommentDelimiter)]
        [Name(ClassificationTypeNames.XmlDocCommentDelimiter)]
        [Order(After = LanguagePriority.NaturalLanguage, Before = LanguagePriority.FormalLanguage)]
        [UserVisible(true)]
        [ExcludeFromCodeCoverage]
        private class XmlDocCommentDelimiterFormatDefinition : ClassificationFormatDefinition
        {
            private XmlDocCommentDelimiterFormatDefinition()
            {
                this.DisplayName = EditorFeaturesResources.XML_Doc_Comments_Delimiter;
                this.ForegroundColor = Color.FromRgb(0x80, 0x80, 0x80); // CIDARKGRAY
            }
        }
        #endregion
        #region XML Doc Comments - Entity Reference
        [Export(typeof(EditorFormatDefinition))]
        [ClassificationType(ClassificationTypeNames = ClassificationTypeNames.XmlDocCommentEntityReference)]
        [Name(ClassificationTypeNames.XmlDocCommentEntityReference)]
        [Order(After = LanguagePriority.NaturalLanguage, Before = LanguagePriority.FormalLanguage)]
        [UserVisible(true)]
        [ExcludeFromCodeCoverage]
        private class XmlDocCommentEntityReferenceFormatDefinition : ClassificationFormatDefinition
        {
            private XmlDocCommentEntityReferenceFormatDefinition()
            {
                this.DisplayName = EditorFeaturesResources.XML_Doc_Comments_Entity_Reference;
                this.ForegroundColor = Colors.Green;
            }
        }
        #endregion
        #region XML Doc Comments - Name
        [Export(typeof(EditorFormatDefinition))]
        [ClassificationType(ClassificationTypeNames = ClassificationTypeNames.XmlDocCommentName)]
        [Name(ClassificationTypeNames.XmlDocCommentName)]
        [Order(After = LanguagePriority.NaturalLanguage, Before = LanguagePriority.FormalLanguage)]
        [UserVisible(true)]
        [ExcludeFromCodeCoverage]
        private class XmlDocCommentNameFormatDefinition : ClassificationFormatDefinition
        {
            private XmlDocCommentNameFormatDefinition()
            {
                this.DisplayName = EditorFeaturesResources.XML_Doc_Comments_Name;
                this.ForegroundColor = Color.FromRgb(0x80, 0x80, 0x80); // CIDARKGRAY
            }
        }
        #endregion
        #region XML Doc Comments - Processing Instruction
        [Export(typeof(EditorFormatDefinition))]
        [ClassificationType(ClassificationTypeNames = ClassificationTypeNames.XmlDocCommentProcessingInstruction)]
        [Name(ClassificationTypeNames.XmlDocCommentProcessingInstruction)]
        [Order(After = LanguagePriority.NaturalLanguage, Before = LanguagePriority.FormalLanguage)]
        [UserVisible(true)]
        [ExcludeFromCodeCoverage]
        private class XmlDocCommentProcessingInstructionFormatDefinition : ClassificationFormatDefinition
        {
            private XmlDocCommentProcessingInstructionFormatDefinition()
            {
                this.DisplayName = EditorFeaturesResources.XML_Doc_Comments_Processing_Instruction;
                this.ForegroundColor = Color.FromRgb(0x80, 0x80, 0x80); // CIDARKGRAY
            }
        }
        #endregion
        #region XML Doc Comments - Text 
        [Export(typeof(EditorFormatDefinition))]
        [ClassificationType(ClassificationTypeNames = ClassificationTypeNames.XmlDocCommentText)]
        [Name(ClassificationTypeNames.XmlDocCommentText)]
        [Order(After = Priority.Default, Before = Priority.High)]
        [UserVisible(true)]
        [ExcludeFromCodeCoverage]
        private class XmlDocCommentTextFormatDefinition : ClassificationFormatDefinition
        {
            private XmlDocCommentTextFormatDefinition()
            {
                this.DisplayName = EditorFeaturesResources.XML_Doc_Comments_Text;
                this.ForegroundColor = Colors.Green;
            }
        }
        #endregion

<<<<<<< HEAD
        #region Regex - Comment

#if dark_theme
        private static readonly Color s_regexTextColor = Color.FromRgb(0xd6, 0x9d, 0x85);
        private static readonly Color s_regexOtherEscapeColor = Color.FromRgb(0xff, 0xd6, 0x8f);
        private static readonly Color s_regexGroupingAndAlternationColor = Color.FromRgb(0x05, 0xc3, 0xba);
        private static readonly Color s_characterClassColor = Color.FromRgb(0x00, 0x8a, 0xff);
        private static readonly Color s_regexAnchorAndQuantifierColor = Color.FromRgb(0xd7, 0x45, 0x8c);
        private static readonly Color s_regexCommentColor = Color.FromRgb(87, 166, 74);
#else
        private static readonly Color s_regexTextColor = Color.FromRgb(0x80, 0x00, 0x00);
        private static readonly Color s_regexOtherEscapeColor = Color.FromRgb(0x9e, 0x5b, 0x71);
        private static readonly Color s_regexGroupingAndAlternationColor = Color.FromRgb(0x05, 0xc3, 0xba);
        private static readonly Color s_characterClassColor = Color.FromRgb(0x00, 0x73, 0xff);
        private static readonly Color s_regexAnchorAndQuantifierColor = Color.FromRgb(0xff, 0x00, 0xc1);
        private static readonly Color s_regexCommentColor = Color.FromRgb(0, 128, 0);
#endif

        [Export(typeof(EditorFormatDefinition))]
        [ClassificationType(ClassificationTypeNames = ClassificationTypeNames.RegexComment)]
        [Name(ClassificationTypeNames.RegexComment)]
        [Order(After = ClassificationTypeNames.StringLiteral)]
        [Order(After = ClassificationTypeNames.VerbatimStringLiteral)]
        [UserVisible(true)]
        [ExcludeFromCodeCoverage] 
        private class RegexCommentFormatDefinition : ClassificationFormatDefinition
        {
            private RegexCommentFormatDefinition()
            {
                this.DisplayName = EditorFeaturesWpfResources.Regex_Comment;
                this.ForegroundColor = s_regexCommentColor;
=======
        #region JSON
        
        [Export(typeof(EditorFormatDefinition))]
        [ClassificationType(ClassificationTypeNames = ClassificationTypeNames.JsonComment)]
        [Name(ClassificationTypeNames.JsonComment)]
        [Order(After = ClassificationTypeNames.StringLiteral)]
        [Order(After = ClassificationTypeNames.VerbatimStringLiteral)]
        [UserVisible(true)]
        [ExcludeFromCodeCoverage]
        private class JsonCommentFormatDefinition : ClassificationFormatDefinition
        {
            private JsonCommentFormatDefinition()
            {
                this.DisplayName = EditorFeaturesWpfResources.JSON_Comment;
                this.ForegroundColor = Color.FromRgb(87, 166, 74);
            }
        }

        [Export(typeof(EditorFormatDefinition))]
        [ClassificationType(ClassificationTypeNames = ClassificationTypeNames.JsonNumber)]
        [Name(ClassificationTypeNames.JsonNumber)]
        [Order(After = ClassificationTypeNames.StringLiteral)]
        [Order(After = ClassificationTypeNames.VerbatimStringLiteral)]
        [UserVisible(true)]
        [ExcludeFromCodeCoverage]
        private class JsonNumberFormatDefinition : ClassificationFormatDefinition
        {
            private JsonNumberFormatDefinition()
            {
                this.DisplayName = EditorFeaturesWpfResources.JSON_Number;
                this.ForegroundColor = Color.FromRgb(181, 206, 168);
            }
        }

        [Export(typeof(EditorFormatDefinition))]
        [ClassificationType(ClassificationTypeNames = ClassificationTypeNames.JsonString)]
        [Name(ClassificationTypeNames.JsonString)]
        [Order(After = ClassificationTypeNames.StringLiteral)]
        [Order(After = ClassificationTypeNames.VerbatimStringLiteral)]
        [UserVisible(true)]
        [ExcludeFromCodeCoverage]
        private class JsonStringFormatDefinition : ClassificationFormatDefinition
        {
            private JsonStringFormatDefinition()
            {
                this.DisplayName = EditorFeaturesWpfResources.JSON_String;
                this.ForegroundColor = Color.FromRgb(214, 157, 133);
>>>>>>> 7aa255fe
            }
        }

        [Export(typeof(EditorFormatDefinition))]
<<<<<<< HEAD
        [ClassificationType(ClassificationTypeNames = ClassificationTypeNames.RegexCharacterClass)]
        [Name(ClassificationTypeNames.RegexCharacterClass)]
=======
        [ClassificationType(ClassificationTypeNames = ClassificationTypeNames.JsonKeyword)]
        [Name(ClassificationTypeNames.JsonKeyword)]
>>>>>>> 7aa255fe
        [Order(After = ClassificationTypeNames.StringLiteral)]
        [Order(After = ClassificationTypeNames.VerbatimStringLiteral)]
        [UserVisible(true)]
        [ExcludeFromCodeCoverage]
<<<<<<< HEAD
        private class RegexCharacterClassFormatDefinition : ClassificationFormatDefinition
        {
            private RegexCharacterClassFormatDefinition()
            {
                this.DisplayName = EditorFeaturesWpfResources.Regex_Character_Class;
                this.ForegroundColor = s_characterClassColor;
=======
        private class JsonKeywordFormatDefinition : ClassificationFormatDefinition
        {
            private JsonKeywordFormatDefinition()
            {
                this.DisplayName = EditorFeaturesWpfResources.JSON_Keyword;
                this.ForegroundColor = Color.FromRgb(86, 156, 214);
>>>>>>> 7aa255fe
            }
        }

        [Export(typeof(EditorFormatDefinition))]
<<<<<<< HEAD
        [ClassificationType(ClassificationTypeNames = ClassificationTypeNames.RegexAnchor)]
        [Name(ClassificationTypeNames.RegexAnchor)]
=======
        [ClassificationType(ClassificationTypeNames = ClassificationTypeNames.JsonText)]
        [Name(ClassificationTypeNames.JsonText)]
>>>>>>> 7aa255fe
        [Order(After = ClassificationTypeNames.StringLiteral)]
        [Order(After = ClassificationTypeNames.VerbatimStringLiteral)]
        [UserVisible(true)]
        [ExcludeFromCodeCoverage]
<<<<<<< HEAD
        private class RegexAnchorFormatDefinition : ClassificationFormatDefinition
        {
            private RegexAnchorFormatDefinition()
            {
                this.DisplayName = EditorFeaturesWpfResources.Regex_Anchor;
                this.ForegroundColor = s_regexAnchorAndQuantifierColor;
=======
        private class JsonTextFormatDefinition : ClassificationFormatDefinition
        {
            private JsonTextFormatDefinition()
            {
                this.DisplayName = EditorFeaturesWpfResources.JSON_Text;
                this.ForegroundColor = Color.FromRgb(220, 220, 220);
>>>>>>> 7aa255fe
            }
        }

        [Export(typeof(EditorFormatDefinition))]
<<<<<<< HEAD
        [ClassificationType(ClassificationTypeNames = ClassificationTypeNames.RegexQuantifier)]
        [Name(ClassificationTypeNames.RegexQuantifier)]
=======
        [ClassificationType(ClassificationTypeNames = ClassificationTypeNames.JsonOperator)]
        [Name(ClassificationTypeNames.JsonOperator)]
>>>>>>> 7aa255fe
        [Order(After = ClassificationTypeNames.StringLiteral)]
        [Order(After = ClassificationTypeNames.VerbatimStringLiteral)]
        [UserVisible(true)]
        [ExcludeFromCodeCoverage]
<<<<<<< HEAD
        private class RegexQuantifierFormatDefinition : ClassificationFormatDefinition
        {
            private RegexQuantifierFormatDefinition()
            {
                this.DisplayName = EditorFeaturesWpfResources.Regex_Quantifier;
                this.ForegroundColor = s_regexAnchorAndQuantifierColor;
=======
        private class JsonOperatorFormatDefinition : ClassificationFormatDefinition
        {
            private JsonOperatorFormatDefinition()
            {
                this.DisplayName = EditorFeaturesWpfResources.JSON_Operator;
                this.ForegroundColor = Color.FromRgb(180, 180, 180);
>>>>>>> 7aa255fe
            }
        }

        [Export(typeof(EditorFormatDefinition))]
<<<<<<< HEAD
        [ClassificationType(ClassificationTypeNames = ClassificationTypeNames.RegexGrouping)]
        [Name(ClassificationTypeNames.RegexGrouping)]
=======
        [ClassificationType(ClassificationTypeNames = ClassificationTypeNames.JsonPunctuation)]
        [Name(ClassificationTypeNames.JsonPunctuation)]
>>>>>>> 7aa255fe
        [Order(After = ClassificationTypeNames.StringLiteral)]
        [Order(After = ClassificationTypeNames.VerbatimStringLiteral)]
        [UserVisible(true)]
        [ExcludeFromCodeCoverage]
<<<<<<< HEAD
        private class RegexGroupingFormatDefinition : ClassificationFormatDefinition
        {
            private RegexGroupingFormatDefinition()
            {
                this.DisplayName = EditorFeaturesWpfResources.Regex_Grouping;
                this.ForegroundColor = s_regexGroupingAndAlternationColor;
=======
        private class JsonPunctuationFormatDefinition : ClassificationFormatDefinition
        {
            private JsonPunctuationFormatDefinition()
            {
                this.DisplayName = EditorFeaturesWpfResources.JSON_Punctuation;
                this.ForegroundColor = Color.FromRgb(220, 220, 220);
>>>>>>> 7aa255fe
            }
        }

        [Export(typeof(EditorFormatDefinition))]
<<<<<<< HEAD
        [ClassificationType(ClassificationTypeNames = ClassificationTypeNames.RegexAlternation)]
        [Name(ClassificationTypeNames.RegexAlternation)]
=======
        [ClassificationType(ClassificationTypeNames = ClassificationTypeNames.JsonObject)]
        [Name(ClassificationTypeNames.JsonObject)]
>>>>>>> 7aa255fe
        [Order(After = ClassificationTypeNames.StringLiteral)]
        [Order(After = ClassificationTypeNames.VerbatimStringLiteral)]
        [UserVisible(true)]
        [ExcludeFromCodeCoverage]
<<<<<<< HEAD
        private class RegexAlternationFormatDefinition : ClassificationFormatDefinition
        {
            private RegexAlternationFormatDefinition()
            {
                this.DisplayName = EditorFeaturesWpfResources.Regex_Alternation;
                this.ForegroundColor = s_regexGroupingAndAlternationColor;
=======
        private class JsonObjectFormatDefinition : ClassificationFormatDefinition
        {
            private JsonObjectFormatDefinition()
            {
                this.DisplayName = EditorFeaturesWpfResources.JSON_Object;
                this.ForegroundColor = Color.FromRgb(216, 80, 80);
>>>>>>> 7aa255fe
            }
        }

        [Export(typeof(EditorFormatDefinition))]
<<<<<<< HEAD
        [ClassificationType(ClassificationTypeNames = ClassificationTypeNames.RegexText)]
        [Name(ClassificationTypeNames.RegexText)]
=======
        [ClassificationType(ClassificationTypeNames = ClassificationTypeNames.JsonArray)]
        [Name(ClassificationTypeNames.JsonArray)]
>>>>>>> 7aa255fe
        [Order(After = ClassificationTypeNames.StringLiteral)]
        [Order(After = ClassificationTypeNames.VerbatimStringLiteral)]
        [UserVisible(true)]
        [ExcludeFromCodeCoverage]
<<<<<<< HEAD
        private class RegexTextFormatDefinition : ClassificationFormatDefinition
        {
            private RegexTextFormatDefinition()
            {
                this.DisplayName = EditorFeaturesWpfResources.Regex_Text;
                this.ForegroundColor = s_regexTextColor;
=======
        private class JsonArrayFormatDefinition : ClassificationFormatDefinition
        {
            private JsonArrayFormatDefinition()
            {
                this.DisplayName = EditorFeaturesWpfResources.JSON_Array;
                this.ForegroundColor = Color.FromRgb(216, 80, 80);
>>>>>>> 7aa255fe
            }
        }

        [Export(typeof(EditorFormatDefinition))]
<<<<<<< HEAD
        [ClassificationType(ClassificationTypeNames = ClassificationTypeNames.RegexSelfEscapedCharacter)]
        [Name(ClassificationTypeNames.RegexSelfEscapedCharacter)]
=======
        [ClassificationType(ClassificationTypeNames = ClassificationTypeNames.JsonPropertyName)]
        [Name(ClassificationTypeNames.JsonPropertyName)]
>>>>>>> 7aa255fe
        [Order(After = ClassificationTypeNames.StringLiteral)]
        [Order(After = ClassificationTypeNames.VerbatimStringLiteral)]
        [UserVisible(true)]
        [ExcludeFromCodeCoverage]
<<<<<<< HEAD
        private class RegexSelfEscapedCharacterFormatDefinition : ClassificationFormatDefinition
        {
            private RegexSelfEscapedCharacterFormatDefinition()
            {
                this.DisplayName = EditorFeaturesWpfResources.Regex_SelfEscapedCharacter;
                this.ForegroundColor = s_regexTextColor;
                this.IsBold = true;
=======
        private class JsonPropertyNameFormatDefinition : ClassificationFormatDefinition
        {
            private JsonPropertyNameFormatDefinition()
            {
                this.DisplayName = EditorFeaturesWpfResources.JSON_Property_Name;
                this.ForegroundColor = Color.FromRgb(202, 121, 236);
>>>>>>> 7aa255fe
            }
        }

        [Export(typeof(EditorFormatDefinition))]
<<<<<<< HEAD
        [ClassificationType(ClassificationTypeNames = ClassificationTypeNames.RegexOtherEscape)]
        [Name(ClassificationTypeNames.RegexOtherEscape)]
=======
        [ClassificationType(ClassificationTypeNames = ClassificationTypeNames.JsonConstructorName)]
        [Name(ClassificationTypeNames.JsonConstructorName)]
>>>>>>> 7aa255fe
        [Order(After = ClassificationTypeNames.StringLiteral)]
        [Order(After = ClassificationTypeNames.VerbatimStringLiteral)]
        [UserVisible(true)]
        [ExcludeFromCodeCoverage]
<<<<<<< HEAD
        private class RegexOtherEscapeFormatDefinition : ClassificationFormatDefinition
        {
            private RegexOtherEscapeFormatDefinition()
            {
                this.DisplayName = EditorFeaturesWpfResources.Regex_OtherEscape;
                this.ForegroundColor = s_regexOtherEscapeColor;
            }
        }
#endregion
=======
        private class JsonConstructorNameFormatDefinition : ClassificationFormatDefinition
        {
            private JsonConstructorNameFormatDefinition()
            {
                this.DisplayName = EditorFeaturesWpfResources.JSON_Constructor_Name;
                this.ForegroundColor = Color.FromRgb(78, 201, 176);
            }
        }
        #endregion
>>>>>>> 7aa255fe

#region VB XML Literals - Attribute Name 
        [Export(typeof(EditorFormatDefinition))]
        [ClassificationType(ClassificationTypeNames = ClassificationTypeNames.XmlLiteralAttributeName)]
        [Name(ClassificationTypeNames.XmlLiteralAttributeName)]
        [Order(After = LanguagePriority.NaturalLanguage, Before = LanguagePriority.FormalLanguage)]
        [UserVisible(true)]
        private class XmlLiteralAttributeNameFormatDefinition : ClassificationFormatDefinition
        {
            private XmlLiteralAttributeNameFormatDefinition()
            {
                this.DisplayName = EditorFeaturesResources.VB_XML_Literals_Attribute_Name;
                this.ForegroundColor = Color.FromRgb(185, 100, 100); // HC_LIGHTRED
            }
        }
#endregion
#region VB XML Literals - Attribute Quotes 
        [Export(typeof(EditorFormatDefinition))]
        [ClassificationType(ClassificationTypeNames = ClassificationTypeNames.XmlLiteralAttributeQuotes)]
        [Name(ClassificationTypeNames.XmlLiteralAttributeQuotes)]
        [Order(After = LanguagePriority.NaturalLanguage, Before = LanguagePriority.FormalLanguage)]
        [UserVisible(true)]
        private class XmlLiteralAttributeQuotesFormatDefinition : ClassificationFormatDefinition
        {
            private XmlLiteralAttributeQuotesFormatDefinition()
            {
                this.DisplayName = EditorFeaturesResources.VB_XML_Literals_Attribute_Quotes;
                this.ForegroundColor = Color.FromRgb(85, 85, 85); // HC_LIGHTBLACK
            }
        }
#endregion
#region VB XML Literals - Attribute Value 
        [Export(typeof(EditorFormatDefinition))]
        [ClassificationType(ClassificationTypeNames = ClassificationTypeNames.XmlLiteralAttributeValue)]
        [Name(ClassificationTypeNames.XmlLiteralAttributeValue)]
        [Order(After = LanguagePriority.NaturalLanguage, Before = LanguagePriority.FormalLanguage)]
        [UserVisible(true)]
        private class XmlLiteralAttributeValueFormatDefinition : ClassificationFormatDefinition
        {
            private XmlLiteralAttributeValueFormatDefinition()
            {
                this.DisplayName = EditorFeaturesResources.VB_XML_Literals_Attribute_Value;
                this.ForegroundColor = Color.FromRgb(100, 100, 185); // HC_LIGHTBLUE
            }
        }
#endregion
#region VB XML Literals - CData Section 
        [Export(typeof(EditorFormatDefinition))]
        [ClassificationType(ClassificationTypeNames = ClassificationTypeNames.XmlLiteralCDataSection)]
        [Name(ClassificationTypeNames.XmlLiteralCDataSection)]
        [Order(After = LanguagePriority.NaturalLanguage, Before = LanguagePriority.FormalLanguage)]
        [UserVisible(true)]
        private class XmlLiteralCDataSectionFormatDefinition : ClassificationFormatDefinition
        {
            private XmlLiteralCDataSectionFormatDefinition()
            {
                this.DisplayName = EditorFeaturesResources.VB_XML_Literals_CData_Section;
                this.ForegroundColor = Color.FromRgb(192, 192, 192); // HC_LIGHTGRAY
            }
        }
#endregion
#region VB XML Literals - Comment 
        [Export(typeof(EditorFormatDefinition))]
        [ClassificationType(ClassificationTypeNames = ClassificationTypeNames.XmlLiteralComment)]
        [Name(ClassificationTypeNames.XmlLiteralComment)]
        [Order(After = LanguagePriority.NaturalLanguage, Before = LanguagePriority.FormalLanguage)]
        [UserVisible(true)]
        private class XmlLiteralCommentFormatDefinition : ClassificationFormatDefinition
        {
            private XmlLiteralCommentFormatDefinition()
            {
                this.DisplayName = EditorFeaturesResources.VB_XML_Literals_Comment;
                this.ForegroundColor = Color.FromRgb(98, 151, 85); // HC_LIGHTGREEN
            }
        }
#endregion
#region VB XML Literals - Delimiter 
        [Export(typeof(EditorFormatDefinition))]
        [ClassificationType(ClassificationTypeNames = ClassificationTypeNames.XmlLiteralDelimiter)]
        [Name(ClassificationTypeNames.XmlLiteralDelimiter)]
        [Order(After = LanguagePriority.NaturalLanguage, Before = LanguagePriority.FormalLanguage)]
        [UserVisible(true)]
        private class XmlLiteralDelimiterFormatDefinition : ClassificationFormatDefinition
        {
            private XmlLiteralDelimiterFormatDefinition()
            {
                this.DisplayName = EditorFeaturesResources.VB_XML_Literals_Delimiter;
                this.ForegroundColor = Color.FromRgb(100, 100, 185); // HC_LIGHTBLUE
            }
        }
#endregion
#region VB XML Literals - Embedded Expression 
        [Export(typeof(EditorFormatDefinition))]
        [ClassificationType(ClassificationTypeNames = ClassificationTypeNames.XmlLiteralEmbeddedExpression)]
        [Name(ClassificationTypeNames.XmlLiteralEmbeddedExpression)]
        [Order(After = LanguagePriority.NaturalLanguage, Before = LanguagePriority.FormalLanguage)]
        [UserVisible(true)]
        private class XmlLiteralEmbeddedExpressionFormatDefinition : ClassificationFormatDefinition
        {
            private XmlLiteralEmbeddedExpressionFormatDefinition()
            {
                this.DisplayName = EditorFeaturesResources.VB_XML_Literals_Embedded_Expression;
                this.ForegroundColor = Color.FromRgb(85, 85, 85); // HC_LIGHTBLACK
                this.BackgroundColor = Color.FromRgb(255, 254, 191); // HC_LIGHTYELLOW
            }
        }
#endregion
#region VB XML Literals - Entity Reference 
        [Export(typeof(EditorFormatDefinition))]
        [ClassificationType(ClassificationTypeNames = ClassificationTypeNames.XmlLiteralEntityReference)]
        [Name(ClassificationTypeNames.XmlLiteralEntityReference)]
        [Order(After = LanguagePriority.NaturalLanguage, Before = LanguagePriority.FormalLanguage)]
        [UserVisible(true)]
        private class XmlLiteralEntityReferenceFormatDefinition : ClassificationFormatDefinition
        {
            private XmlLiteralEntityReferenceFormatDefinition()
            {
                this.DisplayName = EditorFeaturesResources.VB_XML_Literals_Entity_Reference;
                this.ForegroundColor = Color.FromRgb(185, 100, 100); // HC_LIGHTRED
            }
        }
#endregion
#region VB XML Literals - Name 
        [Export(typeof(EditorFormatDefinition))]
        [ClassificationType(ClassificationTypeNames = ClassificationTypeNames.XmlLiteralName)]
        [Name(ClassificationTypeNames.XmlLiteralName)]
        [Order(After = LanguagePriority.NaturalLanguage, Before = LanguagePriority.FormalLanguage)]
        [UserVisible(true)]
        private class XmlLiteralNameFormatDefinition : ClassificationFormatDefinition
        {
            private XmlLiteralNameFormatDefinition()
            {
                this.DisplayName = EditorFeaturesResources.VB_XML_Literals_Name;
                this.ForegroundColor = Color.FromRgb(132, 70, 70); // HC_LIGHTMAROON
            }
        }
#endregion
#region VB XML Literals - Processing Instruction 
        [Export(typeof(EditorFormatDefinition))]
        [ClassificationType(ClassificationTypeNames = ClassificationTypeNames.XmlLiteralProcessingInstruction)]
        [Name(ClassificationTypeNames.XmlLiteralProcessingInstruction)]
        [Order(After = LanguagePriority.NaturalLanguage, Before = LanguagePriority.FormalLanguage)]
        [UserVisible(true)]
        private class XmlLiteralProcessingInstructionFormatDefinition : ClassificationFormatDefinition
        {
            private XmlLiteralProcessingInstructionFormatDefinition()
            {
                this.DisplayName = EditorFeaturesResources.VB_XML_Literals_Processing_Instruction;
                this.ForegroundColor = Color.FromRgb(192, 192, 192); // HC_LIGHTGRAY
            }
        }
#endregion
#region VB XML Literals - Text 
        [Export(typeof(EditorFormatDefinition))]
        [ClassificationType(ClassificationTypeNames = ClassificationTypeNames.XmlLiteralText)]
        [Name(ClassificationTypeNames.XmlLiteralText)]
        [Order(After = LanguagePriority.NaturalLanguage, Before = LanguagePriority.FormalLanguage)]
        [UserVisible(true)]
        private class XmlLiteralTextFormatDefinition : ClassificationFormatDefinition
        {
            private XmlLiteralTextFormatDefinition()
            {
                this.DisplayName = EditorFeaturesResources.VB_XML_Literals_Text;
                this.ForegroundColor = Color.FromRgb(85, 85, 85); // HC_LIGHTBLACK
            }
        }
#endregion
    }
}<|MERGE_RESOLUTION|>--- conflicted
+++ resolved
@@ -1,6 +1,6 @@
 ﻿// Copyright (c) Microsoft.  All Rights Reserved.  Licensed under the Apache License, Version 2.0.  See License.txt in the project root for license information.
 
-// #define dark_theme
+#define dark_theme
 
 using System.ComponentModel.Composition;
 using System.Diagnostics.CodeAnalysis;
@@ -372,7 +372,6 @@
         }
         #endregion
 
-<<<<<<< HEAD
         #region Regex - Comment
 
 #if dark_theme
@@ -404,251 +403,112 @@
             {
                 this.DisplayName = EditorFeaturesWpfResources.Regex_Comment;
                 this.ForegroundColor = s_regexCommentColor;
-=======
-        #region JSON
-        
-        [Export(typeof(EditorFormatDefinition))]
-        [ClassificationType(ClassificationTypeNames = ClassificationTypeNames.JsonComment)]
-        [Name(ClassificationTypeNames.JsonComment)]
-        [Order(After = ClassificationTypeNames.StringLiteral)]
-        [Order(After = ClassificationTypeNames.VerbatimStringLiteral)]
-        [UserVisible(true)]
-        [ExcludeFromCodeCoverage]
-        private class JsonCommentFormatDefinition : ClassificationFormatDefinition
-        {
-            private JsonCommentFormatDefinition()
-            {
-                this.DisplayName = EditorFeaturesWpfResources.JSON_Comment;
-                this.ForegroundColor = Color.FromRgb(87, 166, 74);
-            }
-        }
-
-        [Export(typeof(EditorFormatDefinition))]
-        [ClassificationType(ClassificationTypeNames = ClassificationTypeNames.JsonNumber)]
-        [Name(ClassificationTypeNames.JsonNumber)]
-        [Order(After = ClassificationTypeNames.StringLiteral)]
-        [Order(After = ClassificationTypeNames.VerbatimStringLiteral)]
-        [UserVisible(true)]
-        [ExcludeFromCodeCoverage]
-        private class JsonNumberFormatDefinition : ClassificationFormatDefinition
-        {
-            private JsonNumberFormatDefinition()
-            {
-                this.DisplayName = EditorFeaturesWpfResources.JSON_Number;
-                this.ForegroundColor = Color.FromRgb(181, 206, 168);
-            }
-        }
-
-        [Export(typeof(EditorFormatDefinition))]
-        [ClassificationType(ClassificationTypeNames = ClassificationTypeNames.JsonString)]
-        [Name(ClassificationTypeNames.JsonString)]
-        [Order(After = ClassificationTypeNames.StringLiteral)]
-        [Order(After = ClassificationTypeNames.VerbatimStringLiteral)]
-        [UserVisible(true)]
-        [ExcludeFromCodeCoverage]
-        private class JsonStringFormatDefinition : ClassificationFormatDefinition
-        {
-            private JsonStringFormatDefinition()
-            {
-                this.DisplayName = EditorFeaturesWpfResources.JSON_String;
-                this.ForegroundColor = Color.FromRgb(214, 157, 133);
->>>>>>> 7aa255fe
-            }
-        }
-
-        [Export(typeof(EditorFormatDefinition))]
-<<<<<<< HEAD
+            }
+        }
+
+        [Export(typeof(EditorFormatDefinition))]
         [ClassificationType(ClassificationTypeNames = ClassificationTypeNames.RegexCharacterClass)]
         [Name(ClassificationTypeNames.RegexCharacterClass)]
-=======
-        [ClassificationType(ClassificationTypeNames = ClassificationTypeNames.JsonKeyword)]
-        [Name(ClassificationTypeNames.JsonKeyword)]
->>>>>>> 7aa255fe
-        [Order(After = ClassificationTypeNames.StringLiteral)]
-        [Order(After = ClassificationTypeNames.VerbatimStringLiteral)]
-        [UserVisible(true)]
-        [ExcludeFromCodeCoverage]
-<<<<<<< HEAD
+        [Order(After = ClassificationTypeNames.StringLiteral)]
+        [Order(After = ClassificationTypeNames.VerbatimStringLiteral)]
+        [UserVisible(true)]
+        [ExcludeFromCodeCoverage]
         private class RegexCharacterClassFormatDefinition : ClassificationFormatDefinition
         {
             private RegexCharacterClassFormatDefinition()
             {
                 this.DisplayName = EditorFeaturesWpfResources.Regex_Character_Class;
                 this.ForegroundColor = s_characterClassColor;
-=======
-        private class JsonKeywordFormatDefinition : ClassificationFormatDefinition
-        {
-            private JsonKeywordFormatDefinition()
-            {
-                this.DisplayName = EditorFeaturesWpfResources.JSON_Keyword;
-                this.ForegroundColor = Color.FromRgb(86, 156, 214);
->>>>>>> 7aa255fe
-            }
-        }
-
-        [Export(typeof(EditorFormatDefinition))]
-<<<<<<< HEAD
+            }
+        }
+
+        [Export(typeof(EditorFormatDefinition))]
         [ClassificationType(ClassificationTypeNames = ClassificationTypeNames.RegexAnchor)]
         [Name(ClassificationTypeNames.RegexAnchor)]
-=======
-        [ClassificationType(ClassificationTypeNames = ClassificationTypeNames.JsonText)]
-        [Name(ClassificationTypeNames.JsonText)]
->>>>>>> 7aa255fe
-        [Order(After = ClassificationTypeNames.StringLiteral)]
-        [Order(After = ClassificationTypeNames.VerbatimStringLiteral)]
-        [UserVisible(true)]
-        [ExcludeFromCodeCoverage]
-<<<<<<< HEAD
+        [Order(After = ClassificationTypeNames.StringLiteral)]
+        [Order(After = ClassificationTypeNames.VerbatimStringLiteral)]
+        [UserVisible(true)]
+        [ExcludeFromCodeCoverage]
         private class RegexAnchorFormatDefinition : ClassificationFormatDefinition
         {
             private RegexAnchorFormatDefinition()
             {
                 this.DisplayName = EditorFeaturesWpfResources.Regex_Anchor;
                 this.ForegroundColor = s_regexAnchorAndQuantifierColor;
-=======
-        private class JsonTextFormatDefinition : ClassificationFormatDefinition
-        {
-            private JsonTextFormatDefinition()
-            {
-                this.DisplayName = EditorFeaturesWpfResources.JSON_Text;
-                this.ForegroundColor = Color.FromRgb(220, 220, 220);
->>>>>>> 7aa255fe
-            }
-        }
-
-        [Export(typeof(EditorFormatDefinition))]
-<<<<<<< HEAD
+            }
+        }
+
+        [Export(typeof(EditorFormatDefinition))]
         [ClassificationType(ClassificationTypeNames = ClassificationTypeNames.RegexQuantifier)]
         [Name(ClassificationTypeNames.RegexQuantifier)]
-=======
-        [ClassificationType(ClassificationTypeNames = ClassificationTypeNames.JsonOperator)]
-        [Name(ClassificationTypeNames.JsonOperator)]
->>>>>>> 7aa255fe
-        [Order(After = ClassificationTypeNames.StringLiteral)]
-        [Order(After = ClassificationTypeNames.VerbatimStringLiteral)]
-        [UserVisible(true)]
-        [ExcludeFromCodeCoverage]
-<<<<<<< HEAD
+        [Order(After = ClassificationTypeNames.StringLiteral)]
+        [Order(After = ClassificationTypeNames.VerbatimStringLiteral)]
+        [UserVisible(true)]
+        [ExcludeFromCodeCoverage]
         private class RegexQuantifierFormatDefinition : ClassificationFormatDefinition
         {
             private RegexQuantifierFormatDefinition()
             {
                 this.DisplayName = EditorFeaturesWpfResources.Regex_Quantifier;
                 this.ForegroundColor = s_regexAnchorAndQuantifierColor;
-=======
-        private class JsonOperatorFormatDefinition : ClassificationFormatDefinition
-        {
-            private JsonOperatorFormatDefinition()
-            {
-                this.DisplayName = EditorFeaturesWpfResources.JSON_Operator;
-                this.ForegroundColor = Color.FromRgb(180, 180, 180);
->>>>>>> 7aa255fe
-            }
-        }
-
-        [Export(typeof(EditorFormatDefinition))]
-<<<<<<< HEAD
+            }
+        }
+
+        [Export(typeof(EditorFormatDefinition))]
         [ClassificationType(ClassificationTypeNames = ClassificationTypeNames.RegexGrouping)]
         [Name(ClassificationTypeNames.RegexGrouping)]
-=======
-        [ClassificationType(ClassificationTypeNames = ClassificationTypeNames.JsonPunctuation)]
-        [Name(ClassificationTypeNames.JsonPunctuation)]
->>>>>>> 7aa255fe
-        [Order(After = ClassificationTypeNames.StringLiteral)]
-        [Order(After = ClassificationTypeNames.VerbatimStringLiteral)]
-        [UserVisible(true)]
-        [ExcludeFromCodeCoverage]
-<<<<<<< HEAD
+        [Order(After = ClassificationTypeNames.StringLiteral)]
+        [Order(After = ClassificationTypeNames.VerbatimStringLiteral)]
+        [UserVisible(true)]
+        [ExcludeFromCodeCoverage]
         private class RegexGroupingFormatDefinition : ClassificationFormatDefinition
         {
             private RegexGroupingFormatDefinition()
             {
                 this.DisplayName = EditorFeaturesWpfResources.Regex_Grouping;
                 this.ForegroundColor = s_regexGroupingAndAlternationColor;
-=======
-        private class JsonPunctuationFormatDefinition : ClassificationFormatDefinition
-        {
-            private JsonPunctuationFormatDefinition()
-            {
-                this.DisplayName = EditorFeaturesWpfResources.JSON_Punctuation;
-                this.ForegroundColor = Color.FromRgb(220, 220, 220);
->>>>>>> 7aa255fe
-            }
-        }
-
-        [Export(typeof(EditorFormatDefinition))]
-<<<<<<< HEAD
+            }
+        }
+
+        [Export(typeof(EditorFormatDefinition))]
         [ClassificationType(ClassificationTypeNames = ClassificationTypeNames.RegexAlternation)]
         [Name(ClassificationTypeNames.RegexAlternation)]
-=======
-        [ClassificationType(ClassificationTypeNames = ClassificationTypeNames.JsonObject)]
-        [Name(ClassificationTypeNames.JsonObject)]
->>>>>>> 7aa255fe
-        [Order(After = ClassificationTypeNames.StringLiteral)]
-        [Order(After = ClassificationTypeNames.VerbatimStringLiteral)]
-        [UserVisible(true)]
-        [ExcludeFromCodeCoverage]
-<<<<<<< HEAD
+        [Order(After = ClassificationTypeNames.StringLiteral)]
+        [Order(After = ClassificationTypeNames.VerbatimStringLiteral)]
+        [UserVisible(true)]
+        [ExcludeFromCodeCoverage]
         private class RegexAlternationFormatDefinition : ClassificationFormatDefinition
         {
             private RegexAlternationFormatDefinition()
             {
                 this.DisplayName = EditorFeaturesWpfResources.Regex_Alternation;
                 this.ForegroundColor = s_regexGroupingAndAlternationColor;
-=======
-        private class JsonObjectFormatDefinition : ClassificationFormatDefinition
-        {
-            private JsonObjectFormatDefinition()
-            {
-                this.DisplayName = EditorFeaturesWpfResources.JSON_Object;
-                this.ForegroundColor = Color.FromRgb(216, 80, 80);
->>>>>>> 7aa255fe
-            }
-        }
-
-        [Export(typeof(EditorFormatDefinition))]
-<<<<<<< HEAD
+            }
+        }
+
+        [Export(typeof(EditorFormatDefinition))]
         [ClassificationType(ClassificationTypeNames = ClassificationTypeNames.RegexText)]
         [Name(ClassificationTypeNames.RegexText)]
-=======
-        [ClassificationType(ClassificationTypeNames = ClassificationTypeNames.JsonArray)]
-        [Name(ClassificationTypeNames.JsonArray)]
->>>>>>> 7aa255fe
-        [Order(After = ClassificationTypeNames.StringLiteral)]
-        [Order(After = ClassificationTypeNames.VerbatimStringLiteral)]
-        [UserVisible(true)]
-        [ExcludeFromCodeCoverage]
-<<<<<<< HEAD
+        [Order(After = ClassificationTypeNames.StringLiteral)]
+        [Order(After = ClassificationTypeNames.VerbatimStringLiteral)]
+        [UserVisible(true)]
+        [ExcludeFromCodeCoverage]
         private class RegexTextFormatDefinition : ClassificationFormatDefinition
         {
             private RegexTextFormatDefinition()
             {
                 this.DisplayName = EditorFeaturesWpfResources.Regex_Text;
                 this.ForegroundColor = s_regexTextColor;
-=======
-        private class JsonArrayFormatDefinition : ClassificationFormatDefinition
-        {
-            private JsonArrayFormatDefinition()
-            {
-                this.DisplayName = EditorFeaturesWpfResources.JSON_Array;
-                this.ForegroundColor = Color.FromRgb(216, 80, 80);
->>>>>>> 7aa255fe
-            }
-        }
-
-        [Export(typeof(EditorFormatDefinition))]
-<<<<<<< HEAD
+            }
+        }
+
+        [Export(typeof(EditorFormatDefinition))]
         [ClassificationType(ClassificationTypeNames = ClassificationTypeNames.RegexSelfEscapedCharacter)]
         [Name(ClassificationTypeNames.RegexSelfEscapedCharacter)]
-=======
-        [ClassificationType(ClassificationTypeNames = ClassificationTypeNames.JsonPropertyName)]
-        [Name(ClassificationTypeNames.JsonPropertyName)]
->>>>>>> 7aa255fe
-        [Order(After = ClassificationTypeNames.StringLiteral)]
-        [Order(After = ClassificationTypeNames.VerbatimStringLiteral)]
-        [UserVisible(true)]
-        [ExcludeFromCodeCoverage]
-<<<<<<< HEAD
+        [Order(After = ClassificationTypeNames.StringLiteral)]
+        [Order(After = ClassificationTypeNames.VerbatimStringLiteral)]
+        [UserVisible(true)]
+        [ExcludeFromCodeCoverage]
         private class RegexSelfEscapedCharacterFormatDefinition : ClassificationFormatDefinition
         {
             private RegexSelfEscapedCharacterFormatDefinition()
@@ -656,40 +516,185 @@
                 this.DisplayName = EditorFeaturesWpfResources.Regex_SelfEscapedCharacter;
                 this.ForegroundColor = s_regexTextColor;
                 this.IsBold = true;
-=======
+            }
+        }
+
+        [Export(typeof(EditorFormatDefinition))]
+        [ClassificationType(ClassificationTypeNames = ClassificationTypeNames.RegexOtherEscape)]
+        [Name(ClassificationTypeNames.RegexOtherEscape)]
+        [Order(After = ClassificationTypeNames.StringLiteral)]
+        [Order(After = ClassificationTypeNames.VerbatimStringLiteral)]
+        [UserVisible(true)]
+        [ExcludeFromCodeCoverage]
+        private class RegexOtherEscapeFormatDefinition : ClassificationFormatDefinition
+        {
+            private RegexOtherEscapeFormatDefinition()
+            {
+                this.DisplayName = EditorFeaturesWpfResources.Regex_OtherEscape;
+                this.ForegroundColor = s_regexOtherEscapeColor;
+            }
+        }
+        #endregion
+
+        #region JSON
+
+        [Export(typeof(EditorFormatDefinition))]
+        [ClassificationType(ClassificationTypeNames = ClassificationTypeNames.JsonComment)]
+        [Name(ClassificationTypeNames.JsonComment)]
+        [Order(After = ClassificationTypeNames.StringLiteral)]
+        [Order(After = ClassificationTypeNames.VerbatimStringLiteral)]
+        [UserVisible(true)]
+        [ExcludeFromCodeCoverage]
+        private class JsonCommentFormatDefinition : ClassificationFormatDefinition
+        {
+            private JsonCommentFormatDefinition()
+            {
+                this.DisplayName = EditorFeaturesWpfResources.JSON_Comment;
+                this.ForegroundColor = Color.FromRgb(87, 166, 74);
+            }
+        }
+        [Export(typeof(EditorFormatDefinition))]
+        [ClassificationType(ClassificationTypeNames = ClassificationTypeNames.JsonNumber)]
+        [Name(ClassificationTypeNames.JsonNumber)]
+        [Order(After = ClassificationTypeNames.StringLiteral)]
+        [Order(After = ClassificationTypeNames.VerbatimStringLiteral)]
+        [UserVisible(true)]
+        [ExcludeFromCodeCoverage]
+        private class JsonNumberFormatDefinition : ClassificationFormatDefinition
+        {
+            private JsonNumberFormatDefinition()
+            {
+                this.DisplayName = EditorFeaturesWpfResources.JSON_Number;
+                this.ForegroundColor = Color.FromRgb(181, 206, 168);
+            }
+        }
+        [Export(typeof(EditorFormatDefinition))]
+        [ClassificationType(ClassificationTypeNames = ClassificationTypeNames.JsonString)]
+        [Name(ClassificationTypeNames.JsonString)]
+        [Order(After = ClassificationTypeNames.StringLiteral)]
+        [Order(After = ClassificationTypeNames.VerbatimStringLiteral)]
+        [UserVisible(true)]
+        [ExcludeFromCodeCoverage]
+        private class JsonStringFormatDefinition : ClassificationFormatDefinition
+        {
+            private JsonStringFormatDefinition()
+            {
+                this.DisplayName = EditorFeaturesWpfResources.JSON_String;
+                this.ForegroundColor = Color.FromRgb(214, 157, 133);
+            }
+        }
+        [Export(typeof(EditorFormatDefinition))]
+        [ClassificationType(ClassificationTypeNames = ClassificationTypeNames.JsonKeyword)]
+        [Name(ClassificationTypeNames.JsonKeyword)]
+        [Order(After = ClassificationTypeNames.StringLiteral)]
+        [Order(After = ClassificationTypeNames.VerbatimStringLiteral)]
+        [UserVisible(true)]
+        [ExcludeFromCodeCoverage]
+        private class JsonKeywordFormatDefinition : ClassificationFormatDefinition
+        {
+            private JsonKeywordFormatDefinition()
+            {
+                this.DisplayName = EditorFeaturesWpfResources.JSON_Keyword;
+                this.ForegroundColor = Color.FromRgb(86, 156, 214);
+            }
+        }
+        [Export(typeof(EditorFormatDefinition))]
+        [ClassificationType(ClassificationTypeNames = ClassificationTypeNames.JsonText)]
+        [Name(ClassificationTypeNames.JsonText)]
+        [Order(After = ClassificationTypeNames.StringLiteral)]
+        [Order(After = ClassificationTypeNames.VerbatimStringLiteral)]
+        [UserVisible(true)]
+        [ExcludeFromCodeCoverage]
+        private class JsonTextFormatDefinition : ClassificationFormatDefinition
+        {
+            private JsonTextFormatDefinition()
+            {
+                this.DisplayName = EditorFeaturesWpfResources.JSON_Text;
+                this.ForegroundColor = Color.FromRgb(220, 220, 220);
+            }
+        }
+        [Export(typeof(EditorFormatDefinition))]
+        [ClassificationType(ClassificationTypeNames = ClassificationTypeNames.JsonOperator)]
+        [Name(ClassificationTypeNames.JsonOperator)]
+        [Order(After = ClassificationTypeNames.StringLiteral)]
+        [Order(After = ClassificationTypeNames.VerbatimStringLiteral)]
+        [UserVisible(true)]
+        [ExcludeFromCodeCoverage]
+        private class JsonOperatorFormatDefinition : ClassificationFormatDefinition
+        {
+            private JsonOperatorFormatDefinition()
+            {
+                this.DisplayName = EditorFeaturesWpfResources.JSON_Operator;
+                this.ForegroundColor = Color.FromRgb(180, 180, 180);
+            }
+        }
+        [Export(typeof(EditorFormatDefinition))]
+        [ClassificationType(ClassificationTypeNames = ClassificationTypeNames.JsonPunctuation)]
+        [Name(ClassificationTypeNames.JsonPunctuation)]
+        [Order(After = ClassificationTypeNames.StringLiteral)]
+        [Order(After = ClassificationTypeNames.VerbatimStringLiteral)]
+        [UserVisible(true)]
+        [ExcludeFromCodeCoverage]
+        private class JsonPunctuationFormatDefinition : ClassificationFormatDefinition
+        {
+            private JsonPunctuationFormatDefinition()
+            {
+                this.DisplayName = EditorFeaturesWpfResources.JSON_Punctuation;
+                this.ForegroundColor = Color.FromRgb(220, 220, 220);
+            }
+        }
+        [Export(typeof(EditorFormatDefinition))]
+        [ClassificationType(ClassificationTypeNames = ClassificationTypeNames.JsonObject)]
+        [Name(ClassificationTypeNames.JsonObject)]
+        [Order(After = ClassificationTypeNames.StringLiteral)]
+        [Order(After = ClassificationTypeNames.VerbatimStringLiteral)]
+        [UserVisible(true)]
+        [ExcludeFromCodeCoverage]
+        private class JsonObjectFormatDefinition : ClassificationFormatDefinition
+        {
+            private JsonObjectFormatDefinition()
+            {
+                this.DisplayName = EditorFeaturesWpfResources.JSON_Object;
+                this.ForegroundColor = Color.FromRgb(216, 80, 80);
+            }
+        }
+        [Export(typeof(EditorFormatDefinition))]
+        [ClassificationType(ClassificationTypeNames = ClassificationTypeNames.JsonArray)]
+        [Name(ClassificationTypeNames.JsonArray)]
+        [Order(After = ClassificationTypeNames.StringLiteral)]
+        [Order(After = ClassificationTypeNames.VerbatimStringLiteral)]
+        [UserVisible(true)]
+        [ExcludeFromCodeCoverage]
+        private class JsonArrayFormatDefinition : ClassificationFormatDefinition
+        {
+            private JsonArrayFormatDefinition()
+            {
+                this.DisplayName = EditorFeaturesWpfResources.JSON_Array;
+                this.ForegroundColor = Color.FromRgb(216, 80, 80);
+            }
+        }
+        [Export(typeof(EditorFormatDefinition))]
+        [ClassificationType(ClassificationTypeNames = ClassificationTypeNames.JsonPropertyName)]
+        [Name(ClassificationTypeNames.JsonPropertyName)]
+        [Order(After = ClassificationTypeNames.StringLiteral)]
+        [Order(After = ClassificationTypeNames.VerbatimStringLiteral)]
+        [UserVisible(true)]
+        [ExcludeFromCodeCoverage]
         private class JsonPropertyNameFormatDefinition : ClassificationFormatDefinition
         {
             private JsonPropertyNameFormatDefinition()
             {
                 this.DisplayName = EditorFeaturesWpfResources.JSON_Property_Name;
                 this.ForegroundColor = Color.FromRgb(202, 121, 236);
->>>>>>> 7aa255fe
-            }
-        }
-
-        [Export(typeof(EditorFormatDefinition))]
-<<<<<<< HEAD
-        [ClassificationType(ClassificationTypeNames = ClassificationTypeNames.RegexOtherEscape)]
-        [Name(ClassificationTypeNames.RegexOtherEscape)]
-=======
+            }
+        }
+        [Export(typeof(EditorFormatDefinition))]
         [ClassificationType(ClassificationTypeNames = ClassificationTypeNames.JsonConstructorName)]
         [Name(ClassificationTypeNames.JsonConstructorName)]
->>>>>>> 7aa255fe
-        [Order(After = ClassificationTypeNames.StringLiteral)]
-        [Order(After = ClassificationTypeNames.VerbatimStringLiteral)]
-        [UserVisible(true)]
-        [ExcludeFromCodeCoverage]
-<<<<<<< HEAD
-        private class RegexOtherEscapeFormatDefinition : ClassificationFormatDefinition
-        {
-            private RegexOtherEscapeFormatDefinition()
-            {
-                this.DisplayName = EditorFeaturesWpfResources.Regex_OtherEscape;
-                this.ForegroundColor = s_regexOtherEscapeColor;
-            }
-        }
-#endregion
-=======
+        [Order(After = ClassificationTypeNames.StringLiteral)]
+        [Order(After = ClassificationTypeNames.VerbatimStringLiteral)]
+        [UserVisible(true)]
+        [ExcludeFromCodeCoverage]
         private class JsonConstructorNameFormatDefinition : ClassificationFormatDefinition
         {
             private JsonConstructorNameFormatDefinition()
@@ -699,9 +704,8 @@
             }
         }
         #endregion
->>>>>>> 7aa255fe
-
-#region VB XML Literals - Attribute Name 
+
+        #region VB XML Literals - Attribute Name 
         [Export(typeof(EditorFormatDefinition))]
         [ClassificationType(ClassificationTypeNames = ClassificationTypeNames.XmlLiteralAttributeName)]
         [Name(ClassificationTypeNames.XmlLiteralAttributeName)]
@@ -715,8 +719,8 @@
                 this.ForegroundColor = Color.FromRgb(185, 100, 100); // HC_LIGHTRED
             }
         }
-#endregion
-#region VB XML Literals - Attribute Quotes 
+        #endregion
+        #region VB XML Literals - Attribute Quotes 
         [Export(typeof(EditorFormatDefinition))]
         [ClassificationType(ClassificationTypeNames = ClassificationTypeNames.XmlLiteralAttributeQuotes)]
         [Name(ClassificationTypeNames.XmlLiteralAttributeQuotes)]
@@ -730,8 +734,8 @@
                 this.ForegroundColor = Color.FromRgb(85, 85, 85); // HC_LIGHTBLACK
             }
         }
-#endregion
-#region VB XML Literals - Attribute Value 
+        #endregion
+        #region VB XML Literals - Attribute Value 
         [Export(typeof(EditorFormatDefinition))]
         [ClassificationType(ClassificationTypeNames = ClassificationTypeNames.XmlLiteralAttributeValue)]
         [Name(ClassificationTypeNames.XmlLiteralAttributeValue)]
@@ -745,8 +749,8 @@
                 this.ForegroundColor = Color.FromRgb(100, 100, 185); // HC_LIGHTBLUE
             }
         }
-#endregion
-#region VB XML Literals - CData Section 
+        #endregion
+        #region VB XML Literals - CData Section 
         [Export(typeof(EditorFormatDefinition))]
         [ClassificationType(ClassificationTypeNames = ClassificationTypeNames.XmlLiteralCDataSection)]
         [Name(ClassificationTypeNames.XmlLiteralCDataSection)]
@@ -760,8 +764,8 @@
                 this.ForegroundColor = Color.FromRgb(192, 192, 192); // HC_LIGHTGRAY
             }
         }
-#endregion
-#region VB XML Literals - Comment 
+        #endregion
+        #region VB XML Literals - Comment 
         [Export(typeof(EditorFormatDefinition))]
         [ClassificationType(ClassificationTypeNames = ClassificationTypeNames.XmlLiteralComment)]
         [Name(ClassificationTypeNames.XmlLiteralComment)]
@@ -775,8 +779,8 @@
                 this.ForegroundColor = Color.FromRgb(98, 151, 85); // HC_LIGHTGREEN
             }
         }
-#endregion
-#region VB XML Literals - Delimiter 
+        #endregion
+        #region VB XML Literals - Delimiter 
         [Export(typeof(EditorFormatDefinition))]
         [ClassificationType(ClassificationTypeNames = ClassificationTypeNames.XmlLiteralDelimiter)]
         [Name(ClassificationTypeNames.XmlLiteralDelimiter)]
@@ -790,8 +794,8 @@
                 this.ForegroundColor = Color.FromRgb(100, 100, 185); // HC_LIGHTBLUE
             }
         }
-#endregion
-#region VB XML Literals - Embedded Expression 
+        #endregion
+        #region VB XML Literals - Embedded Expression 
         [Export(typeof(EditorFormatDefinition))]
         [ClassificationType(ClassificationTypeNames = ClassificationTypeNames.XmlLiteralEmbeddedExpression)]
         [Name(ClassificationTypeNames.XmlLiteralEmbeddedExpression)]
@@ -806,8 +810,8 @@
                 this.BackgroundColor = Color.FromRgb(255, 254, 191); // HC_LIGHTYELLOW
             }
         }
-#endregion
-#region VB XML Literals - Entity Reference 
+        #endregion
+        #region VB XML Literals - Entity Reference 
         [Export(typeof(EditorFormatDefinition))]
         [ClassificationType(ClassificationTypeNames = ClassificationTypeNames.XmlLiteralEntityReference)]
         [Name(ClassificationTypeNames.XmlLiteralEntityReference)]
@@ -821,8 +825,8 @@
                 this.ForegroundColor = Color.FromRgb(185, 100, 100); // HC_LIGHTRED
             }
         }
-#endregion
-#region VB XML Literals - Name 
+        #endregion
+        #region VB XML Literals - Name 
         [Export(typeof(EditorFormatDefinition))]
         [ClassificationType(ClassificationTypeNames = ClassificationTypeNames.XmlLiteralName)]
         [Name(ClassificationTypeNames.XmlLiteralName)]
@@ -836,8 +840,8 @@
                 this.ForegroundColor = Color.FromRgb(132, 70, 70); // HC_LIGHTMAROON
             }
         }
-#endregion
-#region VB XML Literals - Processing Instruction 
+        #endregion
+        #region VB XML Literals - Processing Instruction 
         [Export(typeof(EditorFormatDefinition))]
         [ClassificationType(ClassificationTypeNames = ClassificationTypeNames.XmlLiteralProcessingInstruction)]
         [Name(ClassificationTypeNames.XmlLiteralProcessingInstruction)]
@@ -851,8 +855,8 @@
                 this.ForegroundColor = Color.FromRgb(192, 192, 192); // HC_LIGHTGRAY
             }
         }
-#endregion
-#region VB XML Literals - Text 
+        #endregion
+        #region VB XML Literals - Text 
         [Export(typeof(EditorFormatDefinition))]
         [ClassificationType(ClassificationTypeNames = ClassificationTypeNames.XmlLiteralText)]
         [Name(ClassificationTypeNames.XmlLiteralText)]
@@ -866,6 +870,6 @@
                 this.ForegroundColor = Color.FromRgb(85, 85, 85); // HC_LIGHTBLACK
             }
         }
-#endregion
+        #endregion
     }
 }