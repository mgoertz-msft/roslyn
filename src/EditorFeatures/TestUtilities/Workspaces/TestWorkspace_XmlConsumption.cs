--- conflicted
+++ resolved
@@ -1005,7 +1005,6 @@
             if (netcore30 != null &&
                 ((bool?)netcore30).HasValue &&
                 ((bool?)netcore30).Value)
-<<<<<<< HEAD
             {
                 references = TargetFrameworkUtil.NetCoreApp30References.ToList();
             }
@@ -1015,17 +1014,6 @@
                 ((bool?)netstandard20).HasValue &&
                 ((bool?)netstandard20).Value)
             {
-=======
-            {
-                references = TargetFrameworkUtil.NetCoreApp30References.ToList();
-            }
-
-            var netstandard20 = element.Attribute(CommonReferencesNetStandard20Name);
-            if (netstandard20 != null &&
-                ((bool?)netstandard20).HasValue &&
-                ((bool?)netstandard20).Value)
-            {
->>>>>>> d73229b4
                 references = TargetFrameworkUtil.NetStandard20References.ToList();
             }
 
