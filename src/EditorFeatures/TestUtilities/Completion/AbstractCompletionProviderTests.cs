﻿// Copyright (c) Microsoft.  All Rights Reserved.  Licensed under the Apache License, Version 2.0.  See License.txt in the project root for license information.

using System;
using System.Collections.Generic;
using System.Collections.Immutable;
using System.Linq;
using System.Security;
using System.Threading;
using System.Threading.Tasks;
using Microsoft.CodeAnalysis;
using Microsoft.CodeAnalysis.Completion;
using Microsoft.CodeAnalysis.Editor.Implementation.IntelliSense.AsyncCompletion;
using Microsoft.CodeAnalysis.Editor.UnitTests.Workspaces;
using Microsoft.CodeAnalysis.Host.Mef;
using Microsoft.CodeAnalysis.LanguageServices;
using Microsoft.CodeAnalysis.Options;
using Microsoft.CodeAnalysis.Shared.Extensions;
using Microsoft.CodeAnalysis.Test.Utilities;
using Microsoft.CodeAnalysis.Text;
using Microsoft.VisualStudio.Composition;
using Microsoft.VisualStudio.InteractiveWindow;
using Microsoft.VisualStudio.Language.Intellisense;
using Microsoft.VisualStudio.Language.Intellisense.AsyncCompletion.Data;
using Microsoft.VisualStudio.Text.Editor;
using Moq;
using Roslyn.Test.Utilities;
using Roslyn.Utilities;
using Xunit;
using RoslynCompletion = Microsoft.CodeAnalysis.Completion;

namespace Microsoft.CodeAnalysis.Editor.UnitTests.Completion
{
    [UseExportProvider]
    public abstract class AbstractCompletionProviderTests<TWorkspaceFixture> : TestBase, IClassFixture<TWorkspaceFixture>
        where TWorkspaceFixture : TestWorkspaceFixture, new()
    {
        protected readonly Mock<ICompletionSession> MockCompletionSession;
        protected TWorkspaceFixture WorkspaceFixture;

        protected AbstractCompletionProviderTests(TWorkspaceFixture workspaceFixture)
        {
            MockCompletionSession = new Mock<ICompletionSession>(MockBehavior.Strict);

            this.WorkspaceFixture = workspaceFixture;
        }

        public override void Dispose()
        {
            this.WorkspaceFixture.DisposeAfterTest();
            base.Dispose();
        }

        protected static async Task<bool> CanUseSpeculativeSemanticModelAsync(Document document, int position)
        {
            var service = document.GetLanguageService<ISyntaxFactsService>();
            var node = (await document.GetSyntaxRootAsync()).FindToken(position).Parent;

            return !service.GetMemberBodySpanForSpeculativeBinding(node).IsEmpty;
        }

        internal virtual CompletionServiceWithProviders GetCompletionService(Project project)
        {
            var completionService = project.LanguageServices.GetRequiredService<CompletionService>();

            var completionServiceWithProviders = Assert.IsAssignableFrom<CompletionServiceWithProviders>(completionService);

            var completionProviders = ((IMefHostExportProvider)project.Solution.Workspace.Services.HostServices).GetExports<CompletionProvider>();
            var completionProvider = Assert.Single(completionProviders).Value;
            Assert.IsType(GetCompletionProviderType(), completionProvider);

            return completionServiceWithProviders;
        }

        internal ImmutableHashSet<string> GetRoles(Document document)
            => document.SourceCodeKind == SourceCodeKind.Regular ? ImmutableHashSet<string>.Empty : ImmutableHashSet.Create(PredefinedInteractiveTextViewRoles.InteractiveTextViewRole);

        protected abstract string ItemPartiallyWritten(string expectedItemOrNull);

        protected abstract TestWorkspace CreateWorkspace(string fileContents);

        private protected abstract Task BaseVerifyWorkerAsync(
            string code, int position, string expectedItemOrNull, string expectedDescriptionOrNull,
            SourceCodeKind sourceCodeKind, bool usePreviousCharAsTrigger, bool checkForAbsence,
            int? glyph, int? matchPriority, bool? hasSuggestionItem, string displayTextSuffix,
            string inlineDescription, List<CompletionFilter> matchingFilters);

        internal Task<RoslynCompletion.CompletionList> GetCompletionListAsync(
            CompletionService service,
            Document document,
            int position,
            RoslynCompletion.CompletionTrigger triggerInfo,
            OptionSet options = null)
        {
            return service.GetCompletionsAsync(document, position, triggerInfo, GetRoles(document), options);
        }

        private protected async Task CheckResultsAsync(
            Document document, int position, string expectedItemOrNull,
            string expectedDescriptionOrNull, bool usePreviousCharAsTrigger,
            bool checkForAbsence, int? glyph, int? matchPriority,
            bool? hasSuggestionModeItem, string displayTextSuffix, string inlineDescription,
            List<CompletionFilter> matchingFilters)
        {
            var code = (await document.GetTextAsync()).ToString();

            var trigger = RoslynCompletion.CompletionTrigger.Invoke;

            if (usePreviousCharAsTrigger)
            {
                trigger = RoslynCompletion.CompletionTrigger.CreateInsertionTrigger(insertedCharacter: code.ElementAt(position - 1));
            }

            var completionService = GetCompletionService(document.Project);
            var completionList = await GetCompletionListAsync(completionService, document, position, trigger);
            var items = completionList == null ? ImmutableArray<RoslynCompletion.CompletionItem>.Empty : completionList.Items;

            if (hasSuggestionModeItem != null)
            {
                Assert.Equal(hasSuggestionModeItem.Value, completionList.SuggestionModeItem != null);
            }

            if (checkForAbsence)
            {
                if (items == null)
                {
                    return;
                }

                if (expectedItemOrNull == null)
                {
                    Assert.Empty(items);
                }
                else
                {
                    AssertEx.None(
                        items,
                        c => CompareItems(c.DisplayText, expectedItemOrNull)
                                && CompareItems(c.DisplayTextSuffix, displayTextSuffix ?? "")
                                && CompareItems(c.InlineDescription, inlineDescription ?? "")
                                && (expectedDescriptionOrNull != null ? completionService.GetDescriptionAsync(document, c).Result.Text == expectedDescriptionOrNull : true));
                }
            }
            else
            {
                if (expectedItemOrNull == null)
                {
                    Assert.NotEmpty(items);
                }
                else
                {
                    Func<RoslynCompletion.CompletionItem, bool> predicate = c
                        => CompareItems(c.DisplayText, expectedItemOrNull)
                              && CompareItems(c.DisplayTextSuffix, displayTextSuffix ?? "")
                              && CompareItems(c.InlineDescription, inlineDescription ?? "")
                              && (expectedDescriptionOrNull != null ? completionService.GetDescriptionAsync(document, c).Result.Text == expectedDescriptionOrNull : true)
                              && (glyph.HasValue ? c.Tags.SequenceEqual(GlyphTags.GetTags((Glyph)glyph.Value)) : true)
                              && (matchPriority.HasValue ? (int)c.Rules.MatchPriority == matchPriority.Value : true)
                              && (matchingFilters != null ? FiltersMatch(matchingFilters, c) : true);

                    AssertEx.Any(items, predicate);
                }
            }
        }

        private static readonly Dictionary<Type, IExportProviderFactory> _specificCompletionExportProviderFactories = new Dictionary<Type, IExportProviderFactory>();
        private ExportProvider _exportProvider = null;

        protected ExportProvider ExportProvider
        {
            get
            {
                return _exportProvider ??= GetExportProvider(this);

                static ExportProvider GetExportProvider(AbstractCompletionProviderTests<TWorkspaceFixture> self)
                {
                    IExportProviderFactory factory;
                    lock (_specificCompletionExportProviderFactories)
                    {
                        factory = _specificCompletionExportProviderFactories.GetOrAdd(
                            self.GetType(),
                            type => ExportProviderCache.GetOrCreateExportProviderFactory(self.GetExportCatalog()));
                    }

                    return factory.CreateExportProvider();
                }
            }
        }

        protected void SetExperimentOption(string experimentName, bool enabled)
        {
            var mockExperimentService = ExportProvider.GetExportedValue<TestExperimentationService>();
            mockExperimentService.SetExperimentOption(experimentName, enabled);
        }

        protected virtual ComposableCatalog GetExportCatalog()
        {
            var catalogWithoutCompletion = TestExportProvider.EntireAssemblyCatalogWithCSharpAndVisualBasic.WithoutPartsOfType(typeof(CompletionProvider));
            var catalog = catalogWithoutCompletion.WithPart(GetCompletionProviderType());
            return catalog;
        }

        private bool FiltersMatch(List<CompletionFilter> expectedMatchingFilters, RoslynCompletion.CompletionItem item)
        {
            var matchingFilters = FilterSet.GetFilters(item);

            // Check that the list has no duplicates.
            Assert.Equal(matchingFilters.Count, matchingFilters.Distinct().Count());
            return expectedMatchingFilters.SetEquals(matchingFilters);
        }

        private Task VerifyAsync(
            string markup, string expectedItemOrNull, string expectedDescriptionOrNull,
            SourceCodeKind sourceCodeKind, bool usePreviousCharAsTrigger, bool checkForAbsence,
            int? glyph, int? matchPriority, bool? hasSuggestionModeItem, string displayTextSuffix,
            string inlineDescription, List<CompletionFilter> matchingFilters)
        {
            var workspace = WorkspaceFixture.GetWorkspace(markup, ExportProvider);
            var code = WorkspaceFixture.Code;
            var position = WorkspaceFixture.Position;

            workspace.SetOptions(WithChangedOptions(workspace.Options));

            return VerifyWorkerAsync(
                code, position, expectedItemOrNull, expectedDescriptionOrNull,
                sourceCodeKind, usePreviousCharAsTrigger, checkForAbsence, glyph,
                matchPriority, hasSuggestionModeItem, displayTextSuffix, inlineDescription,
                matchingFilters);
        }

        protected async Task<CompletionList> GetCompletionListAsync(string markup, string workspaceKind = null)
        {
            var workspace = WorkspaceFixture.GetWorkspace(markup, ExportProvider, workspaceKind: workspaceKind);
            var currentDocument = workspace.CurrentSolution.GetDocument(WorkspaceFixture.CurrentDocument.Id);
            var position = WorkspaceFixture.Position;
            currentDocument = WithChangedOptions(currentDocument);

            return await GetCompletionListAsync(GetCompletionService(currentDocument.Project), currentDocument, position, RoslynCompletion.CompletionTrigger.Invoke, options: workspace.Options).ConfigureAwait(false);
        }

        protected async Task VerifyCustomCommitProviderAsync(string markupBeforeCommit, string itemToCommit, string expectedCodeAfterCommit, SourceCodeKind? sourceCodeKind = null, char? commitChar = null)
        {
            using (WorkspaceFixture.GetWorkspace(markupBeforeCommit, ExportProvider))
            {
                var code = WorkspaceFixture.Code;
                var position = WorkspaceFixture.Position;

                if (sourceCodeKind.HasValue)
                {
                    await VerifyCustomCommitProviderWorkerAsync(code, position, itemToCommit, expectedCodeAfterCommit, sourceCodeKind.Value, commitChar);
                }
                else
                {
                    await VerifyCustomCommitProviderWorkerAsync(code, position, itemToCommit, expectedCodeAfterCommit, SourceCodeKind.Regular, commitChar);
                    await VerifyCustomCommitProviderWorkerAsync(code, position, itemToCommit, expectedCodeAfterCommit, SourceCodeKind.Script, commitChar);
                }
            }
        }

        protected async Task VerifyProviderCommitAsync(string markupBeforeCommit, string itemToCommit, string expectedCodeAfterCommit,
            char? commitChar, string textTypedSoFar, SourceCodeKind? sourceCodeKind = null)
        {
            WorkspaceFixture.GetWorkspace(markupBeforeCommit, ExportProvider);

            var code = WorkspaceFixture.Code;
            var position = WorkspaceFixture.Position;

            expectedCodeAfterCommit = expectedCodeAfterCommit.NormalizeLineEndings();
            if (sourceCodeKind.HasValue)
            {
                await VerifyProviderCommitWorkerAsync(code, position, itemToCommit, expectedCodeAfterCommit, commitChar, textTypedSoFar, sourceCodeKind.Value);
            }
            else
            {
                await VerifyProviderCommitWorkerAsync(code, position, itemToCommit, expectedCodeAfterCommit, commitChar, textTypedSoFar, SourceCodeKind.Regular);
                await VerifyProviderCommitWorkerAsync(code, position, itemToCommit, expectedCodeAfterCommit, commitChar, textTypedSoFar, SourceCodeKind.Script);
            }
        }

        protected bool CompareItems(string actualItem, string expectedItem)
        {
            return GetStringComparer().Equals(actualItem, expectedItem);
        }

        protected virtual IEqualityComparer<string> GetStringComparer()
        {
            return StringComparer.Ordinal;
        }

        private protected async Task VerifyItemExistsAsync(
            string markup, string expectedItem, string expectedDescriptionOrNull = null,
            SourceCodeKind? sourceCodeKind = null, bool usePreviousCharAsTrigger = false,
            int? glyph = null, int? matchPriority = null, bool? hasSuggestionModeItem = null,
            string displayTextSuffix = null, string inlineDescription = null,
            List<CompletionFilter> matchingFilters = null)
        {
            if (sourceCodeKind.HasValue)
            {
                await VerifyAsync(markup, expectedItem, expectedDescriptionOrNull,
                    sourceCodeKind.Value, usePreviousCharAsTrigger, checkForAbsence: false,
                    glyph: glyph, matchPriority: matchPriority,
                    hasSuggestionModeItem: hasSuggestionModeItem, displayTextSuffix: displayTextSuffix,
                    inlineDescription: inlineDescription, matchingFilters: matchingFilters);
            }
            else
            {
                await VerifyAsync(
                    markup, expectedItem, expectedDescriptionOrNull, SourceCodeKind.Regular, usePreviousCharAsTrigger,
                    checkForAbsence: false, glyph: glyph, matchPriority: matchPriority,
                    hasSuggestionModeItem: hasSuggestionModeItem, displayTextSuffix: displayTextSuffix,
                    inlineDescription: inlineDescription, matchingFilters: matchingFilters);

                await VerifyAsync(
                    markup, expectedItem, expectedDescriptionOrNull, SourceCodeKind.Script, usePreviousCharAsTrigger,
                    checkForAbsence: false, glyph: glyph, matchPriority: matchPriority,
                    hasSuggestionModeItem: hasSuggestionModeItem, displayTextSuffix: displayTextSuffix,
                    inlineDescription: inlineDescription, matchingFilters: matchingFilters);
            }
        }

        private protected async Task VerifyItemIsAbsentAsync(
            string markup, string expectedItem, string expectedDescriptionOrNull = null,
            SourceCodeKind? sourceCodeKind = null, bool usePreviousCharAsTrigger = false,
            bool? hasSuggestionModeItem = null, string displayTextSuffix = null, string inlineDescription = null,
            List<CompletionFilter> matchingFilters = null)
        {
            if (sourceCodeKind.HasValue)
            {
                await VerifyAsync(markup, expectedItem, expectedDescriptionOrNull, sourceCodeKind.Value, usePreviousCharAsTrigger, checkForAbsence: true, glyph: null, matchPriority: null, hasSuggestionModeItem: hasSuggestionModeItem, displayTextSuffix: displayTextSuffix, inlineDescription: inlineDescription, matchingFilters: matchingFilters);
            }
            else
            {
                await VerifyAsync(markup, expectedItem, expectedDescriptionOrNull, SourceCodeKind.Regular, usePreviousCharAsTrigger, checkForAbsence: true, glyph: null, matchPriority: null, hasSuggestionModeItem: hasSuggestionModeItem, displayTextSuffix: displayTextSuffix, inlineDescription: inlineDescription, matchingFilters: matchingFilters);
                await VerifyAsync(markup, expectedItem, expectedDescriptionOrNull, SourceCodeKind.Script, usePreviousCharAsTrigger, checkForAbsence: true, glyph: null, matchPriority: null, hasSuggestionModeItem: hasSuggestionModeItem, displayTextSuffix: displayTextSuffix, inlineDescription: inlineDescription, matchingFilters: matchingFilters);
            }
        }

        protected async Task VerifyAnyItemExistsAsync(
            string markup, SourceCodeKind? sourceCodeKind = null, bool usePreviousCharAsTrigger = false,
            bool? hasSuggestionModeItem = null, string displayTextSuffix = null, string inlineDescription = null)
        {
            if (sourceCodeKind.HasValue)
            {
                await VerifyAsync(markup, expectedItemOrNull: null, expectedDescriptionOrNull: null, sourceCodeKind: sourceCodeKind.Value, usePreviousCharAsTrigger: usePreviousCharAsTrigger, checkForAbsence: false, glyph: null, matchPriority: null, hasSuggestionModeItem: hasSuggestionModeItem, displayTextSuffix: displayTextSuffix, inlineDescription: inlineDescription, matchingFilters: null);
            }
            else
            {
                await VerifyAsync(markup, expectedItemOrNull: null, expectedDescriptionOrNull: null, sourceCodeKind: SourceCodeKind.Regular, usePreviousCharAsTrigger: usePreviousCharAsTrigger, checkForAbsence: false, glyph: null, matchPriority: null, hasSuggestionModeItem: hasSuggestionModeItem, displayTextSuffix: displayTextSuffix, inlineDescription: inlineDescription, matchingFilters: null);
                await VerifyAsync(markup, expectedItemOrNull: null, expectedDescriptionOrNull: null, sourceCodeKind: SourceCodeKind.Script, usePreviousCharAsTrigger: usePreviousCharAsTrigger, checkForAbsence: false, glyph: null, matchPriority: null, hasSuggestionModeItem: hasSuggestionModeItem, displayTextSuffix: displayTextSuffix, inlineDescription: inlineDescription, matchingFilters: null);
            }
        }

        protected async Task VerifyNoItemsExistAsync(
            string markup, SourceCodeKind? sourceCodeKind = null,
            bool usePreviousCharAsTrigger = false, bool? hasSuggestionModeItem = null,
            string displayTextSuffix = null, string inlineDescription = null)
        {
            if (sourceCodeKind.HasValue)
            {
                await VerifyAsync(markup, expectedItemOrNull: null, expectedDescriptionOrNull: null, sourceCodeKind: sourceCodeKind.Value, usePreviousCharAsTrigger: usePreviousCharAsTrigger, checkForAbsence: true, glyph: null, matchPriority: null, hasSuggestionModeItem: hasSuggestionModeItem, displayTextSuffix: displayTextSuffix, inlineDescription: inlineDescription, matchingFilters: null);
            }
            else
            {
                await VerifyAsync(markup, expectedItemOrNull: null, expectedDescriptionOrNull: null, sourceCodeKind: SourceCodeKind.Regular, usePreviousCharAsTrigger: usePreviousCharAsTrigger, checkForAbsence: true, glyph: null, matchPriority: null, hasSuggestionModeItem: hasSuggestionModeItem, displayTextSuffix: displayTextSuffix, inlineDescription: inlineDescription, matchingFilters: null);
                await VerifyAsync(markup, expectedItemOrNull: null, expectedDescriptionOrNull: null, sourceCodeKind: SourceCodeKind.Script, usePreviousCharAsTrigger: usePreviousCharAsTrigger, checkForAbsence: true, glyph: null, matchPriority: null, hasSuggestionModeItem: hasSuggestionModeItem, displayTextSuffix: displayTextSuffix, inlineDescription: inlineDescription, matchingFilters: null);
            }
        }

        internal abstract Type GetCompletionProviderType();

        /// <summary>
        /// Override this to change parameters or return without verifying anything, e.g. for script sources. Or to test in other code contexts.
        /// </summary>
        /// <param name="code">The source code (not markup).</param>
        /// <param name="expectedItemOrNull">The expected item. If this is null, verifies that *any* item shows up for this CompletionProvider (or no items show up if checkForAbsence is true).</param>
        /// <param name="expectedDescriptionOrNull">If this is null, the Description for the item is ignored.</param>
        /// <param name="usePreviousCharAsTrigger">Whether or not the previous character in markup should be used to trigger IntelliSense for this provider. If false, invokes it through the invoke IntelliSense command.</param>
        /// <param name="checkForAbsence">If true, checks for absence of a specific item (or that no items are returned from this CompletionProvider)</param>
        private protected virtual async Task VerifyWorkerAsync(
            string code, int position,
            string expectedItemOrNull, string expectedDescriptionOrNull,
            SourceCodeKind sourceCodeKind,
            bool usePreviousCharAsTrigger, bool checkForAbsence,
            int? glyph, int? matchPriority, bool? hasSuggestionModeItem,
            string displayTextSuffix,
            string inlineDescription,
            List<CompletionFilter> matchingFilters)
        {
            WorkspaceFixture.GetWorkspace(ExportProvider);
            var document1 = WorkspaceFixture.UpdateDocument(code, sourceCodeKind);

            await CheckResultsAsync(
                document1, position, expectedItemOrNull,
                expectedDescriptionOrNull, usePreviousCharAsTrigger,
                checkForAbsence, glyph, matchPriority,
                hasSuggestionModeItem, displayTextSuffix, inlineDescription,
                matchingFilters);

            if (await CanUseSpeculativeSemanticModelAsync(document1, position))
            {
                var document2 = WorkspaceFixture.UpdateDocument(code, sourceCodeKind, cleanBeforeUpdate: false);
                await CheckResultsAsync(
                    document2, position, expectedItemOrNull, expectedDescriptionOrNull,
                    usePreviousCharAsTrigger, checkForAbsence, glyph, matchPriority,
                    hasSuggestionModeItem, displayTextSuffix, inlineDescription,
                    matchingFilters);
            }
        }

        /// <summary>
        /// Override this to change parameters or return without verifying anything, e.g. for script sources. Or to test in other code contexts.
        /// </summary>
        /// <param name="codeBeforeCommit">The source code (not markup).</param>
        /// <param name="position">Position where intellisense is invoked.</param>
        /// <param name="itemToCommit">The item to commit from the completion provider.</param>
        /// <param name="expectedCodeAfterCommit">The expected code after commit.</param>
        protected virtual async Task VerifyCustomCommitProviderWorkerAsync(string codeBeforeCommit, int position, string itemToCommit, string expectedCodeAfterCommit, SourceCodeKind sourceCodeKind, char? commitChar = null)
        {
            var document1 = WorkspaceFixture.UpdateDocument(codeBeforeCommit, sourceCodeKind);
            await VerifyCustomCommitProviderCheckResultsAsync(document1, codeBeforeCommit, position, itemToCommit, expectedCodeAfterCommit, commitChar);

            if (await CanUseSpeculativeSemanticModelAsync(document1, position))
            {
                var document2 = WorkspaceFixture.UpdateDocument(codeBeforeCommit, sourceCodeKind, cleanBeforeUpdate: false);
                await VerifyCustomCommitProviderCheckResultsAsync(document2, codeBeforeCommit, position, itemToCommit, expectedCodeAfterCommit, commitChar);
            }
        }

        private async Task VerifyCustomCommitProviderCheckResultsAsync(Document document, string codeBeforeCommit, int position, string itemToCommit, string expectedCodeAfterCommit, char? commitChar)
        {
            var workspace = WorkspaceFixture.GetWorkspace();
<<<<<<< HEAD
            SetWorkspaceOptions(workspace);
=======
            document = WithChangedOptions(document);
            var textBuffer = WorkspaceFixture.CurrentDocument.GetTextBuffer();
>>>>>>> e7006f8d

            var service = GetCompletionService(document.Project);
            var completionLlist = await GetCompletionListAsync(service, document, position, RoslynCompletion.CompletionTrigger.Invoke);
            var items = completionLlist.Items;

            Assert.Contains(itemToCommit, items.Select(x => x.DisplayText), GetStringComparer());
            var firstItem = items.First(i => CompareItems(i.DisplayText, itemToCommit));

            if (service.GetProvider(firstItem) is ICustomCommitCompletionProvider customCommitCompletionProvider)
            {
                VerifyCustomCommitWorker(service, customCommitCompletionProvider, firstItem, codeBeforeCommit, expectedCodeAfterCommit, commitChar);
            }
            else
            {
                await VerifyCustomCommitWorkerAsync(service, document, firstItem, completionLlist.Span, codeBeforeCommit, expectedCodeAfterCommit, commitChar);
            }
        }

        protected virtual OptionSet WithChangedOptions(OptionSet options) => options;
        private Document WithChangedOptions(Document document)
        {
            var workspace = document.Project.Solution.Workspace;
            var newOptions = WithChangedOptions(workspace.Options);
            workspace.TryApplyChanges(document.Project.Solution.WithOptions(newOptions));
            return workspace.CurrentSolution.GetDocument(document.Id);
        }

        private Document WithChangedOption(Document document, OptionKey optionKey, object value)
        {
            var workspace = document.Project.Solution.Workspace;
            var newOptions = workspace.Options.WithChangedOption(optionKey, value);
            workspace.TryApplyChanges(document.Project.Solution.WithOptions(newOptions));
            return workspace.CurrentSolution.GetDocument(document.Id);
        }

        internal async Task VerifyCustomCommitWorkerAsync(
            CompletionServiceWithProviders service,
            Document document,
            RoslynCompletion.CompletionItem completionItem,
            TextSpan completionListSpan,
            string codeBeforeCommit,
            string expectedCodeAfterCommit,
            char? commitChar = null)
        {
            MarkupTestFile.GetPosition(expectedCodeAfterCommit, out var actualExpectedCode, out int expectedCaretPosition);

            if (commitChar.HasValue &&
                !CommitManager.IsCommitCharacter(service.GetRules(), completionItem, commitChar.Value, commitChar.Value.ToString()))
            {
                Assert.Equal(codeBeforeCommit, actualExpectedCode);
                return;
            }

            // textview is created lazily, so need to access it before making 
            // changes to document, so the cursor position is tracked correctly.
            var textView = WorkspaceFixture.CurrentDocument.GetTextView();

            var commit = await service.GetChangeAsync(document, completionItem, completionListSpan, commitChar, CancellationToken.None);

            var text = await document.GetTextAsync();
            var newText = text.WithChanges(commit.TextChange);
            var newDoc = document.WithText(newText);
            document.Project.Solution.Workspace.TryApplyChanges(newDoc.Project.Solution);

            var textBuffer = WorkspaceFixture.CurrentDocument.GetTextBuffer();

            var actualCodeAfterCommit = textBuffer.CurrentSnapshot.AsText().ToString();
            var caretPosition = commit.NewPosition ?? textView.Caret.Position.BufferPosition.Position;

            Assert.Equal(actualExpectedCode, actualCodeAfterCommit);
            Assert.Equal(expectedCaretPosition, caretPosition);
        }

        internal virtual void VerifyCustomCommitWorker(
            CompletionService service,
            ICustomCommitCompletionProvider customCommitCompletionProvider,
            RoslynCompletion.CompletionItem completionItem,
            string codeBeforeCommit,
            string expectedCodeAfterCommit,
            char? commitChar = null)
        {
            MarkupTestFile.GetPosition(expectedCodeAfterCommit, out var actualExpectedCode, out int expectedCaretPosition);

            if (commitChar.HasValue &&
                !CommitManager.IsCommitCharacter(service.GetRules(), completionItem, commitChar.Value, commitChar.Value.ToString()))
            {
                Assert.Equal(codeBeforeCommit, actualExpectedCode);
                return;
            }

            // textview is created lazily, so need to access it before making 
            // changes to document, so the cursor position is tracked correctly.
            var textView = WorkspaceFixture.CurrentDocument.GetTextView();
            var textBuffer = WorkspaceFixture.CurrentDocument.GetTextBuffer();

            customCommitCompletionProvider.Commit(completionItem, textView, textBuffer, textView.TextSnapshot, commitChar);

            var actualCodeAfterCommit = textBuffer.CurrentSnapshot.AsText().ToString();
            var caretPosition = textView.Caret.Position.BufferPosition.Position;

            Assert.Equal(actualExpectedCode, actualCodeAfterCommit);
            Assert.Equal(expectedCaretPosition, caretPosition);
        }

        /// <summary>
        /// Override this to change parameters or return without verifying anything, e.g. for script sources. Or to test in other code contexts.
        /// </summary>
        /// <param name="codeBeforeCommit">The source code (not markup).</param>
        /// <param name="position">Position where intellisense is invoked.</param>
        /// <param name="itemToCommit">The item to commit from the completion provider.</param>
        /// <param name="expectedCodeAfterCommit">The expected code after commit.</param>
        protected virtual async Task VerifyProviderCommitWorkerAsync(string codeBeforeCommit, int position, string itemToCommit, string expectedCodeAfterCommit,
            char? commitChar, string textTypedSoFar, SourceCodeKind sourceCodeKind)
        {
            var document1 = WorkspaceFixture.UpdateDocument(codeBeforeCommit, sourceCodeKind);
            await VerifyProviderCommitCheckResultsAsync(document1, position, itemToCommit, expectedCodeAfterCommit, commitChar, textTypedSoFar);

            if (await CanUseSpeculativeSemanticModelAsync(document1, position))
            {
                var document2 = WorkspaceFixture.UpdateDocument(codeBeforeCommit, sourceCodeKind, cleanBeforeUpdate: false);
                await VerifyProviderCommitCheckResultsAsync(document2, position, itemToCommit, expectedCodeAfterCommit, commitChar, textTypedSoFar);
            }
        }

        private async Task VerifyProviderCommitCheckResultsAsync(
            Document document, int position, string itemToCommit, string expectedCodeAfterCommit, char? commitCharOpt, string textTypedSoFar)
        {
            var service = GetCompletionService(document.Project);
            var completionList = await GetCompletionListAsync(service, document, position, RoslynCompletion.CompletionTrigger.Invoke);
            var items = completionList.Items;
            var firstItem = items.First(i => CompareItems(i.DisplayText + i.DisplayTextSuffix, itemToCommit));

            var commitChar = commitCharOpt ?? '\t';

            var text = await document.GetTextAsync();

            if (commitChar == '\t' ||
                CommitManager.IsCommitCharacter(service.GetRules(), firstItem, commitChar, textTypedSoFar + commitChar))
            {
                var textChange = (await service.GetChangeAsync(document, firstItem, completionList.Span, commitChar, CancellationToken.None)).TextChange;

                // Adjust TextChange to include commit character, so long as it isn't TAB.
                if (commitChar != '\t')
                {
                    textChange = new TextChange(textChange.Span, textChange.NewText.TrimEnd(commitChar) + commitChar);
                }

                text = text.WithChanges(textChange);
            }
            else
            {
                // nothing was committed, but we should insert the commit character.
                var textChange = new TextChange(new TextSpan(firstItem.Span.End, 0), commitChar.ToString());
                text = text.WithChanges(textChange);
            }

            Assert.Equal(expectedCodeAfterCommit, text.ToString());
        }

        protected async Task VerifyItemInEditorBrowsableContextsAsync(
            string markup, string referencedCode, string item, int expectedSymbolsSameSolution, int expectedSymbolsMetadataReference,
            string sourceLanguage, string referencedLanguage, bool hideAdvancedMembers = false)
        {
            await VerifyItemWithMetadataReferenceAsync(markup, referencedCode, item, expectedSymbolsMetadataReference, sourceLanguage, referencedLanguage, hideAdvancedMembers);
            await VerifyItemWithProjectReferenceAsync(markup, referencedCode, item, expectedSymbolsSameSolution, sourceLanguage, referencedLanguage, hideAdvancedMembers);

            // If the source and referenced languages are different, then they cannot be in the same project
            if (sourceLanguage == referencedLanguage)
            {
                await VerifyItemInSameProjectAsync(markup, referencedCode, item, expectedSymbolsSameSolution, sourceLanguage, hideAdvancedMembers);
            }
        }

        protected Task VerifyItemWithMetadataReferenceAsync(string markup, string metadataReferenceCode, string expectedItem, int expectedSymbols,
                                                           string sourceLanguage, string referencedLanguage, bool hideAdvancedMembers)
        {
            var xmlString = CreateMarkupForProjectWithMetadataReference(markup, metadataReferenceCode, sourceLanguage, referencedLanguage);

            return VerifyItemWithReferenceWorkerAsync(xmlString, expectedItem, expectedSymbols, hideAdvancedMembers);
        }

        protected static string GetMarkupWithReference(string currentFile, string referencedFile, string sourceLanguage, string referenceLanguage, bool isProjectReference, string alias = null)
        {
            return isProjectReference
                ? CreateMarkupForProjecWithProjectReference(currentFile, referencedFile, sourceLanguage, referenceLanguage)
                : CreateMarkupForProjectWithMetadataReference(currentFile, referencedFile, sourceLanguage, referenceLanguage);
        }

        protected static string CreateMarkupForProjectWithMetadataReference(string markup, string metadataReferenceCode, string sourceLanguage, string referencedLanguage)
        {
            return string.Format(@"
<Workspace>
    <Project Language=""{0}"" CommonReferences=""true"" AssemblyName=""Project1"">
        <Document FilePath=""SourceDocument"">{1}</Document>
        <MetadataReferenceFromSource Language=""{2}"" CommonReferences=""true"" IncludeXmlDocComments=""true"" DocumentationMode=""Diagnose"">
            <Document FilePath=""ReferencedDocument"">{3}</Document>
        </MetadataReferenceFromSource>
    </Project>
</Workspace>", sourceLanguage, SecurityElement.Escape(markup), referencedLanguage, SecurityElement.Escape(metadataReferenceCode));
        }

        protected Task VerifyItemWithAliasedMetadataReferencesAsync(string markup, string metadataAlias, string expectedItem, int expectedSymbols,
                                                   string sourceLanguage, string referencedLanguage, bool hideAdvancedMembers)
        {
            var xmlString = CreateMarkupForProjectWithAliasedMetadataReference(markup, metadataAlias, "", sourceLanguage, referencedLanguage);

            return VerifyItemWithReferenceWorkerAsync(xmlString, expectedItem, expectedSymbols, hideAdvancedMembers);
        }

        protected static string CreateMarkupForProjectWithAliasedMetadataReference(string markup, string metadataAlias, string referencedCode, string sourceLanguage, string referencedLanguage, bool hasGlobalAlias = true)
        {
            var aliases = hasGlobalAlias ? $"{metadataAlias},{MetadataReferenceProperties.GlobalAlias}" : $"{metadataAlias}";
            return string.Format(@"
<Workspace>
    <Project Language=""{0}"" CommonReferences=""true"" AssemblyName=""Project1"">
        <Document FilePath=""SourceDocument"">{1}</Document>
        <MetadataReferenceFromSource Language=""{2}"" CommonReferences=""true"" Aliases=""{3}"" IncludeXmlDocComments=""true"" DocumentationMode=""Diagnose"">
            <Document FilePath=""ReferencedDocument"">{4}</Document>
        </MetadataReferenceFromSource>
    </Project>
</Workspace>", sourceLanguage, SecurityElement.Escape(markup), referencedLanguage, SecurityElement.Escape(aliases), SecurityElement.Escape(referencedCode));
        }

        protected Task VerifyItemWithProjectReferenceAsync(string markup, string referencedCode, string expectedItem, int expectedSymbols, string sourceLanguage, string referencedLanguage, bool hideAdvancedMembers)
        {
            var xmlString = CreateMarkupForProjecWithProjectReference(markup, referencedCode, sourceLanguage, referencedLanguage);

            return VerifyItemWithReferenceWorkerAsync(xmlString, expectedItem, expectedSymbols, hideAdvancedMembers);
        }

        protected static string CreateMarkupForProjecWithAliasedProjectReference(string markup, string projectAlias, string referencedCode, string sourceLanguage, string referencedLanguage)
        {
            return string.Format(@"
<Workspace>
    <Project Language=""{0}"" CommonReferences=""true"" AssemblyName=""Project1"">
        <ProjectReference Alias=""{4}"">ReferencedProject</ProjectReference>
        <Document FilePath=""SourceDocument"">{1}</Document>
    </Project>
    <Project Language=""{2}"" CommonReferences=""true"" AssemblyName=""ReferencedProject"" IncludeXmlDocComments=""true"" DocumentationMode=""Diagnose"">
        <Document FilePath=""ReferencedDocument"">{3}</Document>
    </Project>
    
</Workspace>", sourceLanguage, SecurityElement.Escape(markup), referencedLanguage, SecurityElement.Escape(referencedCode), SecurityElement.Escape(projectAlias));
        }

        protected static string CreateMarkupForProjecWithProjectReference(string markup, string referencedCode, string sourceLanguage, string referencedLanguage)
        {
            return string.Format(@"
<Workspace>
    <Project Language=""{0}"" CommonReferences=""true"" AssemblyName=""Project1"">
        <ProjectReference>ReferencedProject</ProjectReference>
        <Document FilePath=""SourceDocument"">{1}</Document>
    </Project>
    <Project Language=""{2}"" CommonReferences=""true"" AssemblyName=""ReferencedProject"" IncludeXmlDocComments=""true"" DocumentationMode=""Diagnose"">
        <Document FilePath=""ReferencedDocument"">{3}</Document>
    </Project>
    
</Workspace>", sourceLanguage, SecurityElement.Escape(markup), referencedLanguage, SecurityElement.Escape(referencedCode));
        }

        protected static string CreateMarkupForProjecWithVBProjectReference(string markup, string referencedCode, string sourceLanguage, string rootNamespace = "")
        {
            return string.Format(@"
<Workspace>
    <Project Language=""{0}"" CommonReferences=""true"" AssemblyName=""Project1"">
        <ProjectReference>ReferencedProject</ProjectReference>
        <Document FilePath=""SourceDocument"">{1}</Document>
    </Project>
    <Project Language=""{2}"" CommonReferences=""true"" AssemblyName=""ReferencedProject"" IncludeXmlDocComments=""true"" DocumentationMode=""Diagnose"">
        <Document FilePath=""ReferencedDocument"">{3}</Document>
        <CompilationOptions RootNamespace=""{4}""/>
    </Project>
    
</Workspace>", sourceLanguage, SecurityElement.Escape(markup), LanguageNames.VisualBasic, SecurityElement.Escape(referencedCode), rootNamespace);
        }

        private Task VerifyItemInSameProjectAsync(string markup, string referencedCode, string expectedItem, int expectedSymbols, string sourceLanguage, bool hideAdvancedMembers)
        {
            var xmlString = CreateMarkupForSingleProject(markup, referencedCode, sourceLanguage);

            return VerifyItemWithReferenceWorkerAsync(xmlString, expectedItem, expectedSymbols, hideAdvancedMembers);
        }

        protected static string CreateMarkupForSingleProject(string markup, string referencedCode, string sourceLanguage)
        {
            return string.Format(@"
<Workspace>
    <Project Language=""{0}"" CommonReferences=""true"">
        <Document FilePath=""SourceDocument"">{1}</Document>
        <Document FilePath=""ReferencedDocument"">{2}</Document>
    </Project>    
</Workspace>", sourceLanguage, SecurityElement.Escape(markup), SecurityElement.Escape(referencedCode));
        }

        private async Task VerifyItemWithReferenceWorkerAsync(
            string xmlString, string expectedItem, int expectedSymbols, bool hideAdvancedMembers)
        {
            using (var testWorkspace = TestWorkspace.Create(xmlString, exportProvider: ExportProvider))
            {
                var position = testWorkspace.Documents.Single(d => d.Name == "SourceDocument").CursorPosition.Value;
                var solution = testWorkspace.CurrentSolution;
                var documentId = testWorkspace.Documents.Single(d => d.Name == "SourceDocument").Id;
                var document = solution.GetDocument(documentId);

                var optionKey = new OptionKey(CompletionOptions.HideAdvancedMembers, document.Project.Language);
                document = WithChangedOption(document, optionKey, hideAdvancedMembers);

                var triggerInfo = RoslynCompletion.CompletionTrigger.Invoke;

                var completionService = GetCompletionService(document.Project);
                var completionList = await GetCompletionListAsync(completionService, document, position, triggerInfo);

                if (expectedSymbols >= 1)
                {
                    AssertEx.Any(completionList.Items, c => CompareItems(c.DisplayText, expectedItem));

                    var item = completionList.Items.First(c => CompareItems(c.DisplayText, expectedItem));
                    var description = await completionService.GetDescriptionAsync(document, item);

                    if (expectedSymbols == 1)
                    {
                        Assert.DoesNotContain("+", description.Text, StringComparison.Ordinal);
                    }
                    else
                    {
                        Assert.Contains(GetExpectedOverloadSubstring(expectedSymbols), description.Text, StringComparison.Ordinal);
                    }
                }
                else
                {
                    if (completionList != null)
                    {
                        AssertEx.None(completionList.Items, c => CompareItems(c.DisplayText, expectedItem));
                    }
                }
            }
        }

        protected Task VerifyItemWithMscorlib45Async(string markup, string expectedItem, string expectedDescription, string sourceLanguage)
        {
            var xmlString = string.Format(@"
<Workspace>
    <Project Language=""{0}"" CommonReferencesNet45=""true""> 
        <Document FilePath=""SourceDocument"">
{1}
        </Document>
    </Project>
</Workspace>", sourceLanguage, SecurityElement.Escape(markup));

            return VerifyItemWithMscorlib45WorkerAsync(xmlString, expectedItem, expectedDescription);
        }

        private async Task VerifyItemWithMscorlib45WorkerAsync(
            string xmlString, string expectedItem, string expectedDescription)
        {
            using (var testWorkspace = TestWorkspace.Create(xmlString, exportProvider: ExportProvider))
            {
                var position = testWorkspace.Documents.Single(d => d.Name == "SourceDocument").CursorPosition.Value;
                var solution = testWorkspace.CurrentSolution;
                var documentId = testWorkspace.Documents.Single(d => d.Name == "SourceDocument").Id;
                var document = solution.GetDocument(documentId);

                var triggerInfo = RoslynCompletion.CompletionTrigger.Invoke;
                var completionService = GetCompletionService(document.Project);
                var completionList = await GetCompletionListAsync(completionService, document, position, triggerInfo);

                var item = completionList.Items.FirstOrDefault(i => i.DisplayText == expectedItem);
                Assert.Equal(expectedDescription, (await completionService.GetDescriptionAsync(document, item)).Text);
            }
        }

        private const char NonBreakingSpace = (char)0x00A0;

        private string GetExpectedOverloadSubstring(int expectedSymbols)
        {
            if (expectedSymbols <= 1)
            {
                throw new ArgumentOutOfRangeException(nameof(expectedSymbols));
            }

            return "+" + NonBreakingSpace + (expectedSymbols - 1) + NonBreakingSpace + FeaturesResources.overload;
        }

        protected async Task VerifyItemInLinkedFilesAsync(string xmlString, string expectedItem, string expectedDescription)
        {
            using (var testWorkspace = TestWorkspace.Create(xmlString, exportProvider: ExportProvider))
            {
                var position = testWorkspace.Documents.First().CursorPosition.Value;
                var solution = testWorkspace.CurrentSolution;
                var textContainer = testWorkspace.Documents.First().GetTextBuffer().AsTextContainer();
                var currentContextDocumentId = testWorkspace.GetDocumentIdInCurrentContext(textContainer);
                var document = solution.GetDocument(currentContextDocumentId);

                var triggerInfo = RoslynCompletion.CompletionTrigger.Invoke;
                var completionService = GetCompletionService(document.Project);
                var completionList = await GetCompletionListAsync(completionService, document, position, triggerInfo);

                var item = completionList.Items.Single(c => c.DisplayText == expectedItem);
                Assert.NotNull(item);
                if (expectedDescription != null)
                {
                    var actualDescription = (await completionService.GetDescriptionAsync(document, item)).Text;
                    Assert.Equal(expectedDescription, actualDescription);
                }
            }
        }

        private protected Task VerifyAtPositionAsync(
            string code, int position, string insertText, bool usePreviousCharAsTrigger,
            string expectedItemOrNull, string expectedDescriptionOrNull,
            SourceCodeKind sourceCodeKind, bool checkForAbsence,
            int? glyph, int? matchPriority, bool? hasSuggestionItem,
            string displayTextSuffix, string inlineDescription = null,
            List<CompletionFilter> matchingFilters = null)
        {
            code = code.Substring(0, position) + insertText + code.Substring(position);
            position += insertText.Length;

            return BaseVerifyWorkerAsync(code, position,
                expectedItemOrNull, expectedDescriptionOrNull,
                sourceCodeKind, usePreviousCharAsTrigger, checkForAbsence,
                glyph, matchPriority, hasSuggestionItem, displayTextSuffix,
                inlineDescription, matchingFilters);
        }

        private protected Task VerifyAtPositionAsync(
            string code, int position, bool usePreviousCharAsTrigger,
            string expectedItemOrNull, string expectedDescriptionOrNull,
            SourceCodeKind sourceCodeKind, bool checkForAbsence, int? glyph,
            int? matchPriority, bool? hasSuggestionItem, string displayTextSuffix,
            string inlineDescription = null, List<CompletionFilter> matchingFilters = null)
        {
            return VerifyAtPositionAsync(
                code, position, string.Empty, usePreviousCharAsTrigger,
                expectedItemOrNull, expectedDescriptionOrNull, sourceCodeKind, checkForAbsence,
                glyph, matchPriority, hasSuggestionItem, displayTextSuffix,
                inlineDescription, matchingFilters);
        }

        private protected async Task VerifyAtEndOfFileAsync(
            string code, int position, string insertText, bool usePreviousCharAsTrigger,
            string expectedItemOrNull, string expectedDescriptionOrNull,
            SourceCodeKind sourceCodeKind, bool checkForAbsence, int? glyph,
            int? matchPriority, bool? hasSuggestionItem, string displayTextSuffix,
            string inlineDescription = null, List<CompletionFilter> matchingFilters = null)
        {
            // only do this if the placeholder was at the end of the text.
            if (code.Length != position)
            {
                return;
            }

            code = code.Substring(startIndex: 0, length: position) + insertText;
            position += insertText.Length;

            await BaseVerifyWorkerAsync(
                code, position, expectedItemOrNull, expectedDescriptionOrNull,
                sourceCodeKind, usePreviousCharAsTrigger, checkForAbsence, glyph,
                matchPriority, hasSuggestionItem, displayTextSuffix, inlineDescription,
                matchingFilters);
        }

        private protected Task VerifyAtPosition_ItemPartiallyWrittenAsync(
            string code, int position, bool usePreviousCharAsTrigger,
            string expectedItemOrNull, string expectedDescriptionOrNull,
            SourceCodeKind sourceCodeKind, bool checkForAbsence, int? glyph,
            int? matchPriority, bool? hasSuggestionItem, string displayTextSuffix,
            string inlineDescription = null, List<CompletionFilter> matchingFilters = null)
        {
            return VerifyAtPositionAsync(
                code, position, ItemPartiallyWritten(expectedItemOrNull), usePreviousCharAsTrigger,
                expectedItemOrNull, expectedDescriptionOrNull, sourceCodeKind,
                checkForAbsence, glyph, matchPriority, hasSuggestionItem, displayTextSuffix, inlineDescription,
                matchingFilters);
        }

        private protected Task VerifyAtEndOfFileAsync(
            string code, int position, bool usePreviousCharAsTrigger,
            string expectedItemOrNull, string expectedDescriptionOrNull,
            SourceCodeKind sourceCodeKind, bool checkForAbsence, int? glyph,
            int? matchPriority, bool? hasSuggestionItem, string displayTextSuffix,
            string inlineDescription = null, List<CompletionFilter> matchingFilters = null)
        {
            return VerifyAtEndOfFileAsync(code, position, string.Empty, usePreviousCharAsTrigger,
                expectedItemOrNull, expectedDescriptionOrNull, sourceCodeKind,
                checkForAbsence, glyph, matchPriority, hasSuggestionItem, displayTextSuffix,
                inlineDescription, matchingFilters);
        }

        private protected Task VerifyAtEndOfFile_ItemPartiallyWrittenAsync(
            string code, int position, bool usePreviousCharAsTrigger,
            string expectedItemOrNull, string expectedDescriptionOrNull,
            SourceCodeKind sourceCodeKind, bool checkForAbsence, int? glyph,
            int? matchPriority, bool? hasSuggestionItem, string displayTextSuffix,
            string inlineDescription = null, List<CompletionFilter> matchingFilters = null)
        {
            return VerifyAtEndOfFileAsync(
                code, position, ItemPartiallyWritten(expectedItemOrNull), usePreviousCharAsTrigger,
                expectedItemOrNull, expectedDescriptionOrNull, sourceCodeKind, checkForAbsence,
                glyph, matchPriority, hasSuggestionItem, displayTextSuffix, inlineDescription,
                matchingFilters);
        }

        protected void VerifyTextualTriggerCharacter(
            string markup,
            bool shouldTriggerWithTriggerOnLettersEnabled,
            bool shouldTriggerWithTriggerOnLettersDisabled,
            SourceCodeKind sourceCodeKind = SourceCodeKind.Regular)
        {
            VerifyTextualTriggerCharacterWorker(markup, expectedTriggerCharacter: shouldTriggerWithTriggerOnLettersEnabled, triggerOnLetter: true, sourceCodeKind);
            VerifyTextualTriggerCharacterWorker(markup, expectedTriggerCharacter: shouldTriggerWithTriggerOnLettersDisabled, triggerOnLetter: false, sourceCodeKind);
        }

        private void VerifyTextualTriggerCharacterWorker(
            string markup,
            bool expectedTriggerCharacter,
            bool triggerOnLetter,
            SourceCodeKind sourceCodeKind)
        {
            using (var workspace = CreateWorkspace(markup))
            {
                var hostDocument = workspace.DocumentWithCursor;
                workspace.OnDocumentSourceCodeKindChanged(hostDocument.Id, sourceCodeKind);

                Assert.Same(hostDocument, workspace.Documents.Single());
                var position = hostDocument.CursorPosition.Value;
                var text = hostDocument.GetTextBuffer().CurrentSnapshot.AsText();
                var options = workspace.Options.WithChangedOption(
                    CompletionOptions.TriggerOnTypingLetters, hostDocument.Project.Language, triggerOnLetter);
                var trigger = RoslynCompletion.CompletionTrigger.CreateInsertionTrigger(text[position]);

                var document = workspace.CurrentSolution.GetDocument(hostDocument.Id);
                var service = GetCompletionService(document.Project);
                var isTextualTriggerCharacterResult = service.ShouldTriggerCompletion(text, position + 1, trigger, GetRoles(document), options);

                if (expectedTriggerCharacter)
                {
                    var assertText = "'" + text.ToString(new TextSpan(position, 1)) + "' expected to be textual trigger character";
                    Assert.True(isTextualTriggerCharacterResult, assertText);
                }
                else
                {
                    var assertText = "'" + text.ToString(new TextSpan(position, 1)) + "' expected to NOT be textual trigger character";
                    Assert.False(isTextualTriggerCharacterResult, assertText);
                }
            }
        }

        protected async Task VerifyCommonCommitCharactersAsync(string initialMarkup, string textTypedSoFar)
        {
            var commitCharacters = new[]
            {
                ' ', '{', '}', '[', ']', '(', ')', '.', ',', ':',
                ';', '+', '-', '*', '/', '%', '&', '|', '^', '!',
                '~', '=', '<', '>', '?', '@', '#', '\'', '\"', '\\'
            };

            await VerifyCommitCharactersAsync(initialMarkup, textTypedSoFar, commitCharacters);
        }

        protected async Task VerifyCommitCharactersAsync(string initialMarkup, string textTypedSoFar, char[] validChars, char[] invalidChars = null, SourceCodeKind sourceCodeKind = SourceCodeKind.Regular)
        {
            Assert.NotNull(validChars);
            invalidChars = invalidChars ?? new[] { 'x' };

            using (var workspace = CreateWorkspace(initialMarkup))
            {
                var hostDocument = workspace.DocumentWithCursor;
                workspace.OnDocumentSourceCodeKindChanged(hostDocument.Id, sourceCodeKind);

                var documentId = workspace.GetDocumentId(hostDocument);
                var document = workspace.CurrentSolution.GetDocument(documentId);
                var position = hostDocument.CursorPosition.Value;

                var service = GetCompletionService(document.Project);
                var completionList = await GetCompletionListAsync(service, document, position, RoslynCompletion.CompletionTrigger.Invoke);
                var item = completionList.Items.First(i => i.DisplayText.StartsWith(textTypedSoFar));

                foreach (var ch in validChars)
                {
                    Assert.True(CommitManager.IsCommitCharacter(
                        service.GetRules(), item, ch, textTypedSoFar + ch), $"Expected '{ch}' to be a commit character");
                }

                foreach (var ch in invalidChars)
                {
                    Assert.False(CommitManager.IsCommitCharacter(
                        service.GetRules(), item, ch, textTypedSoFar + ch), $"Expected '{ch}' NOT to be a commit character");
                }
            }
        }

        protected async Task<ImmutableArray<RoslynCompletion.CompletionItem>> GetCompletionItemsAsync(
            string markup, SourceCodeKind sourceCodeKind, bool usePreviousCharAsTrigger = false)
        {
            WorkspaceFixture.GetWorkspace(markup, ExportProvider);
            var code = WorkspaceFixture.Code;
            var position = WorkspaceFixture.Position;
            var document = WorkspaceFixture.UpdateDocument(code, sourceCodeKind);

            var trigger = usePreviousCharAsTrigger
                ? RoslynCompletion.CompletionTrigger.CreateInsertionTrigger(insertedCharacter: code.ElementAt(position - 1))
                : RoslynCompletion.CompletionTrigger.Invoke;

            var completionService = GetCompletionService(document.Project);
            var completionList = await GetCompletionListAsync(completionService, document, position, trigger);

            return completionList == null ? ImmutableArray<RoslynCompletion.CompletionItem>.Empty : completionList.Items;
        }
    }
}<|MERGE_RESOLUTION|>--- conflicted
+++ resolved
@@ -428,12 +428,7 @@
         private async Task VerifyCustomCommitProviderCheckResultsAsync(Document document, string codeBeforeCommit, int position, string itemToCommit, string expectedCodeAfterCommit, char? commitChar)
         {
             var workspace = WorkspaceFixture.GetWorkspace();
-<<<<<<< HEAD
-            SetWorkspaceOptions(workspace);
-=======
             document = WithChangedOptions(document);
-            var textBuffer = WorkspaceFixture.CurrentDocument.GetTextBuffer();
->>>>>>> e7006f8d
 
             var service = GetCompletionService(document.Project);
             var completionLlist = await GetCompletionListAsync(service, document, position, RoslynCompletion.CompletionTrigger.Invoke);
