--- conflicted
+++ resolved
@@ -39,6 +39,7 @@
         private static readonly TestComposition s_composition = EditorTestCompositions.LanguageServerProtocolWpf
             .AddParts(typeof(TestDocumentTrackingService))
             .AddParts(typeof(TestWorkspaceRegistrationService))
+            .AddParts(typeof(TestSyntaxTreeConfigurationService))
             .RemoveParts(typeof(MockWorkspaceEventListenerProvider));
 
         private class TestSpanMapperProvider : IDocumentServiceProvider
@@ -291,24 +292,20 @@
         protected Task<TestLspServer> CreateTestLspServerAsync(string[] markups)
             => CreateTestLspServerAsync(markups, Array.Empty<string>());
 
-<<<<<<< HEAD
+        private protected Task<TestLspServer> CreateTestLspServerAsync(string markup, WellKnownLspServerKinds serverKind)
+            => CreateTestLspServerAsync(new string[] { markup }, Array.Empty<string>(), LanguageNames.CSharp, serverKind);
+
         /// <summary>
         /// Creates an LSP server backed by a workspace instance with a solution containing the specified documents.
         /// </summary>
         protected Task<TestLspServer> CreateTestLspServerAsync(string[] markups, string[] sourceGeneratedMarkups)
             => CreateTestLspServerAsync(markups, sourceGeneratedMarkups, LanguageNames.CSharp);
 
-        private Task<TestLspServer> CreateTestLspServerAsync(string[] markups, string[] sourceGeneratedMarkups, string languageName)
-=======
-        private protected Task<TestLspServer> CreateTestLspServerAsync(string markup, WellKnownLspServerKinds serverKind)
-            => CreateTestLspServerAsync(new string[] { markup }, LanguageNames.CSharp, serverKind);
-
-        private Task<TestLspServer> CreateTestLspServerAsync(string[] markups, string languageName, WellKnownLspServerKinds serverKind = WellKnownLspServerKinds.AlwaysActiveVSLspServer)
->>>>>>> 49fe4121
+        private Task<TestLspServer> CreateTestLspServerAsync(string[] markups, string[] sourceGeneratedMarkups, string languageName, WellKnownLspServerKinds serverKind = WellKnownLspServerKinds.AlwaysActiveVSLspServer)
         {
             var exportProvider = Composition.ExportProviderFactory.CreateExportProvider();
-            var globalOptions = exportProvider.GetExportedValue<IGlobalOptionService>();
-            globalOptions.SetGlobalOption(new OptionKey(WorkspaceConfigurationOptions.EnableOpeningSourceGeneratedFilesInWorkspace), true);
+            var syntaxTreeConfigurationService = exportProvider.GetExportedValue<TestSyntaxTreeConfigurationService>();
+            syntaxTreeConfigurationService.EnableOpeningSourceGeneratedFilesInWorkspace = true;
 
             var workspace = languageName switch
             {
@@ -339,11 +336,7 @@
             // created by the initial test steps. This can interfere with the expected test state.
             await WaitForWorkspaceOperationsAsync(workspace);
 
-<<<<<<< HEAD
-            return await TestLspServer.CreateAsync(workspace);
-=======
-            return new TestLspServer(workspace, serverKind);
->>>>>>> 49fe4121
+            return await TestLspServer.CreateAsync(workspace, serverKind);
         }
 
         protected async Task<TestLspServer> CreateXmlTestLspServerAsync(string xmlContent, string? workspaceKind = null)
@@ -479,21 +472,12 @@
             private readonly RequestExecutionQueue _executionQueue;
             private readonly Dictionary<string, IList<LSP.Location>> _locations;
 
-<<<<<<< HEAD
-            private TestLspServer(TestWorkspace testWorkspace, Dictionary<string, IList<LSP.Location>> locations)
+            private TestLspServer(TestWorkspace testWorkspace, Dictionary<string, IList<LSP.Location>> locations, WellKnownLspServerKinds serverKind)
             {
                 TestWorkspace = testWorkspace;
                 _locations = locations;
-                _requestDispatcher = CreateRequestDispatcher(testWorkspace);
-                _executionQueue = CreateRequestQueue(testWorkspace);
-=======
-            internal TestLspServer(TestWorkspace testWorkspace, WellKnownLspServerKinds serverKind = WellKnownLspServerKinds.AlwaysActiveVSLspServer)
-            {
-                TestWorkspace = testWorkspace;
-                _locations = GetAnnotatedLocations(testWorkspace, testWorkspace.CurrentSolution);
                 _requestDispatcher = CreateRequestDispatcher(testWorkspace, serverKind);
                 _executionQueue = CreateRequestQueue(testWorkspace, serverKind);
->>>>>>> 49fe4121
 
                 var workspaceWaiter = GetWorkspaceWaiter(testWorkspace);
                 Assert.False(workspaceWaiter.HasPendingWork);
@@ -503,10 +487,10 @@
                 GetManagerAccessor().ResetLspSolutions();
             }
 
-            public static async ValueTask<TestLspServer> CreateAsync(TestWorkspace workspace)
+            internal static async ValueTask<TestLspServer> CreateAsync(TestWorkspace workspace, WellKnownLspServerKinds serverKind = WellKnownLspServerKinds.AlwaysActiveVSLspServer)
             {
                 var locations = await GetAnnotatedLocationsAsync(workspace, workspace.CurrentSolution);
-                return new TestLspServer(workspace, locations);
+                return new TestLspServer(workspace, locations, serverKind);
             }
 
             public Task<ResponseType?> ExecuteRequestAsync<RequestType, ResponseType>(string methodName, RequestType request, LSP.ClientCapabilities clientCapabilities,
