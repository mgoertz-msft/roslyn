--- conflicted
+++ resolved
@@ -102,15 +102,10 @@
             var navigationOptions = new NavigationOptions(PreferProvisionalTab: true, ActivateTab: true);
             foreach (var item in externalItems)
             {
-<<<<<<< HEAD
-                var location = await item.GetNavigableLocationAsync(
-                    workspace, options, cancellationToken).ConfigureAwait(false);
-=======
                 // If we're directly going to a location we need to activate the preview so
                 // that focus follows to the new cursor position. This behavior is expected
                 // because we are only going to navigate once successfully
                 var location = await item.GetNavigableLocationAsync(workspace, cancellationToken).ConfigureAwait(false);
->>>>>>> bbaa00f7
                 if (location != null)
                     return location;
             }
