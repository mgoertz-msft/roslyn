﻿// Licensed to the .NET Foundation under one or more agreements.
// The .NET Foundation licenses this file to you under the MIT license.
// See the LICENSE file in the project root for more information.

#nullable disable

using System;
using Microsoft.CodeAnalysis.Editor.Shared.Utilities;
using Microsoft.CodeAnalysis.Options;
using Microsoft.CodeAnalysis.Shared.TestHooks;
using Microsoft.VisualStudio.Text;
using Microsoft.VisualStudio.Text.Tagging;

namespace Microsoft.CodeAnalysis.Editor.Tagging
{
    internal abstract class AsynchronousTaggerProvider<TTag> : AbstractAsynchronousTaggerProvider<TTag>, ITaggerProvider
        where TTag : ITag
    {
        protected AsynchronousTaggerProvider(
            IThreadingContext threadingContext,
<<<<<<< HEAD
            IAsynchronousOperationListener asyncListener)
            : base(threadingContext, asyncListener)
=======
            IGlobalOptionService globalOptions,
            IAsynchronousOperationListener asyncListener)
            : base(threadingContext, globalOptions, asyncListener)
>>>>>>> 67d940c4
        {
        }

        public ITagger<T> CreateTagger<T>(ITextBuffer subjectBuffer) where T : ITag
        {
            if (subjectBuffer == null)
                throw new ArgumentNullException(nameof(subjectBuffer));

            return this.CreateTaggerWorker<T>(null, subjectBuffer);
        }

        ITagger<T> ITaggerProvider.CreateTagger<T>(ITextBuffer buffer)
            => CreateTagger<T>(buffer);
    }
}<|MERGE_RESOLUTION|>--- conflicted
+++ resolved
@@ -18,14 +18,9 @@
     {
         protected AsynchronousTaggerProvider(
             IThreadingContext threadingContext,
-<<<<<<< HEAD
-            IAsynchronousOperationListener asyncListener)
-            : base(threadingContext, asyncListener)
-=======
             IGlobalOptionService globalOptions,
             IAsynchronousOperationListener asyncListener)
             : base(threadingContext, globalOptions, asyncListener)
->>>>>>> 67d940c4
         {
         }
 
