--- conflicted
+++ resolved
@@ -1080,7 +1080,6 @@
   <data name="All_methods" xml:space="preserve">
     <value>All methods</value>
   </data>
-<<<<<<< HEAD
   <data name="Regex_Comment" xml:space="preserve">
     <value>Regex - Comment</value>
   </data>
@@ -1107,7 +1106,7 @@
   </data>
   <data name="Regex_OtherEscape" xml:space="preserve">
     <value>Regex - Other Escape</value>
-=======
+  </data>
   <data name="Inline_Diagnostics_Error" xml:space="preserve">
     <value>Inline Diagnostics - Error</value>
   </data>
@@ -1119,6 +1118,5 @@
   </data>
   <data name="Execute_Suggested_Action" xml:space="preserve">
     <value>Execute Suggested Action</value>
->>>>>>> 3319e50a
   </data>
 </root>