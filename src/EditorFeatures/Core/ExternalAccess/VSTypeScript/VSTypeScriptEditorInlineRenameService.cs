﻿// Licensed to the .NET Foundation under one or more agreements.
// The .NET Foundation licenses this file to you under the MIT license.
// See the LICENSE file in the project root for more information.

using System;
using System.Collections.Immutable;
using System.Composition;
using System.Threading;
using System.Threading.Tasks;
using Microsoft.CodeAnalysis.Editor;
using Microsoft.CodeAnalysis.Editor.Implementation.InlineRename;
using Microsoft.CodeAnalysis.ExternalAccess.VSTypeScript.Api;
using Microsoft.CodeAnalysis.Host.Mef;
using Microsoft.CodeAnalysis.Text;

namespace Microsoft.CodeAnalysis.ExternalAccess.VSTypeScript;

[Shared]
[ExportLanguageService(typeof(IEditorInlineRenameService), InternalLanguageNames.TypeScript)]
[method: ImportingConstructor]
[method: Obsolete(MefConstruction.ImportingConstructorMessage, error: true)]
internal sealed class VSTypeScriptEditorInlineRenameService(
    [Import(AllowDefault = true)] Lazy<VSTypeScriptEditorInlineRenameServiceImplementation>? service) : IEditorInlineRenameService
{
    private readonly Lazy<VSTypeScriptEditorInlineRenameServiceImplementation>? _service = service;

<<<<<<< HEAD
=======
    public bool IsEnabled
    {
        get
        {
            if (_service != null)
            {
                return _service.Value.IsEnabled();
            }

            return false;
        }
    }

>>>>>>> 84fb0c30
    public Task<ImmutableDictionary<string, ImmutableArray<string>>> GetRenameContextAsync(IInlineRenameInfo inlineRenameInfo, IInlineRenameLocationSet inlineRenameLocationSet, CancellationToken cancellationToken)
    {
        return Task.FromResult(ImmutableDictionary<string, ImmutableArray<string>>.Empty);
    }

    public async Task<IInlineRenameInfo> GetRenameInfoAsync(Document document, int position, CancellationToken cancellationToken)
    {
        if (_service != null)
        {
            return await _service.Value.GetRenameInfoAsync(document, position, cancellationToken).ConfigureAwait(false);
        }

        return AbstractEditorInlineRenameService.DefaultFailureInfo;
    }
}<|MERGE_RESOLUTION|>--- conflicted
+++ resolved
@@ -24,8 +24,6 @@
 {
     private readonly Lazy<VSTypeScriptEditorInlineRenameServiceImplementation>? _service = service;
 
-<<<<<<< HEAD
-=======
     public bool IsEnabled
     {
         get
@@ -39,7 +37,6 @@
         }
     }
 
->>>>>>> 84fb0c30
     public Task<ImmutableDictionary<string, ImmutableArray<string>>> GetRenameContextAsync(IInlineRenameInfo inlineRenameInfo, IInlineRenameLocationSet inlineRenameLocationSet, CancellationToken cancellationToken)
     {
         return Task.FromResult(ImmutableDictionary<string, ImmutableArray<string>>.Empty);
