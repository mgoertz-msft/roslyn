﻿// Licensed to the .NET Foundation under one or more agreements.
// The .NET Foundation licenses this file to you under the MIT license.
// See the LICENSE file in the project root for more information.

using System;
using System.Collections.Immutable;
using System.ComponentModel.Composition;
using System.Diagnostics;
using System.Linq;
using System.Threading;
using System.Threading.Tasks;
using Microsoft.CodeAnalysis.CodeActions;
using Microsoft.CodeAnalysis.Editor.Shared.Utilities;
using Microsoft.CodeAnalysis.Editor.Undo;
using Microsoft.CodeAnalysis.ErrorReporting;
using Microsoft.CodeAnalysis.Host.Mef;
using Microsoft.CodeAnalysis.Navigation;
using Microsoft.CodeAnalysis.Notification;
using Microsoft.CodeAnalysis.Shared.Extensions;
using Microsoft.CodeAnalysis.Shared.Utilities;
using Microsoft.CodeAnalysis.Text;
using Roslyn.Utilities;

namespace Microsoft.CodeAnalysis.Editor.Implementation.CodeActions
{
    [Export(typeof(ICodeActionEditHandlerService))]
    internal class CodeActionEditHandlerService : ForegroundThreadAffinitizedObject, ICodeActionEditHandlerService
    {
        private readonly IPreviewFactoryService _previewService;
        private readonly IInlineRenameService _renameService;
        private readonly ITextBufferAssociatedViewService _associatedViewService;

        [ImportingConstructor]
        [Obsolete(MefConstruction.ImportingConstructorMessage, error: true)]
        public CodeActionEditHandlerService(
            IThreadingContext threadingContext,
            IPreviewFactoryService previewService,
            IInlineRenameService renameService,
            ITextBufferAssociatedViewService associatedViewService)
            : base(threadingContext)
        {
            _previewService = previewService;
            _renameService = renameService;
            _associatedViewService = associatedViewService;
        }

        public ITextBufferAssociatedViewService AssociatedViewService => _associatedViewService;

        public async Task<SolutionPreviewResult?> GetPreviewsAsync(
            Workspace workspace, ImmutableArray<CodeActionOperation> operations, CancellationToken cancellationToken)
        {
            if (operations.IsDefaultOrEmpty)
                return null;

            SolutionPreviewResult? currentResult = null;

            foreach (var op in operations)
            {
                cancellationToken.ThrowIfCancellationRequested();

                if (op is ApplyChangesOperation applyChanges)
                {
                    var oldSolution = workspace.CurrentSolution;
                    var newSolution = await applyChanges.ChangedSolution.WithMergedLinkedFileChangesAsync(
                        oldSolution, cancellationToken: cancellationToken).ConfigureAwait(false);
                    var preview = _previewService.GetSolutionPreviews(
                        oldSolution, newSolution, cancellationToken);

                    if (preview != null && !preview.IsEmpty)
                    {
                        currentResult = SolutionPreviewResult.Merge(currentResult, preview);
                        continue;
                    }
                }

                if (op is PreviewOperation previewOp)
                {
                    currentResult = SolutionPreviewResult.Merge(currentResult,
                        new SolutionPreviewResult(ThreadingContext, new SolutionPreviewItem(
                            projectId: null, documentId: null,
                            lazyPreview: c => previewOp.GetPreviewAsync(c))));
                    continue;
                }

                var title = op.Title;

                if (title != null)
                {
                    currentResult = SolutionPreviewResult.Merge(currentResult,
                        new SolutionPreviewResult(ThreadingContext, new SolutionPreviewItem(
                            projectId: null, documentId: null, text: title)));
                    continue;
                }
            }

            return currentResult;
        }

        public async Task<bool> ApplyAsync(
            Workspace workspace, Document fromDocument,
            ImmutableArray<CodeActionOperation> operations,
            string title, IProgressTracker progressTracker,
            CancellationToken cancellationToken)
        {
            // Much of the work we're going to do will be on the UI thread, so switch there preemptively.
            // When we get to the expensive parts we can do in the BG then we'll switch over to relinquish 
            // the UI thread.
            await this.ThreadingContext.JoinableTaskFactory.SwitchToMainThreadAsync(cancellationToken);

            if (operations.IsDefaultOrEmpty)
            {
                return _renameService.ActiveSession is null;
            }

            if (_renameService.ActiveSession != null)
            {
                workspace.Services.GetService<INotificationService>()?.SendNotification(
                    EditorFeaturesResources.Cannot_apply_operation_while_a_rename_session_is_active,
                    severity: NotificationSeverity.Error);
                return false;
            }

            var oldSolution = workspace.CurrentSolution;

            var applied = false;

            // Determine if we're making a simple text edit to a single file or not.
            // If we're not, then we need to make a linked global undo to wrap the 
            // application of these operations.  This way we should be able to undo 
            // them all with one user action.
            //
            // The reason we don't always create a global undo is that a global undo
            // forces all files to save.  And that's rather a heavyweight and 
            // unexpected experience for users (for the common case where a single 
            // file got edited).
            var singleChangedDocument = TryGetSingleChangedText(oldSolution, operations);
            if (singleChangedDocument != null)
            {
                var text = await singleChangedDocument.GetTextAsync(cancellationToken).ConfigureAwait(true);

                using (workspace.Services.GetRequiredService<ISourceTextUndoService>().RegisterUndoTransaction(text, title))
                {
                    try
                    {
                        this.AssertIsForeground();

                        applied = await operations.Single().TryApplyAsync(
                            workspace, progressTracker, cancellationToken).ConfigureAwait(true);
                    }
                    catch (Exception ex) when (FatalError.ReportAndPropagateUnlessCanceled(ex, cancellationToken))
                    {
                        throw ExceptionUtilities.Unreachable;
                    }
                }
            }
            else
            {
                // More than just a single document changed.  Make a global undo to run 
                // all the changes under.
                using var transaction = workspace.OpenGlobalUndoTransaction(title);

                // link current file in the global undo transaction
                // Do this before processing operations, since that can change
                // documentIds.
                if (fromDocument != null)
                {
                    transaction.AddDocument(fromDocument.Id);
                }

                try
                {
                    // Come back to the UI thread after processing the operations so we can commit the transaction
                    applied = await ProcessOperationsAsync(
                        workspace, operations, progressTracker,
                        cancellationToken).ConfigureAwait(true);
                }
                catch (Exception ex) when (FatalError.ReportAndPropagateUnlessCanceled(ex, cancellationToken))
                {
                    throw ExceptionUtilities.Unreachable;
                }

                transaction.Commit();
            }

            var updatedSolution = operations.OfType<ApplyChangesOperation>().FirstOrDefault()?.ChangedSolution ?? oldSolution;
            TryNavigateToLocationOrStartRenameSession(workspace, oldSolution, updatedSolution, cancellationToken);
            return applied;
        }

        private static TextDocument? TryGetSingleChangedText(
            Solution oldSolution, ImmutableArray<CodeActionOperation> operationsList)
        {
            Debug.Assert(operationsList.Length > 0);
            if (operationsList.Length > 1)
                return null;

            if (operationsList.Single() is not ApplyChangesOperation applyOperation)
<<<<<<< HEAD
            {
=======
>>>>>>> c60c9ccf
                return null;

            var newSolution = applyOperation.ChangedSolution;
            var changes = newSolution.GetChanges(oldSolution);

            if (changes.GetAddedProjects().Any() ||
                changes.GetRemovedProjects().Any())
            {
                return null;
            }

            var projectChanges = changes.GetProjectChanges().ToImmutableArray();
            if (projectChanges.Length != 1)
            {
                return null;
            }

            var projectChange = projectChanges.Single();
            if (projectChange.GetAddedAdditionalDocuments().Any() ||
                projectChange.GetAddedAnalyzerReferences().Any() ||
                projectChange.GetAddedDocuments().Any() ||
                projectChange.GetAddedAnalyzerConfigDocuments().Any() ||
                projectChange.GetAddedMetadataReferences().Any() ||
                projectChange.GetAddedProjectReferences().Any() ||
                projectChange.GetRemovedAdditionalDocuments().Any() ||
                projectChange.GetRemovedAnalyzerReferences().Any() ||
                projectChange.GetRemovedDocuments().Any() ||
                projectChange.GetRemovedAnalyzerConfigDocuments().Any() ||
                projectChange.GetRemovedMetadataReferences().Any() ||
                projectChange.GetRemovedProjectReferences().Any())
            {
                return null;
            }

            var changedAdditionalDocuments = projectChange.GetChangedAdditionalDocuments().ToImmutableArray();
            var changedDocuments = projectChange.GetChangedDocuments(onlyGetDocumentsWithTextChanges: true).ToImmutableArray();
            var changedAnalyzerConfigDocuments = projectChange.GetChangedAnalyzerConfigDocuments().ToImmutableArray();

            if (changedAdditionalDocuments.Length + changedDocuments.Length + changedAnalyzerConfigDocuments.Length != 1)
            {
                return null;
            }

            if (changedDocuments.Any(id => newSolution.GetRequiredDocument(id).HasInfoChanged(oldSolution.GetRequiredDocument(id))) ||
                changedAdditionalDocuments.Any(id => newSolution.GetRequiredAdditionalDocument(id).HasInfoChanged(oldSolution.GetRequiredAdditionalDocument(id))) ||
                changedAnalyzerConfigDocuments.Any(id => newSolution.GetRequiredAnalyzerConfigDocument(id).HasInfoChanged(oldSolution.GetRequiredAnalyzerConfigDocument(id))))
            {
                return null;
            }

            if (changedDocuments.Length == 1)
            {
                return oldSolution.GetDocument(changedDocuments[0]);
            }
            else if (changedAdditionalDocuments.Length == 1)
            {
                return oldSolution.GetAdditionalDocument(changedAdditionalDocuments[0]);
            }
            else
            {
                return oldSolution.GetAnalyzerConfigDocument(changedAnalyzerConfigDocuments[0]);
            }
        }

        /// <returns><see langword="true"/> if all expected <paramref name="operations"/> are applied successfully;
        /// otherwise, <see langword="false"/>.</returns>
        private async Task<bool> ProcessOperationsAsync(
            Workspace workspace, ImmutableArray<CodeActionOperation> operations,
            IProgressTracker progressTracker, CancellationToken cancellationToken)
        {
            await this.ThreadingContext.JoinableTaskFactory.SwitchToMainThreadAsync(cancellationToken);

            var applied = true;
            var seenApplyChanges = false;
            foreach (var operation in operations)
            {
                if (operation is ApplyChangesOperation)
                {
                    // there must be only one ApplyChangesOperation, we will ignore all other ones.
                    if (seenApplyChanges)
                        continue;

                    seenApplyChanges = true;
                }

                this.AssertIsForeground();
                applied &= await operation.TryApplyAsync(workspace, progressTracker, cancellationToken).ConfigureAwait(true);
            }

            return applied;
        }

        private void TryNavigateToLocationOrStartRenameSession(Workspace workspace, Solution oldSolution, Solution newSolution, CancellationToken cancellationToken)
        {
            var changedDocuments = newSolution.GetChangedDocuments(oldSolution);
            foreach (var documentId in changedDocuments)
            {
                var document = newSolution.GetRequiredDocument(documentId);
                if (!document.SupportsSyntaxTree)
                {
                    continue;
                }

                var root = document.GetRequiredSyntaxRootSynchronously(cancellationToken);

                var navigationTokenOpt = root.GetAnnotatedTokens(NavigationAnnotation.Kind)
                                             .FirstOrNull();
                if (navigationTokenOpt.HasValue)
                {
                    var navigationService = workspace.Services.GetRequiredService<IDocumentNavigationService>();
                    navigationService.TryNavigateToPosition(workspace, documentId, navigationTokenOpt.Value.SpanStart, cancellationToken);
                    return;
                }

                var renameTokenOpt = root.GetAnnotatedTokens(RenameAnnotation.Kind)
                                         .FirstOrNull();

                if (renameTokenOpt.HasValue)
                {
                    // It's possible that the workspace's current solution is not the same as
                    // newSolution. This can happen if the workspace host performs other edits
                    // during ApplyChanges, such as in the Venus scenario where indentation and
                    // formatting can happen. To work around this, we create a SyntaxPath to the
                    // rename token in the newSolution and resolve it to the current solution.

                    var pathToRenameToken = new SyntaxPath(renameTokenOpt.Value);
                    var latestDocument = workspace.CurrentSolution.GetDocument(documentId);
                    var latestRoot = latestDocument?.GetSyntaxRootSynchronously(cancellationToken);
                    if (pathToRenameToken.TryResolve(latestRoot, out var resolvedRenameToken) &&
                        resolvedRenameToken.IsToken)
                    {
                        var editorWorkspace = workspace;
                        var navigationService = editorWorkspace.Services.GetRequiredService<IDocumentNavigationService>();
                        if (navigationService.TryNavigateToSpan(editorWorkspace, documentId, resolvedRenameToken.Span, cancellationToken))
                        {
                            var openDocument = workspace.CurrentSolution.GetRequiredDocument(documentId);
                            var openRoot = openDocument.GetSyntaxRootSynchronously(cancellationToken);

                            // NOTE: We need to resolve the syntax path again in case VB line commit kicked in
                            // due to the navigation.

                            // TODO(DustinCa): We still have a potential problem here with VB line commit,
                            // because it can insert tokens and all sorts of other business, which could
                            // wind up with us not being able to resolve the token.
                            if (pathToRenameToken.TryResolve(openRoot, out resolvedRenameToken) &&
                                resolvedRenameToken.IsToken)
                            {
                                var snapshot = openDocument.GetTextSynchronously(cancellationToken).FindCorrespondingEditorTextSnapshot();
                                if (snapshot != null)
                                {
                                    _renameService.StartInlineSession(openDocument, resolvedRenameToken.AsToken().Span, cancellationToken);
                                }
                            }
                        }
                    }

                    return;
                }
            }
        }
    }
}<|MERGE_RESOLUTION|>--- conflicted
+++ resolved
@@ -103,7 +103,7 @@
             CancellationToken cancellationToken)
         {
             // Much of the work we're going to do will be on the UI thread, so switch there preemptively.
-            // When we get to the expensive parts we can do in the BG then we'll switch over to relinquish 
+            // When we get to the expensive parts we can do in the BG then we'll switch over to relinquish
             // the UI thread.
             await this.ThreadingContext.JoinableTaskFactory.SwitchToMainThreadAsync(cancellationToken);
 
@@ -125,13 +125,13 @@
             var applied = false;
 
             // Determine if we're making a simple text edit to a single file or not.
-            // If we're not, then we need to make a linked global undo to wrap the 
-            // application of these operations.  This way we should be able to undo 
+            // If we're not, then we need to make a linked global undo to wrap the
+            // application of these operations.  This way we should be able to undo
             // them all with one user action.
             //
             // The reason we don't always create a global undo is that a global undo
-            // forces all files to save.  And that's rather a heavyweight and 
-            // unexpected experience for users (for the common case where a single 
+            // forces all files to save.  And that's rather a heavyweight and
+            // unexpected experience for users (for the common case where a single
             // file got edited).
             var singleChangedDocument = TryGetSingleChangedText(oldSolution, operations);
             if (singleChangedDocument != null)
@@ -155,7 +155,7 @@
             }
             else
             {
-                // More than just a single document changed.  Make a global undo to run 
+                // More than just a single document changed.  Make a global undo to run
                 // all the changes under.
                 using var transaction = workspace.OpenGlobalUndoTransaction(title);
 
@@ -195,10 +195,6 @@
                 return null;
 
             if (operationsList.Single() is not ApplyChangesOperation applyOperation)
-<<<<<<< HEAD
-            {
-=======
->>>>>>> c60c9ccf
                 return null;
 
             var newSolution = applyOperation.ChangedSolution;
