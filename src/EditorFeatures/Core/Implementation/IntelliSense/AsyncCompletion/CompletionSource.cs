--- conflicted
+++ resolved
@@ -42,14 +42,9 @@
     {
         internal const string PotentialCommitCharacters = nameof(PotentialCommitCharacters);
         internal const string NonBlockingCompletion = nameof(NonBlockingCompletion);
-<<<<<<< HEAD
-        internal const string TargetTypeFilterExperimentEnabled = nameof(TargetTypeFilterExperimentEnabled);
-        internal const string ExpandedItemsTask = nameof(ExpandedItemsTask);
-=======
 
         // Don't change this property! Editor code currently has a dependency on it.
         internal const string ExcludedCommitCharacters = nameof(ExcludedCommitCharacters);
->>>>>>> 09af1e37
 
         private static readonly ImmutableArray<ImageElement> s_warningImageAttributeImagesArray =
             ImmutableArray.Create(new ImageElement(Glyph.CompletionWarning.GetImageId(), EditorFeaturesResources.Warning_image_element));
@@ -132,12 +127,6 @@
             // Set it later if met the condition.
             _snippetCompletionTriggeredIndirectly = false;
 
-<<<<<<< HEAD
-            // For telemetry reporting purpose
-            _textView.Properties[TargetTypeFilterExperimentEnabled] = options.TargetTypedCompletionFilter;
-
-=======
->>>>>>> 09af1e37
             var sourceText = document.GetTextSynchronously(cancellationToken);
 
             return ShouldTriggerCompletion(trigger, triggerLocation, sourceText, document, service, options)
@@ -266,13 +255,10 @@
             // to still provide those items later before they are truly required.     
 
             var options = _globalOptions.GetCompletionOptions(document.Project.Language);
-<<<<<<< HEAD
-=======
             var sessionData = CompletionSessionData.GetOrCreateSessionData(session);
 
             // For telemetry reporting purpose
             sessionData.TargetTypeFilterExperimentEnabled = options.TargetTypedCompletionFilter;
->>>>>>> 09af1e37
 
             if (!options.ShouldShowItemsFromUnimportNamspaces())
             {
@@ -280,82 +266,19 @@
                 var (context, list) = await GetCompletionContextWorkerAsync(document, trigger, triggerLocation,
                     options with { ExpandedCompletionBehavior = ExpandedCompletionMode.NonExpandedItemsOnly }, cancellationToken).ConfigureAwait(false);
 
-<<<<<<< HEAD
-                AddPropertiesToSession(session, list, triggerLocation);
+                UpdateSessionData(session, sessionData, list, triggerLocation);
                 return context;
             }
-            else if (!session.TextView.Options.GetOptionValue(DefaultOptions.ResponsiveCompletionOptionId))
+            else if (!_responsiveCompletionEnabled)
             {
                 // We tie the behavior of delaying expand items to editor's "responsive completion" option.
                 // i.e. "responsive completion" disabled == always wait for all items to be calculated.
                 var (context, list) = await GetCompletionContextWorkerAsync(document, trigger, triggerLocation,
                     options with { ExpandedCompletionBehavior = ExpandedCompletionMode.AllItems }, cancellationToken).ConfigureAwait(false);
 
-                AddPropertiesToSession(session, list, triggerLocation);
-                AsyncCompletionLogger.LogImportCompletionGetContext(isBlocking: true, delayed: false);
-                return context;
-            }
-            else
-            {
-                // OK, expand item is enabled but we shouldn't block completion on its results.
-                // Kick off expand item calculation first in background.
-                Stopwatch stopwatch = new();
-                var expandedItemsTask = Task.Run(async () =>
-                {
-                    var result = await GetCompletionContextWorkerAsync(document, trigger, triggerLocation,
-                      options with { ExpandedCompletionBehavior = ExpandedCompletionMode.ExpandedItemsOnly }, cancellationToken).ConfigureAwait(false);
-
-                    // Record how long it takes for the background task to complete *after* core providers returned.
-                    // If telemetry shows that a short wait is all it takes for ExpandedItemsTask to complete in
-                    // majority of the sessions, then we might consider doing that instead of return immediately.
-                    var elapsedMs = (int)stopwatch.ElapsedMilliseconds;
-                    if (elapsedMs > 0)
-                        AsyncCompletionLogger.LogAdditionalTicksToCompleteDelayedImportCompletionDataPoint(elapsedMs);
-
-                    return result;
-                }, cancellationToken);
-
-                // Now trigger and wait for core providers to return;
-                var (nonExpandedContext, nonExpandedCompletionList) = await GetCompletionContextWorkerAsync(document, trigger, triggerLocation,
-                        options with { ExpandedCompletionBehavior = ExpandedCompletionMode.NonExpandedItemsOnly }, cancellationToken).ConfigureAwait(false);
-                AddPropertiesToSession(session, nonExpandedCompletionList, triggerLocation);
-
-                if (expandedItemsTask.IsCompleted)
-                {
-                    // the task of expanded item is completed, get the result and combine it with result of non-expanded items.
-                    var (expandedContext, expandedCompletionList) = await expandedItemsTask.ConfigureAwait(false);
-                    AddPropertiesToSession(session, expandedCompletionList, triggerLocation);
-                    AsyncCompletionLogger.LogImportCompletionGetContext(isBlocking: false, delayed: false);
-
-                    return CombineCompletionContext(nonExpandedContext, expandedContext);
-                }
-                else
-                {
-                    // Expanded item task still running. Save it to the session and return non-expanded items immediately.
-                    // Also start the stopwatch since we'd like to know how long it takes for the expand task to finish
-                    // after core providers completed (instead of how long it takes end-to-end).
-                    stopwatch.Start();
-
-                    session.Properties[ExpandedItemsTask] = expandedItemsTask;
-                    AsyncCompletionLogger.LogImportCompletionGetContext(isBlocking: false, delayed: true);
-
-                    return nonExpandedContext;
-                }
-=======
-                UpdateSessionData(session, sessionData, list, triggerLocation);
-                return context;
-            }
-            else if (!_responsiveCompletionEnabled)
-            {
-                // We tie the behavior of delaying expand items to editor's "responsive completion" option.
-                // i.e. "responsive completion" disabled == always wait for all items to be calculated.
-                var (context, list) = await GetCompletionContextWorkerAsync(document, trigger, triggerLocation,
-                    options with { ExpandedCompletionBehavior = ExpandedCompletionMode.AllItems }, cancellationToken).ConfigureAwait(false);
-
                 UpdateSessionData(session, sessionData, list, triggerLocation);
                 AsyncCompletionLogger.LogImportCompletionGetContext(isBlocking: true, delayed: false);
                 return context;
->>>>>>> 09af1e37
             }
             else
             {
@@ -390,8 +313,6 @@
                     UpdateSessionData(session, sessionData, expandedCompletionList, triggerLocation);
                     AsyncCompletionLogger.LogImportCompletionGetContext(isBlocking: false, delayed: false);
 
-<<<<<<< HEAD
-=======
                     return CombineCompletionContext(nonExpandedContext, expandedContext);
                 }
                 else
@@ -408,7 +329,6 @@
                 }
             }
 
->>>>>>> 09af1e37
             static VSCompletionContext CombineCompletionContext(VSCompletionContext context1, VSCompletionContext context2)
             {
                 if (context1.Items.IsEmpty && context1.SuggestionItemOptions is null)
@@ -417,11 +337,7 @@
                 if (context2.Items.IsEmpty && context2.SuggestionItemOptions is null)
                     return context1;
 
-<<<<<<< HEAD
-                var _ = ArrayBuilder<VSCompletionItem>.GetInstance(context1.Items.Length + context2.Items.Length, out var itemsBuilder);
-=======
                 using var _ = ArrayBuilder<VSCompletionItem>.GetInstance(context1.Items.Length + context2.Items.Length, out var itemsBuilder);
->>>>>>> 09af1e37
                 itemsBuilder.AddRange(context1.Items);
                 itemsBuilder.AddRange(context2.Items);
 
@@ -430,11 +346,7 @@
                 var suggestionItem = context1.SuggestionItemOptions ?? context2.SuggestionItemOptions;
                 var hint = suggestionItem == null ? AsyncCompletionData.InitialSelectionHint.RegularSelection : AsyncCompletionData.InitialSelectionHint.SoftSelection;
 
-<<<<<<< HEAD
-                return new(itemsBuilder.ToImmutable(), suggestionItem, hint, filterStates);
-=======
                 return new VSCompletionContext(itemsBuilder.ToImmutableAndClear(), suggestionItem, hint, filterStates);
->>>>>>> 09af1e37
             }
         }
 
@@ -455,15 +367,6 @@
 
                 // It's possible we didn't provide expanded items at the beginning of completion session because it was slow even if the feature is enabled.
                 // ExpandedItemsTask would be available in this case, so we just need to return its result.
-<<<<<<< HEAD
-                if (session.Properties.TryGetProperty(ExpandedItemsTask, out Task<(VSCompletionContext, CompletionList)> expandedItemsTask))
-                {
-                    // Make sure the task is removed when returning expanded items,
-                    // so duplicated items won't be added in subsequent list updates.
-                    session.Properties.RemoveProperty(ExpandedItemsTask);
-                    var (expandedContext, expandedCompletionList) = await expandedItemsTask.ConfigureAwait(false);
-                    AddPropertiesToSession(session, expandedCompletionList, initialTriggerLocation);
-=======
                 if (sessionData.ExpandedItemsTask != null)
                 {
                     // Make sure the task is removed when returning expanded items,
@@ -473,7 +376,6 @@
 
                     var (expandedContext, expandedCompletionList) = await task.ConfigureAwait(false);
                     UpdateSessionData(session, sessionData, expandedCompletionList, initialTriggerLocation);
->>>>>>> 09af1e37
                     return expandedContext;
                 }
 
@@ -491,11 +393,7 @@
                     };
 
                     var (context, completionList) = await GetCompletionContextWorkerAsync(document, intialTrigger, initialTriggerLocation, options, cancellationToken).ConfigureAwait(false);
-<<<<<<< HEAD
-                    AddPropertiesToSession(session, completionList, initialTriggerLocation);
-=======
                     UpdateSessionData(session, sessionData, completionList, initialTriggerLocation);
->>>>>>> 09af1e37
 
                     return context;
                 }
@@ -551,29 +449,17 @@
             return (new(items, suggestionItemOptions, selectionHint: AsyncCompletionData.InitialSelectionHint.SoftSelection, filters), completionList);
         }
 
-<<<<<<< HEAD
-        private static void AddPropertiesToSession(IAsyncCompletionSession session, CompletionList completionList, SnapshotPoint triggerLocation)
-=======
         private static void UpdateSessionData(IAsyncCompletionSession session, CompletionSessionData sessionData, CompletionList completionList, SnapshotPoint triggerLocation)
->>>>>>> 09af1e37
         {
             // Store around the span this completion list applies to.  We'll use this later
             // to pass this value in when we're committing a completion list item.
             // It's OK to overwrite this value when expanded items are requested.
-<<<<<<< HEAD
-            session.Properties[CompletionListSpan] = completionList.Span;
-=======
             sessionData.CompletionListSpan = completionList.Span;
->>>>>>> 09af1e37
 
             // This is a code supporting original completion scenarios: 
             // Controller.Session_ComputeModel: if completionList.SuggestionModeItem != null, then suggestionMode = true
             // If there are suggestionItemOptions, then later HandleNormalFiltering should set selection to SoftSelection.
-<<<<<<< HEAD
-            if (!session.Properties.TryGetProperty(HasSuggestionItemOptions, out bool hasSuggestionItemOptionsBefore) || !hasSuggestionItemOptionsBefore)
-            {
-                session.Properties[HasSuggestionItemOptions] = completionList.SuggestionModeItem != null;
-            }
+            sessionData.HasSuggestionItemOptions |= completionList.SuggestionModeItem != null;
 
             var excludedCommitCharacters = GetExcludedCommitCharacters(completionList.Items);
             if (excludedCommitCharacters.Length > 0)
@@ -586,35 +472,14 @@
                 session.Properties[ExcludedCommitCharacters] = excludedCommitCharacters;
             }
 
-=======
-            sessionData.HasSuggestionItemOptions |= completionList.SuggestionModeItem != null;
-
-            var excludedCommitCharacters = GetExcludedCommitCharacters(completionList.Items);
-            if (excludedCommitCharacters.Length > 0)
-            {
-                if (session.Properties.TryGetProperty(ExcludedCommitCharacters, out ImmutableArray<char> excludedCommitCharactersBefore))
-                {
-                    excludedCommitCharacters = excludedCommitCharacters.Union(excludedCommitCharactersBefore).ToImmutableArray();
-                }
-
-                session.Properties[ExcludedCommitCharacters] = excludedCommitCharacters;
-            }
-
->>>>>>> 09af1e37
             // We need to remember the trigger location for when a completion service claims expanded items are available
             // since the initial trigger we are able to get from IAsyncCompletionSession might not be the same (e.g. in projection scenarios)
             // so when they are requested via expander later, we can retrieve it.
             // Technically we should save the trigger location for each individual service that made such claim, but in reality only Roslyn's
             // completion service uses expander, so we can get away with not making such distinction.
-<<<<<<< HEAD
-            if (!session.Properties.ContainsProperty(ExpandedItemTriggerLocation))
-            {
-                session.Properties[ExpandedItemTriggerLocation] = triggerLocation;
-=======
             if (!sessionData.ExpandedItemTriggerLocation.HasValue)
             {
                 sessionData.ExpandedItemTriggerLocation = triggerLocation;
->>>>>>> 09af1e37
             }
         }
 
