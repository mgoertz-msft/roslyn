﻿// Licensed to the .NET Foundation under one or more agreements.
// The .NET Foundation licenses this file to you under the MIT license.
// See the LICENSE file in the project root for more information.

using System;
using System.Collections.Generic;
using System.Collections.Immutable;
using System.Linq;
using System.Runtime.CompilerServices;
using System.Threading;
using System.Threading.Tasks;
using Microsoft.CodeAnalysis.Completion;
using Microsoft.CodeAnalysis.Completion.Providers;
using Microsoft.CodeAnalysis.Editor.Host;
using Microsoft.CodeAnalysis.Editor.Implementation.IntelliSense.QuickInfo;
using Microsoft.CodeAnalysis.Editor.Shared.Extensions;
using Microsoft.CodeAnalysis.Editor.Shared.Utilities;
using Microsoft.CodeAnalysis.LanguageServices;
using Microsoft.CodeAnalysis.Options;
using Microsoft.CodeAnalysis.PooledObjects;
using Microsoft.CodeAnalysis.Shared.Extensions;
using Microsoft.CodeAnalysis.Shared.TestHooks;
using Microsoft.CodeAnalysis.Text;
using Microsoft.CodeAnalysis.Text.Shared.Extensions;
using Microsoft.VisualStudio.Core.Imaging;
using Microsoft.VisualStudio.Language.Intellisense.AsyncCompletion;
using Microsoft.VisualStudio.Text;
using Microsoft.VisualStudio.Text.Adornments;
using Microsoft.VisualStudio.Text.Editor;
using AsyncCompletionData = Microsoft.VisualStudio.Language.Intellisense.AsyncCompletion.Data;
using RoslynCompletionItem = Microsoft.CodeAnalysis.Completion.CompletionItem;
using VSCompletionItem = Microsoft.VisualStudio.Language.Intellisense.AsyncCompletion.Data.CompletionItem;
using VSUtilities = Microsoft.VisualStudio.Utilities;

namespace Microsoft.CodeAnalysis.Editor.Implementation.IntelliSense.AsyncCompletion
{
    internal sealed class CompletionSource : ForegroundThreadAffinitizedObject, IAsyncExpandingCompletionSource
    {
        internal const string RoslynItem = nameof(RoslynItem);
        internal const string TriggerLocation = nameof(TriggerLocation);
        internal const string ExpandedItemTriggerLocation = nameof(ExpandedItemTriggerLocation);
        internal const string CompletionListSpan = nameof(CompletionListSpan);
        internal const string InsertionText = nameof(InsertionText);
        internal const string HasSuggestionItemOptions = nameof(HasSuggestionItemOptions);
        internal const string Description = nameof(Description);
        internal const string PotentialCommitCharacters = nameof(PotentialCommitCharacters);
        internal const string ExcludedCommitCharacters = nameof(ExcludedCommitCharacters);
        internal const string NonBlockingCompletion = nameof(NonBlockingCompletion);
        internal const string TypeImportCompletionEnabled = nameof(TypeImportCompletionEnabled);
        internal const string TargetTypeFilterExperimentEnabled = nameof(TargetTypeFilterExperimentEnabled);

        private static readonly ImmutableArray<ImageElement> s_WarningImageAttributeImagesArray =
            ImmutableArray.Create(new ImageElement(Glyph.CompletionWarning.GetImageId(), EditorFeaturesResources.Warning_image_element));

        private static readonly EditorOptionKey<bool> NonBlockingCompletionEditorOption = new(NonBlockingCompletion);

        // Use CWT to cache data needed to create VSCompletionItem, so the table would be cleared when Roslyn completion item cache is cleared.
        private static readonly ConditionalWeakTable<RoslynCompletionItem, StrongBox<VSCompletionItemData>> s_roslynItemToVsItemData =
            new();

        private readonly ITextView _textView;
        private readonly bool _isDebuggerTextView;
        private readonly ImmutableHashSet<string> _roles;
        private readonly Lazy<IStreamingFindUsagesPresenter> _streamingPresenter;
        private readonly VSUtilities.IUIThreadOperationExecutor _operationExecutor;
        private readonly IAsynchronousOperationListener _asyncListener;
<<<<<<< HEAD
=======
        private readonly IGlobalOptionService _globalOptions;
>>>>>>> 67d940c4
        private bool _snippetCompletionTriggeredIndirectly;

        internal CompletionSource(
            ITextView textView,
            Lazy<IStreamingFindUsagesPresenter> streamingPresenter,
            IThreadingContext threadingContext,
            VSUtilities.IUIThreadOperationExecutor operationExecutor,
<<<<<<< HEAD
            IAsynchronousOperationListener asyncListener)
=======
            IAsynchronousOperationListener asyncListener,
            IGlobalOptionService globalOptions)
>>>>>>> 67d940c4
            : base(threadingContext)
        {
            _textView = textView;
            _streamingPresenter = streamingPresenter;
            _operationExecutor = operationExecutor;
            _asyncListener = asyncListener;
<<<<<<< HEAD
=======
            _globalOptions = globalOptions;
>>>>>>> 67d940c4
            _isDebuggerTextView = textView is IDebuggerTextView;
            _roles = textView.Roles.ToImmutableHashSet();
        }

        public AsyncCompletionData.CompletionStartData InitializeCompletion(
            AsyncCompletionData.CompletionTrigger trigger,
            SnapshotPoint triggerLocation,
            CancellationToken cancellationToken)
        {
            // We take sourceText from document to get a snapshot span.
            // We would like to be sure that nobody changes buffers at the same time.
            AssertIsForeground();

            if (_textView.Selection.Mode == TextSelectionMode.Box)
            {
                // No completion with multiple selection
                return AsyncCompletionData.CompletionStartData.DoesNotParticipateInCompletion;
            }

            var document = triggerLocation.Snapshot.GetOpenDocumentInCurrentContextWithChanges();
            if (document == null)
            {
                return AsyncCompletionData.CompletionStartData.DoesNotParticipateInCompletion;
            }

            var service = document.GetLanguageService<CompletionService>();
            if (service == null)
            {
                return AsyncCompletionData.CompletionStartData.DoesNotParticipateInCompletion;
            }

            var options = CompletionOptions.From(document.Project);

            // The Editor supports the option per textView.
            // There could be mixed desired behavior per textView and even per same completion session.
            // The right fix would be to send this information as a result of the method. 
            // Then, the Editor would choose the right behavior for mixed cases.
            _textView.Options.GlobalOptions.SetOptionValue(NonBlockingCompletionEditorOption, !_globalOptions.GetOption(CompletionViewOptions.BlockForCompletionItems, service.Language));

            // In case of calls with multiple completion services for the same view (e.g. TypeScript and C#), those completion services must not be called simultaneously for the same session.
            // Therefore, in each completion session we use a list of commit character for a specific completion service and a specific content type.
            _textView.Properties[PotentialCommitCharacters] = service.GetRules(options).DefaultCommitCharacters;

            // Reset a flag which means a snippet triggered by ? + Tab.
            // Set it later if met the condition.
            _snippetCompletionTriggeredIndirectly = false;

            CheckForExperimentStatus(_textView, options);

            var sourceText = document.GetTextSynchronously(cancellationToken);

            return ShouldTriggerCompletion(trigger, triggerLocation, sourceText, document, service, options)
                ? new AsyncCompletionData.CompletionStartData(
                    participation: AsyncCompletionData.CompletionParticipation.ProvidesItems,
                    applicableToSpan: new SnapshotSpan(
                        triggerLocation.Snapshot,
                        service.GetDefaultCompletionListSpan(sourceText, triggerLocation.Position).ToSpan()))
                : AsyncCompletionData.CompletionStartData.DoesNotParticipateInCompletion;

            // For telemetry reporting purpose
            static void CheckForExperimentStatus(ITextView textView, in CompletionOptions options)
            {
<<<<<<< HEAD
                var options = document.Project.Solution.Options;

                textView.Properties[TargetTypeFilterExperimentEnabled] = options.GetOption(CompletionOptions.TargetTypedCompletionFilterFeatureFlag);

                var importCompletionOptionValue = options.GetOption(CompletionOptions.ShowItemsFromUnimportedNamespaces, document.Project.Language);
                var importCompletionExperimentValue = options.GetOption(CompletionOptions.TypeImportCompletionFeatureFlag);
=======
                textView.Properties[TargetTypeFilterExperimentEnabled] = options.TargetTypedCompletionFilter;

                var importCompletionOptionValue = options.ShowItemsFromUnimportedNamespaces;
                var importCompletionExperimentValue = options.TypeImportCompletion;
>>>>>>> 67d940c4
                var isTypeImportEnababled = importCompletionOptionValue == true || (importCompletionOptionValue == null && importCompletionExperimentValue);
                textView.Properties[TypeImportCompletionEnabled] = isTypeImportEnababled;
            }
        }

        private bool ShouldTriggerCompletion(
            AsyncCompletionData.CompletionTrigger trigger,
            SnapshotPoint triggerLocation,
            SourceText sourceText,
            Document document,
            CompletionService completionService,
            in CompletionOptions options)
        {
            // The trigger reason guarantees that user wants a completion.
            if (trigger.Reason is AsyncCompletionData.CompletionTriggerReason.Invoke or
                AsyncCompletionData.CompletionTriggerReason.InvokeAndCommitIfUnique)
            {
                return true;
            }

            // Enter does not trigger completion.
            if (trigger.Reason == AsyncCompletionData.CompletionTriggerReason.Insertion && trigger.Character == '\n')
            {
                return false;
            }

            //The user may be trying to invoke snippets through question-tab.
            // We may provide a completion after that.
            // Otherwise, tab should not be a completion trigger.
            if (trigger.Reason == AsyncCompletionData.CompletionTriggerReason.Insertion && trigger.Character == '\t')
            {
                return TryInvokeSnippetCompletion(completionService, document, sourceText, triggerLocation.Position, options);
            }

            var roslynTrigger = Helpers.GetRoslynTrigger(trigger, triggerLocation);

            // The completion service decides that user may want a completion.
            if (completionService.ShouldTriggerCompletion(document.Project, document.Project.LanguageServices, sourceText, triggerLocation.Position, roslynTrigger, options))
            {
                return true;
            }

            return false;
        }

        private bool TryInvokeSnippetCompletion(
            CompletionService completionService, Document document, SourceText text, int caretPoint, in CompletionOptions options)
        {
            var rules = completionService.GetRules(options);
            // Do not invoke snippet if the corresponding rule is not set in options.
            if (rules.SnippetsRule != SnippetsRule.IncludeAfterTypingIdentifierQuestionTab)
            {
                return false;
            }

            var syntaxFactsOpt = document.GetLanguageService<ISyntaxFactsService>();
            // Snippets are included if the user types: <quesiton><tab>
            // If at least one condition for snippets do not hold, bail out.
            if (syntaxFactsOpt == null ||
                caretPoint < 3 ||
                text[caretPoint - 2] != '?' ||
                !QuestionMarkIsPrecededByIdentifierAndWhitespace(text, caretPoint - 2, syntaxFactsOpt))
            {
                return false;
            }

            // Because <question><tab> is actually a command to bring up snippets,
            // we delete the last <question> that was typed.
            var textChange = new TextChange(TextSpan.FromBounds(caretPoint - 2, caretPoint), string.Empty);
            document.Project.Solution.Workspace.ApplyTextChanges(document.Id, textChange, CancellationToken.None);

            _snippetCompletionTriggeredIndirectly = true;
            return true;
        }

        public Task<AsyncCompletionData.CompletionContext> GetCompletionContextAsync(
            IAsyncCompletionSession session,
            AsyncCompletionData.CompletionTrigger trigger,
            SnapshotPoint triggerLocation,
            SnapshotSpan applicableToSpan,
            CancellationToken cancellationToken)
        {
            if (session is null)
                throw new ArgumentNullException(nameof(session));

            return GetCompletionContextWorkerAsync(session, trigger, triggerLocation, isExpanded: false, cancellationToken);
        }

        public async Task<AsyncCompletionData.CompletionContext> GetExpandedCompletionContextAsync(
            IAsyncCompletionSession session,
            AsyncCompletionData.CompletionExpander expander,
            AsyncCompletionData.CompletionTrigger intialTrigger,
            SnapshotSpan applicableToSpan,
            CancellationToken cancellationToken)
        {
            // We only want to provide expanded items for Roslyn's expander.
<<<<<<< HEAD
            if ((object)expander == FilterSet.Expander && session.Properties.TryGetProperty(ExpandedItemTriggerLocation, out SnapshotPoint initialTriggerLocation))
            {
=======
            if (expander == FilterSet.Expander && session.Properties.TryGetProperty(ExpandedItemTriggerLocation, out SnapshotPoint initialTriggerLocation))
            {
                AsyncCompletionLogger.LogExpanderUsage();
>>>>>>> 67d940c4
                return await GetCompletionContextWorkerAsync(session, intialTrigger, initialTriggerLocation, isExpanded: true, cancellationToken).ConfigureAwait(false);
            }

            return AsyncCompletionData.CompletionContext.Empty;
        }

        private async Task<AsyncCompletionData.CompletionContext> GetCompletionContextWorkerAsync(
            IAsyncCompletionSession session,
            AsyncCompletionData.CompletionTrigger trigger,
            SnapshotPoint triggerLocation,
            bool isExpanded,
            CancellationToken cancellationToken)
        {
            var document = triggerLocation.Snapshot.GetOpenDocumentInCurrentContextWithChanges();
            if (document == null)
            {
                return AsyncCompletionData.CompletionContext.Empty;
            }

            var completionService = document.GetRequiredLanguageService<CompletionService>();

            var roslynTrigger = Helpers.GetRoslynTrigger(trigger, triggerLocation);
            if (_snippetCompletionTriggeredIndirectly)
            {
                roslynTrigger = new CompletionTrigger(CompletionTriggerKind.Snippets);
            }

<<<<<<< HEAD
            var documentOptions = await document.GetOptionsAsync(cancellationToken).ConfigureAwait(false);
            var options = documentOptions
                .WithChangedOption(CompletionServiceOptions.IsExpandedCompletion, isExpanded);

            if (_isDebuggerTextView)
=======
            var options = CompletionOptions.From(document.Project) with
>>>>>>> 67d940c4
            {
                IsExpandedCompletion = isExpanded
            };

<<<<<<< HEAD
=======
            if (_isDebuggerTextView)
            {
                options = options with
                {
                    FilterOutOfScopeLocals = false,
                    ShowXmlDocCommentCompletion = false
                };
            }

>>>>>>> 67d940c4
            var (completionList, expandItemsAvailable) = await completionService.GetCompletionsInternalAsync(
                document,
                triggerLocation,
                options,
                roslynTrigger,
                _roles,
                cancellationToken).ConfigureAwait(false);

            ImmutableArray<VSCompletionItem> items;
            AsyncCompletionData.SuggestionItemOptions? suggestionItemOptions;
            var filterSet = new FilterSet();

            if (completionList == null)
            {
                items = ImmutableArray<VSCompletionItem>.Empty;
                suggestionItemOptions = null;
            }
            else
            {
                var itemsBuilder = new ArrayBuilder<VSCompletionItem>(completionList.Items.Length);
                foreach (var roslynItem in completionList.Items)
                {
                    cancellationToken.ThrowIfCancellationRequested();
                    var item = Convert(document, roslynItem, filterSet, triggerLocation);
                    itemsBuilder.Add(item);
                }

                items = itemsBuilder.ToImmutableAndFree();

                suggestionItemOptions = completionList.SuggestionModeItem != null
                        ? new AsyncCompletionData.SuggestionItemOptions(
                            completionList.SuggestionModeItem.DisplayText,
                            completionList.SuggestionModeItem.Properties.TryGetValue(Description, out var description)
                                ? description
                                : string.Empty)
                        : null;

                // Store around the span this completion list applies to.  We'll use this later
                // to pass this value in when we're committing a completion list item.
                // It's OK to overwrite this value when expanded items are requested.
                session.Properties[CompletionListSpan] = completionList.Span;

                // This is a code supporting original completion scenarios: 
                // Controller.Session_ComputeModel: if completionList.SuggestionModeItem != null, then suggestionMode = true
                // If there are suggestionItemOptions, then later HandleNormalFiltering should set selection to SoftSelection.
                if (!session.Properties.TryGetProperty(HasSuggestionItemOptions, out bool hasSuggestionItemOptionsBefore) || !hasSuggestionItemOptionsBefore)
                {
                    session.Properties[HasSuggestionItemOptions] = suggestionItemOptions != null;
                }

                var excludedCommitCharacters = GetExcludedCommitCharacters(completionList.Items);
                if (excludedCommitCharacters.Length > 0)
                {
                    if (session.Properties.TryGetProperty(ExcludedCommitCharacters, out ImmutableArray<char> excludedCommitCharactersBefore))
                    {
                        excludedCommitCharacters = excludedCommitCharacters.Union(excludedCommitCharactersBefore).ToImmutableArray();
                    }

                    session.Properties[ExcludedCommitCharacters] = excludedCommitCharacters;
                }
            }

            // We need to remember the trigger location for when a completion service claims expanded items are available
            // since the initial trigger we are able to get from IAsyncCompletionSession might not be the same (e.g. in projection scenarios)
            // so when they are requested via expander later, we can retrieve it.
            // Technically we should save the trigger location for each individual service that made such claim, but in reality only Roslyn's
            // completion service uses expander, so we can get away with not making such distinction.
            if (!isExpanded && expandItemsAvailable)
            {
                session.Properties[ExpandedItemTriggerLocation] = triggerLocation;
            }

            // It's possible that some providers can provide expanded items, in which case we will need to show expander as unselected.
            return new AsyncCompletionData.CompletionContext(
                items,
                suggestionItemOptions,
                suggestionItemOptions == null
                    ? AsyncCompletionData.InitialSelectionHint.RegularSelection
                    : AsyncCompletionData.InitialSelectionHint.SoftSelection,
                filterSet.GetFilterStatesInSet(addUnselectedExpander: expandItemsAvailable));
        }

        public async Task<object?> GetDescriptionAsync(IAsyncCompletionSession session, VSCompletionItem item, CancellationToken cancellationToken)
        {
            if (session is null)
                throw new ArgumentNullException(nameof(session));
            if (item is null)
                throw new ArgumentNullException(nameof(item));

            if (!item.Properties.TryGetProperty(RoslynItem, out RoslynCompletionItem roslynItem) ||
                !item.Properties.TryGetProperty(TriggerLocation, out SnapshotPoint triggerLocation))
            {
                return null;
            }

            var document = triggerLocation.Snapshot.GetOpenDocumentInCurrentContextWithChanges();
            if (document == null)
                return null;

            var service = document.GetLanguageService<CompletionService>();
            if (service == null)
                return null;

            var options = CompletionOptions.From(document.Project);
            var displayOptions = SymbolDescriptionOptions.From(document.Project);
            var description = await service.GetDescriptionAsync(document, roslynItem, options, displayOptions, cancellationToken).ConfigureAwait(false);
            if (description == null)
                return null;

            var context = new IntellisenseQuickInfoBuilderContext(
                document, ThreadingContext, _operationExecutor, _asyncListener, _streamingPresenter);

<<<<<<< HEAD
            var context = new IntellisenseQuickInfoBuilderContext(
                document, ThreadingContext, _operationExecutor, _asyncListener, _streamingPresenter);
=======
>>>>>>> 67d940c4
            var elements = IntelliSense.Helpers.BuildInteractiveTextElements(description.TaggedParts, context).ToArray();
            if (elements.Length == 0)
                return new ClassifiedTextElement();

            if (elements.Length == 1)
                return elements[0];

            return new ContainerElement(ContainerElementStyle.Stacked | ContainerElementStyle.VerticalPadding, elements);
        }

        /// <summary>
        /// We'd like to cache VS Completion item directly to avoid allocation completely. However it holds references
        /// to transient objects, which would cause memory leak (among other potential issues) if cached. 
        /// So as a compromise,  we cache data that can be calculated from Roslyn completion item to avoid repeated 
        /// calculation cost for cached Roslyn completion items.
        /// </summary>
        private readonly struct VSCompletionItemData
        {
            public VSCompletionItemData(
                string displayText, ImageElement icon, ImmutableArray<AsyncCompletionData.CompletionFilter> filters,
                int filterSetData, ImmutableArray<ImageElement> attributeIcons, string insertionText)
            {
                DisplayText = displayText;
                Icon = icon;
                Filters = filters;
                FilterSetData = filterSetData;
                AttributeIcons = attributeIcons;
                InsertionText = insertionText;
            }

            public string DisplayText { get; }

            public ImageElement Icon { get; }

            public ImmutableArray<AsyncCompletionData.CompletionFilter> Filters { get; }

            /// <summary>
            /// This is the bit vector value from the FilterSet of this item.
            /// </summary>
            public int FilterSetData { get; }

            public ImmutableArray<ImageElement> AttributeIcons { get; }

            public string InsertionText { get; }
        }

        private VSCompletionItem Convert(
            Document document,
            RoslynCompletionItem roslynItem,
            FilterSet filterSet,
            SnapshotPoint initialTriggerLocation)
        {
            VSCompletionItemData itemData;

            if (roslynItem.Flags.IsCached() && s_roslynItemToVsItemData.TryGetValue(roslynItem, out var boxedItemData))
            {
                itemData = boxedItemData.Value;
                filterSet.CombineData(itemData.FilterSetData);
            }
            else
            {
                var imageId = roslynItem.Tags.GetFirstGlyph().GetImageId();
                var (filters, filterSetData) = filterSet.GetFiltersAndAddToSet(roslynItem);

                // roslynItem generated by providers can contain an insertionText in a property bag.
                // We will not use it but other providers may need it.
                // We actually will calculate the insertion text once again when called TryCommit.
                if (!roslynItem.Properties.TryGetValue(InsertionText, out var insertionText))
                {
                    insertionText = roslynItem.DisplayText;
                }

                var supportedPlatforms = SymbolCompletionItem.GetSupportedPlatforms(roslynItem, document.Project.Solution);
                var attributeImages = supportedPlatforms != null ? s_WarningImageAttributeImagesArray : ImmutableArray<ImageElement>.Empty;

                itemData = new VSCompletionItemData(
                    displayText: roslynItem.GetEntireDisplayText(),
                    icon: new ImageElement(new ImageId(imageId.Guid, imageId.Id), roslynItem.DisplayText),
                    filters: filters,
                    filterSetData: filterSetData,
                    attributeIcons: attributeImages,
                    insertionText: insertionText);

                // It doesn't make sense to cache VS item data for those Roslyn items created from scratch for each session,
                // since CWT uses object identity for comparison.
                if (roslynItem.Flags.IsCached())
                {
                    s_roslynItemToVsItemData.Add(roslynItem, new StrongBox<VSCompletionItemData>(itemData));
                }
            }

            var item = new VSCompletionItem(
                displayText: itemData.DisplayText,
                source: this,
                icon: itemData.Icon,
                filters: itemData.Filters,
                suffix: roslynItem.InlineDescription, // InlineDescription will be right-aligned in the selection popup
                insertText: itemData.InsertionText,
                sortText: roslynItem.SortText,
                filterText: roslynItem.FilterText,
                automationText: roslynItem.AutomationText ?? roslynItem.DisplayText,
                attributeIcons: itemData.AttributeIcons);

            item.Properties.AddProperty(RoslynItem, roslynItem);
            item.Properties.AddProperty(TriggerLocation, initialTriggerLocation);

            return item;
        }

        private static ImmutableArray<char> GetExcludedCommitCharacters(ImmutableArray<RoslynCompletionItem> roslynItems)
        {
            var hashSet = new HashSet<char>();
            foreach (var roslynItem in roslynItems)
            {
                foreach (var rule in roslynItem.Rules.FilterCharacterRules)
                {
                    if (rule.Kind == CharacterSetModificationKind.Add)
                    {
                        foreach (var c in rule.Characters)
                        {
                            hashSet.Add(c);
                        }
                    }
                }
            }

            return hashSet.ToImmutableArray();
        }

        internal static bool QuestionMarkIsPrecededByIdentifierAndWhitespace(
            SourceText text, int questionPosition, ISyntaxFactsService syntaxFacts)
        {
            var startOfLine = text.Lines.GetLineFromPosition(questionPosition).Start;

            // First, skip all the whitespace.
            var current = startOfLine;
            while (current < questionPosition && char.IsWhiteSpace(text[current]))
            {
                current++;
            }

            if (current < questionPosition && syntaxFacts.IsIdentifierStartCharacter(text[current]))
            {
                current++;
            }
            else
            {
                return false;
            }

            while (current < questionPosition && syntaxFacts.IsIdentifierPartCharacter(text[current]))
            {
                current++;
            }

            return current == questionPosition;
        }
    }
}<|MERGE_RESOLUTION|>--- conflicted
+++ resolved
@@ -64,10 +64,7 @@
         private readonly Lazy<IStreamingFindUsagesPresenter> _streamingPresenter;
         private readonly VSUtilities.IUIThreadOperationExecutor _operationExecutor;
         private readonly IAsynchronousOperationListener _asyncListener;
-<<<<<<< HEAD
-=======
         private readonly IGlobalOptionService _globalOptions;
->>>>>>> 67d940c4
         private bool _snippetCompletionTriggeredIndirectly;
 
         internal CompletionSource(
@@ -75,22 +72,15 @@
             Lazy<IStreamingFindUsagesPresenter> streamingPresenter,
             IThreadingContext threadingContext,
             VSUtilities.IUIThreadOperationExecutor operationExecutor,
-<<<<<<< HEAD
-            IAsynchronousOperationListener asyncListener)
-=======
             IAsynchronousOperationListener asyncListener,
             IGlobalOptionService globalOptions)
->>>>>>> 67d940c4
             : base(threadingContext)
         {
             _textView = textView;
             _streamingPresenter = streamingPresenter;
             _operationExecutor = operationExecutor;
             _asyncListener = asyncListener;
-<<<<<<< HEAD
-=======
             _globalOptions = globalOptions;
->>>>>>> 67d940c4
             _isDebuggerTextView = textView is IDebuggerTextView;
             _roles = textView.Roles.ToImmutableHashSet();
         }
@@ -153,19 +143,10 @@
             // For telemetry reporting purpose
             static void CheckForExperimentStatus(ITextView textView, in CompletionOptions options)
             {
-<<<<<<< HEAD
-                var options = document.Project.Solution.Options;
-
-                textView.Properties[TargetTypeFilterExperimentEnabled] = options.GetOption(CompletionOptions.TargetTypedCompletionFilterFeatureFlag);
-
-                var importCompletionOptionValue = options.GetOption(CompletionOptions.ShowItemsFromUnimportedNamespaces, document.Project.Language);
-                var importCompletionExperimentValue = options.GetOption(CompletionOptions.TypeImportCompletionFeatureFlag);
-=======
                 textView.Properties[TargetTypeFilterExperimentEnabled] = options.TargetTypedCompletionFilter;
 
                 var importCompletionOptionValue = options.ShowItemsFromUnimportedNamespaces;
                 var importCompletionExperimentValue = options.TypeImportCompletion;
->>>>>>> 67d940c4
                 var isTypeImportEnababled = importCompletionOptionValue == true || (importCompletionOptionValue == null && importCompletionExperimentValue);
                 textView.Properties[TypeImportCompletionEnabled] = isTypeImportEnababled;
             }
@@ -262,14 +243,9 @@
             CancellationToken cancellationToken)
         {
             // We only want to provide expanded items for Roslyn's expander.
-<<<<<<< HEAD
-            if ((object)expander == FilterSet.Expander && session.Properties.TryGetProperty(ExpandedItemTriggerLocation, out SnapshotPoint initialTriggerLocation))
-            {
-=======
             if (expander == FilterSet.Expander && session.Properties.TryGetProperty(ExpandedItemTriggerLocation, out SnapshotPoint initialTriggerLocation))
             {
                 AsyncCompletionLogger.LogExpanderUsage();
->>>>>>> 67d940c4
                 return await GetCompletionContextWorkerAsync(session, intialTrigger, initialTriggerLocation, isExpanded: true, cancellationToken).ConfigureAwait(false);
             }
 
@@ -297,21 +273,11 @@
                 roslynTrigger = new CompletionTrigger(CompletionTriggerKind.Snippets);
             }
 
-<<<<<<< HEAD
-            var documentOptions = await document.GetOptionsAsync(cancellationToken).ConfigureAwait(false);
-            var options = documentOptions
-                .WithChangedOption(CompletionServiceOptions.IsExpandedCompletion, isExpanded);
-
-            if (_isDebuggerTextView)
-=======
             var options = CompletionOptions.From(document.Project) with
->>>>>>> 67d940c4
             {
                 IsExpandedCompletion = isExpanded
             };
 
-<<<<<<< HEAD
-=======
             if (_isDebuggerTextView)
             {
                 options = options with
@@ -321,7 +287,6 @@
                 };
             }
 
->>>>>>> 67d940c4
             var (completionList, expandItemsAvailable) = await completionService.GetCompletionsInternalAsync(
                 document,
                 triggerLocation,
@@ -434,11 +399,6 @@
             var context = new IntellisenseQuickInfoBuilderContext(
                 document, ThreadingContext, _operationExecutor, _asyncListener, _streamingPresenter);
 
-<<<<<<< HEAD
-            var context = new IntellisenseQuickInfoBuilderContext(
-                document, ThreadingContext, _operationExecutor, _asyncListener, _streamingPresenter);
-=======
->>>>>>> 67d940c4
             var elements = IntelliSense.Helpers.BuildInteractiveTextElements(description.TaggedParts, context).ToArray();
             if (elements.Length == 0)
                 return new ClassifiedTextElement();
