﻿<?xml version="1.0" encoding="utf-8"?>
<xliff xmlns="urn:oasis:names:tc:xliff:document:1.2" xmlns:xsi="http://www.w3.org/2001/XMLSchema-instance" version="1.2" xsi:schemaLocation="urn:oasis:names:tc:xliff:document:1.2 xliff-core-1.2-transitional.xsd">
  <file datatype="xml" source-language="en" target-language="zh-Hans" original="../EditorFeaturesResources.resx">
    <body>
      <trans-unit id="Applying_changes">
        <source>Applying changes</source>
        <target state="translated">应用更改</target>
        <note />
      </trans-unit>
      <trans-unit id="Change_configuration">
        <source>Change configuration</source>
        <target state="translated">更改配置</target>
        <note />
      </trans-unit>
      <trans-unit id="Code_cleanup_is_not_configured">
        <source>Code cleanup is not configured</source>
        <target state="translated">未配置代码清理</target>
        <note />
      </trans-unit>
      <trans-unit id="Configure_it_now">
        <source>Configure it now</source>
        <target state="translated">立即配置</target>
        <note />
      </trans-unit>
      <trans-unit id="Do_not_show_this_message_again">
        <source>Do not show this message again</source>
        <target state="translated">不再显示此消息</target>
        <note />
      </trans-unit>
      <trans-unit id="Do_you_still_want_to_proceed_This_may_produce_broken_code">
        <source>Do you still want to proceed? This may produce broken code.</source>
        <target state="translated">是否仍要继续? 这可能会导致代码损坏。</target>
        <note />
      </trans-unit>
      <trans-unit id="Extract_method_encountered_the_following_issues">
        <source>Extract method encountered the following issues:</source>
        <target state="translated">Extract 方法遇到以下问题:</target>
        <note />
      </trans-unit>
      <trans-unit id="Filter_image_element">
        <source>Filter</source>
        <target state="translated">筛选</target>
        <note>Caption/tooltip for "Filter" image element displayed in completion popup.</note>
      </trans-unit>
      <trans-unit id="Format_document_performed_additional_cleanup">
        <source>Format Document performed additional cleanup</source>
        <target state="translated">格式文档执行了额外的清理</target>
        <note />
      </trans-unit>
      <trans-unit id="Invalid_assembly_name">
        <source>Invalid assembly name</source>
        <target state="translated">程序集名称无效</target>
        <note />
      </trans-unit>
      <trans-unit id="Invalid_characters_in_assembly_name">
        <source>Invalid characters in assembly name</source>
        <target state="translated">程序集名称中有无效字符</target>
        <note />
      </trans-unit>
      <trans-unit id="Keyword_Control">
        <source>Keyword - Control</source>
        <target state="translated">关键字-控制</target>
<<<<<<< HEAD
=======
        <note />
      </trans-unit>
      <trans-unit id="Operation_is_not_ready_for_0_yet_see_task_center_for_more_detail">
        <source>Operation is not ready for "{0}" yet. See bottom left corner for more details.</source>
        <target state="new">Operation is not ready for "{0}" yet. See bottom left corner for more details.</target>
>>>>>>> 835a94d2
        <note />
      </trans-unit>
      <trans-unit id="Operator_Overloaded">
        <source>Operator - Overloaded</source>
        <target state="translated">运算符-超载</target>
        <note />
      </trans-unit>
      <trans-unit id="Paste_Tracking">
        <source>Paste Tracking</source>
        <target state="translated">粘贴跟踪信息</target>
        <note />
      </trans-unit>
      <trans-unit id="Preprocessor_Text">
        <source>Preprocessor Text</source>
        <target state="translated">预处理器文本</target>
        <note />
      </trans-unit>
      <trans-unit id="Punctuation">
        <source>Punctuation</source>
        <target state="translated">标点</target>
        <note />
      </trans-unit>
      <trans-unit id="String_Escape_Character">
        <source>String - Escape Character</source>
        <target state="translated">字符串 - 转义字符</target>
        <note />
      </trans-unit>
      <trans-unit id="Symbol_Static">
        <source>Symbol - Static</source>
        <target state="translated">符号-静态</target>
<<<<<<< HEAD
=======
        <note />
      </trans-unit>
      <trans-unit id="Toggle_Line_Comment">
        <source>Toggle Line Comment</source>
        <target state="new">Toggle Line Comment</target>
        <note />
      </trans-unit>
      <trans-unit id="Toggling_line_comment">
        <source>Toggling line comment...</source>
        <target state="new">Toggling line comment...</target>
>>>>>>> 835a94d2
        <note />
      </trans-unit>
      <trans-unit id="User_Members_Constants">
        <source>User Members - Constants</source>
        <target state="translated">用户成员-常量</target>
        <note />
      </trans-unit>
      <trans-unit id="User_Members_Enum_Members">
        <source>User Members - Enum Members</source>
        <target state="translated">用户成员-枚举成员</target>
        <note />
      </trans-unit>
      <trans-unit id="User_Members_Events">
        <source>User Members - Events</source>
        <target state="translated">用户成员-活动</target>
        <note />
      </trans-unit>
      <trans-unit id="User_Members_Extension_Methods">
        <source>User Members - Extension Methods</source>
        <target state="translated">用户成员-扩展方法</target>
        <note />
      </trans-unit>
      <trans-unit id="User_Members_Fields">
        <source>User Members - Fields</source>
        <target state="translated">用户成员-字段</target>
        <note />
      </trans-unit>
      <trans-unit id="User_Members_Labels">
        <source>User Members - Labels</source>
        <target state="translated">用户成员-标签</target>
        <note />
      </trans-unit>
      <trans-unit id="User_Members_Locals">
        <source>User Members - Locals</source>
        <target state="translated">用户成员-本地</target>
        <note />
      </trans-unit>
      <trans-unit id="User_Members_Methods">
        <source>User Members - Methods</source>
        <target state="translated">用户成员-方法</target>
        <note />
      </trans-unit>
      <trans-unit id="User_Members_Namespaces">
        <source>User Members - Namespaces</source>
        <target state="translated">用户成员-命名空间</target>
        <note />
      </trans-unit>
      <trans-unit id="User_Members_Parameters">
        <source>User Members - Parameters</source>
        <target state="translated">用户成员-参数</target>
        <note />
      </trans-unit>
      <trans-unit id="User_Members_Properties">
        <source>User Members - Properties</source>
        <target state="translated">用户成员-属性</target>
        <note />
      </trans-unit>
      <trans-unit id="User_Types_Classes">
        <source>User Types - Classes</source>
        <target state="translated">用户类型 - 类</target>
        <note />
      </trans-unit>
      <trans-unit id="User_Types_Delegates">
        <source>User Types - Delegates</source>
        <target state="translated">用户类型 - 委托</target>
        <note />
      </trans-unit>
      <trans-unit id="User_Types_Enums">
        <source>User Types - Enums</source>
        <target state="translated">用户类型 - 枚举</target>
        <note />
      </trans-unit>
      <trans-unit id="User_Types_Interfaces">
        <source>User Types - Interfaces</source>
        <target state="translated">用户类型 - 接口</target>
        <note />
      </trans-unit>
      <trans-unit id="User_Types_Structures">
        <source>User Types - Structures</source>
        <target state="translated">用户类型 - 结构</target>
        <note />
      </trans-unit>
      <trans-unit id="User_Types_Type_Parameters">
        <source>User Types - Type Parameters</source>
        <target state="translated">用户类型 - 类型参数</target>
        <note />
      </trans-unit>
      <trans-unit id="String_Verbatim">
        <source>String - Verbatim</source>
        <target state="translated">字符串 - 逐字字符串</target>
        <note />
      </trans-unit>
      <trans-unit id="Warning_image_element">
        <source>Warning</source>
        <target state="translated">警告</target>
        <note>Caption/tooltip for "Warning" image element displayed in completion popup.</note>
      </trans-unit>
      <trans-unit id="XML_Doc_Comments_Attribute_Name">
        <source>XML Doc Comments - Attribute Name</source>
        <target state="translated">XML 文档注释 - 属性名</target>
        <note />
      </trans-unit>
      <trans-unit id="XML_Doc_Comments_CData_Section">
        <source>XML Doc Comments - CData Section</source>
        <target state="translated">XML 文档注释 - CData 节</target>
        <note />
      </trans-unit>
      <trans-unit id="XML_Doc_Comments_Text">
        <source>XML Doc Comments - Text</source>
        <target state="translated">XML 文档注释 - 文本</target>
        <note />
      </trans-unit>
      <trans-unit id="XML_Doc_Comments_Delimiter">
        <source>XML Doc Comments - Delimiter</source>
        <target state="translated">XML 文档注释 - 分隔符</target>
        <note />
      </trans-unit>
      <trans-unit id="XML_Doc_Comments_Comment">
        <source>XML Doc Comments - Comment</source>
        <target state="translated">XML 文档注释 - 注释</target>
        <note />
      </trans-unit>
      <trans-unit id="User_Types_Modules">
        <source>User Types - Modules</source>
        <target state="translated">用户类型 - 模块</target>
        <note />
      </trans-unit>
      <trans-unit id="VB_XML_Literals_Attribute_Name">
        <source>VB XML Literals - Attribute Name</source>
        <target state="translated">VB XML 文本 - 属性名</target>
        <note />
      </trans-unit>
      <trans-unit id="VB_XML_Literals_Attribute_Quotes">
        <source>VB XML Literals - Attribute Quotes</source>
        <target state="translated">VB XML 文本 - 属性引号</target>
        <note />
      </trans-unit>
      <trans-unit id="VB_XML_Literals_Attribute_Value">
        <source>VB XML Literals - Attribute Value</source>
        <target state="translated">VB XML 文本 - 属性值</target>
        <note />
      </trans-unit>
      <trans-unit id="VB_XML_Literals_CData_Section">
        <source>VB XML Literals - CData Section</source>
        <target state="translated">VB XML 文本 - CData 节</target>
        <note />
      </trans-unit>
      <trans-unit id="VB_XML_Literals_Comment">
        <source>VB XML Literals - Comment</source>
        <target state="translated">VB XML 文本 - 注释</target>
        <note />
      </trans-unit>
      <trans-unit id="VB_XML_Literals_Delimiter">
        <source>VB XML Literals - Delimiter</source>
        <target state="translated">VB XML 文本 - 分隔符</target>
        <note />
      </trans-unit>
      <trans-unit id="VB_XML_Literals_Embedded_Expression">
        <source>VB XML Literals - Embedded Expression</source>
        <target state="translated">VB XML 文本 - 嵌入式表达式</target>
        <note />
      </trans-unit>
      <trans-unit id="VB_XML_Literals_Entity_Reference">
        <source>VB XML Literals - Entity Reference</source>
        <target state="translated">VB XML 文本 - 实体引用</target>
        <note />
      </trans-unit>
      <trans-unit id="VB_XML_Literals_Name">
        <source>VB XML Literals - Name</source>
        <target state="translated">VB XML 文本 - 名称</target>
        <note />
      </trans-unit>
      <trans-unit id="VB_XML_Literals_Processing_Instruction">
        <source>VB XML Literals - Processing Instruction</source>
        <target state="translated">VB XML 文本 - 处理指令</target>
        <note />
      </trans-unit>
      <trans-unit id="VB_XML_Literals_Text">
        <source>VB XML Literals - Text</source>
        <target state="translated">VB XML 文本 - 文本</target>
        <note />
      </trans-unit>
      <trans-unit id="XML_Doc_Comments_Attribute_Quotes">
        <source>XML Doc Comments - Attribute Quotes</source>
        <target state="translated">XML 文档注释 - 属性引号</target>
        <note />
      </trans-unit>
      <trans-unit id="XML_Doc_Comments_Attribute_Value">
        <source>XML Doc Comments - Attribute Value</source>
        <target state="translated">XML 文档注释 - 属性值</target>
        <note />
      </trans-unit>
      <trans-unit id="Unnecessary_Code">
        <source>Unnecessary Code</source>
        <target state="translated">不必要的代码</target>
        <note />
      </trans-unit>
      <trans-unit id="Rude_Edit">
        <source>Rude Edit</source>
        <target state="translated">原始编辑</target>
        <note />
      </trans-unit>
      <trans-unit id="Rename_will_update_1_reference_in_1_file">
        <source>Rename will update 1 reference in 1 file.</source>
        <target state="translated">重命名将更新 1 个文件中的 1 个引用。</target>
        <note />
      </trans-unit>
      <trans-unit id="Rename_will_update_0_references_in_1_file">
        <source>Rename will update {0} references in 1 file.</source>
        <target state="translated">重命名将更新 1 个文件中的 {0} 个引用。</target>
        <note />
      </trans-unit>
      <trans-unit id="Rename_will_update_0_references_in_1_files">
        <source>Rename will update {0} references in {1} files.</source>
        <target state="translated">重命名将更新 {1} 个文件中的 {0} 个引用。</target>
        <note />
      </trans-unit>
      <trans-unit id="_0_conflict_s_will_be_resolved">
        <source>{0} conflict(s) will be resolved</source>
        <target state="translated">将解决 {0} 个冲突</target>
        <note />
      </trans-unit>
      <trans-unit id="_0_unresolvable_conflict_s">
        <source>{0} unresolvable conflict(s)</source>
        <target state="translated">{0} 个无法解决的冲突</target>
        <note />
      </trans-unit>
      <trans-unit id="Applying_0">
        <source>Applying "{0}"...</source>
        <target state="translated">正在应用 “{0}”...</target>
        <note />
      </trans-unit>
      <trans-unit id="Adding_0_to_1_with_content_colon">
        <source>Adding '{0}' to '{1}' with content:</source>
        <target state="translated">将“{0}”添加到具有内容的“{1}”:</target>
        <note />
      </trans-unit>
      <trans-unit id="Adding_project_0">
        <source>Adding project '{0}'</source>
        <target state="translated">添加项目“{0}”</target>
        <note />
      </trans-unit>
      <trans-unit id="Removing_project_0">
        <source>Removing project '{0}'</source>
        <target state="translated">删除项目“{0}” </target>
        <note />
      </trans-unit>
      <trans-unit id="Changing_project_references_for_0">
        <source>Changing project references for '{0}'</source>
        <target state="translated">更改“{0}”的项目引用</target>
        <note />
      </trans-unit>
      <trans-unit id="Adding_reference_0_to_1">
        <source>Adding reference '{0}' to '{1}'</source>
        <target state="translated">将引用“{0}”添加到“{1}”</target>
        <note />
      </trans-unit>
      <trans-unit id="Removing_reference_0_from_1">
        <source>Removing reference '{0}' from '{1}'</source>
        <target state="translated">从“{1}”中删除引用“{0}” </target>
        <note />
      </trans-unit>
      <trans-unit id="Adding_analyzer_reference_0_to_1">
        <source>Adding analyzer reference '{0}' to '{1}'</source>
        <target state="translated">将分析器引用 “{0}”添加到“{1}”</target>
        <note />
      </trans-unit>
      <trans-unit id="Removing_analyzer_reference_0_from_1">
        <source>Removing analyzer reference '{0}' from '{1}'</source>
        <target state="translated">从“{1}”中删除分析器引用“{0}” </target>
        <note />
      </trans-unit>
      <trans-unit id="XML_End_Tag_Completion">
        <source>XML End Tag Completion</source>
        <target state="translated">XML 结束标记完成</target>
        <note />
      </trans-unit>
      <trans-unit id="Completing_Tag">
        <source>Completing Tag</source>
        <target state="translated">正在完成标记</target>
        <note />
      </trans-unit>
      <trans-unit id="Encapsulate_Field">
        <source>Encapsulate Field</source>
        <target state="translated">封装字段</target>
        <note />
      </trans-unit>
      <trans-unit id="Applying_Encapsulate_Field_refactoring">
        <source>Applying "Encapsulate Field" refactoring...</source>
        <target state="translated">正在应用 “封装字段”重构...</target>
        <note />
      </trans-unit>
      <trans-unit id="Please_select_the_definition_of_the_field_to_encapsulate">
        <source>Please select the definition of the field to encapsulate.</source>
        <target state="translated">请选择要封装字段的定义。</target>
        <note />
      </trans-unit>
      <trans-unit id="Given_Workspace_doesn_t_support_Undo">
        <source>Given Workspace doesn't support Undo</source>
        <target state="translated">给定的工作区不支持撤销</target>
        <note />
      </trans-unit>
      <trans-unit id="Document_must_be_contained_in_the_workspace_that_created_this_service">
        <source>Document must be contained in the workspace that created this service</source>
        <target state="translated">文件必须包含在创建此服务的工作区中</target>
        <note />
      </trans-unit>
      <trans-unit id="Searching">
        <source>Searching...</source>
        <target state="translated">正在搜索...</target>
        <note />
      </trans-unit>
      <trans-unit id="Canceled">
        <source>Canceled.</source>
        <target state="translated">已取消。</target>
        <note />
      </trans-unit>
      <trans-unit id="No_information_found">
        <source>No information found.</source>
        <target state="translated">未找到信息。</target>
        <note />
      </trans-unit>
      <trans-unit id="No_usages_found">
        <source>No usages found.</source>
        <target state="translated">未找到用法。</target>
        <note />
      </trans-unit>
      <trans-unit id="Implements_">
        <source>Implements</source>
        <target state="translated">实现</target>
        <note />
      </trans-unit>
      <trans-unit id="Implemented_By">
        <source>Implemented By</source>
        <target state="translated">实现者</target>
        <note />
      </trans-unit>
      <trans-unit id="Overrides_">
        <source>Overrides</source>
        <target state="translated">重写</target>
        <note />
      </trans-unit>
      <trans-unit id="Overridden_By">
        <source>Overridden By</source>
        <target state="translated">重写者</target>
        <note />
      </trans-unit>
      <trans-unit id="Directly_Called_In">
        <source>Directly Called In</source>
        <target state="translated">直接调入</target>
        <note />
      </trans-unit>
      <trans-unit id="Indirectly_Called_In">
        <source>Indirectly Called In</source>
        <target state="translated">间接调入</target>
        <note />
      </trans-unit>
      <trans-unit id="Called_In">
        <source>Called In</source>
        <target state="translated">调入</target>
        <note />
      </trans-unit>
      <trans-unit id="Referenced_In">
        <source>Referenced In</source>
        <target state="translated">引用于</target>
        <note />
      </trans-unit>
      <trans-unit id="No_references_found">
        <source>No references found.</source>
        <target state="translated">未找到引用。</target>
        <note />
      </trans-unit>
      <trans-unit id="No_derived_types_found">
        <source>No derived types found.</source>
        <target state="translated">未找到派生类型。</target>
        <note />
      </trans-unit>
      <trans-unit id="No_implementations_found">
        <source>No implementations found.</source>
        <target state="translated">未找到实现。</target>
        <note />
      </trans-unit>
      <trans-unit id="_0_Line_1">
        <source>{0} - (Line {1})</source>
        <target state="translated">{0} - (第 {1} 行)</target>
        <note />
      </trans-unit>
      <trans-unit id="Class_Parts">
        <source>Class Parts</source>
        <target state="translated">类部件</target>
        <note />
      </trans-unit>
      <trans-unit id="Struct_Parts">
        <source>Struct Parts</source>
        <target state="translated">结构部件</target>
        <note />
      </trans-unit>
      <trans-unit id="Interface_Parts">
        <source>Interface Parts</source>
        <target state="translated">接口部件</target>
        <note />
      </trans-unit>
      <trans-unit id="Type_Parts">
        <source>Type Parts</source>
        <target state="translated">类型部件</target>
        <note />
      </trans-unit>
      <trans-unit id="Inherits_">
        <source>Inherits</source>
        <target state="translated">继承</target>
        <note />
      </trans-unit>
      <trans-unit id="Inherited_By">
        <source>Inherited By</source>
        <target state="translated">继承者</target>
        <note />
      </trans-unit>
      <trans-unit id="Already_tracking_document_with_identical_key">
        <source>Already tracking document with identical key</source>
        <target state="translated">已使用等价键跟踪文档</target>
        <note />
      </trans-unit>
      <trans-unit id="document_is_not_currently_being_tracked">
        <source>document is not currently being tracked</source>
        <target state="translated">当前未跟踪文档</target>
        <note />
      </trans-unit>
      <trans-unit id="Computing_Rename_information">
        <source>Computing Rename information...</source>
        <target state="translated">正在计算重命名信息...</target>
        <note />
      </trans-unit>
      <trans-unit id="Updating_files">
        <source>Updating files...</source>
        <target state="translated">正在更新文件...</target>
        <note />
      </trans-unit>
      <trans-unit id="Rename_operation_was_cancelled_or_is_not_valid">
        <source>Rename operation was cancelled or is not valid</source>
        <target state="translated">重命名操作已取消或无效</target>
        <note />
      </trans-unit>
      <trans-unit id="Rename_Symbol">
        <source>Rename Symbol</source>
        <target state="translated">重命名符号</target>
        <note />
      </trans-unit>
      <trans-unit id="Text_Buffer_Change">
        <source>Text Buffer Change</source>
        <target state="translated">文本缓冲区更改</target>
        <note />
      </trans-unit>
      <trans-unit id="Rename_operation_was_not_properly_completed_Some_file_might_not_have_been_updated">
        <source>Rename operation was not properly completed. Some file might not have been updated.</source>
        <target state="translated">重命名操作未正确完成。可能未更新某个文件。</target>
        <note />
      </trans-unit>
      <trans-unit id="Rename_0_to_1">
        <source>Rename '{0}' to '{1}'</source>
        <target state="translated">将“{0}” 重命名为“{1}”</target>
        <note />
      </trans-unit>
      <trans-unit id="Preview_Warning">
        <source>Preview Warning</source>
        <target state="translated">预览警告</target>
        <note />
      </trans-unit>
      <trans-unit id="from_metadata">
        <source>from metadata</source>
        <target state="translated">从元数据</target>
        <note />
      </trans-unit>
      <trans-unit id="Automatic_Line_Ender">
        <source>Automatic Line Ender</source>
        <target state="translated">最终自动行</target>
        <note />
      </trans-unit>
      <trans-unit id="Automatically_completing">
        <source>Automatically completing...</source>
        <target state="translated">正在自动完成...</target>
        <note />
      </trans-unit>
      <trans-unit id="Automatic_Pair_Completion">
        <source>Automatic Pair Completion</source>
        <target state="translated">自动配对完成</target>
        <note />
      </trans-unit>
      <trans-unit id="An_active_inline_rename_session_is_still_active_Complete_it_before_starting_a_new_one">
        <source>An active inline rename session is still active. Complete it before starting a new one.</source>
        <target state="translated">有效的内联重命名会话仍处于活动状态。在开始一个新会话前完成它。</target>
        <note />
      </trans-unit>
      <trans-unit id="The_buffer_is_not_part_of_a_workspace">
        <source>The buffer is not part of a workspace.</source>
        <target state="translated">缓冲区不是工作区的一部分。</target>
        <note />
      </trans-unit>
      <trans-unit id="The_token_is_not_contained_in_the_workspace">
        <source>The token is not contained in the workspace.</source>
        <target state="translated">工作区中不包含该标记。</target>
        <note />
      </trans-unit>
      <trans-unit id="You_must_rename_an_identifier">
        <source>You must rename an identifier.</source>
        <target state="translated">必须重命名标识符。</target>
        <note />
      </trans-unit>
      <trans-unit id="You_cannot_rename_this_element">
        <source>You cannot rename this element.</source>
        <target state="translated">无法重命名此元素。</target>
        <note />
      </trans-unit>
      <trans-unit id="Please_resolve_errors_in_your_code_before_renaming_this_element">
        <source>Please resolve errors in your code before renaming this element.</source>
        <target state="translated">请在重命名此元素前解决代码中的错误。</target>
        <note />
      </trans-unit>
      <trans-unit id="You_cannot_rename_operators">
        <source>You cannot rename operators.</source>
        <target state="translated">无法重命名运算符。</target>
        <note />
      </trans-unit>
      <trans-unit id="You_cannot_rename_elements_that_are_defined_in_metadata">
        <source>You cannot rename elements that are defined in metadata.</source>
        <target state="translated">无法重命名元数据中定义的元素。</target>
        <note />
      </trans-unit>
      <trans-unit id="You_cannot_rename_elements_from_previous_submissions">
        <source>You cannot rename elements from previous submissions.</source>
        <target state="translated">无法重命名来自之前提交的元素。</target>
        <note />
      </trans-unit>
      <trans-unit id="Navigation_Bars">
        <source>Navigation Bars</source>
        <target state="translated">导航栏</target>
        <note />
      </trans-unit>
      <trans-unit id="Refreshing_navigation_bars">
        <source>Refreshing navigation bars...</source>
        <target state="translated">正在刷新导航栏...</target>
        <note />
      </trans-unit>
      <trans-unit id="Format_Token">
        <source>Format Token</source>
        <target state="translated">设置标记的格式</target>
        <note />
      </trans-unit>
      <trans-unit id="Smart_Indenting">
        <source>Smart Indenting</source>
        <target state="translated">智能缩进</target>
        <note />
      </trans-unit>
      <trans-unit id="Find_References">
        <source>Find References</source>
        <target state="translated">查找引用</target>
        <note />
      </trans-unit>
      <trans-unit id="Finding_references">
        <source>Finding references...</source>
        <target state="translated">正在查找引用...</target>
        <note />
      </trans-unit>
      <trans-unit id="Finding_references_of_0">
        <source>Finding references of "{0}"...</source>
        <target state="translated">正在查找“{0}”的引用...</target>
        <note />
      </trans-unit>
      <trans-unit id="Comment_Selection">
        <source>Comment Selection</source>
        <target state="translated">注释选定内容</target>
        <note />
      </trans-unit>
      <trans-unit id="Uncomment_Selection">
        <source>Uncomment Selection</source>
        <target state="translated">取消注释选定内容</target>
        <note />
      </trans-unit>
      <trans-unit id="Commenting_currently_selected_text">
        <source>Commenting currently selected text...</source>
        <target state="translated">正在对当前所选文本进行注释...</target>
        <note />
      </trans-unit>
      <trans-unit id="Uncommenting_currently_selected_text">
        <source>Uncommenting currently selected text...</source>
        <target state="translated">正在取消对当前所选文本的注释...</target>
        <note />
      </trans-unit>
      <trans-unit id="Insert_new_line">
        <source>Insert new line</source>
        <target state="translated">插入新行</target>
        <note />
      </trans-unit>
      <trans-unit id="Documentation_Comment">
        <source>Documentation Comment</source>
        <target state="translated">文档注释</target>
        <note />
      </trans-unit>
      <trans-unit id="Inserting_documentation_comment">
        <source>Inserting documentation comment...</source>
        <target state="translated">正在插入文档注释...</target>
        <note />
      </trans-unit>
      <trans-unit id="Extract_Method">
        <source>Extract Method</source>
        <target state="translated">提取方法</target>
        <note />
      </trans-unit>
      <trans-unit id="Applying_Extract_Method_refactoring">
        <source>Applying "Extract Method" refactoring...</source>
        <target state="translated">正在应用“提取方法”重构...</target>
        <note />
      </trans-unit>
      <trans-unit id="Format_Document">
        <source>Format Document</source>
        <target state="translated">设置文档的格式</target>
        <note />
      </trans-unit>
      <trans-unit id="Formatting_document">
        <source>Formatting document...</source>
        <target state="translated">正在设置文档格式...</target>
        <note />
      </trans-unit>
      <trans-unit id="Formatting">
        <source>Formatting</source>
        <target state="translated">正在格式化</target>
        <note />
      </trans-unit>
      <trans-unit id="Format_Selection">
        <source>Format Selection</source>
        <target state="translated">设置选定内容的格式</target>
        <note />
      </trans-unit>
      <trans-unit id="Formatting_currently_selected_text">
        <source>Formatting currently selected text...</source>
        <target state="translated">正在设置当前所选文本的格式...</target>
        <note />
      </trans-unit>
      <trans-unit id="Cannot_navigate_to_the_symbol_under_the_caret">
        <source>Cannot navigate to the symbol under the caret.</source>
        <target state="translated">无法导航到插入点下面的符号。</target>
        <note />
      </trans-unit>
      <trans-unit id="Go_to_Definition">
        <source>Go to Definition</source>
        <target state="translated">转到定义</target>
        <note />
      </trans-unit>
      <trans-unit id="Navigating_to_definition">
        <source>Navigating to definition...</source>
        <target state="translated">正在导航到定义...</target>
        <note />
      </trans-unit>
      <trans-unit id="Organize_Document">
        <source>Organize Document</source>
        <target state="translated">组织文档</target>
        <note />
      </trans-unit>
      <trans-unit id="Organizing_document">
        <source>Organizing document...</source>
        <target state="translated">正在组织文档...</target>
        <note />
      </trans-unit>
      <trans-unit id="Highlighted_Definition">
        <source>Highlighted Definition</source>
        <target state="translated">突出显示的定义</target>
        <note />
      </trans-unit>
      <trans-unit id="The_new_name_is_not_a_valid_identifier">
        <source>The new name is not a valid identifier.</source>
        <target state="translated">新名称不是有效的标识符。</target>
        <note />
      </trans-unit>
      <trans-unit id="Inline_Rename_Fixup">
        <source>Inline Rename Fixup</source>
        <target state="translated">内联重命名修复</target>
        <note />
      </trans-unit>
      <trans-unit id="Inline_Rename_Resolved_Conflict">
        <source>Inline Rename Resolved Conflict</source>
        <target state="translated">内联重命名已解决冲突</target>
        <note />
      </trans-unit>
      <trans-unit id="Inline_Rename">
        <source>Inline Rename</source>
        <target state="translated">内联重命名</target>
        <note />
      </trans-unit>
      <trans-unit id="Rename">
        <source>Rename</source>
        <target state="translated">重命名</target>
        <note />
      </trans-unit>
      <trans-unit id="Start_Rename">
        <source>Start Rename</source>
        <target state="translated">开始重命名</target>
        <note />
      </trans-unit>
      <trans-unit id="Display_conflict_resolutions">
        <source>Display conflict resolutions</source>
        <target state="translated">显示冲突解决方法</target>
        <note />
      </trans-unit>
      <trans-unit id="Finding_token_to_rename">
        <source>Finding token to rename...</source>
        <target state="translated">正在查找要重命名的标记...</target>
        <note />
      </trans-unit>
      <trans-unit id="Conflict">
        <source>Conflict</source>
        <target state="translated">冲突</target>
        <note />
      </trans-unit>
      <trans-unit id="Text_Navigation">
        <source>Text Navigation</source>
        <target state="translated">文本导航</target>
        <note />
      </trans-unit>
      <trans-unit id="Finding_word_extent">
        <source>Finding word extent...</source>
        <target state="translated">正在查找单词范围...</target>
        <note />
      </trans-unit>
      <trans-unit id="Finding_enclosing_span">
        <source>Finding enclosing span...</source>
        <target state="translated">正在寻找封闭范围...</target>
        <note />
      </trans-unit>
      <trans-unit id="Finding_span_of_next_sibling">
        <source>Finding span of next sibling...</source>
        <target state="translated">正在查找下一个同级的范围...</target>
        <note />
      </trans-unit>
      <trans-unit id="Finding_span_of_previous_sibling">
        <source>Finding span of previous sibling...</source>
        <target state="translated">正在查找上一个同级的范围...</target>
        <note />
      </trans-unit>
      <trans-unit id="Rename_colon_0">
        <source>Rename: {0}</source>
        <target state="translated">重命名: {0}</target>
        <note />
      </trans-unit>
      <trans-unit id="Light_bulb_session_is_already_dismissed">
        <source>Light bulb session is already dismissed.</source>
        <target state="translated">灯泡会话已解除。</target>
        <note />
      </trans-unit>
      <trans-unit id="Automatic_Pair_Completion_End_Point_Marker_Color">
        <source>Automatic Pair Completion End Point Marker Color</source>
        <target state="translated">自动配对完成终点标记颜色</target>
        <note />
      </trans-unit>
      <trans-unit id="Renaming_anonymous_type_members_is_not_yet_supported">
        <source>Renaming anonymous type members is not yet supported.</source>
        <target state="translated">尚不支持重命名匿名类型成员。</target>
        <note />
      </trans-unit>
      <trans-unit id="Engine_must_be_attached_to_an_Interactive_Window">
        <source>Engine must be attached to an Interactive Window.</source>
        <target state="translated">引擎必须附加到“交互式窗口”。</target>
        <note />
      </trans-unit>
      <trans-unit id="Changes_the_current_prompt_settings">
        <source>Changes the current prompt settings.</source>
        <target state="translated">更改当前提示设置。</target>
        <note />
      </trans-unit>
      <trans-unit id="Unexpected_text_colon_0">
        <source>Unexpected text: '{0}'</source>
        <target state="translated">意外的文本:“{0}”</target>
        <note />
      </trans-unit>
      <trans-unit id="The_triggerSpan_is_not_included_in_the_given_workspace">
        <source>The triggerSpan is not included in the given workspace.</source>
        <target state="translated">给定工作区中不包括 triggerSpan。</target>
        <note />
      </trans-unit>
      <trans-unit id="This_session_has_already_been_dismissed">
        <source>This session has already been dismissed.</source>
        <target state="translated">已解除该会话。</target>
        <note />
      </trans-unit>
      <trans-unit id="The_transaction_is_already_complete">
        <source>The transaction is already complete.</source>
        <target state="translated">该事务已完成。</target>
        <note />
      </trans-unit>
      <trans-unit id="Not_a_source_error_line_column_unavailable">
        <source>Not a source error, line/column unavailable</source>
        <target state="translated">不是源错误，行/列不可用</target>
        <note />
      </trans-unit>
      <trans-unit id="Can_t_compare_positions_from_different_text_snapshots">
        <source>Can't compare positions from different text snapshots</source>
        <target state="translated">无法比较不同文本快照的位置</target>
        <note />
      </trans-unit>
      <trans-unit id="XML_Doc_Comments_Entity_Reference">
        <source>XML Doc Comments - Entity Reference</source>
        <target state="translated">XML 文档注释 - 实体引用</target>
        <note />
      </trans-unit>
      <trans-unit id="XML_Doc_Comments_Name">
        <source>XML Doc Comments - Name</source>
        <target state="translated">XML 文档注释 - 名称</target>
        <note />
      </trans-unit>
      <trans-unit id="XML_Doc_Comments_Processing_Instruction">
        <source>XML Doc Comments - Processing Instruction</source>
        <target state="translated">XML 文档注释 - 处理指令</target>
        <note />
      </trans-unit>
      <trans-unit id="Active_Statement">
        <source>Active Statement</source>
        <target state="translated">活动语句</target>
        <note />
      </trans-unit>
      <trans-unit id="Loading_Peek_information">
        <source>Loading Peek information...</source>
        <target state="translated">正在加载摘要信息...</target>
        <note />
      </trans-unit>
      <trans-unit id="Peek">
        <source>Peek</source>
        <target state="translated">快速查看</target>
        <note />
      </trans-unit>
      <trans-unit id="symbol_cannot_be_a_namespace">
        <source>'symbol' cannot be a namespace.</source>
        <target state="translated">'“symbol” 不能为命名空间。</target>
        <note />
      </trans-unit>
      <trans-unit id="Apply1">
        <source>_Apply</source>
        <target state="translated">应用(_A)</target>
        <note />
      </trans-unit>
      <trans-unit id="Include_overload_s">
        <source>Include _overload(s)</source>
        <target state="translated">包括重载(_O)</target>
        <note />
      </trans-unit>
      <trans-unit id="Include_comments">
        <source>Include _comments</source>
        <target state="translated">包括备注(_C)</target>
        <note />
      </trans-unit>
      <trans-unit id="Include_strings">
        <source>Include _strings</source>
        <target state="translated">包括字符串(_S)</target>
        <note />
      </trans-unit>
      <trans-unit id="Apply2">
        <source>Apply</source>
        <target state="translated">应用</target>
        <note />
      </trans-unit>
      <trans-unit id="Change_Signature">
        <source>Change Signature</source>
        <target state="translated">更改签名</target>
        <note />
      </trans-unit>
      <trans-unit id="Preview_Changes_0">
        <source>Preview Changes - {0}</source>
        <target state="translated">预览更改 - {0}</target>
        <note />
      </trans-unit>
      <trans-unit id="Preview_Code_Changes_colon">
        <source>Preview Code Changes:</source>
        <target state="translated">预览代码更改:</target>
        <note />
      </trans-unit>
      <trans-unit id="Preview_Changes">
        <source>Preview Changes</source>
        <target state="translated">预览更改</target>
        <note />
      </trans-unit>
      <trans-unit id="Format_Paste">
        <source>Format Paste</source>
        <target state="translated">格式粘贴</target>
        <note />
      </trans-unit>
      <trans-unit id="Formatting_pasted_text">
        <source>Formatting pasted text...</source>
        <target state="translated">正在设置已粘贴文本的格式...</target>
        <note />
      </trans-unit>
      <trans-unit id="The_definition_of_the_object_is_hidden">
        <source>The definition of the object is hidden.</source>
        <target state="translated">对象的定义被隐藏。</target>
        <note />
      </trans-unit>
      <trans-unit id="Automatic_Formatting">
        <source>Automatic Formatting</source>
        <target state="translated">自动设置格式</target>
        <note />
      </trans-unit>
      <trans-unit id="We_can_fix_the_error_by_not_making_struct_out_ref_parameter_s_Do_you_want_to_proceed">
        <source>We can fix the error by not making struct "out/ref" parameter(s).
Do you want to proceed?</source>
        <target state="translated">通过不构建结构 "out/ref" 参数，可以修复此错误。
想要继续吗?</target>
        <note />
      </trans-unit>
      <trans-unit id="Change_Signature_colon">
        <source>Change Signature:</source>
        <target state="translated">更改签名:</target>
        <note />
      </trans-unit>
      <trans-unit id="Rename_0_to_1_colon">
        <source>Rename '{0}' to '{1}':</source>
        <target state="translated">将“{0}”重命名为“{1}”:</target>
        <note />
      </trans-unit>
      <trans-unit id="Encapsulate_Field_colon">
        <source>Encapsulate Field:</source>
        <target state="translated">封装字段:</target>
        <note />
      </trans-unit>
      <trans-unit id="Call_Hierarchy">
        <source>Call Hierarchy</source>
        <target state="translated">调用层次结构</target>
        <note />
      </trans-unit>
      <trans-unit id="Calls_To_0">
        <source>Calls To '{0}'</source>
        <target state="translated">调用“{0}”</target>
        <note />
      </trans-unit>
      <trans-unit id="Calls_To_Base_Member_0">
        <source>Calls To Base Member '{0}'</source>
        <target state="translated">对基类成员“{0}”的调用</target>
        <note />
      </trans-unit>
      <trans-unit id="Calls_To_Interface_Implementation_0">
        <source>Calls To Interface Implementation '{0}'</source>
        <target state="translated">对接口实现“{0}”的调用</target>
        <note />
      </trans-unit>
      <trans-unit id="Computing_Call_Hierarchy_Information">
        <source>Computing Call Hierarchy Information</source>
        <target state="translated">计算调用层次结构信息</target>
        <note />
      </trans-unit>
      <trans-unit id="Implements_0">
        <source>Implements '{0}'</source>
        <target state="translated">实现“{0}”</target>
        <note />
      </trans-unit>
      <trans-unit id="Initializers">
        <source>Initializers</source>
        <target state="translated">初始值设定项</target>
        <note />
      </trans-unit>
      <trans-unit id="References_To_Field_0">
        <source>References To Field '{0}'</source>
        <target state="translated">对字段“{0}”的引用</target>
        <note />
      </trans-unit>
      <trans-unit id="Calls_To_Overrides">
        <source>Calls To Overrides</source>
        <target state="translated">对重写的调用</target>
        <note />
      </trans-unit>
      <trans-unit id="Preview_changes1">
        <source>_Preview changes</source>
        <target state="translated">预览更改(_P)</target>
        <note />
      </trans-unit>
      <trans-unit id="Apply3">
        <source>Apply</source>
        <target state="translated">应用</target>
        <note />
      </trans-unit>
      <trans-unit id="Cancel">
        <source>Cancel</source>
        <target state="translated">取消</target>
        <note />
      </trans-unit>
      <trans-unit id="Changes">
        <source>Changes</source>
        <target state="translated">更改</target>
        <note />
      </trans-unit>
      <trans-unit id="Preview_changes2">
        <source>Preview changes</source>
        <target state="translated">预览更改</target>
        <note />
      </trans-unit>
      <trans-unit id="IntelliSense">
        <source>IntelliSense</source>
        <target state="translated">IntelliSense</target>
        <note />
      </trans-unit>
      <trans-unit id="IntelliSense_Commit_Formatting">
        <source>IntelliSense Commit Formatting</source>
        <target state="translated">IntelliSense 提交格式</target>
        <note />
      </trans-unit>
      <trans-unit id="Rename_Tracking">
        <source>Rename Tracking</source>
        <target state="translated">重命名跟踪</target>
        <note />
      </trans-unit>
      <trans-unit id="Removing_0_from_1_with_content_colon">
        <source>Removing '{0}' from '{1}' with content:</source>
        <target state="translated">将“{0}”连带内容从“{1}”删除。</target>
        <note />
      </trans-unit>
      <trans-unit id="_0_does_not_support_the_1_operation_However_it_may_contain_nested_2_s_see_2_3_that_support_this_operation">
        <source>'{0}' does not support the '{1}' operation. However, it may contain nested '{2}'s (see '{2}.{3}') that support this operation.</source>
        <target state="translated">'“{0}”不支持“{1}”操作。但是，它可能包含支持此操作的嵌套“{2}”(参见“{2}.{3}”)。</target>
        <note />
      </trans-unit>
      <trans-unit id="Brace_Completion">
        <source>Brace Completion</source>
        <target state="translated">大括号完成</target>
        <note />
      </trans-unit>
      <trans-unit id="Fix_all_occurrences_in">
        <source>Fix all occurrences in</source>
        <target state="translated">修复以下对象中的所有实例:</target>
        <note />
      </trans-unit>
      <trans-unit id="Cannot_apply_operation_while_a_rename_session_is_active">
        <source>Cannot apply operation while a rename session is active.</source>
        <target state="translated">重命名会话处于活动状态时无法应用操作。</target>
        <note />
      </trans-unit>
      <trans-unit id="The_rename_tracking_session_was_cancelled_and_is_no_longer_available">
        <source>The rename tracking session was cancelled and is no longer available.</source>
        <target state="translated">重命名跟踪会话已取消，且不再可用。</target>
        <note />
      </trans-unit>
      <trans-unit id="Highlighted_Written_Reference">
        <source>Highlighted Written Reference</source>
        <target state="translated">突出显示的书面引用</target>
        <note />
      </trans-unit>
      <trans-unit id="Cursor_must_be_on_a_member_name">
        <source>Cursor must be on a member name.</source>
        <target state="translated">游标必须位于成员名称。</target>
        <note />
      </trans-unit>
      <trans-unit id="Brace_Matching">
        <source>Brace Matching</source>
        <target state="translated">大括号匹配</target>
        <note />
      </trans-unit>
      <trans-unit id="Locating_implementations">
        <source>Locating implementations...</source>
        <target state="translated">正在查找实现...</target>
        <note />
      </trans-unit>
      <trans-unit id="Go_To_Implementation">
        <source>Go To Implementation</source>
        <target state="translated">转到实现</target>
        <note />
      </trans-unit>
      <trans-unit id="The_symbol_has_no_implementations">
        <source>The symbol has no implementations.</source>
        <target state="translated">符号没有实现。</target>
        <note />
      </trans-unit>
      <trans-unit id="New_name_colon_0">
        <source>New name: {0}</source>
        <target state="translated">新名称: {0}</target>
        <note />
      </trans-unit>
      <trans-unit id="Modify_any_highlighted_location_to_begin_renaming">
        <source>Modify any highlighted location to begin renaming.</source>
        <target state="translated">修改任意突出显示的位置以开始重命名。</target>
        <note />
      </trans-unit>
      <trans-unit id="Paste">
        <source>Paste</source>
        <target state="translated">粘贴</target>
        <note />
      </trans-unit>
      <trans-unit id="Navigating">
        <source>Navigating...</source>
        <target state="translated">正在导航...</target>
        <note />
      </trans-unit>
      <trans-unit id="Suggestion_ellipses">
        <source>Suggestion ellipses (…)</source>
        <target state="translated">建议使用省略号(…)</target>
        <note />
      </trans-unit>
      <trans-unit id="_0_references">
        <source>'{0}' references</source>
        <target state="translated">'“{0}”引用</target>
        <note />
      </trans-unit>
      <trans-unit id="_0_implementations">
        <source>'{0}' implementations</source>
        <target state="translated">'“{0}”实现</target>
        <note />
      </trans-unit>
      <trans-unit id="_0_declarations">
        <source>'{0}' declarations</source>
        <target state="translated">'“{0}”声明</target>
        <note />
      </trans-unit>
      <trans-unit id="An_inline_rename_session_is_active">
        <source>An inline rename session is active</source>
        <target state="translated">一个内联的重命名会话处于活动状态</target>
        <note>For screenreaders</note>
      </trans-unit>
      <trans-unit id="Inline_Rename_Conflict">
        <source>Inline Rename Conflict</source>
        <target state="translated">内联重命名冲突</target>
        <note />
      </trans-unit>
      <trans-unit id="Inline_Rename_Field_Background_and_Border">
        <source>Inline Rename Field Background and Border</source>
        <target state="translated">内联重命名字段背景或边框</target>
        <note />
      </trans-unit>
      <trans-unit id="Inline_Rename_Field_Text">
        <source>Inline Rename Field Text</source>
        <target state="translated">内联重命名字段文本</target>
        <note />
      </trans-unit>
      <trans-unit id="Block_Comment_Editing">
        <source>Block Comment Editing</source>
        <target state="translated">阻止注释编辑</target>
        <note />
      </trans-unit>
      <trans-unit id="Comment_Uncomment_Selection">
        <source>Comment/Uncomment Selection</source>
        <target state="translated">注释/取消注释选定内容</target>
        <note />
      </trans-unit>
      <trans-unit id="Code_Completion">
        <source>Code Completion</source>
        <target state="translated">代码完成</target>
        <note />
      </trans-unit>
      <trans-unit id="Execute_In_Interactive">
        <source>Execute In Interactive</source>
        <target state="translated">交互执行</target>
        <note />
      </trans-unit>
      <trans-unit id="Extract_Interface">
        <source>Extract Interface</source>
        <target state="translated">提取接口</target>
        <note />
      </trans-unit>
      <trans-unit id="Go_To_Adjacent_Member">
        <source>Go To Adjacent Member</source>
        <target state="translated">转到相邻成员</target>
        <note />
      </trans-unit>
      <trans-unit id="Interactive">
        <source>Interactive</source>
        <target state="translated">交互</target>
        <note />
      </trans-unit>
      <trans-unit id="Paste_in_Interactive">
        <source>Paste in Interactive</source>
        <target state="translated">交互粘贴</target>
        <note />
      </trans-unit>
      <trans-unit id="Navigate_To_Highlight_Reference">
        <source>Navigate To Highlighted Reference</source>
        <target state="translated">导航到突出显示引用</target>
        <note />
      </trans-unit>
      <trans-unit id="Outlining">
        <source>Outlining</source>
        <target state="translated">大纲</target>
        <note />
      </trans-unit>
      <trans-unit id="Rename_Tracking_Cancellation">
        <source>Rename Tracking Cancellation</source>
        <target state="translated">重命名跟踪取消</target>
        <note />
      </trans-unit>
      <trans-unit id="Signature_Help">
        <source>Signature Help</source>
        <target state="translated">签名帮助</target>
        <note />
      </trans-unit>
      <trans-unit id="Smart_Token_Formatter">
        <source>Smart Token Formatter</source>
        <target state="translated">智能令牌格式化程序</target>
        <note />
      </trans-unit>
      <trans-unit id="Toggling_block_comment">
        <source>Toggling block comment...</source>
        <target state="new">Toggling block comment...</target>
        <note />
      </trans-unit>
      <trans-unit id="Toggle_Block_Comment">
        <source>Toggle Block Comment</source>
        <target state="new">Toggle Block Comment</target>
        <note />
      </trans-unit>
    </body>
  </file>
</xliff><|MERGE_RESOLUTION|>--- conflicted
+++ resolved
@@ -60,14 +60,11 @@
       <trans-unit id="Keyword_Control">
         <source>Keyword - Control</source>
         <target state="translated">关键字-控制</target>
-<<<<<<< HEAD
-=======
         <note />
       </trans-unit>
       <trans-unit id="Operation_is_not_ready_for_0_yet_see_task_center_for_more_detail">
         <source>Operation is not ready for "{0}" yet. See bottom left corner for more details.</source>
         <target state="new">Operation is not ready for "{0}" yet. See bottom left corner for more details.</target>
->>>>>>> 835a94d2
         <note />
       </trans-unit>
       <trans-unit id="Operator_Overloaded">
@@ -98,8 +95,6 @@
       <trans-unit id="Symbol_Static">
         <source>Symbol - Static</source>
         <target state="translated">符号-静态</target>
-<<<<<<< HEAD
-=======
         <note />
       </trans-unit>
       <trans-unit id="Toggle_Line_Comment">
@@ -110,7 +105,6 @@
       <trans-unit id="Toggling_line_comment">
         <source>Toggling line comment...</source>
         <target state="new">Toggling line comment...</target>
->>>>>>> 835a94d2
         <note />
       </trans-unit>
       <trans-unit id="User_Members_Constants">
