﻿// Licensed to the .NET Foundation under one or more agreements.
// The .NET Foundation licenses this file to you under the MIT license.
// See the LICENSE file in the project root for more information.

using System.Collections.Immutable;
using System.Linq;
using System.Threading.Tasks;
using Microsoft.CodeAnalysis.Classification;
using Microsoft.CodeAnalysis.CSharp.Test.Utilities;
using Microsoft.CodeAnalysis.Editor.Shared.Utilities;
using Microsoft.CodeAnalysis.Editor.UnitTests;
using Microsoft.CodeAnalysis.Editor.UnitTests.Workspaces;
using Microsoft.CodeAnalysis.Options;
using Microsoft.CodeAnalysis.Remote.Testing;
using Microsoft.CodeAnalysis.Shared.Extensions;
using Microsoft.CodeAnalysis.Shared.TestHooks;
using Microsoft.CodeAnalysis.Test.Utilities;
using Microsoft.CodeAnalysis.Text;
using Microsoft.VisualStudio.Text;
using Microsoft.VisualStudio.Text.Editor;
using Microsoft.VisualStudio.Threading;
using Roslyn.Test.Utilities;
using Roslyn.Utilities;
using Xunit;
using static Microsoft.CodeAnalysis.Editor.UnitTests.Classification.FormattedClassifications;

namespace Microsoft.CodeAnalysis.Editor.CSharp.UnitTests.Classification
{
    [Trait(Traits.Feature, Traits.Features.Classification)]
    public partial class SemanticClassifierTests : AbstractCSharpClassifierTests
    {
        protected override async Task<ImmutableArray<ClassifiedSpan>> GetClassificationSpansAsync(string code, ImmutableArray<TextSpan> spans, ParseOptions? options, TestHost testHost)
        {
            using var workspace = CreateWorkspace(code, options, testHost);
            var document = workspace.CurrentSolution.GetRequiredDocument(workspace.Documents.First().Id);

            return await GetSemanticClassificationsAsync(document, spans);
        }

        [Theory, CombinatorialData]
        public async Task GenericClassDeclaration(TestHost testHost)
        {
            await TestInMethodAsync(
                className: "Class<T>",
                methodName: "M",
                @"new Class<int>();",
                testHost,
                Class("Class"));
        }

        [Theory, CombinatorialData]
        public async Task RefVar(TestHost testHost)
        {
            await TestInMethodAsync(
                @"int i = 0; ref var x = ref i;",
                testHost,
                Classifications(Keyword("var"), Local("i")));
        }

        [Theory, CombinatorialData]
        public async Task UsingAlias1(TestHost testHost)
        {
            await TestAsync(
@"using M = System.Math;",
                testHost,
                Class("M"),
                Namespace("System"),
                Class("Math"),
                Static("Math"));
        }

        [Theory, CombinatorialData]
        public async Task DynamicAsTypeArgument(TestHost testHost)
        {
            await TestInMethodAsync(
                className: "Class<T>",
                methodName: "M",
                @"new Class<dynamic>();",
                testHost,
                Classifications(Class("Class"), Keyword("dynamic")));
        }

        [Theory, CombinatorialData]
        public async Task UsingTypeAliases(TestHost testHost)
        {
            var code = """
                using Alias = Test; 
                class Test { void M() { Test a = new Test(); Alias b = new Alias(); } }
                """;

            await TestAsync(code,
                code,
                testHost,
                Class("Alias"),
                Class("Test"),
                Class("Test"),
                Class("Test"),
                Class("Alias"),
                Class("Alias"));
        }

        [Theory, CombinatorialData]
        public async Task DynamicTypeAlias(TestHost testHost)
        {
            await TestAsync(
                """
                using dynamic = System.EventArgs;

                class C
                {
                    dynamic d = new dynamic();
                }
                """,
                testHost,
                Class("dynamic"),
                Namespace("System"),
                Class("EventArgs"),
                Class("dynamic"),
                Class("dynamic"));
        }

        [Theory, CombinatorialData]
        public async Task DynamicAsDelegateName(TestHost testHost)
        {
            await TestAsync(
                """
                delegate void dynamic();

                class C
                {
                    void M()
                    {
                        dynamic d;
                    }
                }
                """,
                testHost,
                Delegate("dynamic"));
        }

        [Theory, CombinatorialData]
        public async Task DynamicAsInterfaceName(TestHost testHost)
        {
            await TestAsync(
                """
                interface dynamic
                {
                }

                class C
                {
                    dynamic d;
                }
                """,
                testHost,
                Interface("dynamic"));
        }

        [Theory, CombinatorialData]
        public async Task DynamicAsEnumName(TestHost testHost)
        {
            await TestAsync(
                """
                enum dynamic
                {
                }

                class C
                {
                    dynamic d;
                }
                """,
                testHost,
                Enum("dynamic"));
        }

        [Theory, CombinatorialData]
        public async Task DynamicAsClassName(TestHost testHost)
        {
            await TestAsync(
                """
                class dynamic
                {
                }

                class C
                {
                    dynamic d;
                }
                """,
                testHost,
                Class("dynamic"));
        }

        [Theory, CombinatorialData]
        [WorkItem("https://github.com/dotnet/roslyn/issues/46985")]
        public async Task DynamicAsRecordName(TestHost testHost)
        {
            await TestAsync(
                """
                record dynamic
                {
                }

                class C
                {
                    dynamic d;
                }
                """,
                testHost,
                RecordClass("dynamic"));
        }

        [Theory, CombinatorialData]
        public async Task DynamicAsClassNameAndLocalVariableName(TestHost testHost)
        {
            await TestAsync(
                """
                class dynamic
                {
                    dynamic()
                    {
                        dynamic dynamic;
                    }
                }
                """,
                testHost,
                Class("dynamic"));
        }

        [Theory, CombinatorialData]
        public async Task DynamicAsStructName(TestHost testHost)
        {
            await TestAsync(
                """
                struct dynamic
                {
                }

                class C
                {
                    dynamic d;
                }
                """,
                testHost,
                Struct("dynamic"));
        }

        [Theory, CombinatorialData]
        public async Task DynamicAsGenericClassName(TestHost testHost)
        {
            await TestAsync(
                """
                class dynamic<T>
                {
                }

                class C
                {
                    dynamic<int> d;
                }
                """,
                testHost,
                Class("dynamic"));
        }

        [Theory, CombinatorialData]
        public async Task DynamicAsGenericClassNameButOtherArity(TestHost testHost)
        {
            await TestAsync(
                """
                class dynamic<T>
                {
                }

                class C
                {
                    dynamic d;
                }
                """,
                testHost,
                Keyword("dynamic"));
        }

        [Theory, CombinatorialData]
        public async Task DynamicAsUndefinedGenericType(TestHost testHost)
        {
            await TestAsync(
                """
                class dynamic
                {
                }

                class C
                {
                    dynamic<int> d;
                }
                """,
                testHost,
                Class("dynamic"));
        }

        [Theory, CombinatorialData]
        public async Task DynamicAsExternAlias(TestHost testHost)
        {
            await TestAsync(
                """
                extern alias dynamic;

                class C
                {
                    dynamic::Goo a;
                }
                """,
                testHost,
                Namespace("dynamic"));
        }

        [Theory, CombinatorialData]
        public async Task GenericClassNameButOtherArity(TestHost testHost)
        {
            await TestAsync(
                """
                class A<T>
                {
                }

                class C
                {
                    A d;
                }
                """, testHost,
                Class("A"));
        }

        [Theory, CombinatorialData]
        public async Task GenericTypeParameter(TestHost testHost)
        {
            await TestAsync(
                """
                class C<T>
                {
                    void M()
                    {
                        default(T) }
                }
                """,
                testHost,
                TypeParameter("T"));
        }

        [Theory, CombinatorialData]
        public async Task GenericMethodTypeParameter(TestHost testHost)
        {
            await TestAsync(
                """
                class C
                {
                    T M<T>(T t)
                    {
                        return default(T);
                    }
                }
                """,
                testHost,
                TypeParameter("T"),
                TypeParameter("T"),
                TypeParameter("T"));
        }

        [Theory, CombinatorialData]
        public async Task GenericMethodTypeParameterInLocalVariableDeclaration(TestHost testHost)
        {
            await TestAsync(
                """
                class C
                {
                    void M<T>()
                    {
                        T t;
                    }
                }
                """,
                testHost,
                TypeParameter("T"));
        }

        [Theory, CombinatorialData]
        public async Task ParameterOfLambda1(TestHost testHost)
        {
            await TestAsync(
                """
                class C
                {
                    C()
                    {
                        Action a = (C p) => {
                        };
                    }
                }
                """,
                testHost,
                Class("C"));
        }

        [Theory, CombinatorialData]
        public async Task ParameterOfAnonymousMethod(TestHost testHost)
        {
            await TestAsync(
                """
                class C
                {
                    C()
                    {
                        Action a = delegate (C p) {
                        };
                    }
                }
                """,
                testHost,
                Class("C"));
        }

        [Theory, CombinatorialData]
        public async Task GenericTypeParameterAfterWhere(TestHost testHost)
        {
            await TestAsync(
                """
                class C<A, B> where A : B
                {
                }
                """,
                testHost,
                TypeParameter("A"),
                TypeParameter("B"));
        }

        [Theory, CombinatorialData]
        public async Task BaseClass(TestHost testHost)
        {
            await TestAsync(
                """
                class C
                {
                }

                class C2 : C
                {
                }
                """,
                testHost,
                Class("C"));
        }

        [Theory, CombinatorialData]
        public async Task BaseInterfaceOnInterface(TestHost testHost)
        {
            await TestAsync(
                """
                interface T
                {
                }

                interface T2 : T
                {
                }
                """,
                testHost,
                Interface("T"));
        }

        [Theory, CombinatorialData]
        public async Task BaseInterfaceOnClass(TestHost testHost)
        {
            await TestAsync(
                """
                interface T
                {
                }

                class T2 : T
                {
                }
                """,
                testHost,
                Interface("T"));
        }

        [Theory, CombinatorialData]
        public async Task InterfaceColorColor(TestHost testHost)
        {
            await TestAsync(
                """
                interface T
                {
                }

                class T2 : T
                {
                    T T;
                }
                """,
                testHost,
                Interface("T"),
                Interface("T"));
        }

        [Theory, CombinatorialData]
        public async Task DelegateColorColor(TestHost testHost)
        {
            await TestAsync(
                """
                delegate void T();

                class T2
                {
                    T T;
                }
                """,
                testHost,
                Delegate("T"));
        }

        [Theory, CombinatorialData]
        public async Task DelegateReturnsItself(TestHost testHost)
        {
            await TestAsync(
                """
                delegate T T();

                class C
                {
                    T T(T t);
                }
                """,
                testHost,
                Delegate("T"),
                Delegate("T"),
                Delegate("T"));
        }

        [Theory, CombinatorialData]
        public async Task StructColorColor(TestHost testHost)
        {
            await TestAsync(
                """
                struct T
                {
                    T T;
                }
                """,
                testHost,
                Struct("T"));
        }

        [Theory, CombinatorialData]
        public async Task EnumColorColor(TestHost testHost)
        {
            await TestAsync(
                """
                enum T
                {
                    T,
                    T
                }

                class C
                {
                    T T;
                }
                """,
                testHost,
                Enum("T"));
        }

        [Theory, CombinatorialData]
        public async Task DynamicAsGenericTypeParameter(TestHost testHost)
        {
            await TestAsync(
                """
                class C<dynamic>
                {
                    dynamic d;
                }
                """,
                testHost,
                TypeParameter("dynamic"));
        }

        [Theory, CombinatorialData]
        public async Task DynamicAsGenericFieldName(TestHost testHost)
        {
            await TestAsync(
                """
                class A<T>
                {
                    T dynamic;
                }
                """,
                testHost,
                TypeParameter("T"));
        }

        [Theory, CombinatorialData]
        public async Task PropertySameNameAsClass(TestHost testHost)
        {
            await TestAsync(
                """
                class N
                {
                    N N { get; set; }

                    void M()
                    {
                        N n = N;
                        N = n;
                        N = N;
                    }
                }
                """,
                testHost,
                Class("N"),
                Class("N"),
                Property("N"),
                Property("N"),
                Local("n"),
                Property("N"),
                Property("N"));
        }

        [Theory, CombinatorialData]
        public async Task AttributeWithoutAttributeSuffix(TestHost testHost)
        {
            await TestAsync(
                """
                using System;

                [Obsolete]
                class C
                {
                }
                """,
                testHost,
                Namespace("System"),
                Class("Obsolete"));
        }

        [Theory, CombinatorialData]
        public async Task AttributeOnNonExistingMember(TestHost testHost)
        {
            await TestAsync(
                """
                using System;

                class A
                {
                    [Obsolete]
                }
                """,
                testHost,
                Namespace("System"),
                Class("Obsolete"));
        }

        [Theory, CombinatorialData]
        public async Task AttributeWithoutAttributeSuffixOnAssembly(TestHost testHost)
        {
            await TestAsync(
                """
                using System;

                [assembly: My]

                class MyAttribute : Attribute
                {
                }
                """,
                testHost,
                Namespace("System"),
                Class("My"),
                Class("Attribute"));
        }

        [Theory, CombinatorialData]
        public async Task AttributeViaNestedClassOrDerivedClass(TestHost testHost)
        {
            await TestAsync(
                """
                using System;

                [Base.My]
                [Derived.My]
                class Base
                {
                    public class MyAttribute : Attribute
                    {
                    }
                }

                class Derived : Base
                {
                }
                """,
                testHost,
                Namespace("System"),
                Class("Base"),
                Class("My"),
                Class("Derived"),
                Class("My"),
                Class("Attribute"),
                Class("Base"));
        }

        [Theory, CombinatorialData]
        public async Task NamedAndOptional(TestHost testHost)
        {
            await TestAsync(
                """
                class C
                {
                    void B(C C = null)
                    {
                    }

                    void M()
                    {
                        B(C: null);
                    }
                }
                """,
                testHost,
                Class("C"),
                Method("B"),
                Parameter("C"));
        }

        [Theory, CombinatorialData]
        public async Task PartiallyWrittenGenericName1(TestHost testHost)
        {
            await TestInMethodAsync(
                className: "Class<T>",
                methodName: "M",
                @"Class<int",
                testHost,
                Class("Class"));
        }

        [Theory, CombinatorialData]
        public async Task PartiallyWrittenGenericName2(TestHost testHost)
        {
            await TestInMethodAsync(
                className: "Class<T1, T2>",
                methodName: "M",
                @"Class<int, b",
                testHost,
                Class("Class"));
        }

        // The "Color Color" problem is the C# IDE folklore for when
        // a property name is the same as a type name
        // and the resulting ambiguities that the spec
        // resolves in favor of properties
        [Theory, CombinatorialData]
        public async Task ColorColor(TestHost testHost)
        {
            await TestAsync(
                """
                class Color
                {
                    Color Color;
                }
                """,
                testHost,
                Class("Color"));
        }

        [Theory, CombinatorialData]
        public async Task ColorColor2(TestHost testHost)
        {
            await TestAsync(
                """
                class T
                {
                    T T = new T();

                    T()
                    {
                        this.T = new T();
                    }
                }
                """,
                testHost,
                Class("T"),
                Class("T"),
                Field("T"),
                Class("T"));
        }

        [Theory, CombinatorialData]
        public async Task ColorColor3(TestHost testHost)
        {
            await TestAsync(
                """
                class T
                {
                    T T = new T();

                    void M();

                    T()
                    {
                        T.M();
                    }
                }
                """,
                testHost,
                Class("T"),
                Class("T"),
                Field("T"),
                Method("M"));
        }

        /// <summary>
        /// Instance field should be preferred to type
        /// §7.5.4.1
        /// </summary>
        [Theory, CombinatorialData]
        public async Task ColorColor4(TestHost testHost)
        {
            await TestAsync(
                """
                class T
                {
                    T T;

                    void M()
                    {
                        T.T = null;
                    }
                }
                """,
                testHost,
                Class("T"),
                Field("T"),
                Field("T"));
        }

        /// <summary>
        /// Type should be preferred to a static field
        /// §7.5.4.1
        /// </summary>
        [Theory, CombinatorialData]
        public async Task ColorColor5(TestHost testHost)
        {
            await TestAsync(
                """
                class T
                {
                    static T T;

                    void M()
                    {
                        T.T = null;
                    }
                }
                """,
                testHost,
                Class("T"),
                Class("T"),
                Field("T"),
                Static("T"));
        }

        /// <summary>
        /// Needs to prefer the local
        /// </summary>
        [Theory, CombinatorialData]
        public async Task ColorColor6(TestHost testHost)
        {
            await TestAsync(
                """
                class T
                {
                    int field;

                    void M()
                    {
                        T T = new T();
                        T.field = 0;
                    }
                }
                """,
                testHost,
                Class("T"),
                Class("T"),
                Local("T"),
                Field("field"));
        }

        /// <summary>
        /// Needs to prefer the type
        /// </summary>
        [Theory, CombinatorialData]
        public async Task ColorColor7(TestHost testHost)
        {
            await TestAsync(
                """
                class T
                {
                    static int field;

                    void M()
                    {
                        T T = new T();
                        T.field = 0;
                    }
                }
                """,
                testHost,
                Class("T"),
                Class("T"),
                Class("T"),
                Field("field"),
                Static("field"));
        }

        [Theory, CombinatorialData]
        public async Task ColorColor8(TestHost testHost)
        {
            await TestAsync(
                """
                class T
                {
                    void M(T T)
                    {
                    }

                    void M2()
                    {
                        T T = new T();
                        M(T);
                    }
                }
                """,
                testHost,
                Class("T"),
                Class("T"),
                Class("T"),
                Method("M"),
                Local("T"));
        }

        [Theory, CombinatorialData]
        public async Task ColorColor9(TestHost testHost)
        {
            await TestAsync(
                """
                class T
                {
                    T M(T T)
                    {
                        T = new T();
                        return T;
                    }
                }
                """,
                testHost,
                Class("T"),
                Class("T"),
                Parameter("T"),
                Class("T"),
                Parameter("T"));
        }

        [Theory, CombinatorialData]
        public async Task ColorColor10(TestHost testHost)
        {
            // note: 'var' now binds to the type of the local.
            await TestAsync(
                """
                class T
                {
                    void M()
                    {
                        var T = new object();
                        T temp = T as T;
                    }
                }
                """,
                testHost,
                Keyword("var"),
                Class("T"),
                Local("T"),
                Class("T"));
        }

        [Theory, CombinatorialData]
        public async Task ColorColor11(TestHost testHost)
        {
            await TestAsync(
                """
                class T
                {
                    void M()
                    {
                        var T = new object();
                        bool b = T is T;
                    }
                }
                """,
                testHost,
                Keyword("var"),
                Local("T"),
                Class("T"));
        }

        [Theory, CombinatorialData]
        public async Task ColorColor12(TestHost testHost)
        {
            await TestAsync(
                """
                class T
                {
                    void M()
                    {
                        T T = new T();
                        var t = typeof(T);
                    }
                }
                """,
                testHost,
                Class("T"),
                Class("T"),
                Keyword("var"),
                Class("T"));
        }

        [Theory, CombinatorialData]
        public async Task ColorColor13(TestHost testHost)
        {
            await TestAsync(
                """
                class T
                {
                    void M()
                    {
                        T T = new T();
                        T t = default(T);
                    }
                }
                """,
                testHost,
                Class("T"),
                Class("T"),
                Class("T"),
                Class("T"));
        }

        [Theory, CombinatorialData]
        public async Task ColorColor14(TestHost testHost)
        {
            await TestAsync(
                """
                class T
                {
                    void M()
                    {
                        object T = new T();
                        T t = (T)T;
                    }
                }
                """,
                testHost,
                Class("T"),
                Class("T"),
                Class("T"),
                Local("T"));
        }

        [Theory, CombinatorialData]
        public async Task NamespaceNameSameAsTypeName1(TestHost testHost)
        {
            await TestAsync(
                """
                namespace T
                {
                    class T
                    {
                        void M()
                        {
                            T.T T = new T.T();
                        }
                    }
                }
                """,
                testHost,
                Namespace("T"),
                Class("T"),
                Class("T"));
        }

        [Theory, CombinatorialData]
        public async Task NamespaceNameSameAsTypeNameWithGlobal(TestHost testHost)
        {
            await TestAsync(
                """
                namespace T
                {
                    class T
                    {
                        void M()
                        {
                            global::T.T T = new global::T.T();
                        }
                    }
                }
                """,
                testHost,
                Namespace("T"),
                Namespace("T"),
                Class("T"),
                Namespace("T"),
                Class("T"));
        }

        [Theory, CombinatorialData]
        public async Task AmbiguityTypeAsGenericMethodArgumentVsLocal(TestHost testHost)
        {
            await TestAsync(
                """
                class T
                {
                    void M<T>()
                    {
                        T T;
                        M<T>();
                    }
                }
                """,
                testHost,
                TypeParameter("T"),
                Method("M"),
                TypeParameter("T"));
        }

        [Theory, CombinatorialData]
        public async Task AmbiguityTypeAsGenericArgumentVsLocal(TestHost testHost)
        {
            await TestAsync(
                """
                class T
                {
                    class G<T>
                    {
                    }

                    void M()
                    {
                        T T;
                        G<T> g = new G<T>();
                    }
                }
                """,
                testHost,
                Class("T"),
                Class("G"),
                Class("T"),
                Class("G"),
                Class("T"));
        }

        [Theory, CombinatorialData]
        public async Task AmbiguityTypeAsGenericArgumentVsField(TestHost testHost)
        {
            await TestAsync(
                """
                class T
                {
                    class H<T>
                    {
                        public static int f;
                    }

                    void M()
                    {
                        T T;
                        int i = H<T>.f;
                    }
                }
                """,
                testHost,
                Class("T"),
                Class("H"),
                Class("T"),
                Field("f"),
                Static("f"));
        }

        /// <summary>
        /// §7.5.4.2
        /// </summary>
        [Theory, CombinatorialData]
        public async Task GrammarAmbiguity_7_5_4_2(TestHost testHost)
        {
            await TestAsync(
                """
                class M
                {
                    void m()
                    {
                        int A = 2;
                        int B = 3;
                        F(G<A, B>(7));
                    }

                    void F(bool b)
                    {
                    }

                    bool G<t, f>(int a)
                    {
                        return true;
                    }

                    class A
                    {
                    }

                    class B
                    {
                    }
                }
                """,
                testHost,
                Method("F"),
                Method("G"),
                Class("A"),
                Class("B"));
        }

        [Theory, CombinatorialData]
        public async Task AnonymousTypePropertyName(TestHost testHost)
        {
            await TestAsync(
                """
                using System;

                class C
                {
                    void M()
                    {
                        var x = new { String = " }; } }
                """,
                testHost,
                Namespace("System"),
                Keyword("var"),
                Property("String"));
        }

        [Theory, CombinatorialData]
        public async Task YieldAsATypeName(TestHost testHost)
        {
            await TestAsync(
                """
                using System.Collections.Generic;

                class yield
                {
                    IEnumerable<yield> M()
                    {
                        yield yield = new yield();
                        yield return yield;
                    }
                }
                """,
                testHost,
                Namespace("System"),
                Namespace("Collections"),
                Namespace("Generic"),
                Interface("IEnumerable"),
                Class("yield"),
                Class("yield"),
                Class("yield"),
                Local("yield"));
        }

        [Theory, CombinatorialData]
        public async Task TypeNameDottedNames(TestHost testHost)
        {
            await TestAsync(
                """
                class C
                {
                    class Nested
                    {
                    }

                    C.Nested f;
                }
                """,
                testHost,
                Class("C"),
                Class("Nested"));
        }

        [Theory, CombinatorialData]
        public async Task BindingTypeNameFromBCLViaGlobalAlias(TestHost testHost)
        {
            await TestAsync(
                """
                using System;

                class C
                {
                    global::System.String f;
                }
                """,
                testHost,
                Namespace("System"),
                Namespace("System"),
                Class("String"));
        }

        [Theory, CombinatorialData]
        public async Task BindingTypeNames(TestHost testHost)
        {
            var code = """
                using System;
                using Str = System.String;
                class C
                {
                    class Nested { }
                    Str UsingAlias;
                    Nested NestedClass;
                    String BCL;
                    C ClassDeclaration;
                    C.Nested FCNested;
                    global::C FCN;
                    global::System.String FCNBCL;
                    global::Str GlobalUsingAlias;
                }
                """;
            await TestAsync(code,
                code,
                testHost,
                Options.Regular,
                Namespace("System"),
                Class("Str"),
                Namespace("System"),
                Class("String"),
                Class("Str"),
                Class("Nested"),
                Class("String"),
                Class("C"),
                Class("C"),
                Class("Nested"),
                Class("C"),
                Namespace("System"),
                Class("String"));
        }

        [Theory, CombinatorialData]
        public async Task Constructors(TestHost testHost)
        {
            await TestAsync(
                """
                struct S
                {
                    public int i;

                    public S(int i)
                    {
                        this.i = i;
                    }
                }

                class C
                {
                    public C()
                    {
                        var s = new S(1);
                        var c = new C();
                    }
                }
                """,
                testHost,
                Field("i"),
                Parameter("i"),
                Keyword("var"),
                Struct("S"),
                Keyword("var"),
                Class("C"));
        }

        [Theory, CombinatorialData]
        public async Task TypesOfClassMembers(TestHost testHost)
        {
            await TestAsync(
                """
                class Type
                {
                    public Type()
                    {
                    }

                    static Type()
                    {
                    }

                    ~Type()
                    {
                    }

                    Type Property { get; set; }

                    Type Method()
                    {
                    }

                    event Type Event;

                    Type this[Type index] { get; set; }

                    Type field;
                    const Type constant = null;

                    static operator Type(Type other)
                    {
                    }

                    static operator +(Type other)
                    {
                    }

                    static operator int(Type other)
                    {
                    }

                    static operator Type(int other)
                    {
                    }
                }
                """,
                testHost,
                Class("Type"),
                Class("Type"),
                Class("Type"),
                Class("Type"),
                Class("Type"),
                Class("Type"),
                Class("Type"),
                Class("Type"),
                Class("Type"),
                Class("Type"),
                Class("Type"),
                Class("Type"));
        }

        /// <summary>
        /// NAQ = Namespace Alias Qualifier (?)
        /// </summary>
        [Theory, CombinatorialData]
        public async Task NAQTypeNameCtor(TestHost testHost)
        {
            await TestInMethodAsync(
@"System.IO.BufferedStream b = new global::System.IO.BufferedStream();",
                testHost,
                Namespace("System"),
                Namespace("IO"),
                Class("BufferedStream"),
                Namespace("System"),
                Namespace("IO"),
                Class("BufferedStream"));
        }

        [Theory, CombinatorialData]
        public async Task NAQEnum(TestHost testHost)
        {
            await TestAsync(
                """
                class C
                {
                    void M()
                    {
                        global::System.IO.DriveType d;
                    }
                }
                """,
                testHost,
                Namespace("System"),
                Namespace("IO"),
                Enum("DriveType"));
        }

        [Theory, CombinatorialData]
        public async Task NAQDelegate(TestHost testHost)
        {
            await TestAsync(
                """
                class C
                {
                    void M()
                    {
                        global::System.AssemblyLoadEventHandler d;
                    }
                }
                """,
                testHost,
                Namespace("System"),
                Delegate("AssemblyLoadEventHandler"));
        }

        [Theory, CombinatorialData]
        public async Task NAQTypeNameMethodCall(TestHost testHost)
        {
            await TestInMethodAsync(@"global::System.String.Clone("");",
                testHost,
                Namespace("System"),
                Class("String"),
                Method("Clone"));
        }

        [Theory, CombinatorialData]
        public async Task NAQEventSubscription(TestHost testHost)
        {
            await TestInMethodAsync(
                """
                global::System.AppDomain.CurrentDomain.AssemblyLoad += 
                            delegate (object sender, System.AssemblyLoadEventArgs args) {};
                """,
                testHost,
                Namespace("System"),
                Class("AppDomain"),
                Property("CurrentDomain"),
                Static("CurrentDomain"),
                Event("AssemblyLoad"),
                Namespace("System"),
                Class("AssemblyLoadEventArgs"));
        }

        [Theory, CombinatorialData]
        public async Task AnonymousDelegateParameterType(TestHost testHost)
        {
            await TestAsync(
                """
                class C
                {
                    void M()
                    {
                        System.Action<System.EventArgs> a = delegate (System.EventArgs e) {
                        };
                    }
                }
                """,
                testHost,
                Namespace("System"),
                Delegate("Action"),
                Namespace("System"),
                Class("EventArgs"),
                Namespace("System"),
                Class("EventArgs"));
        }

        [Theory, CombinatorialData]
        public async Task NAQCtor(TestHost testHost)
        {
            await TestInMethodAsync(
@"global::System.Collections.DictionaryEntry de = new global::System.Collections.DictionaryEntry();",
                testHost,
                Namespace("System"),
                Namespace("Collections"),
                Struct("DictionaryEntry"),
                Namespace("System"),
                Namespace("Collections"),
                Struct("DictionaryEntry"));
        }

        [Theory, CombinatorialData]
        public async Task NAQSameFileClass(TestHost testHost)
        {
            var code = @"class C { static void M() { global::C.M(); } }";

            await TestAsync(code,
                testHost,
                ParseOptions(Options.Regular),
                Class("C"),
                Method("M"),
                Static("M"));
        }

        [Theory, CombinatorialData]
        public async Task InteractiveNAQSameFileClass(TestHost testHost)
        {
            var code = @"class C { static void M() { global::Script.C.M(); } }";

            await TestAsync(code,
                testHost,
                ParseOptions(Options.Script),
                Class("Script"),
                Class("C"),
                Method("M"),
                Static("M"));
        }

        [Theory, CombinatorialData]
        public async Task NAQSameFileClassWithNamespace(TestHost testHost)
        {
            await TestAsync(
                """
                using @global = N;

                namespace N
                {
                    class C
                    {
                        static void M()
                        {
                            global::N.C.M();
                        }
                    }
                }
                """,
                testHost,
                Namespace("@global"),
                Namespace("N"),
                Namespace("N"),
                Namespace("N"),
                Class("C"),
                Method("M"),
                Static("M"));
        }

        [Theory, CombinatorialData]
        public async Task NAQSameFileClassWithNamespaceAndEscapedKeyword(TestHost testHost)
        {
            await TestAsync(
                """
                using @global = N;

                namespace N
                {
                    class C
                    {
                        static void M()
                        {
                            @global.C.M();
                        }
                    }
                }
                """,
                testHost,
                Namespace("@global"),
                Namespace("N"),
                Namespace("N"),
                Namespace("@global"),
                Class("C"),
                Method("M"),
                Static("M"));
        }

        [Theory, CombinatorialData]
        public async Task NAQGlobalWarning(TestHost testHost)
        {
            await TestAsync(
                """
                using global = N;

                namespace N
                {
                    class C
                    {
                        static void M()
                        {
                            global.C.M();
                        }
                    }
                }
                """,
                testHost,
                Namespace("global"),
                Namespace("N"),
                Namespace("N"),
                Namespace("global"),
                Class("C"),
                Method("M"),
                Static("M"));
        }

        [Theory, CombinatorialData]
        public async Task NAQUserDefinedNAQNamespace(TestHost testHost)
        {
            await TestAsync(
                """
                using goo = N;

                namespace N
                {
                    class C
                    {
                        static void M()
                        {
                            goo.C.M();
                        }
                    }
                }
                """,
                testHost,
                Namespace("goo"),
                Namespace("N"),
                Namespace("N"),
                Namespace("goo"),
                Class("C"),
                Method("M"),
                Static("M"));
        }

        [Theory, CombinatorialData]
        public async Task NAQUserDefinedNAQNamespaceDoubleColon(TestHost testHost)
        {
            await TestAsync(
                """
                using goo = N;

                namespace N
                {
                    class C
                    {
                        static void M()
                        {
                            goo::C.M();
                        }
                    }
                }
                """,
                testHost,
                Namespace("goo"),
                Namespace("N"),
                Namespace("N"),
                Namespace("goo"),
                Class("C"),
                Method("M"),
                Static("M"));
        }

        [Theory, CombinatorialData]
        public async Task NAQUserDefinedNamespace1(TestHost testHost)
        {
            await TestAsync(
                """
                class C
                {
                    void M()
                    {
                        A.B.D d;
                    }
                }

                namespace A
                {
                    namespace B
                    {
                        class D
                        {
                        }
                    }
                }
                """,
                testHost,
                Namespace("A"),
                Namespace("B"),
                Class("D"),
                Namespace("A"),
                Namespace("B"));
        }

        [Theory, CombinatorialData]
        public async Task NAQUserDefinedNamespaceWithGlobal(TestHost testHost)
        {
            await TestAsync(
                """
                class C
                {
                    void M()
                    {
                        global::A.B.D d;
                    }
                }

                namespace A
                {
                    namespace B
                    {
                        class D
                        {
                        }
                    }
                }
                """,
                testHost,
                Namespace("A"),
                Namespace("B"),
                Class("D"),
                Namespace("A"),
                Namespace("B"));
        }

        [Theory, CombinatorialData]
        public async Task NAQUserDefinedNAQForClass(TestHost testHost)
        {
            await TestAsync(
                """
                using IO = global::System.IO;

                class C
                {
                    void M()
                    {
                        IO::BinaryReader b;
                    }
                }
                """,
                testHost,
                Namespace("IO"),
                Namespace("System"),
                Namespace("IO"),
                Namespace("IO"),
                Class("BinaryReader"));
        }

        [Theory, CombinatorialData]
        public async Task NAQUserDefinedTypes(TestHost testHost)
        {
            await TestAsync(
                """
                using rabbit = MyNameSpace;

                class C
                {
                    void M()
                    {
                        rabbit::MyClass2.method();
                        new rabbit::MyClass2().myEvent += null;
                        rabbit::MyEnum Enum;
                        rabbit::MyStruct strUct;
                        object o2 = rabbit::MyClass2.MyProp;
                        object o3 = rabbit::MyClass2.myField;
                        rabbit::MyClass2.MyDelegate del = null;
                    }
                }

                namespace MyNameSpace
                {
                    namespace OtherNamespace
                    {
                        class A
                        {
                        }
                    }

                    public class MyClass2
                    {
                        public static int myField;

                        public delegate void MyDelegate();

                        public event MyDelegate myEvent;

                        public static void method()
                        {
                        }

                        public static int MyProp
                        {
                            get
                            {
                                return 0;
                            }
                        }
                    }

                    struct MyStruct
                    {
                    }

                    enum MyEnum
                    {
                    }
                }
                """,
                testHost,
                Namespace("rabbit"),
                Namespace("MyNameSpace"),
                Namespace("rabbit"),
                Class("MyClass2"),
                Method("method"),
                Static("method"),
                Namespace("rabbit"),
                Class("MyClass2"),
                Event("myEvent"),
                Namespace("rabbit"),
                Enum("MyEnum"),
                Namespace("rabbit"),
                Struct("MyStruct"),
                Namespace("rabbit"),
                Class("MyClass2"),
                Property("MyProp"),
                Static("MyProp"),
                Namespace("rabbit"),
                Class("MyClass2"),
                Field("myField"),
                Static("myField"),
                Namespace("rabbit"),
                Class("MyClass2"),
                Delegate("MyDelegate"),
                Namespace("MyNameSpace"),
                Namespace("OtherNamespace"),
                Delegate("MyDelegate"));
        }

        [Theory, CombinatorialData]
        public async Task PreferPropertyOverNestedClass(TestHost testHost)
        {
            await TestAsync(
                """
                class Outer
                {
                    class A
                    {
                        public int B;
                    }

                    class B
                    {
                        void M()
                        {
                            A a = new A();
                            a.B = 10;
                        }
                    }
                }
                """,
                testHost,
                Class("A"),
                Class("A"),
                Local("a"),
                Field("B"));
        }

        [Theory, CombinatorialData]
        public async Task TypeNameInsideNestedClass(TestHost testHost)
        {
            await TestAsync(
                """
                using System;

                class Outer
                {
                    class C
                    {
                        void M()
                        {
                            Console.WriteLine();
                            Console.WriteLine();
                        }
                    }
                }
                """,
                testHost,
                Namespace("System"),
                Class("Console"),
                Static("Console"),
                Method("WriteLine"),
                Static("WriteLine"),
                Class("Console"),
                Static("Console"),
                Method("WriteLine"),
                Static("WriteLine"));
        }

        [Theory, CombinatorialData]
        public async Task StructEnumTypeNames(TestHost testHost)
        {
            await TestAsync(
                """
                using System;

                class C
                {
                    enum MyEnum
                    {
                    }

                    struct MyStruct
                    {
                    }

                    static void Main()
                    {
                        ConsoleColor c;
                        Int32 i;
                    }
                }
                """,
                testHost,
                Namespace("System"),
                Enum("ConsoleColor"),
                Struct("Int32"));
        }

        [Theory, CombinatorialData]
        public async Task PreferFieldOverClassWithSameName(TestHost testHost)
        {
            await TestAsync(
                """
                class C
                {
                    public int C;

                    void M()
                    {
                        C = 0;
                    }
                }
                """, testHost,
                Field("C"));
        }

        [Theory, CombinatorialData]
        public async Task AttributeBinding(TestHost testHost)
        {
            await TestAsync(
                """
                using System;

                [Serializable]            // Binds to System.SerializableAttribute; colorized
                class Serializable
                {
                }

                [SerializableAttribute]   // Binds to System.SerializableAttribute; colorized
                class Serializable
                {
                }

                [NonSerialized]           // Binds to global::NonSerializedAttribute; colorized
                class NonSerializedAttribute
                {
                }

                [NonSerializedAttribute]  // Binds to global::NonSerializedAttribute; colorized
                class NonSerializedAttribute
                {
                }

                [Obsolete]                // Binds to global::Obsolete; colorized
                class Obsolete : Attribute
                {
                }

                [ObsoleteAttribute]       // Binds to global::Obsolete; colorized
                class ObsoleteAttribute : Attribute
                {
                }
                """,
                testHost,
                Namespace("System"),
                Class("Serializable"),
                Class("SerializableAttribute"),
                Class("NonSerialized"),
                Class("NonSerializedAttribute"),
                Class("Obsolete"),
                Class("Attribute"),
                Class("ObsoleteAttribute"),
                Class("Attribute"));
        }

        [Theory, CombinatorialData]
        public async Task ShouldNotClassifyNamespacesAsTypes(TestHost testHost)
        {
            await TestAsync(
                """
                using System;

                namespace Roslyn.Compilers.Internal
                {
                }
                """,
                testHost,
                Namespace("System"),
                Namespace("Roslyn"),
                Namespace("Compilers"),
                Namespace("Internal"));
        }

        [Theory, CombinatorialData]
        public async Task NestedTypeCantHaveSameNameAsParentType(TestHost testHost)
        {
            await TestAsync(
                """
                class Program
                {
                    class Program
                    {
                    }

                    static void Main(Program p)
                    {
                    }

                    Program.Program p2;
                }
                """,
                testHost,
                Class("Program"),
                Class("Program"));
        }

        [Theory, CombinatorialData]
        public async Task NestedTypeCantHaveSameNameAsParentTypeWithGlobalNamespaceAlias(TestHost testHost)
        {
            var code = """
                class Program
                {
                    class Program { }
                    static void Main(Program p) { }
                    global::Program.Program p;
                }
                """;

            await TestAsync(code,
                testHost,
                ParseOptions(Options.Regular),
                Class("Program"),
                Class("Program"),
                Class("Program"));
        }

        [Theory, CombinatorialData]
        public async Task InteractiveNestedTypeCantHaveSameNameAsParentTypeWithGlobalNamespaceAlias(TestHost testHost)
        {
            var code = """
                class Program
                {
                    class Program { }
                    static void Main(Program p) { }
                    global::Script.Program.Program p;
                }
                """;

            await TestAsync(code,
                testHost,
                ParseOptions(Options.Script),
                Class("Program"),
                Class("Script"),
                Class("Program"),
                Class("Program"));
        }

        [Theory, CombinatorialData]
        public async Task EnumFieldWithSameNameShouldBePreferredToType(TestHost testHost)
        {
            await TestAsync(
                """
                enum E
                {
                    E,
                    F = E
                }
                """, testHost,
                EnumMember("E"));
        }

        [Theory, WorkItem("http://vstfdevdiv:8080/DevDiv2/DevDiv/_workitems/edit/541150")]
        [CombinatorialData]
        public async Task TestGenericVarClassification(TestHost testHost)
        {
            await TestAsync(
                """
                using System;

                static class Program
                {
                    static void Main()
                    {
                        var x = 1;
                    }
                }

                class var<T>
                {
                }
                """,
                testHost,
                Namespace("System"),
                Keyword("var"));
        }

        [Theory, WorkItem("http://vstfdevdiv:8080/DevDiv2/DevDiv/_workitems/edit/541154")]
        [CombinatorialData]
        public async Task TestInaccessibleVarClassification(TestHost testHost)
        {
            await TestAsync(
                """
                using System;

                class A
                {
                    private class var
                    {
                    }
                }

                class B : A
                {
                    static void Main()
                    {
                        var x = 1;
                    }
                }
                """,
                testHost,
                Namespace("System"),
                Class("A"),
                Keyword("var"));
        }

        [Theory, WorkItem("http://vstfdevdiv:8080/DevDiv2/DevDiv/_workitems/edit/541154")]
        [CombinatorialData]
        public async Task TestVarNamedTypeClassification(TestHost testHost)
        {
            await TestAsync(
                """
                class var
                {
                    static void Main()
                    {
                        var x;
                    }
                }
                """,
                testHost,
                Keyword("var"));
        }

        [Theory, WorkItem(9513, "DevDiv_Projects/Roslyn")]
        [CombinatorialData]
        public async Task RegressionFor9513(TestHost testHost)
        {
            await TestAsync(
                """
                enum E
                {
                    A,
                    B
                }

                class C
                {
                    void M()
                    {
                        switch (new E())
                        {
                            case E.A:
                                goto case E.B;
                            case E.B:
                                goto default;
                            default:
                                goto case E.A;
                        }
                    }
                }
                """,
                testHost,
                Enum("E"),
                Enum("E"),
                EnumMember("A"),
                Enum("E"),
                EnumMember("B"),
                Enum("E"),
                EnumMember("B"),
                Enum("E"),
                EnumMember("A"));
        }

        [Theory, WorkItem("http://vstfdevdiv:8080/DevDiv2/DevDiv/_workitems/edit/542368")]
        [CombinatorialData]
        public async Task RegressionFor9572(TestHost testHost)
        {
            await TestAsync(
                """
                class A<T, S> where T : A<T, S>.I, A<T, T>.I
                {
                    public interface I
                    {
                    }
                }
                """,
                testHost,
                TypeParameter("T"),
                Class("A"),
                TypeParameter("T"),
                TypeParameter("S"),
                Interface("I"),
                Class("A"),
                TypeParameter("T"),
                TypeParameter("T"),
                Interface("I"));
        }

        [Theory, WorkItem("http://vstfdevdiv:8080/DevDiv2/DevDiv/_workitems/edit/542368")]
        [CombinatorialData]
        public async Task RegressionFor9831(TestHost testHost)
        {
            await TestAsync(@"F : A",
                """
                public class B<T>
                {
                    public class A
                    {
                    }
                }

                public class X : B<X>
                {
                    public class F : A
                    {
                    }
                }
                """,
                testHost,
                Class("A"));
        }

        [Theory, WorkItem("http://vstfdevdiv:8080/DevDiv2/DevDiv/_workitems/edit/542432")]
        [CombinatorialData]
        public async Task TestVar(TestHost testHost)
        {
            await TestAsync(
                """
                class Program
                {
                    class var<T>
                    {
                    }

                    static var<int> GetVarT()
                    {
                        return null;
                    }

                    static void Main()
                    {
                        var x = GetVarT();
                        var y = new var<int>();
                    }
                }
                """,
                testHost,
                Class("var"),
                Keyword("var"),
                Method("GetVarT"),
                Static("GetVarT"),
                Keyword("var"),
                Class("var"));
        }

        [Theory, WorkItem("http://vstfdevdiv:8080/DevDiv2/DevDiv/_workitems/edit/543123")]
        [CombinatorialData]
        public async Task TestVar2(TestHost testHost)
        {
            await TestAsync(
                """
                class Program
                {
                    void Main(string[] args)
                    {
                        foreach (var v in args)
                        {
                        }
                    }
                }
                """,
                testHost,
                Keyword("var"),
                Parameter("args"));
        }

        [Theory, WorkItem("http://vstfdevdiv:8080/DevDiv2/DevDiv/_workitems/edit/542778")]
        [CombinatorialData]
        public async Task TestDuplicateTypeParamWithConstraint(TestHost testHost)
        {
            await TestAsync(@"where U : IEnumerable<S>",
                """
                using System.Collections.Generic;

                class C<T>
                {
                    public void Goo<U, U>(U arg)
                        where S : T
                        where U : IEnumerable<S>
                    {
                    }
                }
                """,
                testHost,
                TypeParameter("U"),
                Interface("IEnumerable"));
        }

        [Theory, WorkItem("http://vstfdevdiv:8080/DevDiv2/DevDiv/_workitems/edit/542685")]
        [CombinatorialData]
        public async Task OptimisticallyColorFromInDeclaration(TestHost testHost)
        {
            await TestInExpressionAsync("from ",
                testHost,
                Keyword("from"));
        }

        [Theory, WorkItem("http://vstfdevdiv:8080/DevDiv2/DevDiv/_workitems/edit/542685")]
        [CombinatorialData]
        public async Task OptimisticallyColorFromInAssignment(TestHost testHost)
        {
            await TestInMethodAsync(
                """
                var q = 3;

                q = from
                """,
                testHost,
                Keyword("var"),
                Local("q"),
                Keyword("from"));
        }

        [Theory, WorkItem("http://vstfdevdiv:8080/DevDiv2/DevDiv/_workitems/edit/542685")]
        [CombinatorialData]
        public async Task DoNotColorThingsOtherThanFromInDeclaration(TestHost testHost)
            => await TestInExpressionAsync("fro ", testHost);

        [Theory, WorkItem("http://vstfdevdiv:8080/DevDiv2/DevDiv/_workitems/edit/542685")]
        [CombinatorialData]
        public async Task DoNotColorThingsOtherThanFromInAssignment(TestHost testHost)
        {
            await TestInMethodAsync(
                """
                var q = 3;

                q = fro
                """,
                testHost,
                Keyword("var"),
                Local("q"));
        }

        [Theory, WorkItem("http://vstfdevdiv:8080/DevDiv2/DevDiv/_workitems/edit/542685")]
        [CombinatorialData]
        public async Task DoNotColorFromWhenBoundInDeclaration(TestHost testHost)
        {
            await TestInMethodAsync(
                """
                var from = 3;
                var q = from
                """,
                testHost,
                Keyword("var"),
                Keyword("var"),
                Local("from"));
        }

        [Theory, WorkItem("http://vstfdevdiv:8080/DevDiv2/DevDiv/_workitems/edit/542685")]
        [CombinatorialData]
        public async Task DoNotColorFromWhenBoundInAssignment(TestHost testHost)
        {
            await TestInMethodAsync(
                """
                var q = 3;
                var from = 3;

                q = from
                """,
                testHost,
                Keyword("var"),
                Keyword("var"),
                Local("q"),
                Local("from"));
        }

        [Theory, WorkItem("http://vstfdevdiv:8080/DevDiv2/DevDiv/_workitems/edit/543404")]
        [CombinatorialData]
        public async Task NewOfClassWithOnlyPrivateConstructor(TestHost testHost)
        {
            await TestAsync(
                """
                class X
                {
                    private X()
                    {
                    }
                }

                class Program
                {
                    static void Main(string[] args)
                    {
                        new X();
                    }
                }
                """,
                testHost,
                Class("X"));
        }

        [Theory, WorkItem("http://vstfdevdiv:8080/DevDiv2/DevDiv/_workitems/edit/544179")]
        [CombinatorialData]
        public async Task TestNullableVersusConditionalAmbiguity1(TestHost testHost)
        {
            await TestAsync(
                """
                class Program
                {
                    static void Main(string[] args)
                    {
                        C1 ?
                    }
                }

                public class C1
                {
                }
                """,
                testHost,
                Class("C1"));
        }

        [Theory, WorkItem("http://vstfdevdiv:8080/DevDiv2/DevDiv/_workitems/edit/544179")]
        [CombinatorialData]
        public async Task TestPointerVersusMultiplyAmbiguity1(TestHost testHost)
        {
            await TestAsync(
                """
                class Program
                {
                    static void Main(string[] args)
                    {
                        C1 *
                    }
                }

                public class C1
                {
                }
                """,
                testHost,
                Class("C1"));
        }

        [Theory, WorkItem("http://vstfdevdiv:8080/DevDiv2/DevDiv/_workitems/edit/544302")]
        [CombinatorialData]
        public async Task EnumTypeAssignedToNamedPropertyOfSameNameInAttributeCtor(TestHost testHost)
        {
            await TestAsync(
                """
                using System;
                using System.Runtime.InteropServices;

                class C
                {
                    [DllImport("abc", CallingConvention = CallingConvention)]
                    static extern void M();
                }
                """,
                testHost,
                Namespace("System"),
                Namespace("System"),
                Namespace("Runtime"),
                Namespace("InteropServices"),
                Class("DllImport"),
                Field("CallingConvention"),
                Enum("CallingConvention"));
        }

        [Theory, WorkItem("http://vstfdevdiv:8080/DevDiv2/DevDiv/_workitems/edit/531119")]
        [CombinatorialData]
        public async Task OnlyClassifyGenericNameOnce(TestHost testHost)
        {
            await TestAsync(
                """
                enum Type
                {
                }

                struct Type<T>
                {
                    Type<int> f;
                }
                """,
                testHost,
                Struct("Type"));
        }

        [Theory, CombinatorialData]
        public async Task NameOf1(TestHost testHost)
        {
            await TestAsync(
                """
                class C
                {
                    void goo()
                    {
                        var x = nameof
                    }
                }
                """,
                testHost,
                Keyword("var"),
                Keyword("nameof"));
        }

        [Theory, CombinatorialData]
        public async Task NameOf2(TestHost testHost)
        {
            await TestAsync(
                """
                class C
                {
                    void goo()
                    {
                        var x = nameof(C);
                    }
                }
                """,
                testHost,
                Keyword("var"),
                Keyword("nameof"),
                Class("C"));
        }

        [Theory, CombinatorialData]
        public async Task NameOfLocalMethod(TestHost testHost)
        {
            await TestAsync(
                """
                class C
                {
                    void goo()
                    {
                        var x = nameof(M);

                        void M()
                        {
                        }

                        void M(int a)
                        {
                        }

                        void M(string s)
                        {
                        }
                    }
                }
                """,
                testHost,
                Keyword("var"),
                Keyword("nameof"),
                Method("M"));
        }

        [Theory, CombinatorialData]
        public async Task MethodCalledNameOfInScope(TestHost testHost)
        {
            await TestAsync(
                """
                class C
                {
                    void nameof(int i)
                    {
                    }

                    void goo()
                    {
                        int y = 3;
                        var x = nameof();
                    }
                }
                """,
                testHost,
                Keyword("var"),
                Method("nameof"));
        }

        [Theory, CombinatorialData]
        public async Task Tuples(TestHost testHost)
        {
            await TestAsync(
                """
                class C
                {
                    (int a, int b) x;
                }
                """,
                testHost,
                ParseOptions(TestOptions.Regular, Options.Script));
        }

        [Theory, CombinatorialData]
        [WorkItem("https://devdiv.visualstudio.com/DevDiv/_workitems/edit/261049")]
        public async Task DevDiv261049RegressionTest(TestHost testHost)
        {
            var source = """
                var (a,b) =  Get(out int x, out int y);
                Console.WriteLine($"({a.first}, {a.second})");
                """;

            await TestInMethodAsync(
                source,
                testHost,
                Keyword("var"), Local("a"), Local("a"));
        }

        [Theory, CombinatorialData]
        [WorkItem("https://github.com/dotnet/roslyn/issues/633")]
        public async Task InXmlDocCref_WhenTypeOnlyIsSpecified_ItIsClassified(TestHost testHost)
        {
            await TestAsync(
                """
                /// <summary>
                /// <see cref="MyClass"/>
                /// </summary>
                class MyClass
                {
                    public MyClass(int x)
                    {
                    }
                }
                """,
                testHost,
                Class("MyClass"));
        }

        [Theory, CombinatorialData]
        [WorkItem("https://github.com/dotnet/roslyn/issues/633")]
        public async Task InXmlDocCref_WhenConstructorOnlyIsSpecified_NothingIsClassified(TestHost testHost)
        {
            await TestAsync(
                """
                /// <summary>
                /// <see cref="MyClass(int)"/>
                /// </summary>
                class MyClass
                {
                    public MyClass(int x)
                    {
                    }
                }
                """, testHost,
                Class("MyClass"));
        }

        [Theory, CombinatorialData]
        [WorkItem("https://github.com/dotnet/roslyn/issues/633")]
        public async Task InXmlDocCref_WhenTypeAndConstructorSpecified_OnlyTypeIsClassified(TestHost testHost)
        {
            await TestAsync(
                """
                /// <summary>
                /// <see cref="MyClass.MyClass(int)"/>
                /// </summary>
                class MyClass
                {
                    public MyClass(int x)
                    {
                    }
                }
                """,
                testHost,
                Class("MyClass"),
                Class("MyClass"));
        }

        [Theory, CombinatorialData]
        [WorkItem("https://github.com/dotnet/roslyn/issues/13174")]
        public async Task TestMemberBindingThatLooksGeneric(TestHost testHost)
        {
            await TestAsync(
                """
                using System.Diagnostics;
                using System.Threading.Tasks;

                namespace ConsoleApplication1
                {
                    class Program
                    {
                        static void Main(string[] args)
                        {
                            Debug.Assert(args?.Length < 2);
                        }
                    }
                }
                """,
                testHost,
                Namespace("System"),
                Namespace("Diagnostics"),
                Namespace("System"),
                Namespace("Threading"),
                Namespace("Tasks"),
                Namespace("ConsoleApplication1"),
                Class("Debug"),
                Static("Debug"),
                Method("Assert"),
                Static("Assert"),
                Parameter("args"),
                Property("Length"));
        }

        [Theory, CombinatorialData]
        [WorkItem("https://github.com/dotnet/roslyn/issues/23940")]
        public async Task TestAliasQualifiedClass(TestHost testHost)
        {
            await TestAsync(
                """
                using System;
                using Col = System.Collections.Generic;

                namespace AliasTest
                {
                    class Program
                    {
                        static void Main(string[] args)
                        {
                            var list1 = new Col::List
                        }
                    }
                }
                """,
                testHost,
                Namespace("System"),
                Namespace("Col"),
                Namespace("System"),
                Namespace("Collections"),
                Namespace("Generic"),
                Namespace("AliasTest"),
                Keyword("var"),
                Namespace("Col"),
                Class("List"));
        }

        [Theory, CombinatorialData]
        public async Task TestUnmanagedConstraint_InsideMethod(TestHost testHost)
        {
            // Asserts no Keyword("unmanaged") because it is an identifier.
            await TestInMethodAsync("""
                var unmanaged = 0;
                unmanaged++;
                """,
                testHost,
                Keyword("var"),
                Local("unmanaged"));
        }

        [Theory, CombinatorialData]
        public async Task TestUnmanagedConstraint_Type_Keyword(TestHost testHost)
        {
            await TestAsync(
                "class X<T> where T : unmanaged { }",
                testHost,
                TypeParameter("T"),
                Keyword("unmanaged"));
        }

        [Theory, CombinatorialData]
        public async Task TestUnmanagedConstraint_Type_ExistingInterface(TestHost testHost)
        {
            await TestAsync("""
                interface unmanaged {}
                class X<T> where T : unmanaged { }
                """,
                testHost,
                TypeParameter("T"),
                Keyword("unmanaged"));
        }

        [Theory, CombinatorialData]
        public async Task TestUnmanagedConstraint_Type_ExistingInterfaceButOutOfScope(TestHost testHost)
        {
            await TestAsync("""
                namespace OtherScope
                {
                    interface unmanaged {}
                }
                class X<T> where T : unmanaged { }
                """,
                testHost,
                Namespace("OtherScope"),
                TypeParameter("T"),
                Keyword("unmanaged"));
        }

        [Theory, CombinatorialData]
        public async Task TestUnmanagedConstraint_Method_Keyword(TestHost testHost)
        {
            await TestAsync("""
                class X
                {
                    void M<T>() where T : unmanaged { }
                }
                """,
                testHost,
                TypeParameter("T"),
                Keyword("unmanaged"));
        }

        [Theory, CombinatorialData]
        public async Task TestUnmanagedConstraint_Method_ExistingInterface(TestHost testHost)
        {
            await TestAsync("""
                interface unmanaged {}
                class X
                {
                    void M<T>() where T : unmanaged { }
                }
                """,
                testHost,
                TypeParameter("T"),
                Keyword("unmanaged"));
        }

        [Theory, CombinatorialData]
        public async Task TestUnmanagedConstraint_Method_ExistingInterfaceButOutOfScope(TestHost testHost)
        {
            await TestAsync("""
                namespace OtherScope
                {
                    interface unmanaged {}
                }
                class X
                {
                    void M<T>() where T : unmanaged { }
                }
                """,
                testHost,
                Namespace("OtherScope"),
                TypeParameter("T"),
                Keyword("unmanaged"));
        }

        [Theory, CombinatorialData]
        public async Task TestUnmanagedConstraint_Delegate_Keyword(TestHost testHost)
        {
            await TestAsync(
                "delegate void D<T>() where T : unmanaged;",
                testHost,
                TypeParameter("T"),
                Keyword("unmanaged"));
        }

        [Theory, CombinatorialData]
        public async Task TestUnmanagedConstraint_Delegate_ExistingInterface(TestHost testHost)
        {
            await TestAsync("""
                interface unmanaged {}
                delegate void D<T>() where T : unmanaged;
                """,
                testHost,
                TypeParameter("T"),
                Keyword("unmanaged"));
        }

        [Theory, CombinatorialData]
        public async Task TestUnmanagedConstraint_Delegate_ExistingInterfaceButOutOfScope(TestHost testHost)
        {
            await TestAsync("""
                namespace OtherScope
                {
                    interface unmanaged {}
                }
                delegate void D<T>() where T : unmanaged;
                """,
                testHost,
                Namespace("OtherScope"),
                TypeParameter("T"),
                Keyword("unmanaged"));
        }

        [Theory, CombinatorialData]
        public async Task TestUnmanagedConstraint_LocalFunction_Keyword(TestHost testHost)
        {
            await TestAsync("""
                class X
                {
                    void N()
                    {
                        void M<T>() where T : unmanaged { }
                    }
                }
                """,
                testHost,
                TypeParameter("T"),
                Keyword("unmanaged"));
        }

        [Theory, CombinatorialData]
        public async Task TestUnmanagedConstraint_LocalFunction_ExistingInterface(TestHost testHost)
        {
            await TestAsync("""
                interface unmanaged {}
                class X
                {
                    void N()
                    {
                        void M<T>() where T : unmanaged { }
                    }
                }
                """,
                testHost,
                TypeParameter("T"),
                Interface("unmanaged"));
        }

        [Theory, CombinatorialData]
        public async Task TestUnmanagedConstraint_LocalFunction_ExistingInterfaceButOutOfScope(TestHost testHost)
        {
<<<<<<< HEAD
            await TestAsync(
@"
using System.Text.RegularExpressions;

class Program
{
    void Goo()
    {
        var r = /* lang=regex */""$\\a(?#comment)"";
    }
}",
testHost, Namespace("System"),
Namespace("Text"),
Namespace("RegularExpressions"),
Keyword("var"),
Regex.Anchor("$"),
Regex.OtherEscape(@"\\"),
Regex.OtherEscape("a"),
Regex.Comment("(?#comment)"));
        }

        [Theory, CombinatorialData]
        public async Task TestRegex4_utf8_2(TestHost testHost)
        {
            await TestAsync(
@"
using System.Text.RegularExpressions;

class Program
{
    void Goo()
    {
        var r = /* lang=regex */@""$\a(?#comment)""u8;
    }
}",
testHost, Namespace("System"),
Namespace("Text"),
Namespace("RegularExpressions"),
Keyword("var"),
Regex.Anchor("$"),
Regex.OtherEscape("\\"),
Regex.OtherEscape("a"),
Regex.Comment("(?#comment)"));
        }

        [Theory, CombinatorialData]
        public async Task TestRegex5(TestHost testHost)
        {
            await TestAsync(
@"
using System.Text.RegularExpressions;

class Program
{
    void Goo()
    {
        var r = /* lang=regexp */@""$\a(?#comment)"";
    }
}",
testHost, Namespace("System"),
Namespace("Text"),
Namespace("RegularExpressions"),
Keyword("var"),
Regex.Anchor("$"),
Regex.OtherEscape("\\"),
Regex.OtherEscape("a"),
Regex.Comment("(?#comment)"));
        }

        [Theory, CombinatorialData]
        public async Task TestRegex6(TestHost testHost)
        {
            await TestAsync(
@"
using System.Text.RegularExpressions;

class Program
{
    void Goo()
    {
        var r = /* lang=regexp */@""$\a(?#comment) # not end of line comment"";
    }
}",
testHost, Namespace("System"),
Namespace("Text"),
Namespace("RegularExpressions"),
Keyword("var"),
Regex.Anchor("$"),
Regex.OtherEscape("\\"),
Regex.OtherEscape("a"),
Regex.Comment("(?#comment)"),
Regex.Text(" # not end of line comment"));
        }

        [Theory, CombinatorialData]
        public async Task TestRegex7(TestHost testHost)
        {
            await TestAsync(
@"
using System.Text.RegularExpressions;

class Program
{
    void Goo()
    {
        var r = /* lang=regexp,ignorepatternwhitespace */@""$\a(?#comment) # is end of line comment"";
    }
}",
testHost, Namespace("System"),
Namespace("Text"),
Namespace("RegularExpressions"),
Keyword("var"),
Regex.Anchor("$"),
Regex.OtherEscape("\\"),
Regex.OtherEscape("a"),
Regex.Comment("(?#comment)"),
Regex.Comment("# is end of line comment"));
        }

        [Theory, CombinatorialData]
        public async Task TestRegex8(TestHost testHost)
        {
            await TestAsync(
@"
using System.Text.RegularExpressions;

class Program
{
    void Goo()
    {
        var r = /* lang = regexp , ignorepatternwhitespace */@""$\a(?#comment) # is end of line comment"";
    }
}",
testHost, Namespace("System"),
Namespace("Text"),
Namespace("RegularExpressions"),
Keyword("var"),
Regex.Anchor("$"),
Regex.OtherEscape("\\"),
Regex.OtherEscape("a"),
Regex.Comment("(?#comment)"),
Regex.Comment("# is end of line comment"));
        }

        [Theory, CombinatorialData]
        public async Task TestRegex9(TestHost testHost)
        {
            await TestAsync(
@"
using System.Text.RegularExpressions;

class Program
{
    void Goo()
    {
        var r = new Regex(@""$\a(?#comment) # is end of line comment"", RegexOptions.IgnorePatternWhitespace);
    }
}",
testHost, Namespace("System"),
Namespace("Text"),
Namespace("RegularExpressions"),
Keyword("var"),
Class("Regex"),
Regex.Anchor("$"),
Regex.OtherEscape("\\"),
Regex.OtherEscape("a"),
Regex.Comment("(?#comment)"),
Regex.Comment("# is end of line comment"),
Enum("RegexOptions"),
EnumMember("IgnorePatternWhitespace"));
        }

        [Theory, CombinatorialData]
        public async Task TestRegex10(TestHost testHost)
        {
            await TestAsync(
@"
using System.Text.RegularExpressions;

class Program
{
    void Goo()
    {
        var r = new Regex(@""$\a(?#comment) # is not end of line comment"");
    }
}",
testHost, Namespace("System"),
Namespace("Text"),
Namespace("RegularExpressions"),
Keyword("var"),
Class("Regex"),
Regex.Anchor("$"),
Regex.OtherEscape("\\"),
Regex.OtherEscape("a"),
Regex.Comment("(?#comment)"),
Regex.Text(" # is not end of line comment"));
        }

        [Theory, CombinatorialData]
        public async Task TestRegex10_utf8(TestHost testHost)
        {
            await TestAsync(
@"
using System.Text.RegularExpressions;

class Program
{
    void Goo()
    {
        // lang=regex
        var r = @""$\a(?#comment) # is not end of line comment""u8;
    }
}",
testHost, Namespace("System"),
Namespace("Text"),
Namespace("RegularExpressions"),
Keyword("var"),
Regex.Anchor("$"),
Regex.OtherEscape("\\"),
Regex.OtherEscape("a"),
Regex.Comment("(?#comment)"),
Regex.Text(" # is not end of line comment"));
        }

        [Theory, CombinatorialData]
        public async Task TestRegex11(TestHost testHost)
        {
            await TestAsync(
@"
using System.Text.RegularExpressions;

class Program
{
    // language=regex
    private static string myRegex = @""$(\a\t\u0020)"";
}",
testHost, Namespace("System"),
Namespace("Text"),
Namespace("RegularExpressions"),
Regex.Anchor("$"),
Regex.Grouping("("),
Regex.OtherEscape("\\"),
Regex.OtherEscape("a"),
Regex.OtherEscape("\\"),
Regex.OtherEscape("t"),
Regex.OtherEscape("\\"),
Regex.OtherEscape("u"),
Regex.OtherEscape("0020"),
Regex.Grouping(")"));
        }

        [Theory, CombinatorialData]
        public async Task TestRegexSingleLineRawStringLiteral(TestHost testHost)
        {
            await TestAsync(
@"
using System.Text.RegularExpressions;

class Program
{
    void Goo()
    {
        var r = /* lang=regex */ """"""$\a(?#comment)"""""";
    }
}",
testHost, Namespace("System"),
Namespace("Text"),
Namespace("RegularExpressions"),
Keyword("var"),
Regex.Anchor("$"),
Regex.OtherEscape("\\"),
Regex.OtherEscape("a"),
Regex.Comment("(?#comment)"));
        }

        [Theory, CombinatorialData]
        public async Task TestRegexSingleLineRawStringLiteral_utf8(TestHost testHost)
        {
            await TestAsync(
@"
using System.Text.RegularExpressions;

class Program
{
    void Goo()
    {
        var r = /* lang=regex */ """"""$\a(?#comment)""""""u8;
    }
}",
testHost, Namespace("System"),
Namespace("Text"),
Namespace("RegularExpressions"),
Keyword("var"),
Regex.Anchor("$"),
Regex.OtherEscape("\\"),
Regex.OtherEscape("a"),
Regex.Comment("(?#comment)"));
        }

        [Theory, CombinatorialData]
        public async Task TestRegexMultiLineRawStringLiteral(TestHost testHost)
        {
            await TestAsync(
@"
using System.Text.RegularExpressions;

class Program
{
    void Goo()
    {
        var r = /* lang=regex */ """"""
            $\a(?#comment)
            """""";
    }
}",
testHost, Namespace("System"),
Namespace("Text"),
Namespace("RegularExpressions"),
Keyword("var"),
Regex.Anchor("$"),
Regex.OtherEscape("\\"),
Regex.OtherEscape("a"),
Regex.Comment("(?#comment)"));
        }

        [Theory, CombinatorialData]
        public async Task TestRegexMultiLineRawStringLiteral_utf8(TestHost testHost)
        {
            await TestAsync(
@"
using System.Text.RegularExpressions;

class Program
{
    void Goo()
    {
        var r = /* lang=regex */ """"""
            $\a(?#comment)
            """"""u8;
    }
}",
testHost, Namespace("System"),
Namespace("Text"),
Namespace("RegularExpressions"),
Keyword("var"),
Regex.Anchor("$"),
Regex.OtherEscape("\\"),
Regex.OtherEscape("a"),
Regex.Comment("(?#comment)"));
        }

        [Theory, WorkItem("https://github.com/dotnet/roslyn/issues/47079")]
        [CombinatorialData]
        public async Task TestRegexWithSpecialCSharpCharLiterals(TestHost testHost)
        {
            await TestAsync(
@"
using System.Text.RegularExpressions;

class Program
{
    // the double-quote inside the string should not affect this being classified as a regex.
    private Regex myRegex = new Regex(@""^ """" $"";
}",
testHost,
Namespace("System"),
Namespace("Text"),
Namespace("RegularExpressions"),
Class("Regex"),
Class("Regex"),
Regex.Anchor("^"),
Regex.Text(@" """" "),
Regex.Anchor("$"));
        }

        [Theory, WorkItem("https://github.com/dotnet/roslyn/issues/47079")]
        [CombinatorialData]
        public async Task TestRegexWithSpecialCSharpCharLiterals_utf8(TestHost testHost)
        {
            await TestAsync(
@"
using System.Text.RegularExpressions;

class Program
{
    // lang=regex
    private string myRegex = @""^ """" $""u8;
}",
testHost,
Namespace("System"),
Namespace("Text"),
Namespace("RegularExpressions"),
Regex.Anchor("^"),
Regex.Text(@" """" "),
Regex.Anchor("$"));
        }

        [Theory, CombinatorialData]
        public async Task TestRegexOnApiWithStringSyntaxAttribute_Field(TestHost testHost)
        {
            await TestAsync(
@"
using System.Diagnostics.CodeAnalysis;
using System.Text.RegularExpressions;

class Program
{
    [StringSyntax(StringSyntaxAttribute.Regex)]
    private string field;

    void Goo()
    {
        [|this.field = @""$\a(?#comment)"";|]
    }
}" + EmbeddedLanguagesTestConstants.StringSyntaxAttributeCodeCSharp,
testHost,
Field("field"),
Regex.Anchor("$"),
Regex.OtherEscape("\\"),
Regex.OtherEscape("a"),
Regex.Comment("(?#comment)"));
        }

        [Theory, CombinatorialData]
        public async Task TestRegexOnApiWithStringSyntaxAttribute_Field2(TestHost testHost)
        {
            await TestAsync(
@"
using System.Diagnostics.CodeAnalysis;
using System.Text.RegularExpressions;

class Program
{
    [StringSyntax(StringSyntaxAttribute.Regex)]
    [|private string field = @""$\a(?#comment)"";|]
}" + EmbeddedLanguagesTestConstants.StringSyntaxAttributeCodeCSharp,
testHost,
Regex.Anchor("$"),
Regex.OtherEscape("\\"),
Regex.OtherEscape("a"),
Regex.Comment("(?#comment)"));
        }

        [Theory, CombinatorialData]
        public async Task TestRegexOnApiWithStringSyntaxAttribute_Property(TestHost testHost)
        {
            await TestAsync(
@"
using System.Diagnostics.CodeAnalysis;
using System.Text.RegularExpressions;

class Program
{
    [StringSyntax(StringSyntaxAttribute.Regex)]
    private string Prop { get; set; }

    void Goo()
    {
        [|this.Prop = @""$\a(?#comment)"";|]
    }
}" + EmbeddedLanguagesTestConstants.StringSyntaxAttributeCodeCSharp,
testHost,
Property("Prop"),
Regex.Anchor("$"),
Regex.OtherEscape("\\"),
Regex.OtherEscape("a"),
Regex.Comment("(?#comment)"));
        }

        [Theory, CombinatorialData]
        public async Task TestRegexOnApiWithStringSyntaxAttribute_Property2(TestHost testHost)
        {
            await TestAsync(
@"
using System.Diagnostics.CodeAnalysis;
using System.Text.RegularExpressions;

class Program
{
    [StringSyntax(StringSyntaxAttribute.Regex)]
    [|private string Prop { get; set; } = @""$\a(?#comment)"";|]
}" + EmbeddedLanguagesTestConstants.StringSyntaxAttributeCodeCSharp,
testHost,
Regex.Anchor("$"),
Regex.OtherEscape("\\"),
Regex.OtherEscape("a"),
Regex.Comment("(?#comment)"));
        }

        [Theory, CombinatorialData]
        public async Task TestRegexOnApiWithStringSyntaxAttribute_Argument(TestHost testHost)
        {
            await TestAsync(
@"
using System.Diagnostics.CodeAnalysis;
using System.Text.RegularExpressions;

class Program
{
    private void M([StringSyntax(StringSyntaxAttribute.Regex)] string p)
    {
    }

    void Goo()
    {
        [|M(@""$\a(?#comment)"");|]
    }
}" + EmbeddedLanguagesTestConstants.StringSyntaxAttributeCodeCSharp,
testHost,
Method("M"),
Regex.Anchor("$"),
Regex.OtherEscape("\\"),
Regex.OtherEscape("a"),
Regex.Comment("(?#comment)"));
        }

        [Theory, CombinatorialData]
        public async Task TestRegexOnApiWithStringSyntaxAttribute_ParamsArgument(TestHost testHost)
        {
            await TestAsync(
@"
using System.Diagnostics.CodeAnalysis;
using System.Text.RegularExpressions;

class Program
{
    private void M([StringSyntax(StringSyntaxAttribute.Regex)] params string[] p)
    {
    }

    void Goo()
    {
        [|M(@""$\a(?#comment)"");|]
    }
}" + EmbeddedLanguagesTestConstants.StringSyntaxAttributeCodeCSharp,
testHost,
Method("M"),
Regex.Anchor("$"),
Regex.OtherEscape("\\"),
Regex.OtherEscape("a"),
Regex.Comment("(?#comment)"));
        }

        [Theory, WorkItem("https://github.com/dotnet/roslyn/issues/64549")]
        [CombinatorialData]
        public async Task TestRegexOnApiWithStringSyntaxAttribute_ParamsArgument2(TestHost testHost)
        {
            await TestAsync(
@"
using System.Diagnostics.CodeAnalysis;
using System.Text.RegularExpressions;

class Program
{
    private void M([StringSyntax(StringSyntaxAttribute.Regex)] params string[] p)
    {
    }

    void Goo()
    {
        [|M(@""$\a(?#comment)"", @""$\a(?#comment)"");|]
    }
}" + EmbeddedLanguagesTestConstants.StringSyntaxAttributeCodeCSharp,
testHost,
Method("M"),
Regex.Anchor("$"),
Regex.OtherEscape("\\"),
Regex.OtherEscape("a"),
Regex.Comment("(?#comment)"),
Regex.Anchor("$"),
Regex.OtherEscape("\\"),
Regex.OtherEscape("a"),
Regex.Comment("(?#comment)"));
        }

        [Theory, CombinatorialData]
        public async Task TestRegexOnApiWithStringSyntaxAttribute_ArrayArgument(TestHost testHost)
        {
            await TestAsync(
@"
using System.Diagnostics.CodeAnalysis;
using System.Text.RegularExpressions;

class Program
{
    private void M([StringSyntax(StringSyntaxAttribute.Regex)] string[] p)
    {
    }

    void Goo()
    {
        [|M(new string[] { @""$\a(?#comment)"" });|]
    }
}" + EmbeddedLanguagesTestConstants.StringSyntaxAttributeCodeCSharp,
testHost,
Method("M"),
Regex.Anchor("$"),
Regex.OtherEscape("\\"),
Regex.OtherEscape("a"),
Regex.Comment("(?#comment)"));
        }

        [Theory, CombinatorialData]
        public async Task TestRegexOnApiWithStringSyntaxAttribute_ImplicitArrayArgument(TestHost testHost)
        {
            await TestAsync(
@"
using System.Diagnostics.CodeAnalysis;
using System.Text.RegularExpressions;

class Program
{
    private void M([StringSyntax(StringSyntaxAttribute.Regex)] string[] p)
    {
    }

    void Goo()
    {
        [|M(new[] { @""$\a(?#comment)"" });|]
    }
}" + EmbeddedLanguagesTestConstants.StringSyntaxAttributeCodeCSharp,
testHost,
Method("M"),
Regex.Anchor("$"),
Regex.OtherEscape("\\"),
Regex.OtherEscape("a"),
Regex.Comment("(?#comment)"));
        }

        [Theory, CombinatorialData]
        public async Task TestRegexOnApiWithStringSyntaxAttribute_CollectionArgument(TestHost testHost)
        {
            await TestAsync(
@"
using System.Collections.Generic;
using System.Diagnostics.CodeAnalysis;
using System.Text.RegularExpressions;

class Program
{
    private void M([StringSyntax(StringSyntaxAttribute.Regex)] List<string> p)
    {
    }

    void Goo()
    {
        [|M(new List<string> { @""$\a(?#comment)"" });|]
    }
}" + EmbeddedLanguagesTestConstants.StringSyntaxAttributeCodeCSharp,
testHost,
Method("M"),
Class("List"),
Regex.Anchor("$"),
Regex.OtherEscape("\\"),
Regex.OtherEscape("a"),
Regex.Comment("(?#comment)"));
        }

        [Theory, CombinatorialData]
        public async Task TestRegexOnApiWithStringSyntaxAttribute_ImplicitCollectionArgument(TestHost testHost)
        {
            await TestAsync(
@"
using System.Collections.Generic;
using System.Diagnostics.CodeAnalysis;
using System.Text.RegularExpressions;

class Program
{
    private void M([StringSyntax(StringSyntaxAttribute.Regex)] List<string> p)
    {
    }

    void Goo()
    {
        [|M(new() { @""$\a(?#comment)"" });|]
    }
}" + EmbeddedLanguagesTestConstants.StringSyntaxAttributeCodeCSharp,
testHost,
Method("M"),
Regex.Anchor("$"),
Regex.OtherEscape("\\"),
Regex.OtherEscape("a"),
Regex.Comment("(?#comment)"));
        }

        [Theory, CombinatorialData]
        public async Task TestRegexOnApiWithStringSyntaxAttribute_Argument_Options(TestHost testHost)
        {
            await TestAsync(
@"
using System.Diagnostics.CodeAnalysis;
using System.Text.RegularExpressions;

class Program
{
    private void M([StringSyntax(StringSyntaxAttribute.Regex)] string p, RegexOptions options)
    {
    }

    void Goo()
    {
        [|M(@""$\a(?#comment) # is end of line comment"", RegexOptions.IgnorePatternWhitespace);|]
    }
}" + EmbeddedLanguagesTestConstants.StringSyntaxAttributeCodeCSharp,
testHost,
Method("M"),
Regex.Anchor("$"),
Regex.OtherEscape("\\"),
Regex.OtherEscape("a"),
Regex.Comment("(?#comment)"),
Regex.Comment("# is end of line comment"),
Enum("RegexOptions"),
EnumMember("IgnorePatternWhitespace"));
        }

        [Theory, CombinatorialData]
        public async Task TestRegexOnApiWithStringSyntaxAttribute_Attribute(TestHost testHost)
        {
            await TestAsync(
@"
using System;
using System.Diagnostics.CodeAnalysis;
using System.Text.RegularExpressions;

[AttributeUsage(AttributeTargets.Field)]
class RegexTestAttribute : Attribute
{
    public RegexTestAttribute([StringSyntax(StringSyntaxAttribute.Regex)] string value) { }
}

class Program
{
    [|[RegexTest(@""$\a(?#comment)"")]|]
    private string field;
}" + EmbeddedLanguagesTestConstants.StringSyntaxAttributeCodeCSharp,
testHost,
Class("RegexTest"),
Regex.Anchor("$"),
Regex.OtherEscape("\\"),
Regex.OtherEscape("a"),
Regex.Comment("(?#comment)"));
        }

        [Theory, CombinatorialData]
        [WorkItem("https://github.com/dotnet/roslyn/issues/61947")]
        public async Task TestRegexOnApiWithStringSyntaxAttribute_AttributeField(TestHost testHost)
        {
            await TestAsync(
@"
using System;
using System.Diagnostics.CodeAnalysis;
using System.Text.RegularExpressions;

[AttributeUsage(AttributeTargets.Field)]
class RegexTestAttribute : Attribute
{
    public RegexTestAttribute() { }

    [StringSyntax(StringSyntaxAttribute.Regex)]
    public string value;
}

class Program
{
    [|[RegexTest(value = @""$\a(?#comment)"")]|]
    private string field;
}" + EmbeddedLanguagesTestConstants.StringSyntaxAttributeCodeCSharp,
testHost,
Class("RegexTest"),
Field("value"),
Regex.Anchor("$"),
Regex.OtherEscape("\\"),
Regex.OtherEscape("a"),
Regex.Comment("(?#comment)"));
        }

        [Theory, CombinatorialData]
        [WorkItem("https://github.com/dotnet/roslyn/issues/61947")]
        public async Task TestRegexOnApiWithStringSyntaxAttribute_AttributeProperty(TestHost testHost)
        {
            await TestAsync(
@"
using System;
using System.Diagnostics.CodeAnalysis;
using System.Text.RegularExpressions;

[AttributeUsage(AttributeTargets.Field)]
class RegexTestAttribute : Attribute
{
    public RegexTestAttribute() { }

    [StringSyntax(StringSyntaxAttribute.Regex)]
    public string value { get; set; }
}

class Program
{
    [|[RegexTest(value = @""$\a(?#comment)"")]|]
    private string field;
}" + EmbeddedLanguagesTestConstants.StringSyntaxAttributeCodeCSharp,
testHost,
Class("RegexTest"),
Property("value"),
Regex.Anchor("$"),
Regex.OtherEscape("\\"),
Regex.OtherEscape("a"),
Regex.Comment("(?#comment)"));
        }

        [Theory, CombinatorialData]
        public async Task TestRegexOnApiWithStringSyntaxAttribute_ParamsAttribute(TestHost testHost)
        {
            await TestAsync(
@"
using System;
using System.Diagnostics.CodeAnalysis;
using System.Text.RegularExpressions;

[AttributeUsage(AttributeTargets.Field)]
class RegexTestAttribute : Attribute
{
    public RegexTestAttribute([StringSyntax(StringSyntaxAttribute.Regex)] params string[] value) { }
}

class Program
{
    [|[RegexTest(@""$\a(?#comment)"")]|]
    private string field;
}" + EmbeddedLanguagesTestConstants.StringSyntaxAttributeCodeCSharp,
testHost,
Class("RegexTest"),
Regex.Anchor("$"),
Regex.OtherEscape("\\"),
Regex.OtherEscape("a"),
Regex.Comment("(?#comment)"));
        }

        [Theory, CombinatorialData]
        public async Task TestRegexOnApiWithStringSyntaxAttribute_ArrayAttribute(TestHost testHost)
        {
            await TestAsync(
@"
using System;
using System.Diagnostics.CodeAnalysis;
using System.Text.RegularExpressions;

[AttributeUsage(AttributeTargets.Field)]
class RegexTestAttribute : Attribute
{
    public RegexTestAttribute([StringSyntax(StringSyntaxAttribute.Regex)] string[] value) { }
}

class Program
{
    [|[RegexTest(new string[] { @""$\a(?#comment)"" })]|]
    private string field;
}" + EmbeddedLanguagesTestConstants.StringSyntaxAttributeCodeCSharp,
testHost,
Class("RegexTest"),
Regex.Anchor("$"),
Regex.OtherEscape("\\"),
Regex.OtherEscape("a"),
Regex.Comment("(?#comment)"));
        }

        [Theory, CombinatorialData]
        public async Task TestRegexOnApiWithStringSyntaxAttribute_ImplicitArrayAttribute(TestHost testHost)
        {
            await TestAsync(
@"
using System;
using System.Diagnostics.CodeAnalysis;
using System.Text.RegularExpressions;

[AttributeUsage(AttributeTargets.Field)]
class RegexTestAttribute : Attribute
{
    public RegexTestAttribute([StringSyntax(StringSyntaxAttribute.Regex)] string[] value) { }
}

class Program
{
    [|[RegexTest(new[] { @""$\a(?#comment)"" })]|]
    private string field;
}" + EmbeddedLanguagesTestConstants.StringSyntaxAttributeCodeCSharp,
testHost,
Class("RegexTest"),
Regex.Anchor("$"),
Regex.OtherEscape("\\"),
Regex.OtherEscape("a"),
Regex.Comment("(?#comment)"));
        }

        [Theory, CombinatorialData]
        public async Task TestIncompleteRegexLeadingToStringInsideSkippedTokensInsideADirective(TestHost testHost)
        {
            await TestAsync(
@"
using System.Text.RegularExpressions;

class Program
{
    void M()
    {
        // not terminating this string caused us to eat up to the quote on the next line.
        // we then treated #comment as a directive with a lot of skipped tokens on it, including
        // a skipped token for "";
        //
        // Because it's a comment on a directive, special lexing rules apply (i.e. no escape
        // characters are supposed, and we want our system to bail there and not try to validate
        // it.
        var r = new Regex(@""$;
        var s = /* language=regex */ @""(?#comment)|(\b\G\z)|(?<name>sub){0,5}?^"";
    }
}",
testHost, Namespace("System"),
Namespace("Text"),
Namespace("RegularExpressions"),
Keyword("var"),
Class("Regex"));
        }

        [Theory, CombinatorialData]
        [WorkItem("https://github.com/dotnet/roslyn/issues/61982")]
        public async Task TestRegexAmbiguity1(TestHost testHost)
        {
            await TestAsync(
@"
using System.Text.RegularExpressions;

class Program
{
    void Goo()
    {
        var r = Regex.Match("""", [|@""$\a(?#comment)""|]
",
testHost,
Regex.Anchor("$"),
Regex.OtherEscape("\\"),
Regex.OtherEscape("a"),
Regex.Comment("(?#comment)"));
        }

        [Theory, CombinatorialData]
        [WorkItem("https://github.com/dotnet/roslyn/issues/61982")]
        public async Task TestRegexAmbiguity2(TestHost testHost)
        {
            await TestAsync(
@"
using System.Text.RegularExpressions;

class Program
{
    void Goo()
    {
        var r = Regex.Match("""", [|@""$\a(?#comment)""|],
",
testHost,
Regex.Anchor("$"),
Regex.OtherEscape("\\"),
Regex.OtherEscape("a"),
Regex.Comment("(?#comment)"));
        }

        [Theory, CombinatorialData]
        [WorkItem("https://github.com/dotnet/roslyn/issues/68534")]
        public async Task TestJson1(TestHost testHost)
        {
            await TestAsync(
@"
class Program
{
    void Goo()
    {
        // lang=json
        var r = @""[/*comment*/{ 'goo': 0, bar: -Infinity, """"baz"""": true }, new Date(), text, 'str'] // comment"";
    }
}",
testHost,
Keyword("var"),
Json.Array("["),
Json.Comment("/*comment*/"),
Json.Object("{"),
Json.PropertyName("'goo'"),
Json.Punctuation(":"),
Json.Number("0"),
Json.Punctuation(","),
Json.PropertyName("bar"),
Json.Punctuation(":"),
Json.Operator("-"),
Json.Keyword("Infinity"),
Json.Punctuation(","),
Json.PropertyName(@"""""baz"""""),
Json.Punctuation(":"),
Json.Keyword("true"),
Json.Object("}"),
Json.Punctuation(","),
Json.Keyword("new"),
Json.ConstructorName("Date"),
Json.Punctuation("("),
Json.Punctuation(")"),
Json.Punctuation(","),
Json.Text("text"),
Json.Punctuation(","),
Json.String("'str'"),
Json.Array("]"),
Json.Comment("// comment"));
        }

        [Theory, CombinatorialData]
        public async Task TestJson_RawString(TestHost testHost)
        {
            await TestAsync(
@"
class Program
{
    void Goo()
    {
        // lang=json
        var r = """"""[/*comment*/{ 'goo': 0 }]"""""";
    }
}",
testHost,
Keyword("var"),
Json.Array("["),
Json.Comment("/*comment*/"),
Json.Object("{"),
Json.PropertyName("'goo'"),
Json.Punctuation(":"),
Json.Number("0"),
Json.Object("}"),
Json.Array("]"));
        }

        [Theory, CombinatorialData]
        [WorkItem("https://github.com/dotnet/roslyn/issues/68534")]
        public async Task TestMultiLineJson1(TestHost testHost)
        {
            await TestAsync(
@"
class Program
{
    void Goo()
    {
        // lang=json
        var r = @""[
            /*comment*/
            {
                'goo': 0,
                bar: -Infinity,
                """"baz"""": true,
                0: null
            },
            new Date(),
            text,
            'str'] // comment"";
    }
}",
testHost,
Keyword("var"),
Json.Array("["),
Json.Comment("/*comment*/"),
Json.Object("{"),
Json.PropertyName("'goo'"),
Json.Punctuation(":"),
Json.Number("0"),
Json.Punctuation(","),
Json.PropertyName("bar"),
Json.Punctuation(":"),
Json.Operator("-"),
Json.Keyword("Infinity"),
Json.Punctuation(","),
Json.PropertyName(@"""""baz"""""),
Json.Punctuation(":"),
Json.Keyword("true"),
Json.Punctuation(","),
Json.PropertyName("0"),
Json.Punctuation(":"),
Json.Keyword("null"),
Json.Object("}"),
Json.Punctuation(","),
Json.Keyword("new"),
Json.ConstructorName("Date"),
Json.Punctuation("("),
Json.Punctuation(")"),
Json.Punctuation(","),
Json.Text("text"),
Json.Punctuation(","),
Json.String("'str'"),
Json.Array("]"),
Json.Comment("// comment"));
        }

        [Theory, CombinatorialData]
        public async Task TestJson_NoComment_NotLikelyJson(TestHost testHost)
        {
            var input = @"
class C
{
    void Goo()
    {
        var r = @""[1, 2, 3]"";
    }
}";
            await TestAsync(input,
testHost,
Keyword("var"));
        }

        [Theory, CombinatorialData]
        public async Task TestJson_NoComment_LikelyJson(TestHost testHost)
        {
            var input = @"
class C
{
    void Goo()
    {
        var r = @""[1, { prop: 0 }, 3]"";
    }
}";
            await TestAsync(input,
testHost,
Keyword("var"),
Json.Array("["),
Json.Number("1"),
Json.Punctuation(","),
Json.Object("{"),
Json.PropertyName("prop"),
Json.Punctuation(":"),
Json.Number("0"),
Json.Object("}"),
Json.Punctuation(","),
Json.Number("3"),
Json.Array("]"));
        }

        [Theory, CombinatorialData]
        public async Task TestJsonOnApiWithStringSyntaxAttribute_Field(TestHost testHost)
        {
            await TestAsync(
@"
using System.Diagnostics.CodeAnalysis;

class Program
{
    [StringSyntax(StringSyntaxAttribute.Json)]
    private string field;
    void Goo()
    {
        [|this.field = @""[{ 'goo': 0}]"";|]
    }
}" + EmbeddedLanguagesTestConstants.StringSyntaxAttributeCodeCSharp,
testHost,
Field("field"),
Json.Array("["),
Json.Object("{"),
Json.PropertyName("'goo'"),
Json.Punctuation(":"),
Json.Number("0"),
Json.Object("}"),
Json.Array("]"));
        }

        [Theory, CombinatorialData]
        public async Task TestJsonOnApiWithStringSyntaxAttribute_Property(TestHost testHost)
        {
            await TestAsync(
@"
using System.Diagnostics.CodeAnalysis;

class Program
{
    [StringSyntax(StringSyntaxAttribute.Json)]
    private string Prop { get; set; }
    void Goo()
    {
        [|this.Prop = @""[{ 'goo': 0}]"";|]
    }
}" + EmbeddedLanguagesTestConstants.StringSyntaxAttributeCodeCSharp,
testHost,
Property("Prop"),
Json.Array("["),
Json.Object("{"),
Json.PropertyName("'goo'"),
Json.Punctuation(":"),
Json.Number("0"),
Json.Object("}"),
Json.Array("]"));
        }

        [Theory, CombinatorialData]
        public async Task TestJsonOnApiWithStringSyntaxAttribute_Argument(TestHost testHost)
        {
            await TestAsync(
@"
using System.Diagnostics.CodeAnalysis;

class Program
{
    private void M([StringSyntax(StringSyntaxAttribute.Json)] string p)
    {
    }

    void Goo()
    {
        [|M(@""[{ 'goo': 0}]"");|]
    }
}" + EmbeddedLanguagesTestConstants.StringSyntaxAttributeCodeCSharp,
testHost,
Method("M"),
Json.Array("["),
Json.Object("{"),
Json.PropertyName("'goo'"),
Json.Punctuation(":"),
Json.Number("0"),
Json.Object("}"),
Json.Array("]"));
        }

        [Theory, CombinatorialData]
        public async Task TestUnmanagedConstraint_LocalFunction_Keyword(TestHost testHost)
        {
            await TestAsync(@"
class X
{
    void N()
    {
        void M<T>() where T : unmanaged { }
    }
}",
                testHost,
                TypeParameter("T"),
                Keyword("unmanaged"));
        }

        [Theory, CombinatorialData]
        public async Task TestUnmanagedConstraint_LocalFunction_ExistingInterface(TestHost testHost)
        {
            await TestAsync(@"
interface unmanaged {}
class X
{
    void N()
    {
        void M<T>() where T : unmanaged { }
    }
}",
                testHost,
                TypeParameter("T"),
                Keyword("unmanaged"));
        }

        [Theory, CombinatorialData]
        public async Task TestUnmanagedConstraint_LocalFunction_ExistingInterfaceButOutOfScope(TestHost testHost)
        {
            await TestAsync(@"
namespace OtherScope
{
    interface unmanaged {}
}
class X
{
    void N()
    {
        void M<T>() where T : unmanaged { }
    }
}",
                testHost,
                Namespace("OtherScope"),
                TypeParameter("T"),
                Keyword("unmanaged"));
        }

        [Theory, CombinatorialData]
        public async Task TestStringEscape1(TestHost testHost)
        {
            await TestInMethodAsync(@"var goo = ""goo\r\nbar"";",
                testHost,
                Keyword("var"),
                Escape(@"\r"),
                Escape(@"\n"));
        }

        [Theory, CombinatorialData]
        public async Task TestStringEscape1_utf8(TestHost testHost)
        {
            await TestInMethodAsync(@"var goo = ""goo\r\nbar""u8;",
                testHost,
                Keyword("var"),
                Escape(@"\r"),
                Escape(@"\n"));
        }

        [Theory, CombinatorialData]
        public async Task TestStringEscape2(TestHost testHost)
        {
            await TestInMethodAsync(@"var goo = @""goo\r\nbar"";",
                testHost,
                Keyword("var"));
        }

        [Theory, CombinatorialData]
        public async Task TestStringEscape2_utf8(TestHost testHost)
        {
            await TestInMethodAsync(@"var goo = @""goo\r\nbar""u8;",
                testHost,
                Keyword("var"));
        }

        [Theory, CombinatorialData]
        public async Task TestStringEscape3(TestHost testHost)
        {
            await TestInMethodAsync(@"var goo = $""goo{{1}}bar"";",
                testHost,
                Keyword("var"),
                Escape(@"{{"),
                Escape(@"}}"));
        }

        [Theory, CombinatorialData]
        public async Task TestStringEscape3_utf8(TestHost testHost)
        {
            await TestInMethodAsync(@"var goo = $""goo{{1}}bar""u8;",
                testHost,
                Keyword("var"),
                Escape(@"{{"),
                Escape(@"}}"));
        }

        [Theory, CombinatorialData]
        public async Task TestStringEscape4(TestHost testHost)
        {
            await TestInMethodAsync(@"var goo = $@""goo{{1}}bar"";",
                testHost,
                Keyword("var"),
                Escape(@"{{"),
                Escape(@"}}"));
        }

        [Theory, CombinatorialData]
        public async Task TestStringEscape4_utf8(TestHost testHost)
        {
            await TestInMethodAsync(@"var goo = $@""goo{{1}}bar""u8;",
                testHost,
                Keyword("var"),
                Escape(@"{{"),
                Escape(@"}}"));
        }

        [Theory, CombinatorialData]
        public async Task TestStringEscape5(TestHost testHost)
        {
            await TestInMethodAsync(@"var goo = $""goo\r{{1}}\nbar"";",
                testHost,
                Keyword("var"),
                Escape(@"\r"),
                Escape(@"{{"),
                Escape(@"}}"),
                Escape(@"\n"));
        }

        [Theory, CombinatorialData]
        public async Task TestStringEscape5_utf8(TestHost testHost)
        {
            await TestInMethodAsync(@"var goo = $""goo\r{{1}}\nbar""u8;",
                testHost,
                Keyword("var"),
                Escape(@"\r"),
                Escape(@"{{"),
                Escape(@"}}"),
                Escape(@"\n"));
        }

        [Theory, CombinatorialData]
        public async Task TestStringEscape6(TestHost testHost)
        {
            await TestInMethodAsync(@"var goo = $@""goo\r{{1}}\nbar"";",
                testHost,
                Keyword("var"),
                Escape(@"{{"),
                Escape(@"}}"));
        }

        [Theory, CombinatorialData]
        public async Task TestStringEscape6_utf8(TestHost testHost)
        {
            await TestInMethodAsync(@"var goo = $@""goo\r{{1}}\nbar""u8;",
                testHost,
                Keyword("var"),
                Escape(@"{{"),
                Escape(@"}}"));
        }

        [Theory, CombinatorialData]
        public async Task TestStringEscape7(TestHost testHost)
        {
            await TestInMethodAsync(@"var goo = $""goo\r{1}\nbar"";",
                testHost,
                Keyword("var"),
                Escape(@"\r"),
                Escape(@"\n"));
        }

        [Theory, CombinatorialData]
        public async Task TestStringEscape7_utf8(TestHost testHost)
        {
            await TestInMethodAsync(@"var goo = $""goo\r{1}\nbar""u8;",
                testHost,
                Keyword("var"),
                Escape(@"\r"),
                Escape(@"\n"));
        }

        [Theory, CombinatorialData]
        public async Task TestStringEscape8(TestHost testHost)
        {
            await TestInMethodAsync(@"var goo = $@""{{goo{1}bar}}"";",
                testHost,
                Keyword("var"),
                Escape(@"{{"),
                Escape(@"}}"));
        }

        [Theory, CombinatorialData]
        public async Task TestStringEscape8_utf8(TestHost testHost)
        {
            await TestInMethodAsync(@"var goo = $@""{{goo{1}bar}}""u8;",
                testHost,
                Keyword("var"),
                Escape(@"{{"),
                Escape(@"}}"));
        }

        [Theory, CombinatorialData]
        public async Task TestStringEscape9(TestHost testHost)
        {
            await TestInMethodAsync(@"var goo = $@""{{{12:X}}}"";",
                testHost,
                Keyword("var"),
                Escape(@"{{"),
                Escape(@"}}"));
        }

        [Theory, CombinatorialData]
        public async Task TestStringEscape9_utf8(TestHost testHost)
        {
            await TestInMethodAsync(@"var goo = $@""{{{12:X}}}""u8;",
                testHost,
                Keyword("var"),
                Escape(@"{{"),
                Escape(@"}}"));
        }

        [Theory, CombinatorialData]
        public async Task TestNotStringEscapeInRawLiteral1(TestHost testHost)
        {
            await TestInMethodAsync(@"var goo = """"""goo\r\nbar"""""";",
                testHost,
                Keyword("var"));
        }

        [Theory, CombinatorialData]
        public async Task TestNotStringEscapeInRawLiteral1_utf8(TestHost testHost)
        {
            await TestInMethodAsync(@"var goo = """"""goo\r\nbar""""""u8;",
                testHost,
                Keyword("var"));
        }

        [Theory, CombinatorialData]
        public async Task TestNotStringEscapeInRawLiteral2(TestHost testHost)
        {
            await TestInMethodAsync(@"var goo = """"""
    goo\r\nbar
    """""";",
                testHost,
                Keyword("var"));
        }

        [Theory, CombinatorialData]
        public async Task TestNotStringEscapeInRawLiteral2_utf8(TestHost testHost)
        {
            await TestInMethodAsync(@"var goo = """"""
    goo\r\nbar
    """"""u8;",
                testHost,
                Keyword("var"));
        }

        [Theory, CombinatorialData]
        public async Task TestNotStringEscapeInRawLiteral3(TestHost testHost)
        {
            await TestInMethodAsync(@"var goo = $""""""
    goo\r\nbar
    """""";",
                testHost,
                Keyword("var"));
        }

        [Theory, CombinatorialData]
        public async Task TestNotStringEscapeInRawLiteral3_utf8(TestHost testHost)
        {
            await TestInMethodAsync(@"var goo = $""""""
    goo\r\nbar
    """"""u8;",
                testHost,
                Keyword("var"));
        }

        [Theory, CombinatorialData]
        public async Task TestNotStringEscapeInRawLiteral4(TestHost testHost)
        {
            await TestInMethodAsync(@"var goo = """"""\"""""";",
                testHost,
                Keyword("var"));
        }

        [Theory, CombinatorialData]
        public async Task TestNotStringEscapeInRawLiteral4_utf8(TestHost testHost)
        {
            await TestInMethodAsync(@"var goo = """"""\""""""u8;",
                testHost,
                Keyword("var"));
        }

        [Theory, CombinatorialData]
        public async Task TestNotStringEscapeInRawLiteral5(TestHost testHost)
        {
            await TestInMethodAsync(@"var goo = """"""
    \
    """""";",
                testHost,
                Keyword("var"));
        }

        [Theory, CombinatorialData]
        public async Task TestNotStringEscapeInRawLiteral5_utf8(TestHost testHost)
        {
            await TestInMethodAsync(@"var goo = """"""
    \
    """"""u8;",
                testHost,
                Keyword("var"));
        }

        [Theory, CombinatorialData]
        public async Task TestNotStringEscapeInRawLiteral6(TestHost testHost)
        {
            await TestInMethodAsync(@"var goo = $""""""
    \
    """""";",
                testHost,
                Keyword("var"));
        }

        [Theory, CombinatorialData]
        public async Task TestNotStringEscapeInRawLiteral6_utf8(TestHost testHost)
        {
            await TestInMethodAsync(@"var goo = $""""""
    \
    """"""u8;",
                testHost,
                Keyword("var"));
        }

        [Theory, WorkItem("https://github.com/dotnet/roslyn/issues/31200")]
        [CombinatorialData]
        public async Task TestCharEscape1(TestHost testHost)
        {
            await TestInMethodAsync(@"var goo = '\n';",
                testHost,
                Keyword("var"),
                Escape(@"\n"));
        }

        [Theory, WorkItem("https://github.com/dotnet/roslyn/issues/31200")]
        [CombinatorialData]
        public async Task TestCharEscape2(TestHost testHost)
        {
            await TestInMethodAsync(@"var goo = '\\';",
                testHost,
                Keyword("var"),
                Escape(@"\\"));
        }

        [Theory, WorkItem("https://github.com/dotnet/roslyn/issues/31200")]
        [CombinatorialData]
        public async Task TestCharEscape3(TestHost testHost)
        {
            await TestInMethodAsync(@"var goo = '\'';",
                testHost,
                Keyword("var"),
                Escape(@"\'"));
        }

        [Theory, WorkItem("https://github.com/dotnet/roslyn/issues/31200")]
        [CombinatorialData]
        public async Task TestCharEscape5(TestHost testHost)
        {
            await TestInMethodAsync(@"var goo = '""';",
                testHost,
                Keyword("var"));
        }

        [Theory, WorkItem("https://github.com/dotnet/roslyn/issues/31200")]
        [CombinatorialData]
        public async Task TestCharEscape4(TestHost testHost)
        {
            await TestInMethodAsync(@"var goo = '\u000a';",
=======
            await TestAsync("""
                namespace OtherScope
                {
                    interface unmanaged {}
                }
                class X
                {
                    void N()
                    {
                        void M<T>() where T : unmanaged { }
                    }
                }
                """,
>>>>>>> 95dcf53d
                testHost,
                Namespace("OtherScope"),
                TypeParameter("T"),
                Keyword("unmanaged"));
        }

        [Theory, WorkItem("https://github.com/dotnet/roslyn/issues/29451")]
        [CombinatorialData]
        public async Task TestDirectiveStringLiteral(TestHost testHost)
            => await TestInMethodAsync("""
                #line 1 "a\b"
                """, testHost);

        [Theory, WorkItem("https://github.com/dotnet/roslyn/issues/30378")]
        [CombinatorialData]
        public async Task TestFormatSpecifierInInterpolation(TestHost testHost)
        {
            await TestInMethodAsync(@"var goo = $""goo{{1:0000}}bar"";",
                testHost,
                Keyword("var"),
                Escape(@"{{"),
                Escape(@"}}"));
        }

        [Theory, WorkItem("https://github.com/dotnet/roslyn/issues/29492")]
        [CombinatorialData]
        public async Task TestOverloadedOperator_BinaryExpression(TestHost testHost)
        {
            await TestAsync("""
                class C
                {
                    void M()
                    {
                        var a = 1 + 1;
                        var b = new True() + new True();
                    }
                }
                class True
                {
                    public static True operator +(True a, True b)
                    {
                         return new True();
                    }
                }
                """,
                testHost,
                Keyword("var"),
                Keyword("var"),
                Class("True"),
                OverloadedOperators.Plus,
                Class("True"),
                Class("True"),
                Class("True"),
                Class("True"),
                Class("True"));
        }

        [Theory, WorkItem("https://github.com/dotnet/roslyn/issues/29492")]
        [CombinatorialData]
        public async Task TestOverloadedOperator_PrefixUnaryExpression(TestHost testHost)
        {
            await TestAsync("""
                class C
                {
                    void M()
                    {
                        var a = !false;
                        var b = !new True();
                    }
                }
                class True
                {
                    public static bool operator !(True a)
                    {
                         return false;
                    }
                }
                """,
                testHost,
                Keyword("var"),
                Keyword("var"),
                OverloadedOperators.Exclamation,
                Class("True"),
                Class("True"));
        }

        [Theory, WorkItem("https://github.com/dotnet/roslyn/issues/29492")]
        [CombinatorialData]
        public async Task TestOverloadedOperator_PostfixUnaryExpression(TestHost testHost)
        {
            await TestAsync("""
                class C
                {
                    void M()
                    {
                        var a = 1;
                        a++;
                        var b = new True();
                        b++;
                    }
                }
                class True
                {
                    public static True operator ++(True a)
                    {
                         return new True();
                    }
                }
                """,
                testHost,
                Keyword("var"),
                Local("a"),
                Keyword("var"),
                Class("True"),
                Local("b"),
                OverloadedOperators.PlusPlus,
                Class("True"),
                Class("True"),
                Class("True"));
        }

        [Theory, WorkItem("https://github.com/dotnet/roslyn/issues/29492")]
        [CombinatorialData]
        public async Task TestOverloadedOperator_ConditionalExpression(TestHost testHost)
        {
            await TestAsync("""
                class C
                {
                    void M()
                    {
                        var a = 1 == 1;
                        var b = new True() == new True();
                    }
                }
                class True
                {
                    public static bool operator ==(True a, True b)
                    {
                         return true;
                    }
                }
                """,
                testHost,
                Keyword("var"),
                Keyword("var"),
                Class("True"),
                OverloadedOperators.EqualsEquals,
                Class("True"),
                Class("True"),
                Class("True"));
        }

        [Theory, CombinatorialData]
        public async Task TestCatchDeclarationVariable(TestHost testHost)
        {
            await TestInMethodAsync("""
                try
                {
                }
                catch (Exception ex)
                {
                    throw ex;
                }
                """,
                testHost,
                Local("ex"));
        }

        [Theory, CombinatorialData]
        public async Task TestNotNullConstraint_InsideMethod(TestHost testHost)
        {
            // Asserts no Keyword("notnull") because it is an identifier.
            await TestInMethodAsync("""
                var notnull = 0;
                notnull++;
                """,
                testHost,
                Keyword("var"),
                Local("notnull"));
        }

        [Theory, CombinatorialData]
        public async Task TestNotNullConstraint_Type_Keyword(TestHost testHost)
        {
            await TestAsync(
                "class X<T> where T : notnull { }",
                testHost,
                TypeParameter("T"),
                Keyword("notnull"));
        }

        [Theory, CombinatorialData]
        public async Task TestNotNullConstraint_Type_ExistingInterface(TestHost testHost)
        {
            await TestAsync("""
                interface notnull {}
                class X<T> where T : notnull { }
                """,
                testHost,
                TypeParameter("T"),
                Keyword("notnull"));
        }

        [Theory, CombinatorialData]
        public async Task TestNotNullConstraint_Type_ExistingInterfaceButOutOfScope(TestHost testHost)
        {
            await TestAsync("""
                namespace OtherScope
                {
                    interface notnull {}
                }
                class X<T> where T : notnull { }
                """,
                testHost,
                Namespace("OtherScope"),
                TypeParameter("T"),
                Keyword("notnull"));
        }

        [Theory, CombinatorialData]
        public async Task TestNotNullConstraint_Method_Keyword(TestHost testHost)
        {
            await TestAsync("""
                class X
                {
                    void M<T>() where T : notnull { }
                }
                """,
                testHost,
                TypeParameter("T"),
                Keyword("notnull"));
        }

        [Theory, CombinatorialData]
        public async Task TestNotNullConstraint_Method_ExistingInterface(TestHost testHost)
        {
            await TestAsync("""
                interface notnull {}
                class X
                {
                    void M<T>() where T : notnull { }
                }
                """,
                testHost,
                TypeParameter("T"),
                Keyword("notnull"));
        }

        [Theory, CombinatorialData]
        public async Task TestNotNullConstraint_Method_ExistingInterfaceButOutOfScope(TestHost testHost)
        {
            await TestAsync("""
                namespace OtherScope
                {
                    interface notnull {}
                }
                class X
                {
                    void M<T>() where T : notnull { }
                }
                """,
                testHost,
                Namespace("OtherScope"),
                TypeParameter("T"),
                Keyword("notnull"));
        }

        [Theory, CombinatorialData]
        public async Task TestNotNullConstraint_Delegate_Keyword(TestHost testHost)
        {
            await TestAsync(
                "delegate void D<T>() where T : notnull;",
                testHost,
                TypeParameter("T"),
                Keyword("notnull"));
        }

        [Theory, CombinatorialData]
        public async Task TestNotNullConstraint_Delegate_ExistingInterface(TestHost testHost)
        {
            await TestAsync("""
                interface notnull {}
                delegate void D<T>() where T : notnull;
                """,
                testHost,
                TypeParameter("T"),
                Keyword("notnull"));
        }

        [Theory, CombinatorialData]
        public async Task TestNotNullConstraint_Delegate_ExistingInterfaceButOutOfScope(TestHost testHost)
        {
            await TestAsync("""
                namespace OtherScope
                {
                    interface notnull {}
                }
                delegate void D<T>() where T : notnull;
                """,
                testHost,
                Namespace("OtherScope"),
                TypeParameter("T"),
                Keyword("notnull"));
        }

        [Theory, CombinatorialData]
        public async Task TestNotNullConstraint_LocalFunction_Keyword(TestHost testHost)
        {
            await TestAsync("""
                class X
                {
                    void N()
                    {
                        void M<T>() where T : notnull { }
                    }
                }
                """,
                testHost,
                TypeParameter("T"),
                Keyword("notnull"));
        }

        [Theory, CombinatorialData]
        public async Task TestNotNullConstraint_LocalFunction_ExistingInterface(TestHost testHost)
        {
            await TestAsync("""
                interface notnull {}
                class X
                {
                    void N()
                    {
                        void M<T>() where T : notnull { }
                    }
                }
                """,
                testHost,
                TypeParameter("T"),
                Keyword("notnull"));
        }

        [Theory, CombinatorialData]
        public async Task TestNotNullConstraint_LocalFunction_ExistingInterfaceButOutOfScope(TestHost testHost)
        {
            await TestAsync("""
                namespace OtherScope
                {
                    interface notnull {}
                }
                class X
                {
                    void N()
                    {
                        void M<T>() where T : notnull { }
                    }
                }
                """,
                testHost,
                Namespace("OtherScope"),
                TypeParameter("T"),
                Keyword("notnull"));
        }

        [Theory, CombinatorialData]
        public async Task NonDiscardVariableDeclaration(TestHost testHost)
        {
            await TestAsync("""
                class X
                {
                    void N()
                    {
                        var _ = int.Parse("");
                    }
                }
                """,
                testHost,
                Keyword("var"),
                Method("Parse"),
                Static("Parse"));
        }

        [Theory, CombinatorialData]
        public async Task NonDiscardVariableDeclarationMultipleDeclarators(TestHost testHost)
        {
            await TestAsync("""
                class X
                {
                    void N()
                    {
                        int i = 1, _ = 1;
                        int _ = 2, j = 1;
                    }
                }
                """, testHost);
        }

        [Theory, CombinatorialData]
        public async Task DiscardAssignment(TestHost testHost)
        {
            await TestAsync("""
                class X
                {
                    void N()
                    {
                        _ = int.Parse("");
                    }
                }
                """,
                testHost,
                Keyword("_"),
                Method("Parse"),
                Static("Parse"));
        }

        [Theory, CombinatorialData]
        public async Task DiscardInOutDeclaration(TestHost testHost)
        {
            await TestAsync("""
                class X
                {
                    void N()
                    {
                        int.TryParse("", out var _);
                    }
                }
                """,
                testHost,
                Method("TryParse"),
                Static("TryParse"),
                Keyword("var"),
                Keyword("_"));
        }

        [Theory, CombinatorialData]
        public async Task DiscardInOutAssignment(TestHost testHost)
        {
            await TestAsync("""
                class X
                {
                    void N()
                    {
                        int.TryParse("", out _);
                    }
                }
                """,
                testHost,
                Method("TryParse"),
                Static("TryParse"),
                Keyword("_"));
        }

        [Theory, CombinatorialData]
        public async Task DiscardInDeconstructionAssignment(TestHost testHost)
        {
            await TestAsync("""
                class X
                {
                    void N()
                    {
                        (x, _) = (0, 0);
                    }
                }
                """,
                testHost,
                Keyword("_"));
        }

        [Theory, CombinatorialData]
        public async Task DiscardInDeconstructionDeclaration(TestHost testHost)
        {
            await TestAsync("""
                class X
                {
                    void N()
                    {
                        (int x, int _) = (0, 0);
                    }
                }
                """,
                testHost,
                Keyword("_"));
        }

        [Theory, CombinatorialData]
        public async Task DiscardInPatternMatch(TestHost testHost)
        {
            await TestAsync("""
                class X
                {
                    bool N(object x)
                    {
                        return x is int _;
                    }
                }
                """,
                testHost,
                Parameter("x"),
                Keyword("_"));
        }

        [Theory, CombinatorialData]
        public async Task DiscardInSwitch(TestHost testHost)
        {
            await TestAsync("""
                class X
                {
                    bool N(object x)
                    {
                        switch(x)
                        {
                            case int _:
                                return true;
                            default:
                                return false;
                        }
                    }
                }
                """,
                testHost,
                Parameter("x"),
                Keyword("_"));
        }

        [Theory, CombinatorialData]
        public async Task DiscardInSwitchPatternMatch(TestHost testHost)
        {
            await TestAsync("""
                class X
                {
                    bool N(object x)
                    {
                        return x switch
                        {
                            _ => return true;
                        };
                    }
                }
                """,
                testHost,
                Parameter("x"),
                Keyword("_"));
        }

        [Theory, CombinatorialData]
        public async Task UnusedUnderscoreParameterInLambda(TestHost testHost)
        {
            await TestAsync("""
                class X
                {
                    void N()
                    {
                        System.Func<int, int> a = (int _) => 0;
                    }
                }
                """,
                testHost,
                Namespace("System"),
                Delegate("Func"));
        }

        [Theory, CombinatorialData]
        public async Task UsedUnderscoreParameterInLambda(TestHost testHost)
        {
            await TestAsync("""
                class X
                {
                    void N()
                    {
                        System.Func<int, int> a = (int _) => _;
                    }
                }
                """,
                testHost,
                Namespace("System"),
                Delegate("Func"),
                Parameter("_"));
        }

        [Theory, CombinatorialData]
        public async Task DiscardsInLambda(TestHost testHost)
        {
            await TestAsync("""
                class X
                {
                    void N()
                    {
                        System.Func<int, int, int> a = (int _, int _) => 0;
                    }
                }
                """,
                testHost,
                Namespace("System"),
                Delegate("Func"),
                Keyword("_"),
                Keyword("_"));
        }

        [Theory, CombinatorialData]
        public async Task DiscardsInLambdaWithInferredType(TestHost testHost)
        {
            await TestAsync("""
                class X
                {
                    void N()
                    {
                        System.Func<int, int, int> a = (_, _) => 0;
                    }
                }
                """,
                testHost,
                Namespace("System"),
                Delegate("Func"),
                Keyword("_"),
                Keyword("_"));
        }

        [Theory, CombinatorialData]
        public async Task NativeInteger(TestHost testHost)
        {
            await TestInMethodAsync(
                @"nint i = 0; nuint i2 = 0;",
                testHost,
                Classifications(Keyword("nint"), Keyword("nuint")));
        }

        [Theory, CombinatorialData]
        public async Task NotNativeInteger(TestHost testHost)
        {
            await TestInMethodAsync(
                "nint",
                "M",
                "nint i = 0;",
                testHost,
                Classifications(Class("nint")));
        }

        [Theory, CombinatorialData]
        public async Task NotNativeUnsignedInteger(TestHost testHost)
        {
            await TestInMethodAsync(
                "nuint",
                "M",
                "nuint i = 0;",
                testHost,
                Classifications(Class("nuint")));
        }

        [Theory, CombinatorialData]
        public async Task StaticBoldingMethodName(TestHost testHost)
        {
            await TestAsync(
                """
                class C
                {
                    public static void Method()
                    {
                        System.Action action = Method;
                    }
                }
                """,
                testHost,
                Namespace("System"),
                Delegate("Action"),
                Method("Method"),
                Static("Method"));
        }

        [Theory, CombinatorialData]
        public async Task StaticBoldingMethodNameNestedInNameof(TestHost testHost)
        {
            await TestAsync(
                """
                class C
                {
                    public static void Method()
                    {
                        _ = nameof(Method);
                    }
                }
                """,
                testHost,
                Keyword("_"),
                Keyword("nameof"),
                Static("Method"),
                Method("Method"));
        }

        [Theory, CombinatorialData]
        public async Task BoldingMethodNameStaticAndNot(TestHost testHost)
        {
            await TestAsync(
                """
                class C
                {
                    public static void Method()
                    {

                    }

                    public void Method(int x) 
                    {

                    }

                    public void Test() {
                        _ = nameof(Method);
                    }
                }
                """,
                testHost,
                Keyword("_"),
                Keyword("nameof"),
                Static("Method"),
                Method("Method"));
        }

        [Theory, CombinatorialData]
        [WorkItem("https://github.com/dotnet/roslyn/issues/46985")]
        public async Task BasicRecordClassification(TestHost testHost)
        {
            await TestAsync(
                """
                record R
                {
                    R r;

                    R() { }
                }
                """,
                testHost,
                RecordClass("R"));
        }

        [Theory, CombinatorialData]
        [WorkItem("https://github.com/dotnet/roslyn/issues/46985")]
        public async Task ParameterizedRecordClassification(TestHost testHost)
        {
            await TestAsync(
                """
                record R(int X, int Y);

                class C
                {
                    R r;
                }
                """,
                testHost,
                RecordClass("R"));
        }

        [Theory, CombinatorialData]
        public async Task BasicRecordClassClassification(TestHost testHost)
        {
            await TestAsync(
                """
                record class R
                {
                    R r;

                    R() { }
                }
                """,
                testHost,
                RecordClass("R"));
        }

        [Theory, CombinatorialData]
        public async Task BasicRecordStructClassification(TestHost testHost)
        {
            await TestAsync(
                """
                record struct R
                {
                    R property { get; set; }
                }
                """,
                testHost,
                RecordStruct("R"));
        }

        [Theory, CombinatorialData]
        public async Task BasicFileScopedNamespaceClassification(TestHost testHost)
        {
            await TestAsync(
                """
                namespace NS;

                class C { }
                """,
                testHost,
                Namespace("NS"));
        }

        [Theory, CombinatorialData]
        public async Task NullCheckedParameterClassification(TestHost testHost)
        {
            await TestAsync(
                """
                class C
                {
                    void M(string s!!) { }
                }
                """,
                testHost);
        }

        [Theory, CombinatorialData]
        [WorkItem("https://github.com/dotnet/roslyn/issues/57184")]
        public async Task MethodGroupClassifications(TestHost testHost)
        {
            await TestAsync(
                """
                var f = m;
                Delegate d = m;
                MulticastDelegate md = m;
                ICloneable c = m;
                object obj = m;
                m(m);

                int m(Delegate d) { }
                """,
                testHost,
                Keyword("var"),
                Method("m"),
                Method("m"),
                Method("m"),
                Method("m"),
                Method("m"),
                Method("m"),
                Method("m"));
        }

        /// <seealso cref="SyntacticClassifierTests.LocalFunctionDeclaration"/>
        /// <seealso cref="TotalClassifierTests.LocalFunctionDeclarationAndUse"/>
        [Theory, CombinatorialData]
        public async Task LocalFunctionUse(TestHost testHost)
        {
            await TestAsync(
                """
                using System;

                class C
                {
                    void M(Action action)
                    {
                        [|localFunction();
                        staticLocalFunction();

                        M(localFunction);
                        M(staticLocalFunction);

                        void localFunction() { }
                        static void staticLocalFunction() { }|]
                    }
                }

                """,
                testHost,
                Method("localFunction"),
                Method("staticLocalFunction"),
                Static("staticLocalFunction"),
                Method("M"),
                Method("localFunction"),
                Method("M"),
                Method("staticLocalFunction"),
                Static("staticLocalFunction"));
        }

        [WpfFact, WorkItem("http://vstfdevdiv:8080/DevDiv2/DevDiv/_workitems/edit/744813")]
        public async Task TestCreateWithBufferNotInWorkspace()
        {
            // don't crash
            using var workspace = TestWorkspace.CreateCSharp("");
            var document = workspace.CurrentSolution.GetRequiredDocument(workspace.Documents.First().Id);

            var contentTypeService = document.GetRequiredLanguageService<IContentTypeLanguageService>();
            var contentType = contentTypeService.GetDefaultContentType();
            var extraBuffer = workspace.ExportProvider.GetExportedValue<ITextBufferFactoryService>().CreateTextBuffer("", contentType);

            WpfTestRunner.RequireWpfFact($"Creates an {nameof(IWpfTextView)} explicitly with an unrelated buffer");
            using var disposableView = workspace.ExportProvider.GetExportedValue<ITextEditorFactoryService>().CreateDisposableTextView(extraBuffer);
            var listenerProvider = workspace.ExportProvider.GetExportedValue<IAsynchronousOperationListenerProvider>();
            var globalOptions = workspace.ExportProvider.GetExportedValue<IGlobalOptionService>();

            var provider = new SemanticClassificationViewTaggerProvider(
                workspace.GetService<IThreadingContext>(),
                workspace.GetService<ClassificationTypeMap>(),
                globalOptions,
                visibilityTracker: null,
                listenerProvider);

            using var tagger = provider.CreateTagger(disposableView.TextView, extraBuffer);
            using (var edit = extraBuffer.CreateEdit())
            {
                edit.Insert(0, "class A { }");
                edit.Apply();
            }

            var waiter = listenerProvider.GetWaiter(FeatureAttribute.Classification);
            await waiter.ExpeditedWaitAsync();
        }
    }
}<|MERGE_RESOLUTION|>--- conflicted
+++ resolved
@@ -3014,1624 +3014,12 @@
                 """,
                 testHost,
                 TypeParameter("T"),
-                Interface("unmanaged"));
+                Keyword("unmanaged"));
         }
 
         [Theory, CombinatorialData]
         public async Task TestUnmanagedConstraint_LocalFunction_ExistingInterfaceButOutOfScope(TestHost testHost)
         {
-<<<<<<< HEAD
-            await TestAsync(
-@"
-using System.Text.RegularExpressions;
-
-class Program
-{
-    void Goo()
-    {
-        var r = /* lang=regex */""$\\a(?#comment)"";
-    }
-}",
-testHost, Namespace("System"),
-Namespace("Text"),
-Namespace("RegularExpressions"),
-Keyword("var"),
-Regex.Anchor("$"),
-Regex.OtherEscape(@"\\"),
-Regex.OtherEscape("a"),
-Regex.Comment("(?#comment)"));
-        }
-
-        [Theory, CombinatorialData]
-        public async Task TestRegex4_utf8_2(TestHost testHost)
-        {
-            await TestAsync(
-@"
-using System.Text.RegularExpressions;
-
-class Program
-{
-    void Goo()
-    {
-        var r = /* lang=regex */@""$\a(?#comment)""u8;
-    }
-}",
-testHost, Namespace("System"),
-Namespace("Text"),
-Namespace("RegularExpressions"),
-Keyword("var"),
-Regex.Anchor("$"),
-Regex.OtherEscape("\\"),
-Regex.OtherEscape("a"),
-Regex.Comment("(?#comment)"));
-        }
-
-        [Theory, CombinatorialData]
-        public async Task TestRegex5(TestHost testHost)
-        {
-            await TestAsync(
-@"
-using System.Text.RegularExpressions;
-
-class Program
-{
-    void Goo()
-    {
-        var r = /* lang=regexp */@""$\a(?#comment)"";
-    }
-}",
-testHost, Namespace("System"),
-Namespace("Text"),
-Namespace("RegularExpressions"),
-Keyword("var"),
-Regex.Anchor("$"),
-Regex.OtherEscape("\\"),
-Regex.OtherEscape("a"),
-Regex.Comment("(?#comment)"));
-        }
-
-        [Theory, CombinatorialData]
-        public async Task TestRegex6(TestHost testHost)
-        {
-            await TestAsync(
-@"
-using System.Text.RegularExpressions;
-
-class Program
-{
-    void Goo()
-    {
-        var r = /* lang=regexp */@""$\a(?#comment) # not end of line comment"";
-    }
-}",
-testHost, Namespace("System"),
-Namespace("Text"),
-Namespace("RegularExpressions"),
-Keyword("var"),
-Regex.Anchor("$"),
-Regex.OtherEscape("\\"),
-Regex.OtherEscape("a"),
-Regex.Comment("(?#comment)"),
-Regex.Text(" # not end of line comment"));
-        }
-
-        [Theory, CombinatorialData]
-        public async Task TestRegex7(TestHost testHost)
-        {
-            await TestAsync(
-@"
-using System.Text.RegularExpressions;
-
-class Program
-{
-    void Goo()
-    {
-        var r = /* lang=regexp,ignorepatternwhitespace */@""$\a(?#comment) # is end of line comment"";
-    }
-}",
-testHost, Namespace("System"),
-Namespace("Text"),
-Namespace("RegularExpressions"),
-Keyword("var"),
-Regex.Anchor("$"),
-Regex.OtherEscape("\\"),
-Regex.OtherEscape("a"),
-Regex.Comment("(?#comment)"),
-Regex.Comment("# is end of line comment"));
-        }
-
-        [Theory, CombinatorialData]
-        public async Task TestRegex8(TestHost testHost)
-        {
-            await TestAsync(
-@"
-using System.Text.RegularExpressions;
-
-class Program
-{
-    void Goo()
-    {
-        var r = /* lang = regexp , ignorepatternwhitespace */@""$\a(?#comment) # is end of line comment"";
-    }
-}",
-testHost, Namespace("System"),
-Namespace("Text"),
-Namespace("RegularExpressions"),
-Keyword("var"),
-Regex.Anchor("$"),
-Regex.OtherEscape("\\"),
-Regex.OtherEscape("a"),
-Regex.Comment("(?#comment)"),
-Regex.Comment("# is end of line comment"));
-        }
-
-        [Theory, CombinatorialData]
-        public async Task TestRegex9(TestHost testHost)
-        {
-            await TestAsync(
-@"
-using System.Text.RegularExpressions;
-
-class Program
-{
-    void Goo()
-    {
-        var r = new Regex(@""$\a(?#comment) # is end of line comment"", RegexOptions.IgnorePatternWhitespace);
-    }
-}",
-testHost, Namespace("System"),
-Namespace("Text"),
-Namespace("RegularExpressions"),
-Keyword("var"),
-Class("Regex"),
-Regex.Anchor("$"),
-Regex.OtherEscape("\\"),
-Regex.OtherEscape("a"),
-Regex.Comment("(?#comment)"),
-Regex.Comment("# is end of line comment"),
-Enum("RegexOptions"),
-EnumMember("IgnorePatternWhitespace"));
-        }
-
-        [Theory, CombinatorialData]
-        public async Task TestRegex10(TestHost testHost)
-        {
-            await TestAsync(
-@"
-using System.Text.RegularExpressions;
-
-class Program
-{
-    void Goo()
-    {
-        var r = new Regex(@""$\a(?#comment) # is not end of line comment"");
-    }
-}",
-testHost, Namespace("System"),
-Namespace("Text"),
-Namespace("RegularExpressions"),
-Keyword("var"),
-Class("Regex"),
-Regex.Anchor("$"),
-Regex.OtherEscape("\\"),
-Regex.OtherEscape("a"),
-Regex.Comment("(?#comment)"),
-Regex.Text(" # is not end of line comment"));
-        }
-
-        [Theory, CombinatorialData]
-        public async Task TestRegex10_utf8(TestHost testHost)
-        {
-            await TestAsync(
-@"
-using System.Text.RegularExpressions;
-
-class Program
-{
-    void Goo()
-    {
-        // lang=regex
-        var r = @""$\a(?#comment) # is not end of line comment""u8;
-    }
-}",
-testHost, Namespace("System"),
-Namespace("Text"),
-Namespace("RegularExpressions"),
-Keyword("var"),
-Regex.Anchor("$"),
-Regex.OtherEscape("\\"),
-Regex.OtherEscape("a"),
-Regex.Comment("(?#comment)"),
-Regex.Text(" # is not end of line comment"));
-        }
-
-        [Theory, CombinatorialData]
-        public async Task TestRegex11(TestHost testHost)
-        {
-            await TestAsync(
-@"
-using System.Text.RegularExpressions;
-
-class Program
-{
-    // language=regex
-    private static string myRegex = @""$(\a\t\u0020)"";
-}",
-testHost, Namespace("System"),
-Namespace("Text"),
-Namespace("RegularExpressions"),
-Regex.Anchor("$"),
-Regex.Grouping("("),
-Regex.OtherEscape("\\"),
-Regex.OtherEscape("a"),
-Regex.OtherEscape("\\"),
-Regex.OtherEscape("t"),
-Regex.OtherEscape("\\"),
-Regex.OtherEscape("u"),
-Regex.OtherEscape("0020"),
-Regex.Grouping(")"));
-        }
-
-        [Theory, CombinatorialData]
-        public async Task TestRegexSingleLineRawStringLiteral(TestHost testHost)
-        {
-            await TestAsync(
-@"
-using System.Text.RegularExpressions;
-
-class Program
-{
-    void Goo()
-    {
-        var r = /* lang=regex */ """"""$\a(?#comment)"""""";
-    }
-}",
-testHost, Namespace("System"),
-Namespace("Text"),
-Namespace("RegularExpressions"),
-Keyword("var"),
-Regex.Anchor("$"),
-Regex.OtherEscape("\\"),
-Regex.OtherEscape("a"),
-Regex.Comment("(?#comment)"));
-        }
-
-        [Theory, CombinatorialData]
-        public async Task TestRegexSingleLineRawStringLiteral_utf8(TestHost testHost)
-        {
-            await TestAsync(
-@"
-using System.Text.RegularExpressions;
-
-class Program
-{
-    void Goo()
-    {
-        var r = /* lang=regex */ """"""$\a(?#comment)""""""u8;
-    }
-}",
-testHost, Namespace("System"),
-Namespace("Text"),
-Namespace("RegularExpressions"),
-Keyword("var"),
-Regex.Anchor("$"),
-Regex.OtherEscape("\\"),
-Regex.OtherEscape("a"),
-Regex.Comment("(?#comment)"));
-        }
-
-        [Theory, CombinatorialData]
-        public async Task TestRegexMultiLineRawStringLiteral(TestHost testHost)
-        {
-            await TestAsync(
-@"
-using System.Text.RegularExpressions;
-
-class Program
-{
-    void Goo()
-    {
-        var r = /* lang=regex */ """"""
-            $\a(?#comment)
-            """""";
-    }
-}",
-testHost, Namespace("System"),
-Namespace("Text"),
-Namespace("RegularExpressions"),
-Keyword("var"),
-Regex.Anchor("$"),
-Regex.OtherEscape("\\"),
-Regex.OtherEscape("a"),
-Regex.Comment("(?#comment)"));
-        }
-
-        [Theory, CombinatorialData]
-        public async Task TestRegexMultiLineRawStringLiteral_utf8(TestHost testHost)
-        {
-            await TestAsync(
-@"
-using System.Text.RegularExpressions;
-
-class Program
-{
-    void Goo()
-    {
-        var r = /* lang=regex */ """"""
-            $\a(?#comment)
-            """"""u8;
-    }
-}",
-testHost, Namespace("System"),
-Namespace("Text"),
-Namespace("RegularExpressions"),
-Keyword("var"),
-Regex.Anchor("$"),
-Regex.OtherEscape("\\"),
-Regex.OtherEscape("a"),
-Regex.Comment("(?#comment)"));
-        }
-
-        [Theory, WorkItem("https://github.com/dotnet/roslyn/issues/47079")]
-        [CombinatorialData]
-        public async Task TestRegexWithSpecialCSharpCharLiterals(TestHost testHost)
-        {
-            await TestAsync(
-@"
-using System.Text.RegularExpressions;
-
-class Program
-{
-    // the double-quote inside the string should not affect this being classified as a regex.
-    private Regex myRegex = new Regex(@""^ """" $"";
-}",
-testHost,
-Namespace("System"),
-Namespace("Text"),
-Namespace("RegularExpressions"),
-Class("Regex"),
-Class("Regex"),
-Regex.Anchor("^"),
-Regex.Text(@" """" "),
-Regex.Anchor("$"));
-        }
-
-        [Theory, WorkItem("https://github.com/dotnet/roslyn/issues/47079")]
-        [CombinatorialData]
-        public async Task TestRegexWithSpecialCSharpCharLiterals_utf8(TestHost testHost)
-        {
-            await TestAsync(
-@"
-using System.Text.RegularExpressions;
-
-class Program
-{
-    // lang=regex
-    private string myRegex = @""^ """" $""u8;
-}",
-testHost,
-Namespace("System"),
-Namespace("Text"),
-Namespace("RegularExpressions"),
-Regex.Anchor("^"),
-Regex.Text(@" """" "),
-Regex.Anchor("$"));
-        }
-
-        [Theory, CombinatorialData]
-        public async Task TestRegexOnApiWithStringSyntaxAttribute_Field(TestHost testHost)
-        {
-            await TestAsync(
-@"
-using System.Diagnostics.CodeAnalysis;
-using System.Text.RegularExpressions;
-
-class Program
-{
-    [StringSyntax(StringSyntaxAttribute.Regex)]
-    private string field;
-
-    void Goo()
-    {
-        [|this.field = @""$\a(?#comment)"";|]
-    }
-}" + EmbeddedLanguagesTestConstants.StringSyntaxAttributeCodeCSharp,
-testHost,
-Field("field"),
-Regex.Anchor("$"),
-Regex.OtherEscape("\\"),
-Regex.OtherEscape("a"),
-Regex.Comment("(?#comment)"));
-        }
-
-        [Theory, CombinatorialData]
-        public async Task TestRegexOnApiWithStringSyntaxAttribute_Field2(TestHost testHost)
-        {
-            await TestAsync(
-@"
-using System.Diagnostics.CodeAnalysis;
-using System.Text.RegularExpressions;
-
-class Program
-{
-    [StringSyntax(StringSyntaxAttribute.Regex)]
-    [|private string field = @""$\a(?#comment)"";|]
-}" + EmbeddedLanguagesTestConstants.StringSyntaxAttributeCodeCSharp,
-testHost,
-Regex.Anchor("$"),
-Regex.OtherEscape("\\"),
-Regex.OtherEscape("a"),
-Regex.Comment("(?#comment)"));
-        }
-
-        [Theory, CombinatorialData]
-        public async Task TestRegexOnApiWithStringSyntaxAttribute_Property(TestHost testHost)
-        {
-            await TestAsync(
-@"
-using System.Diagnostics.CodeAnalysis;
-using System.Text.RegularExpressions;
-
-class Program
-{
-    [StringSyntax(StringSyntaxAttribute.Regex)]
-    private string Prop { get; set; }
-
-    void Goo()
-    {
-        [|this.Prop = @""$\a(?#comment)"";|]
-    }
-}" + EmbeddedLanguagesTestConstants.StringSyntaxAttributeCodeCSharp,
-testHost,
-Property("Prop"),
-Regex.Anchor("$"),
-Regex.OtherEscape("\\"),
-Regex.OtherEscape("a"),
-Regex.Comment("(?#comment)"));
-        }
-
-        [Theory, CombinatorialData]
-        public async Task TestRegexOnApiWithStringSyntaxAttribute_Property2(TestHost testHost)
-        {
-            await TestAsync(
-@"
-using System.Diagnostics.CodeAnalysis;
-using System.Text.RegularExpressions;
-
-class Program
-{
-    [StringSyntax(StringSyntaxAttribute.Regex)]
-    [|private string Prop { get; set; } = @""$\a(?#comment)"";|]
-}" + EmbeddedLanguagesTestConstants.StringSyntaxAttributeCodeCSharp,
-testHost,
-Regex.Anchor("$"),
-Regex.OtherEscape("\\"),
-Regex.OtherEscape("a"),
-Regex.Comment("(?#comment)"));
-        }
-
-        [Theory, CombinatorialData]
-        public async Task TestRegexOnApiWithStringSyntaxAttribute_Argument(TestHost testHost)
-        {
-            await TestAsync(
-@"
-using System.Diagnostics.CodeAnalysis;
-using System.Text.RegularExpressions;
-
-class Program
-{
-    private void M([StringSyntax(StringSyntaxAttribute.Regex)] string p)
-    {
-    }
-
-    void Goo()
-    {
-        [|M(@""$\a(?#comment)"");|]
-    }
-}" + EmbeddedLanguagesTestConstants.StringSyntaxAttributeCodeCSharp,
-testHost,
-Method("M"),
-Regex.Anchor("$"),
-Regex.OtherEscape("\\"),
-Regex.OtherEscape("a"),
-Regex.Comment("(?#comment)"));
-        }
-
-        [Theory, CombinatorialData]
-        public async Task TestRegexOnApiWithStringSyntaxAttribute_ParamsArgument(TestHost testHost)
-        {
-            await TestAsync(
-@"
-using System.Diagnostics.CodeAnalysis;
-using System.Text.RegularExpressions;
-
-class Program
-{
-    private void M([StringSyntax(StringSyntaxAttribute.Regex)] params string[] p)
-    {
-    }
-
-    void Goo()
-    {
-        [|M(@""$\a(?#comment)"");|]
-    }
-}" + EmbeddedLanguagesTestConstants.StringSyntaxAttributeCodeCSharp,
-testHost,
-Method("M"),
-Regex.Anchor("$"),
-Regex.OtherEscape("\\"),
-Regex.OtherEscape("a"),
-Regex.Comment("(?#comment)"));
-        }
-
-        [Theory, WorkItem("https://github.com/dotnet/roslyn/issues/64549")]
-        [CombinatorialData]
-        public async Task TestRegexOnApiWithStringSyntaxAttribute_ParamsArgument2(TestHost testHost)
-        {
-            await TestAsync(
-@"
-using System.Diagnostics.CodeAnalysis;
-using System.Text.RegularExpressions;
-
-class Program
-{
-    private void M([StringSyntax(StringSyntaxAttribute.Regex)] params string[] p)
-    {
-    }
-
-    void Goo()
-    {
-        [|M(@""$\a(?#comment)"", @""$\a(?#comment)"");|]
-    }
-}" + EmbeddedLanguagesTestConstants.StringSyntaxAttributeCodeCSharp,
-testHost,
-Method("M"),
-Regex.Anchor("$"),
-Regex.OtherEscape("\\"),
-Regex.OtherEscape("a"),
-Regex.Comment("(?#comment)"),
-Regex.Anchor("$"),
-Regex.OtherEscape("\\"),
-Regex.OtherEscape("a"),
-Regex.Comment("(?#comment)"));
-        }
-
-        [Theory, CombinatorialData]
-        public async Task TestRegexOnApiWithStringSyntaxAttribute_ArrayArgument(TestHost testHost)
-        {
-            await TestAsync(
-@"
-using System.Diagnostics.CodeAnalysis;
-using System.Text.RegularExpressions;
-
-class Program
-{
-    private void M([StringSyntax(StringSyntaxAttribute.Regex)] string[] p)
-    {
-    }
-
-    void Goo()
-    {
-        [|M(new string[] { @""$\a(?#comment)"" });|]
-    }
-}" + EmbeddedLanguagesTestConstants.StringSyntaxAttributeCodeCSharp,
-testHost,
-Method("M"),
-Regex.Anchor("$"),
-Regex.OtherEscape("\\"),
-Regex.OtherEscape("a"),
-Regex.Comment("(?#comment)"));
-        }
-
-        [Theory, CombinatorialData]
-        public async Task TestRegexOnApiWithStringSyntaxAttribute_ImplicitArrayArgument(TestHost testHost)
-        {
-            await TestAsync(
-@"
-using System.Diagnostics.CodeAnalysis;
-using System.Text.RegularExpressions;
-
-class Program
-{
-    private void M([StringSyntax(StringSyntaxAttribute.Regex)] string[] p)
-    {
-    }
-
-    void Goo()
-    {
-        [|M(new[] { @""$\a(?#comment)"" });|]
-    }
-}" + EmbeddedLanguagesTestConstants.StringSyntaxAttributeCodeCSharp,
-testHost,
-Method("M"),
-Regex.Anchor("$"),
-Regex.OtherEscape("\\"),
-Regex.OtherEscape("a"),
-Regex.Comment("(?#comment)"));
-        }
-
-        [Theory, CombinatorialData]
-        public async Task TestRegexOnApiWithStringSyntaxAttribute_CollectionArgument(TestHost testHost)
-        {
-            await TestAsync(
-@"
-using System.Collections.Generic;
-using System.Diagnostics.CodeAnalysis;
-using System.Text.RegularExpressions;
-
-class Program
-{
-    private void M([StringSyntax(StringSyntaxAttribute.Regex)] List<string> p)
-    {
-    }
-
-    void Goo()
-    {
-        [|M(new List<string> { @""$\a(?#comment)"" });|]
-    }
-}" + EmbeddedLanguagesTestConstants.StringSyntaxAttributeCodeCSharp,
-testHost,
-Method("M"),
-Class("List"),
-Regex.Anchor("$"),
-Regex.OtherEscape("\\"),
-Regex.OtherEscape("a"),
-Regex.Comment("(?#comment)"));
-        }
-
-        [Theory, CombinatorialData]
-        public async Task TestRegexOnApiWithStringSyntaxAttribute_ImplicitCollectionArgument(TestHost testHost)
-        {
-            await TestAsync(
-@"
-using System.Collections.Generic;
-using System.Diagnostics.CodeAnalysis;
-using System.Text.RegularExpressions;
-
-class Program
-{
-    private void M([StringSyntax(StringSyntaxAttribute.Regex)] List<string> p)
-    {
-    }
-
-    void Goo()
-    {
-        [|M(new() { @""$\a(?#comment)"" });|]
-    }
-}" + EmbeddedLanguagesTestConstants.StringSyntaxAttributeCodeCSharp,
-testHost,
-Method("M"),
-Regex.Anchor("$"),
-Regex.OtherEscape("\\"),
-Regex.OtherEscape("a"),
-Regex.Comment("(?#comment)"));
-        }
-
-        [Theory, CombinatorialData]
-        public async Task TestRegexOnApiWithStringSyntaxAttribute_Argument_Options(TestHost testHost)
-        {
-            await TestAsync(
-@"
-using System.Diagnostics.CodeAnalysis;
-using System.Text.RegularExpressions;
-
-class Program
-{
-    private void M([StringSyntax(StringSyntaxAttribute.Regex)] string p, RegexOptions options)
-    {
-    }
-
-    void Goo()
-    {
-        [|M(@""$\a(?#comment) # is end of line comment"", RegexOptions.IgnorePatternWhitespace);|]
-    }
-}" + EmbeddedLanguagesTestConstants.StringSyntaxAttributeCodeCSharp,
-testHost,
-Method("M"),
-Regex.Anchor("$"),
-Regex.OtherEscape("\\"),
-Regex.OtherEscape("a"),
-Regex.Comment("(?#comment)"),
-Regex.Comment("# is end of line comment"),
-Enum("RegexOptions"),
-EnumMember("IgnorePatternWhitespace"));
-        }
-
-        [Theory, CombinatorialData]
-        public async Task TestRegexOnApiWithStringSyntaxAttribute_Attribute(TestHost testHost)
-        {
-            await TestAsync(
-@"
-using System;
-using System.Diagnostics.CodeAnalysis;
-using System.Text.RegularExpressions;
-
-[AttributeUsage(AttributeTargets.Field)]
-class RegexTestAttribute : Attribute
-{
-    public RegexTestAttribute([StringSyntax(StringSyntaxAttribute.Regex)] string value) { }
-}
-
-class Program
-{
-    [|[RegexTest(@""$\a(?#comment)"")]|]
-    private string field;
-}" + EmbeddedLanguagesTestConstants.StringSyntaxAttributeCodeCSharp,
-testHost,
-Class("RegexTest"),
-Regex.Anchor("$"),
-Regex.OtherEscape("\\"),
-Regex.OtherEscape("a"),
-Regex.Comment("(?#comment)"));
-        }
-
-        [Theory, CombinatorialData]
-        [WorkItem("https://github.com/dotnet/roslyn/issues/61947")]
-        public async Task TestRegexOnApiWithStringSyntaxAttribute_AttributeField(TestHost testHost)
-        {
-            await TestAsync(
-@"
-using System;
-using System.Diagnostics.CodeAnalysis;
-using System.Text.RegularExpressions;
-
-[AttributeUsage(AttributeTargets.Field)]
-class RegexTestAttribute : Attribute
-{
-    public RegexTestAttribute() { }
-
-    [StringSyntax(StringSyntaxAttribute.Regex)]
-    public string value;
-}
-
-class Program
-{
-    [|[RegexTest(value = @""$\a(?#comment)"")]|]
-    private string field;
-}" + EmbeddedLanguagesTestConstants.StringSyntaxAttributeCodeCSharp,
-testHost,
-Class("RegexTest"),
-Field("value"),
-Regex.Anchor("$"),
-Regex.OtherEscape("\\"),
-Regex.OtherEscape("a"),
-Regex.Comment("(?#comment)"));
-        }
-
-        [Theory, CombinatorialData]
-        [WorkItem("https://github.com/dotnet/roslyn/issues/61947")]
-        public async Task TestRegexOnApiWithStringSyntaxAttribute_AttributeProperty(TestHost testHost)
-        {
-            await TestAsync(
-@"
-using System;
-using System.Diagnostics.CodeAnalysis;
-using System.Text.RegularExpressions;
-
-[AttributeUsage(AttributeTargets.Field)]
-class RegexTestAttribute : Attribute
-{
-    public RegexTestAttribute() { }
-
-    [StringSyntax(StringSyntaxAttribute.Regex)]
-    public string value { get; set; }
-}
-
-class Program
-{
-    [|[RegexTest(value = @""$\a(?#comment)"")]|]
-    private string field;
-}" + EmbeddedLanguagesTestConstants.StringSyntaxAttributeCodeCSharp,
-testHost,
-Class("RegexTest"),
-Property("value"),
-Regex.Anchor("$"),
-Regex.OtherEscape("\\"),
-Regex.OtherEscape("a"),
-Regex.Comment("(?#comment)"));
-        }
-
-        [Theory, CombinatorialData]
-        public async Task TestRegexOnApiWithStringSyntaxAttribute_ParamsAttribute(TestHost testHost)
-        {
-            await TestAsync(
-@"
-using System;
-using System.Diagnostics.CodeAnalysis;
-using System.Text.RegularExpressions;
-
-[AttributeUsage(AttributeTargets.Field)]
-class RegexTestAttribute : Attribute
-{
-    public RegexTestAttribute([StringSyntax(StringSyntaxAttribute.Regex)] params string[] value) { }
-}
-
-class Program
-{
-    [|[RegexTest(@""$\a(?#comment)"")]|]
-    private string field;
-}" + EmbeddedLanguagesTestConstants.StringSyntaxAttributeCodeCSharp,
-testHost,
-Class("RegexTest"),
-Regex.Anchor("$"),
-Regex.OtherEscape("\\"),
-Regex.OtherEscape("a"),
-Regex.Comment("(?#comment)"));
-        }
-
-        [Theory, CombinatorialData]
-        public async Task TestRegexOnApiWithStringSyntaxAttribute_ArrayAttribute(TestHost testHost)
-        {
-            await TestAsync(
-@"
-using System;
-using System.Diagnostics.CodeAnalysis;
-using System.Text.RegularExpressions;
-
-[AttributeUsage(AttributeTargets.Field)]
-class RegexTestAttribute : Attribute
-{
-    public RegexTestAttribute([StringSyntax(StringSyntaxAttribute.Regex)] string[] value) { }
-}
-
-class Program
-{
-    [|[RegexTest(new string[] { @""$\a(?#comment)"" })]|]
-    private string field;
-}" + EmbeddedLanguagesTestConstants.StringSyntaxAttributeCodeCSharp,
-testHost,
-Class("RegexTest"),
-Regex.Anchor("$"),
-Regex.OtherEscape("\\"),
-Regex.OtherEscape("a"),
-Regex.Comment("(?#comment)"));
-        }
-
-        [Theory, CombinatorialData]
-        public async Task TestRegexOnApiWithStringSyntaxAttribute_ImplicitArrayAttribute(TestHost testHost)
-        {
-            await TestAsync(
-@"
-using System;
-using System.Diagnostics.CodeAnalysis;
-using System.Text.RegularExpressions;
-
-[AttributeUsage(AttributeTargets.Field)]
-class RegexTestAttribute : Attribute
-{
-    public RegexTestAttribute([StringSyntax(StringSyntaxAttribute.Regex)] string[] value) { }
-}
-
-class Program
-{
-    [|[RegexTest(new[] { @""$\a(?#comment)"" })]|]
-    private string field;
-}" + EmbeddedLanguagesTestConstants.StringSyntaxAttributeCodeCSharp,
-testHost,
-Class("RegexTest"),
-Regex.Anchor("$"),
-Regex.OtherEscape("\\"),
-Regex.OtherEscape("a"),
-Regex.Comment("(?#comment)"));
-        }
-
-        [Theory, CombinatorialData]
-        public async Task TestIncompleteRegexLeadingToStringInsideSkippedTokensInsideADirective(TestHost testHost)
-        {
-            await TestAsync(
-@"
-using System.Text.RegularExpressions;
-
-class Program
-{
-    void M()
-    {
-        // not terminating this string caused us to eat up to the quote on the next line.
-        // we then treated #comment as a directive with a lot of skipped tokens on it, including
-        // a skipped token for "";
-        //
-        // Because it's a comment on a directive, special lexing rules apply (i.e. no escape
-        // characters are supposed, and we want our system to bail there and not try to validate
-        // it.
-        var r = new Regex(@""$;
-        var s = /* language=regex */ @""(?#comment)|(\b\G\z)|(?<name>sub){0,5}?^"";
-    }
-}",
-testHost, Namespace("System"),
-Namespace("Text"),
-Namespace("RegularExpressions"),
-Keyword("var"),
-Class("Regex"));
-        }
-
-        [Theory, CombinatorialData]
-        [WorkItem("https://github.com/dotnet/roslyn/issues/61982")]
-        public async Task TestRegexAmbiguity1(TestHost testHost)
-        {
-            await TestAsync(
-@"
-using System.Text.RegularExpressions;
-
-class Program
-{
-    void Goo()
-    {
-        var r = Regex.Match("""", [|@""$\a(?#comment)""|]
-",
-testHost,
-Regex.Anchor("$"),
-Regex.OtherEscape("\\"),
-Regex.OtherEscape("a"),
-Regex.Comment("(?#comment)"));
-        }
-
-        [Theory, CombinatorialData]
-        [WorkItem("https://github.com/dotnet/roslyn/issues/61982")]
-        public async Task TestRegexAmbiguity2(TestHost testHost)
-        {
-            await TestAsync(
-@"
-using System.Text.RegularExpressions;
-
-class Program
-{
-    void Goo()
-    {
-        var r = Regex.Match("""", [|@""$\a(?#comment)""|],
-",
-testHost,
-Regex.Anchor("$"),
-Regex.OtherEscape("\\"),
-Regex.OtherEscape("a"),
-Regex.Comment("(?#comment)"));
-        }
-
-        [Theory, CombinatorialData]
-        [WorkItem("https://github.com/dotnet/roslyn/issues/68534")]
-        public async Task TestJson1(TestHost testHost)
-        {
-            await TestAsync(
-@"
-class Program
-{
-    void Goo()
-    {
-        // lang=json
-        var r = @""[/*comment*/{ 'goo': 0, bar: -Infinity, """"baz"""": true }, new Date(), text, 'str'] // comment"";
-    }
-}",
-testHost,
-Keyword("var"),
-Json.Array("["),
-Json.Comment("/*comment*/"),
-Json.Object("{"),
-Json.PropertyName("'goo'"),
-Json.Punctuation(":"),
-Json.Number("0"),
-Json.Punctuation(","),
-Json.PropertyName("bar"),
-Json.Punctuation(":"),
-Json.Operator("-"),
-Json.Keyword("Infinity"),
-Json.Punctuation(","),
-Json.PropertyName(@"""""baz"""""),
-Json.Punctuation(":"),
-Json.Keyword("true"),
-Json.Object("}"),
-Json.Punctuation(","),
-Json.Keyword("new"),
-Json.ConstructorName("Date"),
-Json.Punctuation("("),
-Json.Punctuation(")"),
-Json.Punctuation(","),
-Json.Text("text"),
-Json.Punctuation(","),
-Json.String("'str'"),
-Json.Array("]"),
-Json.Comment("// comment"));
-        }
-
-        [Theory, CombinatorialData]
-        public async Task TestJson_RawString(TestHost testHost)
-        {
-            await TestAsync(
-@"
-class Program
-{
-    void Goo()
-    {
-        // lang=json
-        var r = """"""[/*comment*/{ 'goo': 0 }]"""""";
-    }
-}",
-testHost,
-Keyword("var"),
-Json.Array("["),
-Json.Comment("/*comment*/"),
-Json.Object("{"),
-Json.PropertyName("'goo'"),
-Json.Punctuation(":"),
-Json.Number("0"),
-Json.Object("}"),
-Json.Array("]"));
-        }
-
-        [Theory, CombinatorialData]
-        [WorkItem("https://github.com/dotnet/roslyn/issues/68534")]
-        public async Task TestMultiLineJson1(TestHost testHost)
-        {
-            await TestAsync(
-@"
-class Program
-{
-    void Goo()
-    {
-        // lang=json
-        var r = @""[
-            /*comment*/
-            {
-                'goo': 0,
-                bar: -Infinity,
-                """"baz"""": true,
-                0: null
-            },
-            new Date(),
-            text,
-            'str'] // comment"";
-    }
-}",
-testHost,
-Keyword("var"),
-Json.Array("["),
-Json.Comment("/*comment*/"),
-Json.Object("{"),
-Json.PropertyName("'goo'"),
-Json.Punctuation(":"),
-Json.Number("0"),
-Json.Punctuation(","),
-Json.PropertyName("bar"),
-Json.Punctuation(":"),
-Json.Operator("-"),
-Json.Keyword("Infinity"),
-Json.Punctuation(","),
-Json.PropertyName(@"""""baz"""""),
-Json.Punctuation(":"),
-Json.Keyword("true"),
-Json.Punctuation(","),
-Json.PropertyName("0"),
-Json.Punctuation(":"),
-Json.Keyword("null"),
-Json.Object("}"),
-Json.Punctuation(","),
-Json.Keyword("new"),
-Json.ConstructorName("Date"),
-Json.Punctuation("("),
-Json.Punctuation(")"),
-Json.Punctuation(","),
-Json.Text("text"),
-Json.Punctuation(","),
-Json.String("'str'"),
-Json.Array("]"),
-Json.Comment("// comment"));
-        }
-
-        [Theory, CombinatorialData]
-        public async Task TestJson_NoComment_NotLikelyJson(TestHost testHost)
-        {
-            var input = @"
-class C
-{
-    void Goo()
-    {
-        var r = @""[1, 2, 3]"";
-    }
-}";
-            await TestAsync(input,
-testHost,
-Keyword("var"));
-        }
-
-        [Theory, CombinatorialData]
-        public async Task TestJson_NoComment_LikelyJson(TestHost testHost)
-        {
-            var input = @"
-class C
-{
-    void Goo()
-    {
-        var r = @""[1, { prop: 0 }, 3]"";
-    }
-}";
-            await TestAsync(input,
-testHost,
-Keyword("var"),
-Json.Array("["),
-Json.Number("1"),
-Json.Punctuation(","),
-Json.Object("{"),
-Json.PropertyName("prop"),
-Json.Punctuation(":"),
-Json.Number("0"),
-Json.Object("}"),
-Json.Punctuation(","),
-Json.Number("3"),
-Json.Array("]"));
-        }
-
-        [Theory, CombinatorialData]
-        public async Task TestJsonOnApiWithStringSyntaxAttribute_Field(TestHost testHost)
-        {
-            await TestAsync(
-@"
-using System.Diagnostics.CodeAnalysis;
-
-class Program
-{
-    [StringSyntax(StringSyntaxAttribute.Json)]
-    private string field;
-    void Goo()
-    {
-        [|this.field = @""[{ 'goo': 0}]"";|]
-    }
-}" + EmbeddedLanguagesTestConstants.StringSyntaxAttributeCodeCSharp,
-testHost,
-Field("field"),
-Json.Array("["),
-Json.Object("{"),
-Json.PropertyName("'goo'"),
-Json.Punctuation(":"),
-Json.Number("0"),
-Json.Object("}"),
-Json.Array("]"));
-        }
-
-        [Theory, CombinatorialData]
-        public async Task TestJsonOnApiWithStringSyntaxAttribute_Property(TestHost testHost)
-        {
-            await TestAsync(
-@"
-using System.Diagnostics.CodeAnalysis;
-
-class Program
-{
-    [StringSyntax(StringSyntaxAttribute.Json)]
-    private string Prop { get; set; }
-    void Goo()
-    {
-        [|this.Prop = @""[{ 'goo': 0}]"";|]
-    }
-}" + EmbeddedLanguagesTestConstants.StringSyntaxAttributeCodeCSharp,
-testHost,
-Property("Prop"),
-Json.Array("["),
-Json.Object("{"),
-Json.PropertyName("'goo'"),
-Json.Punctuation(":"),
-Json.Number("0"),
-Json.Object("}"),
-Json.Array("]"));
-        }
-
-        [Theory, CombinatorialData]
-        public async Task TestJsonOnApiWithStringSyntaxAttribute_Argument(TestHost testHost)
-        {
-            await TestAsync(
-@"
-using System.Diagnostics.CodeAnalysis;
-
-class Program
-{
-    private void M([StringSyntax(StringSyntaxAttribute.Json)] string p)
-    {
-    }
-
-    void Goo()
-    {
-        [|M(@""[{ 'goo': 0}]"");|]
-    }
-}" + EmbeddedLanguagesTestConstants.StringSyntaxAttributeCodeCSharp,
-testHost,
-Method("M"),
-Json.Array("["),
-Json.Object("{"),
-Json.PropertyName("'goo'"),
-Json.Punctuation(":"),
-Json.Number("0"),
-Json.Object("}"),
-Json.Array("]"));
-        }
-
-        [Theory, CombinatorialData]
-        public async Task TestUnmanagedConstraint_LocalFunction_Keyword(TestHost testHost)
-        {
-            await TestAsync(@"
-class X
-{
-    void N()
-    {
-        void M<T>() where T : unmanaged { }
-    }
-}",
-                testHost,
-                TypeParameter("T"),
-                Keyword("unmanaged"));
-        }
-
-        [Theory, CombinatorialData]
-        public async Task TestUnmanagedConstraint_LocalFunction_ExistingInterface(TestHost testHost)
-        {
-            await TestAsync(@"
-interface unmanaged {}
-class X
-{
-    void N()
-    {
-        void M<T>() where T : unmanaged { }
-    }
-}",
-                testHost,
-                TypeParameter("T"),
-                Keyword("unmanaged"));
-        }
-
-        [Theory, CombinatorialData]
-        public async Task TestUnmanagedConstraint_LocalFunction_ExistingInterfaceButOutOfScope(TestHost testHost)
-        {
-            await TestAsync(@"
-namespace OtherScope
-{
-    interface unmanaged {}
-}
-class X
-{
-    void N()
-    {
-        void M<T>() where T : unmanaged { }
-    }
-}",
-                testHost,
-                Namespace("OtherScope"),
-                TypeParameter("T"),
-                Keyword("unmanaged"));
-        }
-
-        [Theory, CombinatorialData]
-        public async Task TestStringEscape1(TestHost testHost)
-        {
-            await TestInMethodAsync(@"var goo = ""goo\r\nbar"";",
-                testHost,
-                Keyword("var"),
-                Escape(@"\r"),
-                Escape(@"\n"));
-        }
-
-        [Theory, CombinatorialData]
-        public async Task TestStringEscape1_utf8(TestHost testHost)
-        {
-            await TestInMethodAsync(@"var goo = ""goo\r\nbar""u8;",
-                testHost,
-                Keyword("var"),
-                Escape(@"\r"),
-                Escape(@"\n"));
-        }
-
-        [Theory, CombinatorialData]
-        public async Task TestStringEscape2(TestHost testHost)
-        {
-            await TestInMethodAsync(@"var goo = @""goo\r\nbar"";",
-                testHost,
-                Keyword("var"));
-        }
-
-        [Theory, CombinatorialData]
-        public async Task TestStringEscape2_utf8(TestHost testHost)
-        {
-            await TestInMethodAsync(@"var goo = @""goo\r\nbar""u8;",
-                testHost,
-                Keyword("var"));
-        }
-
-        [Theory, CombinatorialData]
-        public async Task TestStringEscape3(TestHost testHost)
-        {
-            await TestInMethodAsync(@"var goo = $""goo{{1}}bar"";",
-                testHost,
-                Keyword("var"),
-                Escape(@"{{"),
-                Escape(@"}}"));
-        }
-
-        [Theory, CombinatorialData]
-        public async Task TestStringEscape3_utf8(TestHost testHost)
-        {
-            await TestInMethodAsync(@"var goo = $""goo{{1}}bar""u8;",
-                testHost,
-                Keyword("var"),
-                Escape(@"{{"),
-                Escape(@"}}"));
-        }
-
-        [Theory, CombinatorialData]
-        public async Task TestStringEscape4(TestHost testHost)
-        {
-            await TestInMethodAsync(@"var goo = $@""goo{{1}}bar"";",
-                testHost,
-                Keyword("var"),
-                Escape(@"{{"),
-                Escape(@"}}"));
-        }
-
-        [Theory, CombinatorialData]
-        public async Task TestStringEscape4_utf8(TestHost testHost)
-        {
-            await TestInMethodAsync(@"var goo = $@""goo{{1}}bar""u8;",
-                testHost,
-                Keyword("var"),
-                Escape(@"{{"),
-                Escape(@"}}"));
-        }
-
-        [Theory, CombinatorialData]
-        public async Task TestStringEscape5(TestHost testHost)
-        {
-            await TestInMethodAsync(@"var goo = $""goo\r{{1}}\nbar"";",
-                testHost,
-                Keyword("var"),
-                Escape(@"\r"),
-                Escape(@"{{"),
-                Escape(@"}}"),
-                Escape(@"\n"));
-        }
-
-        [Theory, CombinatorialData]
-        public async Task TestStringEscape5_utf8(TestHost testHost)
-        {
-            await TestInMethodAsync(@"var goo = $""goo\r{{1}}\nbar""u8;",
-                testHost,
-                Keyword("var"),
-                Escape(@"\r"),
-                Escape(@"{{"),
-                Escape(@"}}"),
-                Escape(@"\n"));
-        }
-
-        [Theory, CombinatorialData]
-        public async Task TestStringEscape6(TestHost testHost)
-        {
-            await TestInMethodAsync(@"var goo = $@""goo\r{{1}}\nbar"";",
-                testHost,
-                Keyword("var"),
-                Escape(@"{{"),
-                Escape(@"}}"));
-        }
-
-        [Theory, CombinatorialData]
-        public async Task TestStringEscape6_utf8(TestHost testHost)
-        {
-            await TestInMethodAsync(@"var goo = $@""goo\r{{1}}\nbar""u8;",
-                testHost,
-                Keyword("var"),
-                Escape(@"{{"),
-                Escape(@"}}"));
-        }
-
-        [Theory, CombinatorialData]
-        public async Task TestStringEscape7(TestHost testHost)
-        {
-            await TestInMethodAsync(@"var goo = $""goo\r{1}\nbar"";",
-                testHost,
-                Keyword("var"),
-                Escape(@"\r"),
-                Escape(@"\n"));
-        }
-
-        [Theory, CombinatorialData]
-        public async Task TestStringEscape7_utf8(TestHost testHost)
-        {
-            await TestInMethodAsync(@"var goo = $""goo\r{1}\nbar""u8;",
-                testHost,
-                Keyword("var"),
-                Escape(@"\r"),
-                Escape(@"\n"));
-        }
-
-        [Theory, CombinatorialData]
-        public async Task TestStringEscape8(TestHost testHost)
-        {
-            await TestInMethodAsync(@"var goo = $@""{{goo{1}bar}}"";",
-                testHost,
-                Keyword("var"),
-                Escape(@"{{"),
-                Escape(@"}}"));
-        }
-
-        [Theory, CombinatorialData]
-        public async Task TestStringEscape8_utf8(TestHost testHost)
-        {
-            await TestInMethodAsync(@"var goo = $@""{{goo{1}bar}}""u8;",
-                testHost,
-                Keyword("var"),
-                Escape(@"{{"),
-                Escape(@"}}"));
-        }
-
-        [Theory, CombinatorialData]
-        public async Task TestStringEscape9(TestHost testHost)
-        {
-            await TestInMethodAsync(@"var goo = $@""{{{12:X}}}"";",
-                testHost,
-                Keyword("var"),
-                Escape(@"{{"),
-                Escape(@"}}"));
-        }
-
-        [Theory, CombinatorialData]
-        public async Task TestStringEscape9_utf8(TestHost testHost)
-        {
-            await TestInMethodAsync(@"var goo = $@""{{{12:X}}}""u8;",
-                testHost,
-                Keyword("var"),
-                Escape(@"{{"),
-                Escape(@"}}"));
-        }
-
-        [Theory, CombinatorialData]
-        public async Task TestNotStringEscapeInRawLiteral1(TestHost testHost)
-        {
-            await TestInMethodAsync(@"var goo = """"""goo\r\nbar"""""";",
-                testHost,
-                Keyword("var"));
-        }
-
-        [Theory, CombinatorialData]
-        public async Task TestNotStringEscapeInRawLiteral1_utf8(TestHost testHost)
-        {
-            await TestInMethodAsync(@"var goo = """"""goo\r\nbar""""""u8;",
-                testHost,
-                Keyword("var"));
-        }
-
-        [Theory, CombinatorialData]
-        public async Task TestNotStringEscapeInRawLiteral2(TestHost testHost)
-        {
-            await TestInMethodAsync(@"var goo = """"""
-    goo\r\nbar
-    """""";",
-                testHost,
-                Keyword("var"));
-        }
-
-        [Theory, CombinatorialData]
-        public async Task TestNotStringEscapeInRawLiteral2_utf8(TestHost testHost)
-        {
-            await TestInMethodAsync(@"var goo = """"""
-    goo\r\nbar
-    """"""u8;",
-                testHost,
-                Keyword("var"));
-        }
-
-        [Theory, CombinatorialData]
-        public async Task TestNotStringEscapeInRawLiteral3(TestHost testHost)
-        {
-            await TestInMethodAsync(@"var goo = $""""""
-    goo\r\nbar
-    """""";",
-                testHost,
-                Keyword("var"));
-        }
-
-        [Theory, CombinatorialData]
-        public async Task TestNotStringEscapeInRawLiteral3_utf8(TestHost testHost)
-        {
-            await TestInMethodAsync(@"var goo = $""""""
-    goo\r\nbar
-    """"""u8;",
-                testHost,
-                Keyword("var"));
-        }
-
-        [Theory, CombinatorialData]
-        public async Task TestNotStringEscapeInRawLiteral4(TestHost testHost)
-        {
-            await TestInMethodAsync(@"var goo = """"""\"""""";",
-                testHost,
-                Keyword("var"));
-        }
-
-        [Theory, CombinatorialData]
-        public async Task TestNotStringEscapeInRawLiteral4_utf8(TestHost testHost)
-        {
-            await TestInMethodAsync(@"var goo = """"""\""""""u8;",
-                testHost,
-                Keyword("var"));
-        }
-
-        [Theory, CombinatorialData]
-        public async Task TestNotStringEscapeInRawLiteral5(TestHost testHost)
-        {
-            await TestInMethodAsync(@"var goo = """"""
-    \
-    """""";",
-                testHost,
-                Keyword("var"));
-        }
-
-        [Theory, CombinatorialData]
-        public async Task TestNotStringEscapeInRawLiteral5_utf8(TestHost testHost)
-        {
-            await TestInMethodAsync(@"var goo = """"""
-    \
-    """"""u8;",
-                testHost,
-                Keyword("var"));
-        }
-
-        [Theory, CombinatorialData]
-        public async Task TestNotStringEscapeInRawLiteral6(TestHost testHost)
-        {
-            await TestInMethodAsync(@"var goo = $""""""
-    \
-    """""";",
-                testHost,
-                Keyword("var"));
-        }
-
-        [Theory, CombinatorialData]
-        public async Task TestNotStringEscapeInRawLiteral6_utf8(TestHost testHost)
-        {
-            await TestInMethodAsync(@"var goo = $""""""
-    \
-    """"""u8;",
-                testHost,
-                Keyword("var"));
-        }
-
-        [Theory, WorkItem("https://github.com/dotnet/roslyn/issues/31200")]
-        [CombinatorialData]
-        public async Task TestCharEscape1(TestHost testHost)
-        {
-            await TestInMethodAsync(@"var goo = '\n';",
-                testHost,
-                Keyword("var"),
-                Escape(@"\n"));
-        }
-
-        [Theory, WorkItem("https://github.com/dotnet/roslyn/issues/31200")]
-        [CombinatorialData]
-        public async Task TestCharEscape2(TestHost testHost)
-        {
-            await TestInMethodAsync(@"var goo = '\\';",
-                testHost,
-                Keyword("var"),
-                Escape(@"\\"));
-        }
-
-        [Theory, WorkItem("https://github.com/dotnet/roslyn/issues/31200")]
-        [CombinatorialData]
-        public async Task TestCharEscape3(TestHost testHost)
-        {
-            await TestInMethodAsync(@"var goo = '\'';",
-                testHost,
-                Keyword("var"),
-                Escape(@"\'"));
-        }
-
-        [Theory, WorkItem("https://github.com/dotnet/roslyn/issues/31200")]
-        [CombinatorialData]
-        public async Task TestCharEscape5(TestHost testHost)
-        {
-            await TestInMethodAsync(@"var goo = '""';",
-                testHost,
-                Keyword("var"));
-        }
-
-        [Theory, WorkItem("https://github.com/dotnet/roslyn/issues/31200")]
-        [CombinatorialData]
-        public async Task TestCharEscape4(TestHost testHost)
-        {
-            await TestInMethodAsync(@"var goo = '\u000a';",
-=======
             await TestAsync("""
                 namespace OtherScope
                 {
@@ -4645,7 +3033,6 @@
                     }
                 }
                 """,
->>>>>>> 95dcf53d
                 testHost,
                 Namespace("OtherScope"),
                 TypeParameter("T"),
