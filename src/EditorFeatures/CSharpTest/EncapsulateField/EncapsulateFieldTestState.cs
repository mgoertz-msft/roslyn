--- conflicted
+++ resolved
@@ -55,15 +55,9 @@
         public void Encapsulate()
         {
             var args = new EncapsulateFieldCommandArgs(_testDocument.GetTextView(), _testDocument.GetTextBuffer());
-<<<<<<< HEAD
-            var commandHandler = new EncapsulateFieldCommandHandler(TestWaitIndicator.Default, Workspace.GetService<ITextBufferUndoManagerProvider>(),
+            var commandHandler = new EncapsulateFieldCommandHandler(Workspace.GetService<ITextBufferUndoManagerProvider>(),
                 Workspace.ExportProvider.GetExportedValue<IAsynchronousOperationListenerProvider>());
-            commandHandler.ExecuteCommand(args, () => { });
-=======
-            var commandHandler = new EncapsulateFieldCommandHandler(Workspace.GetService<ITextBufferUndoManagerProvider>(),
-                Workspace.ExportProvider.GetExportedValues<Lazy<IAsynchronousOperationListener, FeatureMetadata>>());
             commandHandler.ExecuteCommand(args, TestCommandExecutionContext.Create());
->>>>>>> db02128e
         }
 
         public void Dispose()
