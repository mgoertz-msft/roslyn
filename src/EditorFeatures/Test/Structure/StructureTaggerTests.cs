﻿// Licensed to the .NET Foundation under one or more agreements.
// The .NET Foundation licenses this file to you under the MIT license.
// See the LICENSE file in the project root for more information.

#nullable disable

using System.Collections.Generic;
using System.Linq;
using System.Threading.Tasks;
using Microsoft.CodeAnalysis.Editor.Implementation.Structure;
using Microsoft.CodeAnalysis.Editor.Shared.Options;
using Microsoft.CodeAnalysis.Editor.Shared.Utilities;
using Microsoft.CodeAnalysis.Editor.Tagging;
using Microsoft.CodeAnalysis.Structure;
using Microsoft.CodeAnalysis.Test.Utilities;
using Microsoft.VisualStudio.Text.Adornments;
using Microsoft.VisualStudio.Text.Tagging;
using Roslyn.Test.Utilities;
using Roslyn.Utilities;
using Xunit;

namespace Microsoft.CodeAnalysis.Editor.UnitTests.Structure;

[UseExportProvider]
[Trait(Traits.Feature, Traits.Features.Outlining)]
public class StructureTaggerTests
{
    [WpfTheory]
    [CombinatorialData]
    public async Task CSharpOutliningTagger(
        bool collapseRegionsWhenCollapsingToDefinitions,
        bool showBlockStructureGuidesForDeclarationLevelConstructs,
        bool showBlockStructureGuidesForCodeLevelConstructs,
        bool showBlockStructureGuidesForCommentsAndPreprocessorRegions)
    {
        var code =
@"using System;
namespace MyNamespace
{
#region MyRegion
    public class MyClass
    {
        static void Main(string[] args)
        {
            if (false)
            {
                return;
            }

            int x = 5;
        }
    }
#endregion
}";

        using var workspace = EditorTestWorkspace.CreateCSharp(code, composition: EditorTestCompositions.EditorFeaturesWpf);
        var globalOptions = workspace.GlobalOptions;

        globalOptions.SetGlobalOption(BlockStructureOptionsStorage.CollapseRegionsWhenCollapsingToDefinitions, LanguageNames.CSharp, collapseRegionsWhenCollapsingToDefinitions);
        globalOptions.SetGlobalOption(BlockStructureOptionsStorage.ShowBlockStructureGuidesForDeclarationLevelConstructs, LanguageNames.CSharp, showBlockStructureGuidesForDeclarationLevelConstructs);
        globalOptions.SetGlobalOption(BlockStructureOptionsStorage.ShowBlockStructureGuidesForCodeLevelConstructs, LanguageNames.CSharp, showBlockStructureGuidesForCodeLevelConstructs);
        globalOptions.SetGlobalOption(BlockStructureOptionsStorage.ShowBlockStructureGuidesForCommentsAndPreprocessorRegions, LanguageNames.CSharp, showBlockStructureGuidesForCommentsAndPreprocessorRegions);

        var tags = await GetTagsFromWorkspaceAsync(workspace);

        Assert.Collection(tags,
            namespaceTag =>
            {
                Assert.False(namespaceTag.IsImplementation);
                Assert.Equal(17, GetCollapsedHintLineCount(namespaceTag));
                Assert.Equal(showBlockStructureGuidesForDeclarationLevelConstructs ? PredefinedStructureTagTypes.Namespace : PredefinedStructureTagTypes.Nonstructural, namespaceTag.Type);
                Assert.Equal("namespace MyNamespace", GetHeaderText(namespaceTag));
            },
            regionTag =>
            {
                Assert.Equal(collapseRegionsWhenCollapsingToDefinitions, regionTag.IsImplementation);
                Assert.Equal(14, GetCollapsedHintLineCount(regionTag));
                Assert.Equal(showBlockStructureGuidesForCommentsAndPreprocessorRegions ? PredefinedStructureTagTypes.PreprocessorRegion : PredefinedStructureTagTypes.Nonstructural, regionTag.Type);
                Assert.Equal("#region MyRegion", GetHeaderText(regionTag));
            },
            classTag =>
            {
                Assert.False(classTag.IsImplementation);
                Assert.Equal(12, GetCollapsedHintLineCount(classTag));
                Assert.Equal(showBlockStructureGuidesForDeclarationLevelConstructs ? PredefinedStructureTagTypes.Type : PredefinedStructureTagTypes.Nonstructural, classTag.Type);
                Assert.Equal("public class MyClass", GetHeaderText(classTag));
            },
            methodTag =>
            {
                Assert.True(methodTag.IsImplementation);
                Assert.Equal(9, GetCollapsedHintLineCount(methodTag));
                Assert.Equal(showBlockStructureGuidesForDeclarationLevelConstructs ? PredefinedStructureTagTypes.Member : PredefinedStructureTagTypes.Nonstructural, methodTag.Type);
                Assert.Equal("static void Main(string[] args)", GetHeaderText(methodTag));
            },
            ifTag =>
            {
                Assert.False(ifTag.IsImplementation);
                Assert.Equal(4, GetCollapsedHintLineCount(ifTag));
                Assert.Equal(showBlockStructureGuidesForCodeLevelConstructs ? PredefinedStructureTagTypes.Conditional : PredefinedStructureTagTypes.Nonstructural, ifTag.Type);
                Assert.Equal("if (false)", GetHeaderText(ifTag));
            });
    }

    [WpfTheory]
    [CombinatorialData]
    public async Task CSharpImportsFileScopedNamespaceTest(
        bool collapseRegionsWhenCollapsingToDefinitions,
        bool showBlockStructureGuidesForDeclarationLevelConstructs,
        bool showBlockStructureGuidesForCodeLevelConstructs)
    {
        var code =
@"
namespace Foo;

using System;
using System.Linq;
public class Bar
{

}
";

        using var workspace = EditorTestWorkspace.CreateCSharp(code, composition: EditorTestCompositions.EditorFeaturesWpf);
        var globalOptions = workspace.GlobalOptions;

        globalOptions.SetGlobalOption(BlockStructureOptionsStorage.CollapseRegionsWhenCollapsingToDefinitions, LanguageNames.CSharp, collapseRegionsWhenCollapsingToDefinitions);
        globalOptions.SetGlobalOption(BlockStructureOptionsStorage.ShowBlockStructureGuidesForDeclarationLevelConstructs, LanguageNames.CSharp, showBlockStructureGuidesForDeclarationLevelConstructs);
        globalOptions.SetGlobalOption(BlockStructureOptionsStorage.ShowBlockStructureGuidesForCodeLevelConstructs, LanguageNames.CSharp, showBlockStructureGuidesForCodeLevelConstructs);

        var tags = await GetTagsFromWorkspaceAsync(workspace);

        Assert.Collection(tags,
            importsTag =>
            {
                Assert.Equal(2, GetCollapsedHintLineCount(importsTag));
                Assert.Equal(showBlockStructureGuidesForDeclarationLevelConstructs ? PredefinedStructureTagTypes.Imports : PredefinedStructureTagTypes.Nonstructural, importsTag.Type);
                Assert.Equal("using ", GetHeaderText(importsTag));
            },
            classTag =>
            {
                Assert.Equal(4, GetCollapsedHintLineCount(classTag));
                Assert.Equal(showBlockStructureGuidesForDeclarationLevelConstructs ? PredefinedStructureTagTypes.Type : PredefinedStructureTagTypes.Nonstructural, classTag.Type);
                Assert.Equal("public class Bar", GetHeaderText(classTag));
            });
    }

    [WpfTheory]
    [CombinatorialData]
    public async Task CSharpCommentsFileScopedNamespace(
        bool collapseRegionsWhenCollapsingToDefinitions,
        bool showBlockStructureGuidesForDeclarationLevelConstructs,
        bool showBlockStructureGuidesForCodeLevelConstructs,
        bool showBlockStructureGuidesForCommentsAndPreprocessorRegions)
    {
        var code =
@"
namespace Foo;
/// <summary>
/// 
/// </summary>

public class Bar
{

}
";

        using var workspace = EditorTestWorkspace.CreateCSharp(code, composition: EditorTestCompositions.EditorFeaturesWpf);
        var globalOptions = workspace.GlobalOptions;

        globalOptions.SetGlobalOption(BlockStructureOptionsStorage.CollapseRegionsWhenCollapsingToDefinitions, LanguageNames.CSharp, collapseRegionsWhenCollapsingToDefinitions);
        globalOptions.SetGlobalOption(BlockStructureOptionsStorage.ShowBlockStructureGuidesForDeclarationLevelConstructs, LanguageNames.CSharp, showBlockStructureGuidesForDeclarationLevelConstructs);
        globalOptions.SetGlobalOption(BlockStructureOptionsStorage.ShowBlockStructureGuidesForCodeLevelConstructs, LanguageNames.CSharp, showBlockStructureGuidesForCodeLevelConstructs);
        globalOptions.SetGlobalOption(BlockStructureOptionsStorage.ShowBlockStructureGuidesForCommentsAndPreprocessorRegions, LanguageNames.CSharp, showBlockStructureGuidesForCommentsAndPreprocessorRegions);

        var tags = await GetTagsFromWorkspaceAsync(workspace);

        Assert.Collection(tags,
            commentsTag =>
            {
                Assert.Equal(3, GetCollapsedHintLineCount(commentsTag));
                Assert.Equal(showBlockStructureGuidesForCommentsAndPreprocessorRegions ? PredefinedStructureTagTypes.Comment : PredefinedStructureTagTypes.Nonstructural, commentsTag.Type);
                Assert.Equal("/// <summary>", GetHeaderText(commentsTag));
            },
            classTag =>
            {
                Assert.Equal(4, GetCollapsedHintLineCount(classTag));
                Assert.Equal(showBlockStructureGuidesForDeclarationLevelConstructs ? PredefinedStructureTagTypes.Type : PredefinedStructureTagTypes.Nonstructural, classTag.Type);
                Assert.Equal("public class Bar", GetHeaderText(classTag));
            });
    }

    [WpfTheory]
    [CombinatorialData]
    public async Task CSharpImportsNormalNamespaceTest(
        bool collapseRegionsWhenCollapsingToDefinitions,
        bool showBlockStructureGuidesForDeclarationLevelConstructs,
        bool showBlockStructureGuidesForCodeLevelConstructs)
    {
        var code =
@"
namespace Foo
{
    using System;
    using System.Linq;
    public class Bar
    {

    }
}
";

        using var workspace = EditorTestWorkspace.CreateCSharp(code, composition: EditorTestCompositions.EditorFeaturesWpf);
        var globalOptions = workspace.GlobalOptions;

        globalOptions.SetGlobalOption(BlockStructureOptionsStorage.CollapseRegionsWhenCollapsingToDefinitions, LanguageNames.CSharp, collapseRegionsWhenCollapsingToDefinitions);
        globalOptions.SetGlobalOption(BlockStructureOptionsStorage.ShowBlockStructureGuidesForDeclarationLevelConstructs, LanguageNames.CSharp, showBlockStructureGuidesForDeclarationLevelConstructs);
        globalOptions.SetGlobalOption(BlockStructureOptionsStorage.ShowBlockStructureGuidesForCodeLevelConstructs, LanguageNames.CSharp, showBlockStructureGuidesForCodeLevelConstructs);

        var tags = await GetTagsFromWorkspaceAsync(workspace);

        Assert.Collection(tags,
            namespaceTag =>
            {
                Assert.Equal(9, GetCollapsedHintLineCount(namespaceTag));
                Assert.Equal(showBlockStructureGuidesForDeclarationLevelConstructs ? PredefinedStructureTagTypes.Namespace : PredefinedStructureTagTypes.Nonstructural, namespaceTag.Type);
                Assert.Equal("namespace Foo", GetHeaderText(namespaceTag));
            },
            importsTag =>
            {
                Assert.Equal(2, GetCollapsedHintLineCount(importsTag));
                Assert.Equal(showBlockStructureGuidesForDeclarationLevelConstructs ? PredefinedStructureTagTypes.Imports : PredefinedStructureTagTypes.Nonstructural, importsTag.Type);
                Assert.Equal("using ", GetHeaderText(importsTag));
            },
            classTag =>
            {
                Assert.Equal(4, GetCollapsedHintLineCount(classTag));
                Assert.Equal(showBlockStructureGuidesForDeclarationLevelConstructs ? PredefinedStructureTagTypes.Type : PredefinedStructureTagTypes.Nonstructural, classTag.Type);
                Assert.Equal("public class Bar", GetHeaderText(classTag));
            });
    }

    [WpfTheory]
    [CombinatorialData]
    public async Task VisualBasicOutliningTagger(
        bool collapseRegionsWhenCollapsingToDefinitions,
        bool showBlockStructureGuidesForDeclarationLevelConstructs,
        bool showBlockStructureGuidesForCodeLevelConstructs)
    {
        var code = @"Imports System
Namespace MyNamespace
#Region ""MyRegion""
    Module M
        Sub Main(args As String())
            If False Then
                Return
            End If

            Dim x As Integer = 5
        End Sub
    End Module
#End Region
End Namespace";

        using var workspace = EditorTestWorkspace.CreateVisualBasic(code, composition: EditorTestCompositions.EditorFeaturesWpf);
        var globalOptions = workspace.GlobalOptions;

        globalOptions.SetGlobalOption(BlockStructureOptionsStorage.CollapseRegionsWhenCollapsingToDefinitions, LanguageNames.VisualBasic, collapseRegionsWhenCollapsingToDefinitions);
        globalOptions.SetGlobalOption(BlockStructureOptionsStorage.ShowBlockStructureGuidesForDeclarationLevelConstructs, LanguageNames.VisualBasic, showBlockStructureGuidesForDeclarationLevelConstructs);
        globalOptions.SetGlobalOption(BlockStructureOptionsStorage.ShowBlockStructureGuidesForCodeLevelConstructs, LanguageNames.VisualBasic, showBlockStructureGuidesForCodeLevelConstructs);

        var tags = await GetTagsFromWorkspaceAsync(workspace);

        Assert.Collection(tags,
            namespaceTag =>
            {
                Assert.False(namespaceTag.IsImplementation);
                Assert.Equal(13, GetCollapsedHintLineCount(namespaceTag));
                Assert.Equal(showBlockStructureGuidesForDeclarationLevelConstructs ? PredefinedStructureTagTypes.Namespace : PredefinedStructureTagTypes.Nonstructural, namespaceTag.Type);
                Assert.Equal("Namespace MyNamespace", GetHeaderText(namespaceTag));
            },
            regionTag =>
            {
                Assert.Equal(collapseRegionsWhenCollapsingToDefinitions, regionTag.IsImplementation);
                Assert.Equal(11, GetCollapsedHintLineCount(regionTag));
                Assert.Equal(PredefinedStructureTagTypes.Nonstructural, regionTag.Type);
                Assert.Equal(@"#Region ""MyRegion""", GetHeaderText(regionTag));
            },
            moduleTag =>
            {
                Assert.False(moduleTag.IsImplementation);
                Assert.Equal(9, GetCollapsedHintLineCount(moduleTag));
                Assert.Equal(showBlockStructureGuidesForDeclarationLevelConstructs ? PredefinedStructureTagTypes.Type : PredefinedStructureTagTypes.Nonstructural, moduleTag.Type);
                Assert.Equal("Module M", GetHeaderText(moduleTag));
            },
            methodTag =>
            {
                Assert.True(methodTag.IsImplementation);
                Assert.Equal(7, GetCollapsedHintLineCount(methodTag));
                Assert.Equal(showBlockStructureGuidesForDeclarationLevelConstructs ? PredefinedStructureTagTypes.Member : PredefinedStructureTagTypes.Nonstructural, methodTag.Type);
                Assert.Equal("Sub Main(args As String())", GetHeaderText(methodTag));
            },
            ifTag =>
            {
                Assert.False(ifTag.IsImplementation);
                Assert.Equal(3, GetCollapsedHintLineCount(ifTag));
                Assert.Equal(showBlockStructureGuidesForCodeLevelConstructs ? PredefinedStructureTagTypes.Conditional : PredefinedStructureTagTypes.Nonstructural, ifTag.Type);
                Assert.Equal("If False Then", GetHeaderText(ifTag));
            });

    }

    [WpfFact]
    public async Task OutliningTaggerTooltipText()
    {
        var code = @"Module Module1
    Sub Main(args As String())
    End Sub
End Module";

        using var workspace = EditorTestWorkspace.CreateVisualBasic(code, composition: EditorTestCompositions.EditorFeaturesWpf);
        var tags = await GetTagsFromWorkspaceAsync(workspace);

        var hints = tags.Select(x => x.GetCollapsedHintForm()).Cast<ViewHostingControl>().ToArray();
        Assert.Equal("Sub Main(args As String())\r\nEnd Sub", hints[1].GetText_TestOnly()); // method
        hints.Do(v => v.TextView_TestOnly.Close());
    }

<<<<<<< HEAD
        [WpfFact]
        [WorkItem("https://devdiv.visualstudio.com/DevDiv/_workitems/edit/2094051")]
        public async Task IfShouldBeCollapsed()
        {
            var code = @"
    Module Program
        Sub Main(args As String())
            Dim str = """"
            If str.Contains(""foo"") Then

            End If
        End Sub
    End Module";

            using var workspace = EditorTestWorkspace.CreateVisualBasic(code, composition: EditorTestCompositions.EditorFeaturesWpf);
            var tags = await GetTagsFromWorkspaceAsync(workspace);
            Assert.Collection(tags, programTag =>
            {
                Assert.Equal("Module Program", GetHeaderText(programTag));
                Assert.Equal(8, GetCollapsedHintLineCount(programTag));
            },
            mainTag =>
            {
                Assert.Equal("Sub Main(args As String())", GetHeaderText(mainTag));
                Assert.Equal(6, GetCollapsedHintLineCount(mainTag));
            },
            IfTag =>
            {
                Assert.Equal("If str.Contains(\"foo\") Then", GetHeaderText(IfTag));
                Assert.Equal(3, GetCollapsedHintLineCount(IfTag));
            });
        }

#pragma warning disable CS0618 // Type or member is obsolete
        private static async Task<List<IContainerStructureTag>> GetTagsFromWorkspaceAsync(EditorTestWorkspace workspace)
=======
    [WpfFact]
    [WorkItem("https://devdiv.visualstudio.com/DevDiv/_workitems/edit/2094051")]
    public async Task IfShouldBeCollapsed()
    {
        var code = @"
Module Program
    Sub Main(args As String())
        Dim str = """"
        If str.Contains(""foo"") Then

        End If
    End Sub
End Module";

        using var workspace = EditorTestWorkspace.CreateVisualBasic(code, composition: EditorTestCompositions.EditorFeaturesWpf);
        var tags = await GetTagsFromWorkspaceAsync(workspace);
        Assert.Collection(tags, programTag =>
        {
            Assert.Equal("Module Program", GetHeaderText(programTag));
            Assert.Equal(8, GetCollapsedHintLineCount(programTag));
        },
        mainTag =>
        {
            Assert.Equal("Sub Main(args As String())", GetHeaderText(mainTag));
            Assert.Equal(6, GetCollapsedHintLineCount(mainTag));
        },
        IfTag =>
>>>>>>> 1d7fadef
        {
            Assert.Equal("If str.Contains(\"foo\") Then", GetHeaderText(IfTag));
            Assert.Equal(3, GetCollapsedHintLineCount(IfTag));
        });
    }

#pragma warning disable CS0618 // Type or member is obsolete
    private static async Task<List<IContainerStructureTag>> GetTagsFromWorkspaceAsync(EditorTestWorkspace workspace)
    {
        var hostdoc = workspace.Documents.First();
        var view = hostdoc.GetTextView();

        var provider = workspace.ExportProvider.GetExportedValue<AbstractStructureTaggerProvider>();

        var document = workspace.CurrentSolution.GetDocument(hostdoc.Id);
        var context = new TaggerContext<IContainerStructureTag>(document, view.TextSnapshot, frozenPartialSemantics: false);
        await provider.GetTestAccessor().ProduceTagsAsync(context);

        return [.. context.TagSpans.Select(x => x.Tag).OrderBy(t => t.OutliningSpan.Value.Start)];
    }
#pragma warning restore CS0618 // Type or member is obsolete

    private static string GetHeaderText(IStructureTag namespaceTag)
    {
        return namespaceTag.Snapshot.GetText(namespaceTag.HeaderSpan.Value);
    }

    private static int GetCollapsedHintLineCount(IStructureTag tag)
    {
        var control = Assert.IsType<ViewHostingControl>(tag.GetCollapsedHintForm());
        var view = control.TextView_TestOnly;
        try
        {
            return view.TextSnapshot.LineCount;
        }
        finally
        {
            view.Close();
        }
    }
}<|MERGE_RESOLUTION|>--- conflicted
+++ resolved
@@ -326,43 +326,6 @@
         hints.Do(v => v.TextView_TestOnly.Close());
     }
 
-<<<<<<< HEAD
-        [WpfFact]
-        [WorkItem("https://devdiv.visualstudio.com/DevDiv/_workitems/edit/2094051")]
-        public async Task IfShouldBeCollapsed()
-        {
-            var code = @"
-    Module Program
-        Sub Main(args As String())
-            Dim str = """"
-            If str.Contains(""foo"") Then
-
-            End If
-        End Sub
-    End Module";
-
-            using var workspace = EditorTestWorkspace.CreateVisualBasic(code, composition: EditorTestCompositions.EditorFeaturesWpf);
-            var tags = await GetTagsFromWorkspaceAsync(workspace);
-            Assert.Collection(tags, programTag =>
-            {
-                Assert.Equal("Module Program", GetHeaderText(programTag));
-                Assert.Equal(8, GetCollapsedHintLineCount(programTag));
-            },
-            mainTag =>
-            {
-                Assert.Equal("Sub Main(args As String())", GetHeaderText(mainTag));
-                Assert.Equal(6, GetCollapsedHintLineCount(mainTag));
-            },
-            IfTag =>
-            {
-                Assert.Equal("If str.Contains(\"foo\") Then", GetHeaderText(IfTag));
-                Assert.Equal(3, GetCollapsedHintLineCount(IfTag));
-            });
-        }
-
-#pragma warning disable CS0618 // Type or member is obsolete
-        private static async Task<List<IContainerStructureTag>> GetTagsFromWorkspaceAsync(EditorTestWorkspace workspace)
-=======
     [WpfFact]
     [WorkItem("https://devdiv.visualstudio.com/DevDiv/_workitems/edit/2094051")]
     public async Task IfShouldBeCollapsed()
@@ -390,7 +353,6 @@
             Assert.Equal(6, GetCollapsedHintLineCount(mainTag));
         },
         IfTag =>
->>>>>>> 1d7fadef
         {
             Assert.Equal("If str.Contains(\"foo\") Then", GetHeaderText(IfTag));
             Assert.Equal(3, GetCollapsedHintLineCount(IfTag));
