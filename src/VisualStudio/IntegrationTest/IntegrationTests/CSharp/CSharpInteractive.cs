--- conflicted
+++ resolved
@@ -94,11 +94,7 @@
             VisualStudio.InteractiveWindow.SubmitText("b = null; w.Close(); w = null;");
         }
 
-<<<<<<< HEAD
-        [Fact]
-=======
         [WpfFact]
->>>>>>> 62bb55cf
         public void TypingHelpDirectiveWorks()
         {
             VisualStudio.Workspace.SetUseSuggestionMode(true);
