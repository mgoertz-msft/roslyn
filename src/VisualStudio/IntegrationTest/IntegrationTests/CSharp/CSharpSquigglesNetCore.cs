﻿// Licensed to the .NET Foundation under one or more agreements.
// The .NET Foundation licenses this file to you under the MIT license.
// See the LICENSE file in the project root for more information.

#nullable disable

using System.Threading.Tasks;
using Microsoft.CodeAnalysis.Test.Utilities;
using Microsoft.VisualStudio.IntegrationTest.Utilities;
using Microsoft.VisualStudio.IntegrationTest.Utilities.Common.ProjectUtils;
using Roslyn.Test.Utilities;
using Xunit;
using Xunit.Abstractions;

namespace Roslyn.VisualStudio.IntegrationTests.CSharp
{
    [Collection(nameof(SharedIntegrationHostFixture))]
    public class CSharpSquigglesNetCore : CSharpSquigglesCommon
    {
        protected override bool SupportsGlobalUsings => true;

        public CSharpSquigglesNetCore(VisualStudioInstanceFactory instanceFactory)
            : base(instanceFactory, WellKnownProjectTemplates.CSharpNetCoreClassLibrary)
        {
        }

        public override async Task InitializeAsync()
        {
            await base.InitializeAsync().ConfigureAwait(false);

            // The CSharpNetCoreClassLibrary template does not open a file automatically.
            VisualStudio.SolutionExplorer.OpenFile(new Project(ProjectName), WellKnownProjectTemplates.CSharpNetCoreClassLibraryClassFileName);
        }

<<<<<<< HEAD
        [WpfFact]
=======
        [ConditionalWpfFact(typeof(DesktopServiceHubHostOnly))]
>>>>>>> 67d940c4
        [Trait(Traits.Feature, Traits.Features.ErrorSquiggles)]
        [Trait(Traits.Feature, Traits.Features.NetCore)]
        public override void VerifySyntaxErrorSquiggles()
        {
            base.VerifySyntaxErrorSquiggles();
        }

        [ConditionalWpfFact(typeof(DesktopServiceHubHostOnly))]
        [Trait(Traits.Feature, Traits.Features.ErrorSquiggles)]
        [Trait(Traits.Feature, Traits.Features.NetCore)]
        public override void VerifySemanticErrorSquiggles()
        {
            base.VerifySemanticErrorSquiggles();
        }
    }
}<|MERGE_RESOLUTION|>--- conflicted
+++ resolved
@@ -32,11 +32,7 @@
             VisualStudio.SolutionExplorer.OpenFile(new Project(ProjectName), WellKnownProjectTemplates.CSharpNetCoreClassLibraryClassFileName);
         }
 
-<<<<<<< HEAD
-        [WpfFact]
-=======
         [ConditionalWpfFact(typeof(DesktopServiceHubHostOnly))]
->>>>>>> 67d940c4
         [Trait(Traits.Feature, Traits.Features.ErrorSquiggles)]
         [Trait(Traits.Feature, Traits.Features.NetCore)]
         public override void VerifySyntaxErrorSquiggles()
