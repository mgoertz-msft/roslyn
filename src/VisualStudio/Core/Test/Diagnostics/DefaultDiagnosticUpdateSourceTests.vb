﻿' Licensed to the .NET Foundation under one or more agreements.
' The .NET Foundation licenses this file to you under the MIT license.
' See the LICENSE file in the project root for more information.

Imports System.Collections.Immutable
Imports System.Threading
Imports Microsoft.CodeAnalysis
Imports Microsoft.CodeAnalysis.Diagnostics
Imports Microsoft.CodeAnalysis.Editor
Imports Microsoft.CodeAnalysis.Editor.UnitTests
Imports Microsoft.CodeAnalysis.Editor.UnitTests.Diagnostics
Imports Microsoft.CodeAnalysis.Editor.UnitTests.Workspaces
Imports Microsoft.CodeAnalysis.Shared.TestHooks
Imports Microsoft.CodeAnalysis.SolutionCrawler
Imports Microsoft.CodeAnalysis.Test.Utilities
Imports Microsoft.CodeAnalysis.Text.Shared.Extensions
Imports Microsoft.CodeAnalysis.UnitTests
Imports Microsoft.VisualStudio.Text.Tagging
Imports Roslyn.Test.Utilities
Imports Roslyn.Utilities

#If False Then

Namespace Microsoft.VisualStudio.LanguageServices.UnitTests.Diagnostics
    <[UseExportProvider]>
    Public Class DefaultDiagnosticUpdateSourceTests
        Private Shared ReadOnly s_compositionWithMockDiagnosticUpdateSourceRegistrationService As TestComposition = EditorTestCompositions.EditorFeatures _
            .AddExcludedPartTypes(GetType(IDiagnosticUpdateSourceRegistrationService)) _
            .AddParts(GetType(MockDiagnosticUpdateSourceRegistrationService))

        'Private Shared Function GetDefaultDiagnosticAnalyzerService(workspace As TestWorkspace) As DefaultDiagnosticAnalyzerService
        '    Dim lazyIncrementalAnalyzerProviders = workspace.ExportProvider.GetExports(Of IIncrementalAnalyzerProvider, IncrementalAnalyzerProviderMetadata)()
        '    Dim lazyMiscService = lazyIncrementalAnalyzerProviders.Single(Function(lazyProvider) lazyProvider.Metadata.Name = WellKnownSolutionCrawlerAnalyzers.Diagnostic AndAlso lazyProvider.Metadata.HighPriorityForActiveFile = False)
        '    Return Assert.IsType(Of DefaultDiagnosticAnalyzerService)(lazyMiscService.Value)
        'End Function

        '        <WpfFact>
        '        Public Async Function TestMiscSquiggles() As Task
        '            Dim code = <code>
        'class 123 { }
        '                       </code>
        '            Using workspace = TestWorkspace.CreateCSharp(code.Value, openDocuments:=True)

        '                Dim analyzerReference = New TestAnalyzerReferenceByLanguage(DiagnosticExtensions.GetCompilerDiagnosticAnalyzersMap())
        '                workspace.TryApplyChanges(workspace.CurrentSolution.WithAnalyzerReferences({analyzerReference}))

        '                Dim diagnosticService = DirectCast(workspace.ExportProvider.GetExportedValue(Of IDiagnosticService), DiagnosticService)

<<<<<<< HEAD
        '                Dim miscService = GetDefaultDiagnosticAnalyzerService(workspace)
        '                Assert.False(miscService.SupportGetDiagnostics)
=======
                Dim miscService = DirectCast(workspace.GetService(Of IDiagnosticAnalyzerService), DiagnosticAnalyzerService)
>>>>>>> upstream/main

<<<<<<< HEAD
        '                DiagnosticProvider.Enable(workspace, DiagnosticProvider.Options.Syntax)
=======
                DiagnosticProvider.Enable(workspace)
>>>>>>> 072e9b42

        '                Dim buffer = workspace.Documents.First().GetTextBuffer()

        '                Dim listenerProvider = workspace.ExportProvider.GetExportedValue(Of IAsynchronousOperationListenerProvider)

        '                Dim provider = workspace.ExportProvider.GetExportedValues(Of ITaggerProvider)().OfType(Of DiagnosticsSquiggleTaggerProvider)().Single()
        '                Dim tagger = provider.CreateTagger(Of IErrorTag)(buffer)

        '                Using disposable = TryCast(tagger, IDisposable)
        '                    Dim analyzer = miscService.CreateIncrementalAnalyzer(workspace)
        '                    Await analyzer.AnalyzeSyntaxAsync(workspace.CurrentSolution.Projects.First().Documents.First(), InvocationReasons.Empty, CancellationToken.None)

        '                    Await listenerProvider.GetWaiter(FeatureAttribute.DiagnosticService).ExpeditedWaitAsync()
        '                    Await listenerProvider.GetWaiter(FeatureAttribute.ErrorSquiggles).ExpeditedWaitAsync()

        '                    Dim snapshot = buffer.CurrentSnapshot
        '                    Dim spans = tagger.GetTags(snapshot.GetSnapshotSpanCollection()).ToImmutableArray()

        '                    Assert.NotEmpty(spans)
        '                    Assert.True(spans.All(Function(s) s.Span.Length > 0))
        '                End Using
        '            End Using
        '        End Function

<<<<<<< HEAD
        '        <Fact>
        '        Public Async Function TestDefaultDiagnosticProviderSyntax() As Task
        '            Dim code = <code>
        'class A
        '{
        '   void Method()
        '   {
        '        M m = null
        '   }
        '}
        '                       </code>
=======
        <Fact>
        Public Async Function TestDefaultDiagnosticProviderSyntaxAndSemantics() As Task
            Dim code = <code>
class A
{
   void Method()
   {
        M m = null
   }
}
                       </code>
>>>>>>> 072e9b42

        '            Using workspace = TestWorkspace.CreateCSharp(code.Value, openDocuments:=True)
        '                Dim diagnosticService = DirectCast(workspace.ExportProvider.GetExportedValue(Of IDiagnosticService), DiagnosticService)

        '                Dim analyzerReference = New TestAnalyzerReferenceByLanguage(DiagnosticExtensions.GetCompilerDiagnosticAnalyzersMap())
        '                workspace.TryApplyChanges(workspace.CurrentSolution.WithAnalyzerReferences({analyzerReference}))

        '                Dim miscService = GetDefaultDiagnosticAnalyzerService(workspace)
        '                Assert.False(miscService.SupportGetDiagnostics)

<<<<<<< HEAD
        '                DiagnosticProvider.Enable(workspace, DiagnosticProvider.Options.Syntax)
=======
                DiagnosticProvider.Enable(workspace)
>>>>>>> 072e9b42

        '                Dim document = workspace.CurrentSolution.Projects.First().Documents.First()
        '                Dim analyzer = miscService.CreateIncrementalAnalyzer(workspace)

        '                Await analyzer.AnalyzeSyntaxAsync(document, InvocationReasons.Empty, CancellationToken.None)
        '                Await analyzer.AnalyzeDocumentAsync(document, Nothing, InvocationReasons.Empty, CancellationToken.None)

        '                Dim listenerProvider = workspace.ExportProvider.GetExportedValue(Of IAsynchronousOperationListenerProvider)
        '                Await listenerProvider.GetWaiter(FeatureAttribute.DiagnosticService).ExpeditedWaitAsync()

        '                Dim diagnostics = Await diagnosticService.GetPushDiagnosticsAsync(
        '                    workspace, document.Project.Id, document.Id, Nothing, includeSuppressedDiagnostics:=False, DiagnosticMode.Default, CancellationToken.None)

<<<<<<< HEAD
        '                Assert.Single(diagnostics)
        '            End Using
        '        End Function
=======
                Assert.Equal(2, diagnostics.Length)
            End Using
        End Function
>>>>>>> 072e9b42

        <Fact(Skip:="https://github.com/dotnet/roslyn/issues/45877")>
        Public Async Function TestDefaultDiagnosticProviderSemantic() As Task
            Dim code = <code>
class A
{
   void Method()
   {
        M m = null
   }
}
                       </code>

            Using workspace = TestWorkspace.CreateCSharp(code.Value, openDocuments:=True)
                Dim diagnosticService = DirectCast(workspace.ExportProvider.GetExportedValue(Of IDiagnosticService), DiagnosticService)

                Dim analyzerReference = New TestAnalyzerReferenceByLanguage(DiagnosticExtensions.GetCompilerDiagnosticAnalyzersMap())
                workspace.TryApplyChanges(workspace.CurrentSolution.WithAnalyzerReferences({analyzerReference}))

                Dim miscService = GetDefaultDiagnosticAnalyzerService(workspace)
                Assert.False(miscService.SupportGetDiagnostics)

                DiagnosticProvider.Enable(workspace)

                Dim document = workspace.CurrentSolution.Projects.First().Documents.First()
                Dim analyzer = miscService.CreateIncrementalAnalyzer(workspace)
                Await analyzer.AnalyzeSyntaxAsync(document, InvocationReasons.Empty, CancellationToken.None)
                Await analyzer.AnalyzeDocumentAsync(document, Nothing, InvocationReasons.Empty, CancellationToken.None)

                Dim listenerProvider = workspace.ExportProvider.GetExportedValue(Of IAsynchronousOperationListenerProvider)
                Await listenerProvider.GetWaiter(FeatureAttribute.DiagnosticService).ExpeditedWaitAsync()

                Dim diagnostics = Await diagnosticService.GetPushDiagnosticsAsync(
                    workspace, document.Project.Id, document.Id, Nothing, includeSuppressedDiagnostics:=False, DiagnosticMode.Default, CancellationToken.None)

                ' error CS0246: The type or namespace name 'M' could not be found
                AssertEx.Equal({"CS0246"}, diagnostics.Select(Function(d) d.Id))
            End Using
        End Function

        <Fact>
        Public Async Function TestDefaultDiagnosticProviderAll() As Task
            Dim code = <code>
class A
{
   void Method()
   {
        M m = null
   }
}
                       </code>

            Using workspace = TestWorkspace.CreateCSharp(code.Value, openDocuments:=True)
                Dim diagnosticService = DirectCast(workspace.ExportProvider.GetExportedValue(Of IDiagnosticService), DiagnosticService)

                Dim analyzerReference = New TestAnalyzerReferenceByLanguage(DiagnosticExtensions.GetCompilerDiagnosticAnalyzersMap())
                workspace.TryApplyChanges(workspace.CurrentSolution.WithAnalyzerReferences({analyzerReference}))

                Dim miscService = GetDefaultDiagnosticAnalyzerService(workspace)
                Assert.False(miscService.SupportGetDiagnostics)

                DiagnosticProvider.Enable(workspace)

                Dim document = workspace.CurrentSolution.Projects.First().Documents.First()
                Dim analyzer = miscService.CreateIncrementalAnalyzer(workspace)
                Await analyzer.AnalyzeSyntaxAsync(document, InvocationReasons.Empty, CancellationToken.None)
                Await analyzer.AnalyzeDocumentAsync(document, Nothing, InvocationReasons.Empty, CancellationToken.None)

                Dim listenerProvider = workspace.ExportProvider.GetExportedValue(Of IAsynchronousOperationListenerProvider)
                Await listenerProvider.GetWaiter(FeatureAttribute.DiagnosticService).ExpeditedWaitAsync()

                Dim diagnostics = Await diagnosticService.GetPushDiagnosticsAsync(
                    workspace, document.Project.Id, document.Id, Nothing, includeSuppressedDiagnostics:=False, DiagnosticMode.Default, CancellationToken.None)

                ' error CS1002: ; expected
                ' error CS0246: The type or namespace name 'M' could not be found
                AssertEx.SetEqual({"CS1002", "CS0246"}, diagnostics.Select(Function(d) d.Id))
            End Using
        End Function

        <Fact(Skip:="https://github.com/dotnet/roslyn/issues/45877")>
        Public Async Function TestDefaultDiagnosticProviderRemove() As Task
            Dim code = <code>
class A
{
   void Method()
   {
        M m = null
   }
}
                       </code>

            Using workspace = TestWorkspace.CreateCSharp(code.Value, openDocuments:=True)
                Dim diagnosticService = DirectCast(workspace.ExportProvider.GetExportedValue(Of IDiagnosticService), DiagnosticService)

                Dim analyzerReference = New TestAnalyzerReferenceByLanguage(DiagnosticExtensions.GetCompilerDiagnosticAnalyzersMap())
                workspace.TryApplyChanges(workspace.CurrentSolution.WithAnalyzerReferences({analyzerReference}))

                Dim miscService = GetDefaultDiagnosticAnalyzerService(workspace)
                Assert.False(miscService.SupportGetDiagnostics)

                DiagnosticProvider.Enable(workspace)

                Dim document = workspace.CurrentSolution.Projects.First().Documents.First()
                Dim analyzer = miscService.CreateIncrementalAnalyzer(workspace)

                Await analyzer.AnalyzeSyntaxAsync(document, InvocationReasons.Empty, CancellationToken.None)
                Await analyzer.AnalyzeDocumentAsync(document, Nothing, InvocationReasons.Empty, CancellationToken.None)
                Await analyzer.RemoveDocumentAsync(document.Id, CancellationToken.None)

                Dim listenerProvider = workspace.ExportProvider.GetExportedValue(Of IAsynchronousOperationListenerProvider)
                Await listenerProvider.GetWaiter(FeatureAttribute.DiagnosticService).ExpeditedWaitAsync()

                Dim diagnostics = Await diagnosticService.GetPushDiagnosticsAsync(
                    workspace, document.Project.Id, document.Id, Nothing, includeSuppressedDiagnostics:=False, DiagnosticMode.Default, CancellationToken.None)

                AssertEx.Empty(diagnostics)
            End Using
        End Function

        <Fact>
        Public Async Function TestMiscCSharpErrorSource() As Tasks.Task
            Dim code = <code>
class 123 { }
                       </code>
            Using workspace = TestWorkspace.CreateCSharp(code.Value, composition:=s_compositionWithMockDiagnosticUpdateSourceRegistrationService, openDocuments:=True)
                Dim analyzerReference = New TestAnalyzerReferenceByLanguage(DiagnosticExtensions.GetCompilerDiagnosticAnalyzersMap())
                workspace.TryApplyChanges(workspace.CurrentSolution.WithAnalyzerReferences({analyzerReference}))

                Dim registrationService = Assert.IsType(Of MockDiagnosticUpdateSourceRegistrationService)(workspace.GetService(Of IDiagnosticUpdateSourceRegistrationService)())
                Dim miscService = GetDefaultDiagnosticAnalyzerService(workspace)

                DiagnosticProvider.Enable(workspace)

                Dim buildTool = String.Empty

                AddHandler miscService.DiagnosticsUpdated, Sub(e, a)
                                                               Dim id = DirectCast(a.Id, BuildToolId)
                                                               buildTool = id.BuildTool
                                                           End Sub

                Dim analyzer = miscService.CreateIncrementalAnalyzer(workspace)
                Await analyzer.AnalyzeSyntaxAsync(workspace.CurrentSolution.Projects.First().Documents.First(), InvocationReasons.Empty, CancellationToken.None)

                Assert.Equal(PredefinedBuildTools.Live, buildTool)
            End Using
        End Function

        <Fact>
        Public Async Function TestMiscVBErrorSource() As Task
            Dim code = <code>
Class 123
End Class
                       </code>
            Using workspace = TestWorkspace.CreateVisualBasic(code.Value, composition:=s_compositionWithMockDiagnosticUpdateSourceRegistrationService, openDocuments:=True)
                Dim analyzerReference = New TestAnalyzerReferenceByLanguage(DiagnosticExtensions.GetCompilerDiagnosticAnalyzersMap())
                workspace.TryApplyChanges(workspace.CurrentSolution.WithAnalyzerReferences({analyzerReference}))

                Dim registrationService = Assert.IsType(Of MockDiagnosticUpdateSourceRegistrationService)(workspace.GetService(Of IDiagnosticUpdateSourceRegistrationService)())
                Dim miscService = GetDefaultDiagnosticAnalyzerService(workspace)

                DiagnosticProvider.Enable(workspace)

                Dim buildTool = String.Empty

                AddHandler miscService.DiagnosticsUpdated, Sub(e, a)
                                                               Dim id = DirectCast(a.Id, BuildToolId)
                                                               buildTool = id.BuildTool
                                                           End Sub

                Dim analyzer = miscService.CreateIncrementalAnalyzer(workspace)
                Await analyzer.AnalyzeSyntaxAsync(workspace.CurrentSolution.Projects.First().Documents.First(), InvocationReasons.Empty, CancellationToken.None)

                Assert.Equal(PredefinedBuildTools.Live, buildTool)
            End Using
        End Function

        <Fact>
        Public Async Function TestMiscDocumentWithNoCompilationWithScriptSemantic() As Task
            Dim test =
                <Workspace>
                    <Project Language="NoCompilation">
                        <Document FilePath="Somthing.something">
                            <ParseOptions Kind="Script"/>
                            Dummy content.
                        </Document>
                    </Project>
                </Workspace>

            Dim analyzerMap = ImmutableDictionary(Of String, ImmutableArray(Of DiagnosticAnalyzer)).Empty.Add(
                NoCompilationConstants.LanguageName, ImmutableArray.Create(Of DiagnosticAnalyzer)(New DiagnosticAnalyzerWithSemanticError()))

            Dim composition = EditorTestCompositions.EditorFeatures.AddParts(
                GetType(NoCompilationContentTypeLanguageService),
                GetType(NoCompilationContentTypeDefinitions))

            Using workspace = TestWorkspace.CreateWorkspace(test, openDocuments:=True, composition:=composition)
                Dim analyzerReference = New TestAnalyzerReferenceByLanguage(analyzerMap)
                workspace.TryApplyChanges(workspace.CurrentSolution.WithAnalyzerReferences({analyzerReference}))

                Dim diagnosticService = DirectCast(workspace.ExportProvider.GetExportedValue(Of IDiagnosticService), DiagnosticService)

                Dim miscService = GetDefaultDiagnosticAnalyzerService(workspace)
                Assert.False(miscService.SupportGetDiagnostics)

                DiagnosticProvider.Enable(workspace)

                Dim document = workspace.CurrentSolution.Projects.First().Documents.First()
                Dim analyzer = miscService.CreateIncrementalAnalyzer(workspace)

                Await analyzer.AnalyzeSyntaxAsync(document, InvocationReasons.Empty, CancellationToken.None)
                Await analyzer.AnalyzeDocumentAsync(document, Nothing, InvocationReasons.Empty, CancellationToken.None)

                Dim listenerProvider = workspace.ExportProvider.GetExportedValue(Of IAsynchronousOperationListenerProvider)
                Await listenerProvider.GetWaiter(FeatureAttribute.DiagnosticService).ExpeditedWaitAsync()

                Dim diagnostics = Await diagnosticService.GetPushDiagnosticsAsync(
                    workspace, document.Project.Id, document.Id, Nothing, includeSuppressedDiagnostics:=False, DiagnosticMode.Default, CancellationToken.None)

                Assert.Single(diagnostics)
            End Using
        End Function

        <DiagnosticAnalyzer(NoCompilationConstants.LanguageName)>
        Private Class DiagnosticAnalyzerWithSemanticError
            Inherits DocumentDiagnosticAnalyzer

            Public Shared ReadOnly Descriptor As DiagnosticDescriptor = New DiagnosticDescriptor(
                "Id", "Error", "Error", "Error", DiagnosticSeverity.Error, isEnabledByDefault:=True)

            Public Overrides ReadOnly Property SupportedDiagnostics As ImmutableArray(Of DiagnosticDescriptor)
                Get
                    Return ImmutableArray.Create(Descriptor)
                End Get
            End Property

            Public Overrides Function AnalyzeSemanticsAsync(document As Document, cancellationToken As CancellationToken) As Task(Of ImmutableArray(Of Diagnostic))
                Return Task.FromResult(ImmutableArray.Create(Diagnostic.Create(Descriptor, Location.Create(document.FilePath, Nothing, Nothing))))
            End Function

            Public Overrides Function AnalyzeSyntaxAsync(document As Document, cancellationToken As CancellationToken) As Task(Of ImmutableArray(Of Diagnostic))
                Return SpecializedTasks.EmptyImmutableArray(Of Diagnostic)()
            End Function
        End Class
    End Class
End Namespace

#end if<|MERGE_RESOLUTION|>--- conflicted
+++ resolved
@@ -46,18 +46,9 @@
 
         '                Dim diagnosticService = DirectCast(workspace.ExportProvider.GetExportedValue(Of IDiagnosticService), DiagnosticService)
 
-<<<<<<< HEAD
-        '                Dim miscService = GetDefaultDiagnosticAnalyzerService(workspace)
-        '                Assert.False(miscService.SupportGetDiagnostics)
-=======
-                Dim miscService = DirectCast(workspace.GetService(Of IDiagnosticAnalyzerService), DiagnosticAnalyzerService)
->>>>>>> upstream/main
-
-<<<<<<< HEAD
-        '                DiagnosticProvider.Enable(workspace, DiagnosticProvider.Options.Syntax)
-=======
-                DiagnosticProvider.Enable(workspace)
->>>>>>> 072e9b42
+        '                Dim miscService = DirectCast(workspace.GetService(Of IDiagnosticAnalyzerService), DiagnosticAnalyzerService)
+
+        '                DiagnosticProvider.Enable(workspace)
 
         '                Dim buffer = workspace.Documents.First().GetTextBuffer()
 
@@ -82,19 +73,6 @@
         '            End Using
         '        End Function
 
-<<<<<<< HEAD
-        '        <Fact>
-        '        Public Async Function TestDefaultDiagnosticProviderSyntax() As Task
-        '            Dim code = <code>
-        'class A
-        '{
-        '   void Method()
-        '   {
-        '        M m = null
-        '   }
-        '}
-        '                       </code>
-=======
         <Fact>
         Public Async Function TestDefaultDiagnosticProviderSyntaxAndSemantics() As Task
             Dim code = <code>
@@ -106,7 +84,6 @@
    }
 }
                        </code>
->>>>>>> 072e9b42
 
         '            Using workspace = TestWorkspace.CreateCSharp(code.Value, openDocuments:=True)
         '                Dim diagnosticService = DirectCast(workspace.ExportProvider.GetExportedValue(Of IDiagnosticService), DiagnosticService)
@@ -117,11 +94,7 @@
         '                Dim miscService = GetDefaultDiagnosticAnalyzerService(workspace)
         '                Assert.False(miscService.SupportGetDiagnostics)
 
-<<<<<<< HEAD
-        '                DiagnosticProvider.Enable(workspace, DiagnosticProvider.Options.Syntax)
-=======
-                DiagnosticProvider.Enable(workspace)
->>>>>>> 072e9b42
+        '                DiagnosticProvider.Enable(workspace)
 
         '                Dim document = workspace.CurrentSolution.Projects.First().Documents.First()
         '                Dim analyzer = miscService.CreateIncrementalAnalyzer(workspace)
@@ -135,15 +108,9 @@
         '                Dim diagnostics = Await diagnosticService.GetPushDiagnosticsAsync(
         '                    workspace, document.Project.Id, document.Id, Nothing, includeSuppressedDiagnostics:=False, DiagnosticMode.Default, CancellationToken.None)
 
-<<<<<<< HEAD
-        '                Assert.Single(diagnostics)
-        '            End Using
-        '        End Function
-=======
-                Assert.Equal(2, diagnostics.Length)
-            End Using
-        End Function
->>>>>>> 072e9b42
+        '        Assert.Equal(2, diagnostics.Length)
+        '    End Using
+        ' End Function
 
         <Fact(Skip:="https://github.com/dotnet/roslyn/issues/45877")>
         Public Async Function TestDefaultDiagnosticProviderSemantic() As Task
