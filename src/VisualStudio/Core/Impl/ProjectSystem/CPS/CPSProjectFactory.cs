--- conflicted
+++ resolved
@@ -42,13 +42,8 @@
             object hierarchy,
             string binOutputPath)
         {
-<<<<<<< HEAD
-            var visualStudioProject = CreateVisualStudioProject(languageName, projectUniqueName, projectFilePath, projectGuid);
+            var visualStudioProject = CreateVisualStudioProject(languageName, projectUniqueName, projectFilePath, hierarchy as IVsHierarchy, projectGuid);
             return new CPSProject(visualStudioProject, _workspace, _projectCodeModelFactory, projectGuid, binOutputPath);
-=======
-            var visualStudioProject = CreateVisualStudioProject(languageName, projectUniqueName, projectFilePath, hierarchy as IVsHierarchy, projectGuid);
-            return new CPSProject(visualStudioProject, _workspace, _projectCodeModelFactory, _externalErrorDiagnosticUpdateSource, projectGuid, binOutputPath);
->>>>>>> 05b1ec70
         }
 
         private VisualStudioProject CreateVisualStudioProject(string languageName, string projectUniqueName, string projectFilePath, IVsHierarchy hierarchy, Guid projectGuid)
