--- conflicted
+++ resolved
@@ -13,12 +13,9 @@
 using Microsoft.CodeAnalysis.FindUsages;
 using Microsoft.CodeAnalysis.GeneratedCodeRecognition;
 using Microsoft.CodeAnalysis.Options;
-<<<<<<< HEAD
+using Microsoft.CodeAnalysis.Shared.Extensions;
 using Microsoft.VisualStudio.ComponentModelHost;
 using Microsoft.VisualStudio.Composition;
-=======
-using Microsoft.CodeAnalysis.Shared.Extensions;
->>>>>>> 868aa27c
 using Microsoft.VisualStudio.LanguageServices.Implementation;
 using Microsoft.VisualStudio.LanguageServices.Implementation.CodeModel;
 using Microsoft.VisualStudio.LanguageServices.Implementation.Interop;
@@ -38,27 +35,13 @@
 
         [ImportingConstructor]
         private RoslynVisualStudioWorkspace(
-<<<<<<< HEAD
             ExportProvider exportProvider,
-            [ImportMany] IEnumerable<Lazy<INavigableItemsPresenter>> navigableItemsPresenters,
-=======
-            SVsServiceProvider serviceProvider,
-            SaveEventsService saveEventsService,
             [ImportMany] IEnumerable<Lazy<IStreamingFindUsagesPresenter>> streamingPresenters,
->>>>>>> 868aa27c
             [ImportMany] IEnumerable<Lazy<IDefinitionsAndReferencesPresenter>> referencedSymbolsPresenters,
             [ImportMany] IEnumerable<IDocumentOptionsProviderFactory> documentOptionsProviderFactories)
             : base(exportProvider.AsExportProvider())
         {
-<<<<<<< HEAD
-            _navigableItemsPresenters = navigableItemsPresenters;
-=======
-            PrimaryWorkspace.Register(this);
-
-            InitializeStandardVisualStudioWorkspace(serviceProvider, saveEventsService);
-
             _streamingPresenters = streamingPresenters;
->>>>>>> 868aa27c
             _referencedSymbolsPresenters = referencedSymbolsPresenters;
 
             foreach (var providerFactory in documentOptionsProviderFactories)
