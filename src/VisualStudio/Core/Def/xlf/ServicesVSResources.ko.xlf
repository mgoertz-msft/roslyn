--- conflicted
+++ resolved
@@ -4,20 +4,12 @@
     <body>
       <trans-unit id="Add_to_current_file">
         <source>Add to _current file</source>
-<<<<<<< HEAD
         <target state="translated">현재 파일에 추가(_C)</target>
-=======
-        <target state="new">Add to _current file</target>
->>>>>>> 50dc873c
         <note />
       </trans-unit>
       <trans-unit id="Additional_changes_are_needed_to_complete_the_refactoring_Review_changes_below">
         <source>Additional changes are needed to complete the refactoring. Review changes below.</source>
-<<<<<<< HEAD
         <target state="translated">리팩터링을 완료하려면 추가 변경이 필요합니다. 아래 변경 내용을 검토하세요.</target>
-=======
-        <target state="new">Additional changes are needed to complete the refactoring. Review changes below.</target>
->>>>>>> 50dc873c
         <note />
       </trans-unit>
       <trans-unit id="All_methods">
@@ -27,11 +19,7 @@
       </trans-unit>
       <trans-unit id="Allow_colon">
         <source>Allow:</source>
-<<<<<<< HEAD
         <target state="translated">허용:</target>
-=======
-        <target state="new">Allow:</target>
->>>>>>> 50dc873c
         <note />
       </trans-unit>
       <trans-unit id="Always_for_clarity">
@@ -61,25 +49,17 @@
       </trans-unit>
       <trans-unit id="Back">
         <source>Back</source>
-<<<<<<< HEAD
         <target state="translated">뒤로</target>
-=======
-        <target state="new">Back</target>
->>>>>>> 50dc873c
         <note />
       </trans-unit>
       <trans-unit id="Calculating_dependents">
         <source>Calculating dependents...</source>
-<<<<<<< HEAD
         <target state="translated">종속 항목을 계산하는 중...</target>
-=======
-        <target state="new">Calculating dependents...</target>
         <note />
       </trans-unit>
       <trans-unit id="Classifications">
         <source>Classifications</source>
         <target state="new">Classifications</target>
->>>>>>> 50dc873c
         <note />
       </trans-unit>
       <trans-unit id="Colorize_regular_expressions">
@@ -94,11 +74,7 @@
       </trans-unit>
       <trans-unit id="Finish">
         <source>Finish</source>
-<<<<<<< HEAD
         <target state="translated">마침</target>
-=======
-        <target state="new">Finish</target>
->>>>>>> 50dc873c
         <note />
       </trans-unit>
       <trans-unit id="Generate_dot_editorconfig_file_from_settings">
@@ -118,11 +94,7 @@
       </trans-unit>
       <trans-unit id="Interface_cannot_have_field">
         <source>Interface cannot have field.</source>
-<<<<<<< HEAD
         <target state="translated">인터페이스에는 필드가 포함될 수 없습니다.</target>
-=======
-        <target state="new">Interface cannot have field.</target>
->>>>>>> 50dc873c
         <note />
       </trans-unit>
       <trans-unit id="Keep_all_parentheses_in_colon">
@@ -137,38 +109,22 @@
       </trans-unit>
       <trans-unit id="Make_0_abstract">
         <source>Make '{0}' abstract</source>
-<<<<<<< HEAD
         <target state="translated">'{0}'을(를) 추상으로 지정</target>
-=======
-        <target state="new">Make '{0}' abstract</target>
->>>>>>> 50dc873c
         <note />
       </trans-unit>
       <trans-unit id="Make_abstract">
         <source>Make abstract</source>
-<<<<<<< HEAD
         <target state="translated">추상으로 지정</target>
-=======
-        <target state="new">Make abstract</target>
->>>>>>> 50dc873c
         <note />
       </trans-unit>
       <trans-unit id="Members">
         <source>Members</source>
-<<<<<<< HEAD
         <target state="translated">멤버</target>
-=======
-        <target state="new">Members</target>
->>>>>>> 50dc873c
         <note />
       </trans-unit>
       <trans-unit id="Namespace_0">
         <source>Namespace: '{0}'</source>
-<<<<<<< HEAD
         <target state="translated">네임스페이스: '{0}'</target>
-=======
-        <target state="new">Namespace: '{0}'</target>
->>>>>>> 50dc873c
         <note />
       </trans-unit>
       <trans-unit id="Never_if_unnecessary">
@@ -208,11 +164,7 @@
       </trans-unit>
       <trans-unit id="Pull_Members_Up">
         <source>Pull Members Up</source>
-<<<<<<< HEAD
         <target state="translated">멤버 풀하기</target>
-=======
-        <target state="new">Pull Members Up</target>
->>>>>>> 50dc873c
         <note />
       </trans-unit>
       <trans-unit id="Regular_Expressions">
@@ -232,11 +184,7 @@
       </trans-unit>
       <trans-unit id="Review_Changes">
         <source>Review Changes</source>
-<<<<<<< HEAD
         <target state="translated">변경 내용 검토</target>
-=======
-        <target state="new">Review Changes</target>
->>>>>>> 50dc873c
         <note />
       </trans-unit>
       <trans-unit id="Save_dot_editorconfig_file">
@@ -246,65 +194,37 @@
       </trans-unit>
       <trans-unit id="Select_destination">
         <source>Select destination</source>
-<<<<<<< HEAD
         <target state="translated">대상 선택</target>
-=======
-        <target state="new">Select destination</target>
->>>>>>> 50dc873c
         <note />
       </trans-unit>
       <trans-unit id="Select_Dependents">
         <source>_Select Dependents</source>
-<<<<<<< HEAD
         <target state="translated">종속 항목 선택(_S)</target>
-=======
-        <target state="new">_Select Dependents</target>
->>>>>>> 50dc873c
         <note />
       </trans-unit>
       <trans-unit id="Select_Public">
         <source>_Select Public</source>
-<<<<<<< HEAD
         <target state="translated">공용 선택(_S)</target>
-=======
-        <target state="new">_Select Public</target>
->>>>>>> 50dc873c
         <note />
       </trans-unit>
       <trans-unit id="Select_destination_and_members_to_pull_up">
         <source>Select destination and members to pull up.</source>
-<<<<<<< HEAD
         <target state="translated">풀할 대상 및 멤버를 선택합니다.</target>
-=======
-        <target state="new">Select destination and members to pull up.</target>
->>>>>>> 50dc873c
         <note />
       </trans-unit>
       <trans-unit id="Select_destination_colon">
         <source>Select destination:</source>
-<<<<<<< HEAD
         <target state="translated">대상 선택:</target>
-=======
-        <target state="new">Select destination:</target>
->>>>>>> 50dc873c
         <note />
       </trans-unit>
       <trans-unit id="Select_member">
         <source>Select member</source>
-<<<<<<< HEAD
         <target state="translated">멤버 선택</target>
-=======
-        <target state="new">Select member</target>
->>>>>>> 50dc873c
         <note />
       </trans-unit>
       <trans-unit id="Select_members_colon">
         <source>Select members:</source>
-<<<<<<< HEAD
         <target state="translated">멤버 선택:</target>
-=======
-        <target state="new">Select members:</target>
->>>>>>> 50dc873c
         <note />
       </trans-unit>
       <trans-unit id="Unused_value_is_explicitly_assigned_to_an_unused_local">
@@ -329,11 +249,7 @@
       </trans-unit>
       <trans-unit id="Use_expression_body_for_local_functions">
         <source>Use expression body for local functions</source>
-<<<<<<< HEAD
         <target state="translated">로컬 함수에 식 본문 사용</target>
-=======
-        <target state="new">Use expression body for local functions</target>
->>>>>>> 50dc873c
         <note />
       </trans-unit>
       <trans-unit id="Value_assigned_here_is_never_used">
@@ -473,29 +389,17 @@
       </trans-unit>
       <trans-unit id="_0_will_be_changed_to_abstract">
         <source>'{0}' will be changed to abstract.</source>
-<<<<<<< HEAD
         <target state="translated">'{0}'이(가) 추상으로 변경됩니다.</target>
-=======
-        <target state="new">'{0}' will be changed to abstract.</target>
->>>>>>> 50dc873c
         <note />
       </trans-unit>
       <trans-unit id="_0_will_be_changed_to_non_static">
         <source>'{0}' will be changed to non-static.</source>
-<<<<<<< HEAD
         <target state="translated">'{0}'이(가) 비정적으로 변경됩니다.</target>
-=======
-        <target state="new">'{0}' will be changed to non-static.</target>
->>>>>>> 50dc873c
         <note />
       </trans-unit>
       <trans-unit id="_0_will_be_changed_to_public">
         <source>'{0}' will be changed to public.</source>
-<<<<<<< HEAD
         <target state="translated">'{0}'이(가) 공용으로 변경됩니다.</target>
-=======
-        <target state="new">'{0}' will be changed to public.</target>
->>>>>>> 50dc873c
         <note />
       </trans-unit>
       <trans-unit id="given_workspace_doesn_t_support_undo">
