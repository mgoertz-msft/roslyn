<?xml version="1.0" encoding="utf-8"?>
<root>
  <!-- 
    Microsoft ResX Schema 
    
    Version 2.0
    
    The primary goals of this format is to allow a simple XML format 
    that is mostly human readable. The generation and parsing of the 
    various data types are done through the TypeConverter classes 
    associated with the data types.
    
    Example:
    
    ... ado.net/XML headers & schema ...
    <resheader name="resmimetype">text/microsoft-resx</resheader>
    <resheader name="version">2.0</resheader>
    <resheader name="reader">System.Resources.ResXResourceReader, System.Windows.Forms, ...</resheader>
    <resheader name="writer">System.Resources.ResXResourceWriter, System.Windows.Forms, ...</resheader>
    <data name="Name1"><value>this is my long string</value><comment>this is a comment</comment></data>
    <data name="Color1" type="System.Drawing.Color, System.Drawing">Blue</data>
    <data name="Bitmap1" mimetype="application/x-microsoft.net.object.binary.base64">
        <value>[base64 mime encoded serialized .NET Framework object]</value>
    </data>
    <data name="Icon1" type="System.Drawing.Icon, System.Drawing" mimetype="application/x-microsoft.net.object.bytearray.base64">
        <value>[base64 mime encoded string representing a byte array form of the .NET Framework object]</value>
        <comment>This is a comment</comment>
    </data>
                
    There are any number of "resheader" rows that contain simple 
    name/value pairs.
    
    Each data row contains a name, and value. The row also contains a 
    type or mimetype. Type corresponds to a .NET class that support 
    text/value conversion through the TypeConverter architecture. 
    Classes that don't support this are serialized and stored with the 
    mimetype set.
    
    The mimetype is used for serialized objects, and tells the 
    ResXResourceReader how to depersist the object. This is currently not 
    extensible. For a given mimetype the value must be set accordingly:
    
    Note - application/x-microsoft.net.object.binary.base64 is the format 
    that the ResXResourceWriter will generate, however the reader can 
    read any of the formats listed below.
    
    mimetype: application/x-microsoft.net.object.binary.base64
    value   : The object must be serialized with 
            : System.Runtime.Serialization.Formatters.Binary.BinaryFormatter
            : and then encoded with base64 encoding.
    
    mimetype: application/x-microsoft.net.object.soap.base64
    value   : The object must be serialized with 
            : System.Runtime.Serialization.Formatters.Soap.SoapFormatter
            : and then encoded with base64 encoding.

    mimetype: application/x-microsoft.net.object.bytearray.base64
    value   : The object must be serialized into a byte array 
            : using a System.ComponentModel.TypeConverter
            : and then encoded with base64 encoding.
    -->
  <xsd:schema id="root" xmlns="" xmlns:xsd="http://www.w3.org/2001/XMLSchema" xmlns:msdata="urn:schemas-microsoft-com:xml-msdata">
    <xsd:import namespace="http://www.w3.org/XML/1998/namespace" />
    <xsd:element name="root" msdata:IsDataSet="true">
      <xsd:complexType>
        <xsd:choice maxOccurs="unbounded">
          <xsd:element name="metadata">
            <xsd:complexType>
              <xsd:sequence>
                <xsd:element name="value" type="xsd:string" minOccurs="0" />
              </xsd:sequence>
              <xsd:attribute name="name" use="required" type="xsd:string" />
              <xsd:attribute name="type" type="xsd:string" />
              <xsd:attribute name="mimetype" type="xsd:string" />
              <xsd:attribute ref="xml:space" />
            </xsd:complexType>
          </xsd:element>
          <xsd:element name="assembly">
            <xsd:complexType>
              <xsd:attribute name="alias" type="xsd:string" />
              <xsd:attribute name="name" type="xsd:string" />
            </xsd:complexType>
          </xsd:element>
          <xsd:element name="data">
            <xsd:complexType>
              <xsd:sequence>
                <xsd:element name="value" type="xsd:string" minOccurs="0" msdata:Ordinal="1" />
                <xsd:element name="comment" type="xsd:string" minOccurs="0" msdata:Ordinal="2" />
              </xsd:sequence>
              <xsd:attribute name="name" type="xsd:string" use="required" msdata:Ordinal="1" />
              <xsd:attribute name="type" type="xsd:string" msdata:Ordinal="3" />
              <xsd:attribute name="mimetype" type="xsd:string" msdata:Ordinal="4" />
              <xsd:attribute ref="xml:space" />
            </xsd:complexType>
          </xsd:element>
          <xsd:element name="resheader">
            <xsd:complexType>
              <xsd:sequence>
                <xsd:element name="value" type="xsd:string" minOccurs="0" msdata:Ordinal="1" />
              </xsd:sequence>
              <xsd:attribute name="name" type="xsd:string" use="required" />
            </xsd:complexType>
          </xsd:element>
        </xsd:choice>
      </xsd:complexType>
    </xsd:element>
  </xsd:schema>
  <resheader name="resmimetype">
    <value>text/microsoft-resx</value>
  </resheader>
  <resheader name="version">
    <value>2.0</value>
  </resheader>
  <resheader name="reader">
    <value>System.Resources.ResXResourceReader, System.Windows.Forms, Version=4.0.0.0, Culture=neutral, PublicKeyToken=b77a5c561934e089</value>
  </resheader>
  <resheader name="writer">
    <value>System.Resources.ResXResourceWriter, System.Windows.Forms, Version=4.0.0.0, Culture=neutral, PublicKeyToken=b77a5c561934e089</value>
  </resheader>
  <data name="Element_is_not_valid" xml:space="preserve">
    <value>Element is not valid.</value>
  </data>
  <data name="You_must_select_at_least_one_member" xml:space="preserve">
    <value>You must select at least one member.</value>
  </data>
  <data name="Name_conflicts_with_an_existing_type_name" xml:space="preserve">
    <value>Name conflicts with an existing type name.</value>
  </data>
  <data name="Name_is_not_a_valid_0_identifier" xml:space="preserve">
    <value>Name is not a valid {0} identifier.</value>
  </data>
  <data name="Illegal_characters_in_path" xml:space="preserve">
    <value>Illegal characters in path.</value>
  </data>
  <data name="File_name_must_have_the_0_extension" xml:space="preserve">
    <value>File name must have the "{0}" extension.</value>
  </data>
  <data name="Debugger" xml:space="preserve">
    <value>Debugger</value>
  </data>
  <data name="Determining_breakpoint_location" xml:space="preserve">
    <value>Determining breakpoint location...</value>
  </data>
  <data name="Determining_autos" xml:space="preserve">
    <value>Determining autos...</value>
  </data>
  <data name="Resolving_breakpoint_location" xml:space="preserve">
    <value>Resolving breakpoint location...</value>
  </data>
  <data name="Validating_breakpoint_location" xml:space="preserve">
    <value>Validating breakpoint location...</value>
  </data>
  <data name="Getting_DataTip_text" xml:space="preserve">
    <value>Getting DataTip text...</value>
  </data>
  <data name="Preview_unavailable" xml:space="preserve">
    <value>Preview unavailable</value>
  </data>
  <data name="Overrides_" xml:space="preserve">
    <value>Overrides</value>
  </data>
  <data name="Overridden_By" xml:space="preserve">
    <value>Overridden By</value>
  </data>
  <data name="Inherits_" xml:space="preserve">
    <value>Inherits</value>
  </data>
  <data name="Inherited_By" xml:space="preserve">
    <value>Inherited By</value>
  </data>
  <data name="Implements_" xml:space="preserve">
    <value>Implements</value>
  </data>
  <data name="Implemented_By" xml:space="preserve">
    <value>Implemented By</value>
  </data>
  <data name="Maximum_number_of_documents_are_open" xml:space="preserve">
    <value>Maximum number of documents are open.</value>
  </data>
  <data name="Failed_to_create_document_in_miscellaneous_files_project" xml:space="preserve">
    <value>Failed to create document in miscellaneous files project.</value>
  </data>
  <data name="Invalid_access" xml:space="preserve">
    <value>Invalid access.</value>
  </data>
  <data name="The_following_references_were_not_found_0_Please_locate_and_add_them_manually" xml:space="preserve">
    <value>The following references were not found. {0}Please locate and add them manually.</value>
  </data>
  <data name="End_position_must_be_start_position" xml:space="preserve">
    <value>End position must be &gt;= start position</value>
  </data>
  <data name="Not_a_valid_value" xml:space="preserve">
    <value>Not a valid value</value>
  </data>
  <data name="given_workspace_doesn_t_support_undo" xml:space="preserve">
    <value>given workspace doesn't support undo</value>
  </data>
  <data name="Add_a_reference_to_0" xml:space="preserve">
    <value>Add a reference to '{0}'</value>
  </data>
  <data name="Event_type_is_invalid" xml:space="preserve">
    <value>Event type is invalid</value>
  </data>
  <data name="Can_t_find_where_to_insert_member" xml:space="preserve">
    <value>Can't find where to insert member</value>
  </data>
  <data name="Can_t_rename_other_elements" xml:space="preserve">
    <value>Can't rename 'other' elements</value>
  </data>
  <data name="Unknown_rename_type" xml:space="preserve">
    <value>Unknown rename type</value>
  </data>
  <data name="IDs_are_not_supported_for_this_symbol_type" xml:space="preserve">
    <value>IDs are not supported for this symbol type.</value>
  </data>
  <data name="Can_t_create_a_node_id_for_this_symbol_kind_colon_0" xml:space="preserve">
    <value>Can't create a node id for this symbol kind: '{0}'</value>
  </data>
  <data name="Project_References" xml:space="preserve">
    <value>Project References</value>
  </data>
  <data name="Base_Types" xml:space="preserve">
    <value>Base Types</value>
  </data>
  <data name="Could_not_find_project_0" xml:space="preserve">
    <value>Could not find project '{0}'</value>
  </data>
  <data name="Could_not_find_location_of_folder_on_disk" xml:space="preserve">
    <value>Could not find location of folder on disk</value>
  </data>
  <data name="Assembly" xml:space="preserve">
    <value>Assembly </value>
  </data>
  <data name="Exceptions_colon" xml:space="preserve">
    <value>Exceptions:</value>
  </data>
  <data name="Member_of_0" xml:space="preserve">
    <value>Member of {0}</value>
  </data>
  <data name="Parameters_colon1" xml:space="preserve">
    <value>Parameters:</value>
  </data>
  <data name="Project" xml:space="preserve">
    <value>Project </value>
  </data>
  <data name="Remarks_colon" xml:space="preserve">
    <value>Remarks:</value>
  </data>
  <data name="Returns_colon" xml:space="preserve">
    <value>Returns:</value>
  </data>
  <data name="Summary_colon" xml:space="preserve">
    <value>Summary:</value>
  </data>
  <data name="Type_Parameters_colon" xml:space="preserve">
    <value>Type Parameters:</value>
  </data>
  <data name="File_already_exists" xml:space="preserve">
    <value>File already exists</value>
  </data>
  <data name="File_path_cannot_use_reserved_keywords" xml:space="preserve">
    <value>File path cannot use reserved keywords</value>
  </data>
  <data name="DocumentPath_is_illegal" xml:space="preserve">
    <value>DocumentPath is illegal</value>
  </data>
  <data name="Project_Path_is_illegal" xml:space="preserve">
    <value>Project Path is illegal</value>
  </data>
  <data name="Path_cannot_have_empty_filename" xml:space="preserve">
    <value>Path cannot have empty filename</value>
  </data>
  <data name="The_given_DocumentId_did_not_come_from_the_Visual_Studio_workspace" xml:space="preserve">
    <value>The given DocumentId did not come from the Visual Studio workspace.</value>
  </data>
  <data name="Project_colon_0_1_Use_the_dropdown_to_view_and_switch_to_other_projects_this_file_may_belong_to" xml:space="preserve">
    <value>Project: {0} ({1})

Use the dropdown to view and switch to other projects this file may belong to.</value>
  </data>
  <data name="_0_Use_the_dropdown_to_view_and_navigate_to_other_items_in_this_file" xml:space="preserve">
    <value>{0}

Use the dropdown to view and navigate to other items in this file.</value>
  </data>
  <data name="Project_colon_0_Use_the_dropdown_to_view_and_switch_to_other_projects_this_file_may_belong_to" xml:space="preserve">
    <value>Project: {0}

Use the dropdown to view and switch to other projects this file may belong to.</value>
  </data>
  <data name="AnalyzerChangedOnDisk" xml:space="preserve">
    <value>AnalyzerChangedOnDisk</value>
  </data>
  <data name="The_analyzer_assembly_0_has_changed_Diagnostics_may_be_incorrect_until_Visual_Studio_is_restarted" xml:space="preserve">
    <value>The analyzer assembly '{0}' has changed. Diagnostics may be incorrect until Visual Studio is restarted.</value>
  </data>
  <data name="CSharp_VB_Diagnostics_Table_Data_Source" xml:space="preserve">
    <value>C#/VB Diagnostics Table Data Source</value>
  </data>
  <data name="CSharp_VB_Todo_List_Table_Data_Source" xml:space="preserve">
    <value>C#/VB Todo List Table Data Source</value>
  </data>
  <data name="Cancel" xml:space="preserve">
    <value>Cancel</value>
  </data>
  <data name="Deselect_All" xml:space="preserve">
    <value>_Deselect All</value>
  </data>
  <data name="Extract_Interface" xml:space="preserve">
    <value>Extract Interface</value>
  </data>
  <data name="Generated_name_colon" xml:space="preserve">
    <value>Generated name:</value>
  </data>
  <data name="New_file_name_colon" xml:space="preserve">
    <value>New _file name:</value>
  </data>
  <data name="New_interface_name_colon" xml:space="preserve">
    <value>New _interface name:</value>
  </data>
  <data name="OK" xml:space="preserve">
    <value>OK</value>
  </data>
  <data name="Select_All" xml:space="preserve">
    <value>_Select All</value>
  </data>
  <data name="Select_public_members_to_form_interface" xml:space="preserve">
    <value>Select public _members to form interface</value>
  </data>
  <data name="Access_colon" xml:space="preserve">
    <value>_Access:</value>
  </data>
  <data name="Add_to_existing_file" xml:space="preserve">
    <value>Add to _existing file</value>
  </data>
  <data name="Add_to_current_file" xml:space="preserve">
    <value>Add to _current file</value>
  </data>
  <data name="Change_Signature" xml:space="preserve">
    <value>Change Signature</value>
  </data>
  <data name="Create_new_file" xml:space="preserve">
    <value>_Create new file</value>
  </data>
  <data name="Default_" xml:space="preserve">
    <value>Default</value>
  </data>
  <data name="File_Name_colon" xml:space="preserve">
    <value>File Name:</value>
  </data>
  <data name="Generate_Type" xml:space="preserve">
    <value>Generate Type</value>
  </data>
  <data name="Kind_colon" xml:space="preserve">
    <value>_Kind:</value>
  </data>
  <data name="Location_colon" xml:space="preserve">
    <value>Location:</value>
  </data>
  <data name="Select_destination" xml:space="preserve">
    <value>Select destination</value>
  </data>
  <data name="Modifier" xml:space="preserve">
    <value>Modifier</value>
  </data>
  <data name="Name_colon1" xml:space="preserve">
    <value>Name:</value>
  </data>
  <data name="Parameter" xml:space="preserve">
    <value>Parameter</value>
  </data>
  <data name="Parameters_colon2" xml:space="preserve">
    <value>Parameters:</value>
  </data>
  <data name="Preview_method_signature_colon" xml:space="preserve">
    <value>Preview method signature:</value>
  </data>
  <data name="Preview_reference_changes" xml:space="preserve">
    <value>Preview reference changes</value>
  </data>
  <data name="Project_colon" xml:space="preserve">
    <value>_Project:</value>
  </data>
  <data name="Type" xml:space="preserve">
    <value>Type</value>
  </data>
  <data name="Type_Details_colon" xml:space="preserve">
    <value>Type Details:</value>
  </data>
  <data name="Re_move" xml:space="preserve">
    <value>Re_move</value>
  </data>
  <data name="Restore" xml:space="preserve">
    <value>_Restore</value>
  </data>
  <data name="More_about_0" xml:space="preserve">
    <value>More about {0}</value>
  </data>
  <data name="Navigation_must_be_performed_on_the_foreground_thread" xml:space="preserve">
    <value>Navigation must be performed on the foreground thread.</value>
  </data>
  <data name="bracket_plus_bracket" xml:space="preserve">
    <value>[+] </value>
  </data>
  <data name="bracket_bracket" xml:space="preserve">
    <value>[-] </value>
  </data>
  <data name="Reference_to_0_in_project_1" xml:space="preserve">
    <value>Reference to '{0}' in project '{1}'</value>
  </data>
  <data name="Unknown1" xml:space="preserve">
    <value>&lt;Unknown&gt;</value>
  </data>
  <data name="Analyzer_reference_to_0_in_project_1" xml:space="preserve">
    <value>Analyzer reference to '{0}' in project '{1}'</value>
  </data>
  <data name="Project_reference_to_0_in_project_1" xml:space="preserve">
    <value>Project reference to '{0}' in project '{1}'</value>
  </data>
  <data name="AnalyzerDependencyConflict" xml:space="preserve">
    <value>AnalyzerDependencyConflict</value>
  </data>
  <data name="Analyzer_assemblies_0_and_1_both_have_identity_2_but_different_contents_Only_one_will_be_loaded_and_analyzers_using_these_assemblies_may_not_run_correctly" xml:space="preserve">
    <value>Analyzer assemblies '{0}' and '{1}' both have identity '{2}' but different contents. Only one will be loaded and analyzers using these assemblies may not run correctly.</value>
  </data>
  <data name="_0_references" xml:space="preserve">
    <value>{0} references</value>
  </data>
  <data name="_1_reference" xml:space="preserve">
    <value>1 reference</value>
  </data>
  <data name="_0_encountered_an_error_and_has_been_disabled" xml:space="preserve">
    <value>'{0}' encountered an error and has been disabled.</value>
  </data>
  <data name="Enable" xml:space="preserve">
    <value>Enable</value>
  </data>
  <data name="Enable_and_ignore_future_errors" xml:space="preserve">
    <value>Enable and ignore future errors</value>
  </data>
  <data name="No_Changes" xml:space="preserve">
    <value>No Changes</value>
  </data>
  <data name="Current_block" xml:space="preserve">
    <value>Current block</value>
  </data>
  <data name="Determining_current_block" xml:space="preserve">
    <value>Determining current block.</value>
  </data>
  <data name="IntelliSense" xml:space="preserve">
    <value>IntelliSense</value>
  </data>
  <data name="CSharp_VB_Build_Table_Data_Source" xml:space="preserve">
    <value>C#/VB Build Table Data Source</value>
  </data>
  <data name="MissingAnalyzerReference" xml:space="preserve">
    <value>MissingAnalyzerReference</value>
  </data>
  <data name="Analyzer_assembly_0_depends_on_1_but_it_was_not_found_Analyzers_may_not_run_correctly_unless_the_missing_assembly_is_added_as_an_analyzer_reference_as_well" xml:space="preserve">
    <value>Analyzer assembly '{0}' depends on '{1}' but it was not found. Analyzers may not run correctly unless the missing assembly is added as an analyzer reference as well.</value>
  </data>
  <data name="Suppress_diagnostics" xml:space="preserve">
    <value>Suppress diagnostics</value>
  </data>
  <data name="Computing_suppressions_fix" xml:space="preserve">
    <value>Computing suppressions fix...</value>
  </data>
  <data name="Applying_suppressions_fix" xml:space="preserve">
    <value>Applying suppressions fix...</value>
  </data>
  <data name="Remove_suppressions" xml:space="preserve">
    <value>Remove suppressions</value>
  </data>
  <data name="Computing_remove_suppressions_fix" xml:space="preserve">
    <value>Computing remove suppressions fix...</value>
  </data>
  <data name="Applying_remove_suppressions_fix" xml:space="preserve">
    <value>Applying remove suppressions fix...</value>
  </data>
  <data name="This_workspace_only_supports_opening_documents_on_the_UI_thread" xml:space="preserve">
    <value>This workspace only supports opening documents on the UI thread.</value>
  </data>
  <data name="This_workspace_does_not_support_updating_Visual_Basic_compilation_options" xml:space="preserve">
    <value>This workspace does not support updating Visual Basic compilation options.</value>
  </data>
  <data name="This_workspace_does_not_support_updating_Visual_Basic_parse_options" xml:space="preserve">
    <value>This workspace does not support updating Visual Basic parse options.</value>
  </data>
  <data name="Synchronize_0" xml:space="preserve">
    <value>Synchronize {0}</value>
  </data>
  <data name="Synchronizing_with_0" xml:space="preserve">
    <value>Synchronizing with {0}...</value>
  </data>
  <data name="Visual_Studio_has_suspended_some_advanced_features_to_improve_performance" xml:space="preserve">
    <value>Visual Studio has suspended some advanced features to improve performance.</value>
  </data>
  <data name="Installing_0" xml:space="preserve">
    <value>Installing '{0}'</value>
  </data>
  <data name="Installing_0_completed" xml:space="preserve">
    <value>Installing '{0}' completed</value>
  </data>
  <data name="Package_install_failed_colon_0" xml:space="preserve">
    <value>Package install failed: {0}</value>
  </data>
  <data name="Unknown2" xml:space="preserve">
    <value>&lt;Unknown&gt;</value>
  </data>
  <data name="No" xml:space="preserve">
    <value>No</value>
  </data>
  <data name="Yes" xml:space="preserve">
    <value>Yes</value>
  </data>
  <data name="Choose_a_Symbol_Specification_and_a_Naming_Style" xml:space="preserve">
    <value>Choose a Symbol Specification and a Naming Style.</value>
  </data>
  <data name="Enter_a_title_for_this_Naming_Rule" xml:space="preserve">
    <value>Enter a title for this Naming Rule.</value>
  </data>
  <data name="Enter_a_title_for_this_Naming_Style" xml:space="preserve">
    <value>Enter a title for this Naming Style.</value>
  </data>
  <data name="Enter_a_title_for_this_Symbol_Specification" xml:space="preserve">
    <value>Enter a title for this Symbol Specification.</value>
  </data>
  <data name="Accessibilities_can_match_any" xml:space="preserve">
    <value>Accessibilities (can match any)</value>
  </data>
  <data name="Capitalization_colon" xml:space="preserve">
    <value>Capitalization:</value>
  </data>
  <data name="all_lower" xml:space="preserve">
    <value>all lower</value>
  </data>
  <data name="ALL_UPPER" xml:space="preserve">
    <value>ALL UPPER</value>
  </data>
  <data name="camel_Case_Name" xml:space="preserve">
    <value>camel Case Name</value>
  </data>
  <data name="First_word_upper" xml:space="preserve">
    <value>First word upper</value>
  </data>
  <data name="Pascal_Case_Name" xml:space="preserve">
    <value>Pascal Case Name</value>
  </data>
  <data name="Severity_colon" xml:space="preserve">
    <value>Severity:</value>
  </data>
  <data name="Modifiers_must_match_all" xml:space="preserve">
    <value>Modifiers (must match all)</value>
  </data>
  <data name="Name_colon2" xml:space="preserve">
    <value>Name:</value>
  </data>
  <data name="Naming_Rule" xml:space="preserve">
    <value>Naming Rule</value>
  </data>
  <data name="Naming_Style" xml:space="preserve">
    <value>Naming Style</value>
  </data>
  <data name="Naming_Style_colon" xml:space="preserve">
    <value>Naming Style:</value>
  </data>
  <data name="Naming_Rules_allow_you_to_define_how_particular_sets_of_symbols_should_be_named_and_how_incorrectly_named_symbols_should_be_handled" xml:space="preserve">
    <value>Naming Rules allow you to define how particular sets of symbols should be named and how incorrectly-named symbols should be handled.</value>
  </data>
  <data name="The_first_matching_top_level_Naming_Rule_is_used_by_default_when_naming_a_symbol_while_any_special_cases_are_handled_by_a_matching_child_rule" xml:space="preserve">
    <value>The first matching top-level Naming Rule is used by default when naming a symbol, while any special cases are handled by a matching child rule.</value>
  </data>
  <data name="Naming_Style_Title_colon" xml:space="preserve">
    <value>Naming Style Title:</value>
  </data>
  <data name="Parent_Rule_colon" xml:space="preserve">
    <value>Parent Rule:</value>
  </data>
  <data name="Required_Prefix_colon" xml:space="preserve">
    <value>Required Prefix:</value>
  </data>
  <data name="Required_Suffix_colon" xml:space="preserve">
    <value>Required Suffix:</value>
  </data>
  <data name="Sample_Identifier_colon" xml:space="preserve">
    <value>Sample Identifier:</value>
  </data>
  <data name="Symbol_Kinds_can_match_any" xml:space="preserve">
    <value>Symbol Kinds (can match any)</value>
  </data>
  <data name="Symbol_Specification" xml:space="preserve">
    <value>Symbol Specification</value>
  </data>
  <data name="Symbol_Specification_colon" xml:space="preserve">
    <value>Symbol Specification:</value>
  </data>
  <data name="Symbol_Specification_Title_colon" xml:space="preserve">
    <value>Symbol Specification Title:</value>
  </data>
  <data name="Word_Separator_colon" xml:space="preserve">
    <value>Word Separator:</value>
  </data>
  <data name="example" xml:space="preserve">
    <value>example</value>
    <comment>IdentifierWord_Example and IdentifierWord_Identifier are combined (with prefixes, suffixes, and word separators) into an example identifier name in the NamingStyle UI.</comment>
  </data>
  <data name="identifier" xml:space="preserve">
    <value>identifier</value>
    <comment>IdentifierWord_Example and IdentifierWord_Identifier are combined (with prefixes, suffixes, and word separators) into an example identifier name in the NamingStyle UI.</comment>
  </data>
  <data name="Install_0" xml:space="preserve">
    <value>Install '{0}'</value>
  </data>
  <data name="Uninstalling_0" xml:space="preserve">
    <value>Uninstalling '{0}'</value>
  </data>
  <data name="Uninstalling_0_completed" xml:space="preserve">
    <value>Uninstalling '{0}' completed</value>
  </data>
  <data name="Uninstall_0" xml:space="preserve">
    <value>Uninstall '{0}'</value>
  </data>
  <data name="Package_uninstall_failed_colon_0" xml:space="preserve">
    <value>Package uninstall failed: {0}</value>
  </data>
  <data name="Error_encountered_while_loading_the_project_Some_project_features_such_as_full_solution_analysis_for_the_failed_project_and_projects_that_depend_on_it_have_been_disabled" xml:space="preserve">
    <value>Error encountered while loading the project. Some project features, such as full solution analysis for the failed project and projects that depend on it, have been disabled.</value>
  </data>
  <data name="Project_loading_failed" xml:space="preserve">
    <value>Project loading failed.</value>
  </data>
  <data name="To_see_what_caused_the_issue_please_try_below_1_Close_Visual_Studio_long_paragraph_follows" xml:space="preserve">
    <value>To see what caused the issue, please try below.

1. Close Visual Studio
2. Open a Visual Studio Developer Command Prompt
3. Set environment variable “TraceDesignTime” to true (set TraceDesignTime=true)
4. Delete .vs directory/.suo file
5. Restart VS from the command prompt you set the environment variable (devenv)
6. Open the solution
7. Check '{0}' and look for the failed tasks (FAILED)</value>
  </data>
  <data name="Additional_information_colon" xml:space="preserve">
    <value>Additional information:</value>
  </data>
  <data name="Installing_0_failed_Additional_information_colon_1" xml:space="preserve">
    <value>Installing '{0}' failed.

Additional information: {1}</value>
  </data>
  <data name="Uninstalling_0_failed_Additional_information_colon_1" xml:space="preserve">
    <value>Uninstalling '{0}' failed.

Additional information: {1}</value>
  </data>
  <data name="Move_0_below_1" xml:space="preserve">
    <value>Move {0} below {1}</value>
    <comment>{0} and {1} are parameter descriptions</comment>
  </data>
  <data name="Move_0_above_1" xml:space="preserve">
    <value>Move {0} above {1}</value>
    <comment>{0} and {1} are parameter descriptions</comment>
  </data>
  <data name="Remove_0" xml:space="preserve">
    <value>Remove {0}</value>
    <comment>{0} is a parameter description</comment>
  </data>
  <data name="Restore_0" xml:space="preserve">
    <value>Restore {0}</value>
    <comment>{0} is a parameter description</comment>
  </data>
  <data name="Re_enable" xml:space="preserve">
    <value>Re-enable</value>
  </data>
  <data name="Learn_more" xml:space="preserve">
    <value>Learn more</value>
  </data>
  <data name="Build_plus_live_analysis_NuGet_package" xml:space="preserve">
    <value>Build + live analysis (NuGet package)</value>
  </data>
  <data name="Live_analysis_VSIX_extension" xml:space="preserve">
    <value>Live analysis (VSIX extension)</value>
  </data>
  <data name="Prefer_framework_type" xml:space="preserve">
    <value>Prefer framework type</value>
  </data>
  <data name="Prefer_predefined_type" xml:space="preserve">
    <value>Prefer predefined type</value>
  </data>
  <data name="Copy_to_Clipboard" xml:space="preserve">
    <value>Copy to Clipboard</value>
  </data>
  <data name="Close" xml:space="preserve">
    <value>Close</value>
  </data>
  <data name="Unknown_parameters" xml:space="preserve">
    <value>&lt;Unknown Parameters&gt;</value>
  </data>
  <data name="End_of_inner_exception_stack" xml:space="preserve">
    <value>--- End of inner exception stack trace ---</value>
  </data>
  <data name="For_locals_parameters_and_members" xml:space="preserve">
    <value>For locals, parameters and members</value>
  </data>
  <data name="For_member_access_expressions" xml:space="preserve">
    <value>For member access expressions</value>
  </data>
  <data name="Prefer_object_initializer" xml:space="preserve">
    <value>Prefer object initializer</value>
  </data>
  <data name="Expression_preferences_colon" xml:space="preserve">
    <value>Expression preferences:</value>
  </data>
  <data name="Block_Structure_Guides" xml:space="preserve">
    <value>Block Structure Guides</value>
  </data>
  <data name="Outlining" xml:space="preserve">
    <value>Outlining</value>
  </data>
  <data name="Show_guides_for_code_level_constructs" xml:space="preserve">
    <value>Show guides for code level constructs</value>
  </data>
  <data name="Show_guides_for_comments_and_preprocessor_regions" xml:space="preserve">
    <value>Show guides for comments and preprocessor regions</value>
  </data>
  <data name="Show_guides_for_declaration_level_constructs" xml:space="preserve">
    <value>Show guides for declaration level constructs</value>
  </data>
  <data name="Show_outlining_for_code_level_constructs" xml:space="preserve">
    <value>Show outlining for code level constructs</value>
  </data>
  <data name="Show_outlining_for_comments_and_preprocessor_regions" xml:space="preserve">
    <value>Show outlining for comments and preprocessor regions</value>
  </data>
  <data name="Show_outlining_for_declaration_level_constructs" xml:space="preserve">
    <value>Show outlining for declaration level constructs</value>
  </data>
  <data name="Variable_preferences_colon" xml:space="preserve">
    <value>Variable preferences:</value>
  </data>
  <data name="Prefer_inlined_variable_declaration" xml:space="preserve">
    <value>Prefer inlined variable declaration</value>
  </data>
  <data name="Use_expression_body_for_methods" xml:space="preserve">
    <value>Use expression body for methods</value>
  </data>
  <data name="Code_block_preferences_colon" xml:space="preserve">
    <value>Code block preferences:</value>
  </data>
  <data name="Use_expression_body_for_accessors" xml:space="preserve">
    <value>Use expression body for accessors</value>
  </data>
  <data name="Use_expression_body_for_constructors" xml:space="preserve">
    <value>Use expression body for constructors</value>
  </data>
  <data name="Use_expression_body_for_indexers" xml:space="preserve">
    <value>Use expression body for indexers</value>
  </data>
  <data name="Use_expression_body_for_operators" xml:space="preserve">
    <value>Use expression body for operators</value>
  </data>
  <data name="Use_expression_body_for_properties" xml:space="preserve">
    <value>Use expression body for properties</value>
  </data>
  <data name="Some_naming_rules_are_incomplete_Please_complete_or_remove_them" xml:space="preserve">
    <value>Some naming rules are incomplete. Please complete or remove them.</value>
  </data>
  <data name="Manage_specifications" xml:space="preserve">
    <value>Manage specifications</value>
  </data>
  <data name="Manage_naming_styles" xml:space="preserve">
    <value>Manage naming styles</value>
  </data>
  <data name="Reorder" xml:space="preserve">
    <value>Reorder</value>
  </data>
  <data name="Severity" xml:space="preserve">
    <value>Severity</value>
  </data>
  <data name="Specification" xml:space="preserve">
    <value>Specification</value>
  </data>
  <data name="Required_Style" xml:space="preserve">
    <value>Required Style</value>
  </data>
  <data name="This_item_cannot_be_deleted_because_it_is_used_by_an_existing_Naming_Rule" xml:space="preserve">
    <value>This item cannot be deleted because it is used by an existing Naming Rule.</value>
  </data>
  <data name="Prefer_collection_initializer" xml:space="preserve">
    <value>Prefer collection initializer</value>
  </data>
  <data name="Prefer_coalesce_expression" xml:space="preserve">
    <value>Prefer coalesce expression</value>
  </data>
  <data name="Collapse_regions_when_collapsing_to_definitions" xml:space="preserve">
    <value>Collapse #regions when collapsing to definitions</value>
  </data>
  <data name="Prefer_null_propagation" xml:space="preserve">
    <value>Prefer null propagation</value>
  </data>
  <data name="Prefer_explicit_tuple_name" xml:space="preserve">
    <value>Prefer explicit tuple name</value>
  </data>
  <data name="Description" xml:space="preserve">
    <value>Description</value>
  </data>
  <data name="Preference" xml:space="preserve">
    <value>Preference</value>
  </data>
  <data name="Implement_Interface_or_Abstract_Class" xml:space="preserve">
    <value>Implement Interface or Abstract Class</value>
  </data>
  <data name="For_a_given_symbol_only_the_topmost_rule_with_a_matching_Specification_will_be_applied_Violation_of_that_rules_Required_Style_will_be_reported_at_the_chosen_Severity_level" xml:space="preserve">
    <value>For a given symbol, only the topmost rule with a matching 'Specification' will be applied. Violation of that rule's 'Required Style' will be reported at the chosen 'Severity' level.</value>
  </data>
  <data name="at_the_end" xml:space="preserve">
    <value>at the end</value>
  </data>
  <data name="When_inserting_properties_events_and_methods_place_them" xml:space="preserve">
    <value>When inserting properties, events and methods, place them:</value>
  </data>
  <data name="with_other_members_of_the_same_kind" xml:space="preserve">
    <value>with other members of the same kind</value>
  </data>
  <data name="Prefer_braces" xml:space="preserve">
    <value>Prefer braces</value>
  </data>
  <data name="Over_colon" xml:space="preserve">
    <value>Over:</value>
  </data>
  <data name="Prefer_colon" xml:space="preserve">
    <value>Prefer:</value>
  </data>
  <data name="or" xml:space="preserve">
    <value>or</value>
  </data>
  <data name="built_in_types" xml:space="preserve">
    <value>built-in types</value>
  </data>
  <data name="everywhere_else" xml:space="preserve">
    <value>everywhere else</value>
  </data>
  <data name="type_is_apparent_from_assignment_expression" xml:space="preserve">
    <value>type is apparent from assignment expression</value>
  </data>
  <data name="Move_down" xml:space="preserve">
    <value>Move down</value>
  </data>
  <data name="Move_up" xml:space="preserve">
    <value>Move up</value>
  </data>
  <data name="Remove" xml:space="preserve">
    <value>Remove</value>
  </data>
  <data name="Pick_members" xml:space="preserve">
    <value>Pick members</value>
  </data>
  <data name="analyzer_Prefer_auto_properties" xml:space="preserve">
    <value>Prefer auto properties</value>
  </data>
  <data name="Add_a_symbol_specification" xml:space="preserve">
    <value>Add a symbol specification</value>
  </data>
  <data name="Remove_symbol_specification" xml:space="preserve">
    <value>Remove symbol specification</value>
  </data>
  <data name="Add_item" xml:space="preserve">
    <value>Add item</value>
  </data>
  <data name="Edit_item" xml:space="preserve">
    <value>Edit item</value>
  </data>
  <data name="Remove_item" xml:space="preserve">
    <value>Remove item</value>
  </data>
  <data name="Add_a_naming_rule" xml:space="preserve">
    <value>Add a naming rule</value>
  </data>
  <data name="Remove_naming_rule" xml:space="preserve">
    <value>Remove naming rule</value>
  </data>
  <data name="VisualStudioWorkspace_TryApplyChanges_cannot_be_called_from_a_background_thread" xml:space="preserve">
    <value>VisualStudioWorkspace.TryApplyChanges cannot be called from a background thread.</value>
  </data>
  <data name="codegen_prefer_auto_properties" xml:space="preserve">
    <value>prefer auto properties</value>
  </data>
  <data name="prefer_throwing_properties" xml:space="preserve">
    <value>prefer throwing properties</value>
  </data>
  <data name="When_generating_properties" xml:space="preserve">
    <value>When generating properties:</value>
  </data>
  <data name="Options" xml:space="preserve">
    <value>Options</value>
  </data>
  <data name="Install_Microsoft_recommended_Roslyn_analyzers_which_provide_additional_diagnostics_and_fixes_for_common_API_design_security_performance_and_reliability_issues" xml:space="preserve">
    <value>Install Microsoft-recommended Roslyn analyzers, which provide additional diagnostics and fixes for common API design, security, performance, and reliability issues</value>
  </data>
  <data name="Never_show_this_again" xml:space="preserve">
    <value>Never show this again</value>
  </data>
  <data name="Prefer_simple_default_expression" xml:space="preserve">
    <value>Prefer simple 'default' expression</value>
  </data>
  <data name="Prefer_inferred_tuple_names" xml:space="preserve">
    <value>Prefer inferred tuple element names</value>
  </data>
  <data name="Prefer_inferred_anonymous_type_member_names" xml:space="preserve">
    <value>Prefer inferred anonymous type member names</value>
  </data>
  <data name="Preview_pane" xml:space="preserve">
    <value>Preview pane</value>
  </data>
  <data name="Analysis" xml:space="preserve">
    <value>Analysis</value>
  </data>
  <data name="Fade_out_unreachable_code" xml:space="preserve">
    <value>Fade out unreachable code</value>
  </data>
  <data name="Fading" xml:space="preserve">
    <value>Fading</value>
  </data>
  <data name="Prefer_local_function_over_anonymous_function" xml:space="preserve">
    <value>Prefer local function over anonymous function</value>
  </data>
  <data name="Keep_all_parentheses_in_colon" xml:space="preserve">
    <value>Keep all parentheses in:</value>
  </data>
  <data name="In_other_operators" xml:space="preserve">
    <value>In other operators</value>
  </data>
  <data name="Never_if_unnecessary" xml:space="preserve">
    <value>Never if unnecessary</value>
  </data>
  <data name="Always_for_clarity" xml:space="preserve">
    <value>Always for clarity</value>
  </data>
  <data name="Parentheses_preferences_colon" xml:space="preserve">
    <value>Parentheses preferences:</value>
  </data>
  <data name="ModuleHasBeenUnloaded" xml:space="preserve">
    <value>Module has been unloaded.</value>
  </data>
  <data name="Prefer_deconstructed_variable_declaration" xml:space="preserve">
    <value>Prefer deconstructed variable declaration</value>
  </data>
  <data name="External_reference_found" xml:space="preserve">
    <value>External reference found</value>
  </data>
  <data name="No_references_found_to_0" xml:space="preserve">
    <value>No references found to '{0}'</value>
  </data>
  <data name="Search_found_no_results" xml:space="preserve">
    <value>Search found no results</value>
  </data>
  <data name="Sync_Class_View" xml:space="preserve">
    <value>Sync Class View</value>
  </data>
  <data name="Reset_Visual_Studio_default_keymapping" xml:space="preserve">
    <value>Reset Visual Studio default keymapping</value>
  </data>
  <data name="Enable_navigation_to_decompiled_sources" xml:space="preserve">
    <value>Enable navigation to decompiled sources</value>
  </data>
  <data name="Colorize_regular_expressions" xml:space="preserve">
    <value>Colorize regular expressions</value>
  </data>
  <data name="Highlight_related_components_under_cursor" xml:space="preserve">
    <value>Highlight related components under cursor</value>
  </data>
  <data name="Regular_Expressions" xml:space="preserve">
    <value>Regular Expressions</value>
  </data>
  <data name="Report_invalid_regular_expressions" xml:space="preserve">
    <value>Report invalid regular expressions</value>
  </data>
  <data name="Code_style_header_use_editor_config" xml:space="preserve">
    <value>Your .editorconfig file might override the local settings configured on this page which only apply to your machine. To configure these settings to travel with your solution use EditorConfig files. More info</value>
  </data>
  <data name="Modifier_preferences_colon" xml:space="preserve">
    <value>Modifier preferences:</value>
  </data>
  <data name="Prefer_readonly_fields" xml:space="preserve">
    <value>Prefer readonly fields</value>
  </data>
  <data name="Analyzing_0" xml:space="preserve">
    <value>Analyzing '{0}'</value>
  </data>
  <data name="Prefer_conditional_expression_over_if_with_assignments" xml:space="preserve">
    <value>Prefer conditional expression over 'if' with assignments</value>
  </data>
  <data name="Prefer_conditional_expression_over_if_with_returns" xml:space="preserve">
    <value>Prefer conditional expression over 'if' with returns</value>
  </data>
  <data name="Apply_0_keymapping_scheme" xml:space="preserve">
    <value>Apply '{0}' keymapping scheme</value>
  </data>
  <data name="We_notice_you_suspended_0_Reset_keymappings_to_continue_to_navigate_and_refactor" xml:space="preserve">
    <value>We notice you suspended '{0}'. Reset keymappings to continue to navigate and refactor.</value>
  </data>
  <data name="Use_expression_body_for_lambdas" xml:space="preserve">
    <value>Use expression body for lambdas</value>
  </data>
  <data name="Prefer_compound_assignments" xml:space="preserve">
    <value>Prefer compound assignments</value>
  </data>
  <data name="Generate_dot_editorconfig_file_from_settings" xml:space="preserve">
    <value>Generate .editorconfig file from settings</value>
  </data>
  <data name="Save_dot_editorconfig_file" xml:space="preserve">
    <value>Save .editorconfig file</value>
  </data>
  <data name="Kind" xml:space="preserve">
    <value>Kind</value>
  </data>
  <data name="Prefer_index_operator" xml:space="preserve">
    <value>Prefer index operator</value>
  </data>
  <data name="Prefer_range_operator" xml:space="preserve">
    <value>Prefer range operator</value>
  </data>
  <data name="All_methods" xml:space="preserve">
    <value>All methods</value>
  </data>
  <data name="Avoid_expression_statements_that_implicitly_ignore_value" xml:space="preserve">
    <value>Avoid expression statements that implicitly ignore value</value>
  </data>
  <data name="Avoid_unused_parameters" xml:space="preserve">
    <value>Avoid unused parameters</value>
  </data>
  <data name="Avoid_unused_value_assignments" xml:space="preserve">
    <value>Avoid unused value assignments</value>
  </data>
  <data name="Parameter_name_contains_invalid_characters" xml:space="preserve">
    <value>Parameter name contains invalid character(s).</value>
  </data>
  <data name="Parameter_preferences_colon" xml:space="preserve">
    <value>Parameter preferences:</value>
  </data>
  <data name="Parameter_type_contains_invalid_characters" xml:space="preserve">
    <value>Parameter type contains invalid character(s).</value>
  </data>
  <data name="Non_public_methods" xml:space="preserve">
    <value>Non-public methods</value>
  </data>
  <data name="Unused_value_is_explicitly_assigned_to_an_unused_local" xml:space="preserve">
    <value>Unused value is explicitly assigned to an unused local</value>
  </data>
  <data name="Unused_value_is_explicitly_assigned_to_discard" xml:space="preserve">
    <value>Unused value is explicitly assigned to discard</value>
  </data>
  <data name="Value_assigned_here_is_never_used" xml:space="preserve">
    <value>Value assigned here is never used</value>
  </data>
  <data name="Value_returned_by_invocation_is_implicitly_ignored" xml:space="preserve">
    <value>Value returned by invocation is implicitly ignored</value>
  </data>
  <data name="Back" xml:space="preserve">
    <value>Back</value>
  </data>
  <data name="Finish" xml:space="preserve">
    <value>Finish</value>
  </data>
  <data name="Interface_cannot_have_field" xml:space="preserve">
    <value>Interface cannot have field.</value>
  </data>
  <data name="Make_abstract" xml:space="preserve">
    <value>Make abstract</value>
  </data>
  <data name="Members" xml:space="preserve">
    <value>Members</value>
  </data>
  <data name="Namespace_0" xml:space="preserve">
    <value>Namespace: '{0}'</value>
  </data>
  <data name="Pull_Members_Up" xml:space="preserve">
    <value>Pull Members Up</value>
  </data>
  <data name="Additional_changes_are_needed_to_complete_the_refactoring_Review_changes_below" xml:space="preserve">
    <value>Additional changes are needed to complete the refactoring. Review changes below.</value>
  </data>
  <data name="Select_Dependents" xml:space="preserve">
    <value>Select _Dependents</value>
  </data>
  <data name="Select_destination_and_members_to_pull_up" xml:space="preserve">
    <value>Select destination and members to pull up.</value>
  </data>
  <data name="Select_members_colon" xml:space="preserve">
    <value>Select members:</value>
  </data>
  <data name="Select_Public" xml:space="preserve">
    <value>Select _Public</value>
  </data>
  <data name="_0_will_be_changed_to_abstract" xml:space="preserve">
    <value>'{0}' will be changed to abstract.</value>
  </data>
  <data name="_0_will_be_changed_to_non_static" xml:space="preserve">
    <value>'{0}' will be changed to non-static.</value>
  </data>
  <data name="_0_will_be_changed_to_public" xml:space="preserve">
    <value>'{0}' will be changed to public.</value>
  </data>
  <data name="Calculating_dependents" xml:space="preserve">
    <value>Calculating dependents...</value>
  </data>
  <data name="Select_destination_colon" xml:space="preserve">
    <value>Select destination:</value>
  </data>
  <data name="Use_expression_body_for_local_functions" xml:space="preserve">
    <value>Use expression body for local functions</value>
  </data>
  <data name="Allow_colon" xml:space="preserve">
    <value>Allow:</value>
  </data>
  <data name="Make_0_abstract" xml:space="preserve">
    <value>Make '{0}' abstract</value>
  </data>
  <data name="Review_Changes" xml:space="preserve">
    <value>Review Changes</value>
  </data>
  <data name="Select_member" xml:space="preserve">
    <value>Select member</value>
  </data>
  <data name="Prefer_static_local_functions" xml:space="preserve">
    <value>Prefer static local functions</value>
  </data>
  <data name="Prefer_simple_using_statement" xml:space="preserve">
    <value>Prefer simple 'using' statement</value>
  </data>
  <data name="Show_completion_list" xml:space="preserve">
    <value>Show completion list</value>
  </data>
  <data name="Move_to_namespace" xml:space="preserve">
    <value>Move to Namespace</value>
  </data>
  <data name="Namespace" xml:space="preserve">
    <value>Namespace</value>
  </data>
  <data name="Target_Namespace_colon" xml:space="preserve">
    <value>Target Namespace:</value>
  </data>
  <data name="This_is_an_invalid_namespace" xml:space="preserve">
    <value>This is an invalid namespace</value>
  </data>
  <data name="A_new_namespace_will_be_created" xml:space="preserve">
    <value>A new namespace will be created</value>
  </data>
  <data name="A_type_and_name_must_be_provided" xml:space="preserve">
    <value>A type and name must be provided.</value>
  </data>
  <data name="Rename_0_to_1" xml:space="preserve">
    <value>Rename {0} to {1}</value>
  </data>
  <data name="NamingSpecification_CSharp_Class" xml:space="preserve">
    <value>class</value>
    <comment>{Locked} This string can be found under "Tools | Options | Text Editor | C# | Code Style | Naming | Manage Specifications | + | Symbol kinds". All of the "NamingSpecification_CSharp_*" strings represent language constructs, and some of them are also actual keywords (including this one).</comment>
  </data>
  <data name="NamingSpecification_CSharp_Delegate" xml:space="preserve">
    <value>delegate</value>
    <comment>{Locked} This string can be found under "Tools | Options | Text Editor | C# | Code Style | Naming | Manage Specifications | + | Symbol kinds". All of the "NamingSpecification_CSharp_*" strings represent language constructs, and some of them are also actual keywords (including this one).</comment>
  </data>
  <data name="NamingSpecification_CSharp_Enum" xml:space="preserve">
    <value>enum</value>
    <comment>{Locked} This string can be found under "Tools | Options | Text Editor | C# | Code Style | Naming | Manage Specifications | + | Symbol kinds". All of the "NamingSpecification_CSharp_*" strings represent language constructs, and some of them are also actual keywords (including this one).</comment>
  </data>
  <data name="NamingSpecification_CSharp_Event" xml:space="preserve">
    <value>event</value>
    <comment>{Locked} This string can be found under "Tools | Options | Text Editor | C# | Code Style | Naming | Manage Specifications | + | Symbol kinds". All of the "NamingSpecification_CSharp_*" strings represent language constructs, and some of them are also actual keywords (including this one).</comment>
  </data>
  <data name="NamingSpecification_CSharp_Field" xml:space="preserve">
    <value>field</value>
    <comment>This string can be found under "Tools | Options | Text Editor | C# | Code Style | Naming | Manage Specifications | + | Symbol kinds". All of the "NamingSpecification_CSharp_*" strings represent language constructs, and some of them are also actual keywords (NOT this one). Refers to the C# programming language concept of a "field" (which stores data).</comment>
  </data>
  <data name="NamingSpecification_CSharp_Interface" xml:space="preserve">
    <value>interface</value>
    <comment>{Locked} This string can be found under "Tools | Options | Text Editor | C# | Code Style | Naming | Manage Specifications | + | Symbol kinds". All of the "NamingSpecification_CSharp_*" strings represent language constructs, and some of them are also actual keywords (including this one).</comment>
  </data>
  <data name="NamingSpecification_CSharp_Local" xml:space="preserve">
    <value>local</value>
    <comment>This string can be found under "Tools | Options | Text Editor | C# | Code Style | Naming | Manage Specifications | + | Symbol kinds". All of the "NamingSpecification_CSharp_*" strings represent language constructs, and some of them are also actual keywords (NOT this one). Refers to the C# language concept of a "local variable".</comment>
  </data>
  <data name="NamingSpecification_CSharp_LocalFunction" xml:space="preserve">
    <value>local function</value>
    <comment>This string can be found under "Tools | Options | Text Editor | C# | Code Style | Naming | Manage Specifications | + | Symbol kinds". All of the "NamingSpecification_CSharp_*" strings represent language constructs, and some of them are also actual keywords (NOT this one). Refers to the C# language concept of a "local function" that exists locally within another function.</comment>
  </data>
  <data name="NamingSpecification_CSharp_Method" xml:space="preserve">
    <value>method</value>
    <comment>This string can be found under "Tools | Options | Text Editor | C# | Code Style | Naming | Manage Specifications | + | Symbol kinds". All of the "NamingSpecification_CSharp_*" strings represent language constructs, and some of them are also actual keywords (NOT this one). Refers to the C# language concept of a "method" that can be called by other code.</comment>
  </data>
  <data name="NamingSpecification_CSharp_Namespace" xml:space="preserve">
    <value>namespace</value>
    <comment>{Locked} This string can be found under "Tools | Options | Text Editor | C# | Code Style | Naming | Manage Specifications | + | Symbol kinds". All of the "NamingSpecification_CSharp_*" strings represent language constructs, and some of them are also actual keywords (including this one).</comment>
  </data>
  <data name="NamingSpecification_CSharp_Parameter" xml:space="preserve">
    <value>parameter</value>
    <comment>This string can be found under "Tools | Options | Text Editor | C# | Code Style | Naming | Manage Specifications | + | Symbol kinds". All of the "NamingSpecification_CSharp_*" strings represent language constructs, and some of them are also actual keywords (NOT this one). Refers to the C# language concept of a "parameter" being passed to a method.</comment>
  </data>
  <data name="NamingSpecification_CSharp_Property" xml:space="preserve">
    <value>property</value>
    <comment>This string can be found under "Tools | Options | Text Editor | C# | Code Style | Naming | Manage Specifications | + | Symbol kinds". All of the "NamingSpecification_CSharp_*" strings represent language constructs, and some of them are also actual keywords (NOT this one). Refers to the C# language concept of a "property" (which allows for the retrieval of data).</comment>
  </data>
  <data name="NamingSpecification_CSharp_Struct" xml:space="preserve">
    <value>struct</value>
    <comment>{Locked} This string can be found under "Tools | Options | Text Editor | C# | Code Style | Naming | Manage Specifications | + | Symbol kinds". All of the "NamingSpecification_CSharp_*" strings represent language constructs, and some of them are also actual keywords (including this one).</comment>
  </data>
  <data name="NamingSpecification_CSharp_TypeParameter" xml:space="preserve">
    <value>type parameter</value>
    <comment>This string can be found under "Tools | Options | Text Editor | C# | Code Style | Naming | Manage Specifications | + | Symbol kinds". All of the "NamingSpecification_CSharp_*" strings represent language constructs, and some of them are also actual keywords (NOT this one). Refers to the C# language concept of a "type parameter".</comment>
  </data>
  <data name="NamingSpecification_VisualBasic_Class" xml:space="preserve">
    <value>Class</value>
    <comment>{Locked} This string can be found under "Tools | Options | Text Editor | Basic | Code Style | Naming | Manage Specifications | + | Symbol kinds". All of the "NamingSpecification_VisualBasic_*" strings represent language constructs, and some of them are also actual keywords (including this one).</comment>
  </data>
  <data name="NamingSpecification_VisualBasic_Delegate" xml:space="preserve">
    <value>Delegate</value>
    <comment>{Locked} This string can be found under "Tools | Options | Text Editor | Basic | Code Style | Naming | Manage Specifications | + | Symbol kinds". All of the "NamingSpecification_VisualBasic_*" strings represent language constructs, and some of them are also actual keywords (including this one).</comment>
  </data>
  <data name="NamingSpecification_VisualBasic_Enum" xml:space="preserve">
    <value>Enum</value>
    <comment>{Locked} This string can be found under "Tools | Options | Text Editor | Basic | Code Style | Naming | Manage Specifications | + | Symbol kinds". All of the "NamingSpecification_VisualBasic_*" strings represent language constructs, and some of them are also actual keywords (including this one).</comment>
  </data>
  <data name="NamingSpecification_VisualBasic_Event" xml:space="preserve">
    <value>Event</value>
    <comment>{Locked} This string can be found under "Tools | Options | Text Editor | Basic | Code Style | Naming | Manage Specifications | + | Symbol kinds". All of the "NamingSpecification_VisualBasic_*" strings represent language constructs, and some of them are also actual keywords (including this one).</comment>
  </data>
  <data name="NamingSpecification_VisualBasic_Field" xml:space="preserve">
    <value>Field</value>
    <comment>This string can be found under "Tools | Options | Text Editor | Basic | Code Style | Naming | Manage Specifications | + | Symbol kinds". All of the "NamingSpecification_VisualBasic_*" strings represent language constructs, and some of them are also actual keywords (NOT this one). Refers to the Visual Basic language concept of a "field" (which stores data).</comment>
  </data>
  <data name="NamingSpecification_VisualBasic_Interface" xml:space="preserve">
    <value>Interface</value>
    <comment>{Locked} This string can be found under "Tools | Options | Text Editor | Basic | Code Style | Naming | Manage Specifications | + | Symbol kinds". All of the "NamingSpecification_VisualBasic_*" strings represent language constructs, and some of them are also actual keywords (including this one).</comment>
  </data>
  <data name="NamingSpecification_VisualBasic_Local" xml:space="preserve">
    <value>Local</value>
    <comment>This string can be found under "Tools | Options | Text Editor | Basic | Code Style | Naming | Manage Specifications | + | Symbol kinds". All of the "NamingSpecification_VisualBasic_*" strings represent language constructs, and some of them are also actual keywords (NOT this one). Refers to the Visual Basic language concept of a "local variable".</comment>
  </data>
  <data name="NamingSpecification_VisualBasic_Method" xml:space="preserve">
    <value>Method</value>
    <comment>This string can be found under "Tools | Options | Text Editor | Basic | Code Style | Naming | Manage Specifications | + | Symbol kinds". All of the "NamingSpecification_VisualBasic_*" strings represent language constructs, and some of them are also actual keywords (NOT this one). Refers to the Visual Basic language concept of a "method".</comment>
  </data>
  <data name="NamingSpecification_VisualBasic_Module" xml:space="preserve">
    <value>Module</value>
    <comment>{Locked} This string can be found under "Tools | Options | Text Editor | Basic | Code Style | Naming | Manage Specifications | + | Symbol kinds". All of the "NamingSpecification_VisualBasic_*" strings represent language constructs, and some of them are also actual keywords (including this one).</comment>
  </data>
  <data name="NamingSpecification_VisualBasic_Namespace" xml:space="preserve">
    <value>Namespace</value>
    <comment>{Locked} This string can be found under "Tools | Options | Text Editor | Basic | Code Style | Naming | Manage Specifications | + | Symbol kinds". All of the "NamingSpecification_VisualBasic_*" strings represent language constructs, and some of them are also actual keywords (including this one).</comment>
  </data>
  <data name="NamingSpecification_VisualBasic_Parameter" xml:space="preserve">
    <value>Parameter</value>
    <comment>This string can be found under "Tools | Options | Text Editor | Basic | Code Style | Naming | Manage Specifications | + | Symbol kinds". All of the "NamingSpecification_VisualBasic_*" strings represent language constructs, and some of them are also actual keywords (NOT this one). Refers to the Visual Basic language concept of a "parameter" which can be passed to a method.</comment>
  </data>
  <data name="NamingSpecification_VisualBasic_Property" xml:space="preserve">
    <value>Property</value>
    <comment>{Locked} This string can be found under "Tools | Options | Text Editor | Basic | Code Style | Naming | Manage Specifications | + | Symbol kinds". All of the "NamingSpecification_VisualBasic_*" strings represent language constructs, and some of them are also actual keywords (including this one).</comment>
  </data>
  <data name="NamingSpecification_VisualBasic_Structure" xml:space="preserve">
    <value>Structure</value>
    <comment>{Locked} This string can be found under "Tools | Options | Text Editor | Basic | Code Style | Naming | Manage Specifications | + | Symbol kinds". All of the "NamingSpecification_VisualBasic_*" strings represent language constructs, and some of them are also actual keywords (including this one).</comment>
  </data>
  <data name="NamingSpecification_VisualBasic_TypeParameter" xml:space="preserve">
    <value>Type Parameter</value>
    <comment>This string can be found under "Tools | Options | Text Editor | Basic | Code Style | Naming | Manage Specifications | + | Symbol kinds". All of the "NamingSpecification_VisualBasic_*" strings represent language constructs, and some of them are also actual keywords (NOT this one). Refers to the Visual Basic language concept of a "type parameter".</comment>
  </data>
  <data name="Containing_member" xml:space="preserve">
    <value>Containing Member</value>
  </data>
  <data name="Containing_type" xml:space="preserve">
    <value>Containing Type</value>
  </data>
  <data name="Running_low_priority_background_processes" xml:space="preserve">
    <value>Running low priority background processes</value>
  </data>
  <data name="Evaluating_0_tasks_in_queue" xml:space="preserve">
    <value>Evaluating ({0} tasks in queue)</value>
  </data>
  <data name="Paused_0_tasks_in_queue" xml:space="preserve">
    <value>Paused ({0} tasks in queue)</value>
  </data>
  <data name="Naming_rules" xml:space="preserve">
    <value>Naming rules</value>
  </data>
  <data name="Updating_severity" xml:space="preserve">
    <value>Updating severity</value>
  </data>
  <data name="Prefer_System_HashCode_in_GetHashCode" xml:space="preserve">
    <value>Prefer 'System.HashCode' in 'GetHashCode'</value>
  </data>
  <data name="Requires_System_HashCode_be_present_in_project" xml:space="preserve">
    <value>Requires 'System.HashCode' be present in project</value>
  </data>
  <data name="Run_Code_Analysis_on_0" xml:space="preserve">
    <value>Run Code Analysis on {0}</value>
  </data>
  <data name="Running_code_analysis_for_0" xml:space="preserve">
    <value>Running code analysis for '{0}'...</value>
  </data>
  <data name="Running_code_analysis_for_Solution" xml:space="preserve">
    <value>Running code analysis for Solution...</value>
  </data>
  <data name="Code_analysis_completed_for_0" xml:space="preserve">
    <value>Code analysis completed for '{0}'.</value>
  </data>
  <data name="Code_analysis_completed_for_Solution" xml:space="preserve">
    <value>Code analysis completed for Solution.</value>
  </data>
  <data name="Code_analysis_terminated_before_completion_for_0" xml:space="preserve">
    <value>Code analysis terminated before completion for '{0}'.</value>
  </data>
  <data name="Code_analysis_terminated_before_completion_for_Solution" xml:space="preserve">
    <value>Code analysis terminated before completion for Solution.</value>
  </data>
  <data name="Background_analysis_scope_colon" xml:space="preserve">
    <value>Background analysis scope:</value>
  </data>
  <data name="Current_document" xml:space="preserve">
    <value>Current document</value>
  </data>
  <data name="Open_documents" xml:space="preserve">
    <value>Open documents</value>
  </data>
  <data name="Entire_solution" xml:space="preserve">
    <value>Entire solution</value>
  </data>
  <data name="Edit" xml:space="preserve">
    <value>_Edit</value>
  </data>
  <data name="Edit_0" xml:space="preserve">
    <value>Edit {0}</value>
    <comment>{0} is a parameter description</comment>
  </data>
  <data name="Parameter_Details" xml:space="preserve">
    <value>Parameter Details</value>
  </data>
  <data name="Add" xml:space="preserve">
    <value>_Add</value>
    <comment>Adding an element to a list</comment>
  </data>
  <data name="Callsite" xml:space="preserve">
    <value>Call site</value>
  </data>
  <data name="Add_Parameter" xml:space="preserve">
    <value>Add Parameter</value>
  </data>
  <data name="Call_site_value" xml:space="preserve">
    <value>Call site value:</value>
  </data>
  <data name="Parameter_Name" xml:space="preserve">
    <value>Parameter name:</value>
  </data>
  <data name="Type_Name" xml:space="preserve">
    <value>Type name:</value>
  </data>
  <data name="You_must_change_the_signature" xml:space="preserve">
    <value>You must change the signature</value>
    <comment>"signature" here means the definition of a method</comment>
  </data>
  <data name="Added_Parameter" xml:space="preserve">
    <value>Added parameter.</value>
  </data>
  <data name="Inserting_call_site_value_0" xml:space="preserve">
    <value>Inserting call site value '{0}'</value>
  </data>
  <data name="Index" xml:space="preserve">
    <value>Index</value>
    <comment>Index of parameter in original signature</comment>
  </data>
  <data name="IntroduceUndefinedTodoVariables" xml:space="preserve">
    <value>Introduce undefined TODO variables</value>
    <comment>"TODO" is an indicator that more work should be done at the location where the TODO is inserted</comment>
  </data>
  <data name="Omit_only_for_optional_parameters" xml:space="preserve">
    <value>Omit (only for optional parameters)</value>
  </data>
  <data name="Optional_with_default_value_colon" xml:space="preserve">
    <value>Optional with default value:</value>
  </data>
  <data name="Parameter_kind" xml:space="preserve">
    <value>Parameter kind</value>
  </data>
  <data name="Required" xml:space="preserve">
    <value>Required</value>
  </data>
  <data name="Use_named_argument" xml:space="preserve">
    <value>Use named argument</value>
    <comment>"argument" is a programming term for a value passed to a function</comment>
  </data>
  <data name="Value_to_inject_at_call_sites" xml:space="preserve">
    <value>Value to inject at call sites</value>
  </data>
  <data name="Value_colon" xml:space="preserve">
    <value>Value:</value>
  </data>
  <data name="Editor_Color_Scheme" xml:space="preserve">
    <value>Editor Color Scheme</value>
  </data>
  <data name="Visual_Studio_2019" xml:space="preserve">
    <value>Visual Studio 2019</value>
  </data>
  <data name="Visual_Studio_2017" xml:space="preserve">
    <value>Visual Studio 2017</value>
  </data>
  <data name="Editor_color_scheme_options_are_only_available_when_using_a_color_theme_bundled_with_Visual_Studio_The_color_theme_can_be_configured_from_the_Environment_General_options_page" xml:space="preserve">
    <value>Editor color scheme options are only available when using a color theme bundled with Visual Studio. The color theme can be configured from the Environment &gt; General options page.</value>
  </data>
  <data name="Some_color_scheme_colors_are_being_overridden_by_changes_made_in_the_Environment_Fonts_and_Colors_options_page_Choose_Use_Defaults_in_the_Fonts_and_Colors_page_to_revert_all_customizations" xml:space="preserve">
    <value>Some color scheme colors are being overridden by changes made in the Environment &gt; Fonts and Colors options page. Choose `Use Defaults` in the Fonts and Colors page to revert all customizations.</value>
  </data>
  <data name="Prefer_simplified_boolean_expressions" xml:space="preserve">
    <value>Prefer simplified boolean expressions</value>
  </data>
  <data name="All_sources" xml:space="preserve">
    <value>All sources</value>
  </data>
  <data name="Entire_repository" xml:space="preserve">
    <value>Entire repository</value>
  </data>
  <data name="Indexed_in_organization" xml:space="preserve">
    <value>Indexed in organization</value>
  </data>
  <data name="Indexed_in_repo" xml:space="preserve">
    <value>Indexed in repo</value>
  </data>
  <data name="Item_origin" xml:space="preserve">
    <value>Item origin</value>
  </data>
  <data name="Loaded_items" xml:space="preserve">
    <value>Loaded items</value>
  </data>
  <data name="Loaded_solution" xml:space="preserve">
    <value>Loaded solution</value>
  </data>
  <data name="Local" xml:space="preserve">
    <value>Local</value>
  </data>
  <data name="Local_metadata" xml:space="preserve">
    <value>Local metadata</value>
  </data>
  <data name="Other" xml:space="preserve">
    <value>Others</value>
  </data>
  <data name="Repository" xml:space="preserve">
    <value>Repository</value>
  </data>
  <data name="Type_name_has_a_syntax_error" xml:space="preserve">
    <value>Type name has a syntax error</value>
    <comment>"Type" is the programming language concept</comment>
  </data>
  <data name="Type_name_is_not_recognized" xml:space="preserve">
    <value>Type name is not recognized</value>
    <comment>"Type" is the programming language concept</comment>
  </data>
  <data name="Type_name_is_recognized" xml:space="preserve">
    <value>Type name is recognized</value>
    <comment>"Type" is the programming language concept</comment>
  </data>
  <data name="Please_enter_a_type_name" xml:space="preserve">
    <value>Please enter a type name</value>
    <comment>"Type" is the programming language concept</comment>
  </data>
  <data name="Enter_a_call_site_value_or_choose_a_different_value_injection_kind" xml:space="preserve">
    <value>Enter a call site value or choose a different value injection kind</value>
  </data>
  <data name="Optional_parameters_must_provide_a_default_value" xml:space="preserve">
    <value>Optional parameters must provide a default value</value>
  </data>
  <data name="Parameter_information" xml:space="preserve">
    <value>Parameter information</value>
  </data>
  <data name="Infer_from_context" xml:space="preserve">
    <value>Infer from context</value>
  </data>
  <data name="None" xml:space="preserve">
    <value>None</value>
  </data>
  <data name="Warning_colon_duplicate_parameter_name" xml:space="preserve">
    <value>Warning: duplicate parameter name</value>
  </data>
  <data name="Warning_colon_type_does_not_bind" xml:space="preserve">
    <value>Warning: type does not bind</value>
  </data>
  <data name="Display_inline_parameter_name_hints" xml:space="preserve">
    <value>Disp_lay inline parameter name hints</value>
  </data>
  <data name="Current_parameter" xml:space="preserve">
    <value>Current parameter</value>
  </data>
  <data name="Bitness32" xml:space="preserve">
    <value>32-bit</value>
  </data>
  <data name="Bitness64" xml:space="preserve">
    <value>64-bit</value>
  </data>
  <data name="Extract_Base_Class" xml:space="preserve">
    <value>Extract Base Class</value>
  </data>
  <data name="This_file_is_autogenerated_by_0_and_cannot_be_edited" xml:space="preserve">
    <value>This file is auto-generated by the generator '{0}' and cannot be edited.</value>
  </data>
  <data name="generated_by_0_suffix" xml:space="preserve">
    <value>[generated by {0}]</value>
    <comment>{0} is the name of a generator.</comment>
  </data>
  <data name="generated_suffix" xml:space="preserve">
    <value>[generated]</value>
  </data>
  <data name="The_generator_0_that_generated_this_file_has_been_removed_from_the_project" xml:space="preserve">
    <value>The generator '{0}' that generated this file has been removed from the project; this file is no longer being included in your project.</value>
  </data>
  <data name="The_generator_0_that_generated_this_file_has_stopped_generating_this_file" xml:space="preserve">
    <value>The generator '{0}' that generated this file has stopped generating this file; this file is no longer being included in your project.</value>
  </data>
  <data name="Comments" xml:space="preserve">
    <value>Comments</value>
  </data>
  <data name="Inline_Hints" xml:space="preserve">
    <value>Inline Hints</value>
  </data>
  <data name="Show_hints_for_everything_else" xml:space="preserve">
    <value>Show hints for everything else</value>
  </data>
  <data name="Show_hints_for_literals" xml:space="preserve">
    <value>Show hints for literals</value>
  </data>
  <data name="Suppress_hints_when_parameter_name_matches_the_method_s_intent" xml:space="preserve">
    <value>Suppress hints when parameter name matches the method's intent</value>
  </data>
  <data name="Suppress_hints_when_parameter_names_differ_only_by_suffix" xml:space="preserve">
    <value>Suppress hints when parameter names differ only by suffix</value>
  </data>
  <data name="Display_inline_type_hints" xml:space="preserve">
    <value>Display inline type hints</value>
  </data>
  <data name="Show_hints_for_lambda_parameter_types" xml:space="preserve">
    <value>Show hints for lambda parameter types</value>
  </data>
  <data name="Show_hints_for_implicit_object_creation" xml:space="preserve">
    <value>Show hints for implicit object creation</value>
  </data>
  <data name="Show_hints_for_variables_with_inferred_types" xml:space="preserve">
    <value>Show hints for variables with inferred types</value>
  </data>
  <data name="Color_hints" xml:space="preserve">
    <value>Color hints</value>
  </data>
  <data name="Display_all_hints_while_pressing_Alt_F1" xml:space="preserve">
    <value>Display all hints while pressing Alt+F1</value>
  </data>
  <data name="Enable_pull_diagnostics_experimental_requires_restart" xml:space="preserve">
    <value>Enable 'pull' diagnostics (experimental, requires restart)</value>
  </data>
  <data name="Enable_Razor_pull_diagnostics_experimental_requires_restart" xml:space="preserve">
    <value>Enable Razor 'pull' diagnostics (experimental, requires restart)</value>
  </data>
  <data name="CSharp_Visual_Basic_Diagnostics_Language_Client" xml:space="preserve">
    <value>C#/Visual Basic Diagnostics Language Client</value>
  </data>
  <data name="New_Type_Name_colon" xml:space="preserve">
    <value>New Type Name:</value>
  </data>
  <data name="Format_document" xml:space="preserve">
    <value>Format document</value>
  </data>
  <data name="New_line_preferences_experimental_colon" xml:space="preserve">
    <value>New line preferences (experimental):</value>
  </data>
  <data name="Require_colon" xml:space="preserve">
    <value>Require:</value>
  </data>
  <data name="Allow_multiple_blank_lines" xml:space="preserve">
    <value>Allow multiple blank lines</value>
  </data>
  <data name="Allow_statement_immediately_after_block" xml:space="preserve">
    <value>Allow statement immediately after block</value>
  </data>
  <data name="Symbols_without_references" xml:space="preserve">
    <value>Symbols without references</value>
  </data>
  <data name="Tab_twice_to_insert_arguments" xml:space="preserve">
    <value>Tab twice to insert arguments (experimental)</value>
  </data>
  <data name="Apply" xml:space="preserve">
    <value>Apply</value>
  </data>
  <data name="Remove_All" xml:space="preserve">
    <value>Remove All</value>
  </data>
  <data name="Action" xml:space="preserve">
    <value>Action</value>
    <comment>Action to perform on an unused reference, such as remove or keep</comment>
  </data>
  <data name="Assemblies" xml:space="preserve">
    <value>Assemblies</value>
  </data>
  <data name="Choose_which_action_you_would_like_to_perform_on_the_unused_references" xml:space="preserve">
    <value>Choose which action you would like to perform on the unused references.</value>
  </data>
  <data name="Keep" xml:space="preserve">
    <value>Keep</value>
  </data>
  <data name="Packages" xml:space="preserve">
    <value>Packages</value>
  </data>
  <data name="Projects" xml:space="preserve">
    <value>Projects</value>
  </data>
  <data name="Reference" xml:space="preserve">
    <value>Reference</value>
  </data>
  <data name="Enable_all_features_in_opened_files_from_source_generators_experimental" xml:space="preserve">
    <value>Enable all features in opened files from source generators (experimental)</value>
  </data>
  <data name="Remove_Unused_References" xml:space="preserve">
    <value>Remove Unused References</value>
  </data>
  <data name="Analyzing_project_references" xml:space="preserve">
    <value>Analyzing project references...</value>
  </data>
  <data name="Updating_project_references" xml:space="preserve">
    <value>Updating project references...</value>
  </data>
  <data name="No_unused_references_were_found" xml:space="preserve">
    <value>No unused references were found.</value>
  </data>
  <data name="Show_Remove_Unused_References_command_in_Solution_Explorer_experimental" xml:space="preserve">
    <value>Show "Remove Unused References" command in Solution Explorer (experimental)</value>
  </data>
  <data name="Enable_file_logging_for_diagnostics" xml:space="preserve">
    <value>Enable file logging for diagnostics (logged in '%Temp%\Roslyn' folder)</value>
  </data>
  <data name="Skip_analyzers_for_implicitly_triggered_builds" xml:space="preserve">
    <value>Skip analyzers for implicitly triggered builds</value>
  </data>
  <data name="This_action_cannot_be_undone_Do_you_wish_to_continue" xml:space="preserve">
    <value>This action cannot be undone. Do you wish to continue?</value>
  </data>
  <data name="Show_inheritance_margin" xml:space="preserve">
    <value>Show inheritance margin</value>
  </data>
  <data name="Inheritance_Margin" xml:space="preserve">
    <value>Inheritance Margin</value>
  </data>
  <data name="Analyzers" xml:space="preserve">
    <value>Analyzers</value>
  </data>
  <data name="Carriage_Return_Newline_rn" xml:space="preserve">
    <value>Carriage Return + Newline (\r\n)</value>
  </data>
  <data name="Carriage_Return_r" xml:space="preserve">
    <value>Carriage Return (\r)</value>
  </data>
  <data name="Category" xml:space="preserve">
    <value>Category</value>
  </data>
  <data name="Code_Style" xml:space="preserve">
    <value>Code Style</value>
  </data>
  <data name="Disabled" xml:space="preserve">
    <value>Disabled</value>
  </data>
  <data name="Enabled" xml:space="preserve">
    <value>Enabled</value>
  </data>
  <data name="Error" xml:space="preserve">
    <value>Error</value>
  </data>
  <data name="Whitespace" xml:space="preserve">
    <value>Whitespace</value>
  </data>
  <data name="Id" xml:space="preserve">
    <value>Id</value>
  </data>
  <data name="Newline_n" xml:space="preserve">
    <value>Newline (\\n)</value>
  </data>
  <data name="Refactoring_Only" xml:space="preserve">
    <value>Refactoring Only</value>
  </data>
  <data name="Suggestion" xml:space="preserve">
    <value>Suggestion</value>
  </data>
  <data name="Title" xml:space="preserve">
    <value>Title</value>
  </data>
  <data name="Value" xml:space="preserve">
    <value>Value</value>
  </data>
  <data name="Warning" xml:space="preserve">
    <value>Warning</value>
  </data>
  <data name="Search_Settings" xml:space="preserve">
    <value>Search Settings</value>
  </data>
  <data name="This_rule_is_not_configurable" xml:space="preserve">
    <value>This rule is not configurable</value>
  </data>
  <data name="Inline_Diagnostics_experimental" xml:space="preserve">
    <value>Inline Diagnostics (experimental)</value>
  </data>
  <data name="Display_diagnostics_inline_experimental" xml:space="preserve">
    <value>Display diagnostics inline (experimental)</value>
  </data>
  <data name="at_the_end_of_the_line_of_code" xml:space="preserve">
    <value>at the end of the line of code</value>
  </data>
  <data name="on_the_right_edge_of_the_editor_window" xml:space="preserve">
    <value>on the right edge of the editor window</value>
  </data>
  <data name="Multiple_members_are_inherited" xml:space="preserve">
    <value>Multiple members are inherited</value>
  </data>
  <data name="_0_is_inherited" xml:space="preserve">
    <value>'{0}' is inherited</value>
  </data>
  <data name="Navigate_to_0" xml:space="preserve">
    <value>Navigate to '{0}'</value>
  </data>
  <data name="Multiple_members_are_inherited_on_line_0" xml:space="preserve">
    <value>Multiple members are inherited on line {0}</value>
    <comment>Line number info is needed for accessibility purpose.</comment>
  </data>
  <data name="Implemented_members" xml:space="preserve">
    <value>Implemented members</value>
  </data>
  <data name="Implementing_members" xml:space="preserve">
    <value>Implementing members</value>
  </data>
  <data name="Overriding_members" xml:space="preserve">
    <value>Overriding members</value>
  </data>
  <data name="Overridden_members" xml:space="preserve">
    <value>Overridden members</value>
  </data>
  <data name="Value_Tracking" xml:space="preserve">
    <value>Value Tracking</value>
    <comment>Title of the "Value Tracking" tool window. "Value" is the variable/symbol and "Tracking" is the action the tool is doing to follow where the value can originate from.</comment>
  </data>
  <data name="Calculating" xml:space="preserve">
    <value>Calculating...</value>
    <comment>Used in UI to represent progress in the context of loading items. </comment>
  </data>
  <data name="Derived_types" xml:space="preserve">
    <value>Derived types</value>
  </data>
  <data name="Implemented_interfaces" xml:space="preserve">
    <value>Implemented interfaces</value>
  </data>
  <data name="Implementing_types" xml:space="preserve">
    <value>Implementing types</value>
  </data>
  <data name="Inherited_interfaces" xml:space="preserve">
    <value>Inherited interfaces</value>
  </data>
  <data name="Invalid_type_name" xml:space="preserve">
    <value>Invalid type name</value>
  </data>
  <data name="Move_static_members_to_another_type_colon" xml:space="preserve">
    <value>Move Static Members to Another Type:</value>
  </data>
  <data name="Select_an_appropriate_symbol_to_start_value_tracking" xml:space="preserve">
    <value>Select an appropriate symbol to start value tracking</value>
  </data>
  <data name="Namespace_declarations" xml:space="preserve">
    <value>Namespace declarations</value>
  </data>
  <data name="Error_updating_suppressions_0" xml:space="preserve">
    <value>Error updating suppressions: {0}</value>
  </data>
  <data name="Underline_reassigned_variables" xml:space="preserve">
    <value>Underline reassigned variables</value>
  </data>
  <data name="Analyzer_Defaults" xml:space="preserve">
    <value>Analyzer Defaults</value>
  </data>
  <data name="Location" xml:space="preserve">
    <value>Location</value>
  </data>
  <data name="Visual_Studio_Settings" xml:space="preserve">
    <value>Visual Studio Settings</value>
  </data>
  <data name="Show_hints_for_indexers" xml:space="preserve">
    <value>Show hints for indexers</value>
  </data>
  <data name="Sync_Namespaces" xml:space="preserve">
    <value>Sync Namespaces</value>
    <comment>"Namespaces" is the programming language concept</comment>
  </data>
  <data name="Updating_namspaces" xml:space="preserve">
    <value>Updating namespaces...</value>
    <comment>"namespaces" is the programming language concept</comment>
  </data>
  <data name="Namespaces_have_been_updated" xml:space="preserve">
    <value>Namespaces have been updated.</value>
    <comment>"Namespaces" is the programming language concept</comment>
  </data>
  <data name="No_namespaces_needed_updating" xml:space="preserve">
    <value>No namespaces needed updating.</value>
    <comment>"Namespaces" is the programming language concept</comment>
  </data>
  <data name="Run_code_analysis_in_separate_process_requires_restart" xml:space="preserve">
    <value>Run code analysis in separate process (requires restart)</value>
  </data>
  <data name="Quick_Actions" xml:space="preserve">
    <value>Quick Actions</value>
  </data>
  <data name="Combine_inheritance_margin_with_indicator_margin" xml:space="preserve">
    <value>Combine inheritance margin with indicator margin</value>
  </data>
  <data name="Default_Current_Document" xml:space="preserve">
    <value>Default (Current Document)</value>
    <comment>This text is a menu command</comment>
  </data>
  <data name="Default_Entire_Solution" xml:space="preserve">
    <value>Default (Entire Solution)</value>
    <comment>This text is a menu command</comment>
  </data>
  <data name="Default_Open_Documents" xml:space="preserve">
    <value>Default (Open Documents)</value>
    <comment>This text is a menu command</comment>
  </data>
<<<<<<< HEAD
  <data name="Suppress_hints_when_argument_matches_parameter_name" xml:space="preserve">
    <value>Suppress hints when argument matches parameter name</value>
  </data>
  <data name="Package_install_canceled" xml:space="preserve">
    <value>Package install canceled</value>
  </data>
  <data name="Package_uninstall_canceled" xml:space="preserve">
    <value>Package uninstall canceled</value>
  </data>
  <data name="Prefer_tuple_swap" xml:space="preserve">
    <value>Prefer tuple swap</value>
=======
  <data name="Always" xml:space="preserve">
    <value>Always</value>
  </data>
  <data name="For_non_interface_members" xml:space="preserve">
    <value>For non interface members</value>
  </data>
  <data name="Never" xml:space="preserve">
    <value>Never</value>
  </data>
  <data name="Omit_if_default" xml:space="preserve">
    <value>Omit if default</value>
  </data>
  <data name="Operator_placement_when_wrapping" xml:space="preserve">
    <value>Operator placement when wrapping</value>
  </data>
  <data name="Prefer_namespace_and_folder_match_structure" xml:space="preserve">
    <value>Prefer namespace and folder match structure</value>
  </data>
  <data name="Prefer_simplified_interpolation" xml:space="preserve">
    <value>Prefer simplified interpolation</value>
  </data>
  <data name="Require_accessibility_modifiers" xml:space="preserve">
    <value>Require accessibility modifiers</value>
  </data>
  <data name="Beginning_of_line" xml:space="preserve">
    <value>Beginning of line</value>
  </data>
  <data name="End_of_line" xml:space="preserve">
    <value>End of line</value>
>>>>>>> 1b3e47ab
  </data>
</root><|MERGE_RESOLUTION|>--- conflicted
+++ resolved
@@ -1,17 +1,17 @@
 <?xml version="1.0" encoding="utf-8"?>
 <root>
-  <!-- 
-    Microsoft ResX Schema 
-    
+  <!--
+    Microsoft ResX Schema
+
     Version 2.0
-    
-    The primary goals of this format is to allow a simple XML format 
-    that is mostly human readable. The generation and parsing of the 
-    various data types are done through the TypeConverter classes 
+
+    The primary goals of this format is to allow a simple XML format
+    that is mostly human readable. The generation and parsing of the
+    various data types are done through the TypeConverter classes
     associated with the data types.
-    
+
     Example:
-    
+
     ... ado.net/XML headers & schema ...
     <resheader name="resmimetype">text/microsoft-resx</resheader>
     <resheader name="version">2.0</resheader>
@@ -26,36 +26,36 @@
         <value>[base64 mime encoded string representing a byte array form of the .NET Framework object]</value>
         <comment>This is a comment</comment>
     </data>
-                
-    There are any number of "resheader" rows that contain simple 
+
+    There are any number of "resheader" rows that contain simple
     name/value pairs.
-    
-    Each data row contains a name, and value. The row also contains a 
-    type or mimetype. Type corresponds to a .NET class that support 
-    text/value conversion through the TypeConverter architecture. 
-    Classes that don't support this are serialized and stored with the 
+
+    Each data row contains a name, and value. The row also contains a
+    type or mimetype. Type corresponds to a .NET class that support
+    text/value conversion through the TypeConverter architecture.
+    Classes that don't support this are serialized and stored with the
     mimetype set.
-    
-    The mimetype is used for serialized objects, and tells the 
-    ResXResourceReader how to depersist the object. This is currently not 
+
+    The mimetype is used for serialized objects, and tells the
+    ResXResourceReader how to depersist the object. This is currently not
     extensible. For a given mimetype the value must be set accordingly:
-    
-    Note - application/x-microsoft.net.object.binary.base64 is the format 
-    that the ResXResourceWriter will generate, however the reader can 
+
+    Note - application/x-microsoft.net.object.binary.base64 is the format
+    that the ResXResourceWriter will generate, however the reader can
     read any of the formats listed below.
-    
+
     mimetype: application/x-microsoft.net.object.binary.base64
-    value   : The object must be serialized with 
+    value   : The object must be serialized with
             : System.Runtime.Serialization.Formatters.Binary.BinaryFormatter
             : and then encoded with base64 encoding.
-    
+
     mimetype: application/x-microsoft.net.object.soap.base64
-    value   : The object must be serialized with 
+    value   : The object must be serialized with
             : System.Runtime.Serialization.Formatters.Soap.SoapFormatter
             : and then encoded with base64 encoding.
 
     mimetype: application/x-microsoft.net.object.bytearray.base64
-    value   : The object must be serialized into a byte array 
+    value   : The object must be serialized into a byte array
             : using a System.ComponentModel.TypeConverter
             : and then encoded with base64 encoding.
     -->
@@ -1820,7 +1820,6 @@
     <value>Default (Open Documents)</value>
     <comment>This text is a menu command</comment>
   </data>
-<<<<<<< HEAD
   <data name="Suppress_hints_when_argument_matches_parameter_name" xml:space="preserve">
     <value>Suppress hints when argument matches parameter name</value>
   </data>
@@ -1832,7 +1831,7 @@
   </data>
   <data name="Prefer_tuple_swap" xml:space="preserve">
     <value>Prefer tuple swap</value>
-=======
+  </data>
   <data name="Always" xml:space="preserve">
     <value>Always</value>
   </data>
@@ -1862,6 +1861,5 @@
   </data>
   <data name="End_of_line" xml:space="preserve">
     <value>End of line</value>
->>>>>>> 1b3e47ab
   </data>
 </root>