<?xml version="1.0" encoding="utf-8"?>
<root>
  <!-- 
    Microsoft ResX Schema 
    
    Version 2.0
    
    The primary goals of this format is to allow a simple XML format 
    that is mostly human readable. The generation and parsing of the 
    various data types are done through the TypeConverter classes 
    associated with the data types.
    
    Example:
    
    ... ado.net/XML headers & schema ...
    <resheader name="resmimetype">text/microsoft-resx</resheader>
    <resheader name="version">2.0</resheader>
    <resheader name="reader">System.Resources.ResXResourceReader, System.Windows.Forms, ...</resheader>
    <resheader name="writer">System.Resources.ResXResourceWriter, System.Windows.Forms, ...</resheader>
    <data name="Name1"><value>this is my long string</value><comment>this is a comment</comment></data>
    <data name="Color1" type="System.Drawing.Color, System.Drawing">Blue</data>
    <data name="Bitmap1" mimetype="application/x-microsoft.net.object.binary.base64">
        <value>[base64 mime encoded serialized .NET Framework object]</value>
    </data>
    <data name="Icon1" type="System.Drawing.Icon, System.Drawing" mimetype="application/x-microsoft.net.object.bytearray.base64">
        <value>[base64 mime encoded string representing a byte array form of the .NET Framework object]</value>
        <comment>This is a comment</comment>
    </data>
                
    There are any number of "resheader" rows that contain simple 
    name/value pairs.
    
    Each data row contains a name, and value. The row also contains a 
    type or mimetype. Type corresponds to a .NET class that support 
    text/value conversion through the TypeConverter architecture. 
    Classes that don't support this are serialized and stored with the 
    mimetype set.
    
    The mimetype is used for serialized objects, and tells the 
    ResXResourceReader how to depersist the object. This is currently not 
    extensible. For a given mimetype the value must be set accordingly:
    
    Note - application/x-microsoft.net.object.binary.base64 is the format 
    that the ResXResourceWriter will generate, however the reader can 
    read any of the formats listed below.
    
    mimetype: application/x-microsoft.net.object.binary.base64
    value   : The object must be serialized with 
            : System.Runtime.Serialization.Formatters.Binary.BinaryFormatter
            : and then encoded with base64 encoding.
    
    mimetype: application/x-microsoft.net.object.soap.base64
    value   : The object must be serialized with 
            : System.Runtime.Serialization.Formatters.Soap.SoapFormatter
            : and then encoded with base64 encoding.

    mimetype: application/x-microsoft.net.object.bytearray.base64
    value   : The object must be serialized into a byte array 
            : using a System.ComponentModel.TypeConverter
            : and then encoded with base64 encoding.
    -->
  <xsd:schema id="root" xmlns="" xmlns:xsd="http://www.w3.org/2001/XMLSchema" xmlns:msdata="urn:schemas-microsoft-com:xml-msdata">
    <xsd:import namespace="http://www.w3.org/XML/1998/namespace" />
    <xsd:element name="root" msdata:IsDataSet="true">
      <xsd:complexType>
        <xsd:choice maxOccurs="unbounded">
          <xsd:element name="metadata">
            <xsd:complexType>
              <xsd:sequence>
                <xsd:element name="value" type="xsd:string" minOccurs="0" />
              </xsd:sequence>
              <xsd:attribute name="name" use="required" type="xsd:string" />
              <xsd:attribute name="type" type="xsd:string" />
              <xsd:attribute name="mimetype" type="xsd:string" />
              <xsd:attribute ref="xml:space" />
            </xsd:complexType>
          </xsd:element>
          <xsd:element name="assembly">
            <xsd:complexType>
              <xsd:attribute name="alias" type="xsd:string" />
              <xsd:attribute name="name" type="xsd:string" />
            </xsd:complexType>
          </xsd:element>
          <xsd:element name="data">
            <xsd:complexType>
              <xsd:sequence>
                <xsd:element name="value" type="xsd:string" minOccurs="0" msdata:Ordinal="1" />
                <xsd:element name="comment" type="xsd:string" minOccurs="0" msdata:Ordinal="2" />
              </xsd:sequence>
              <xsd:attribute name="name" type="xsd:string" use="required" msdata:Ordinal="1" />
              <xsd:attribute name="type" type="xsd:string" msdata:Ordinal="3" />
              <xsd:attribute name="mimetype" type="xsd:string" msdata:Ordinal="4" />
              <xsd:attribute ref="xml:space" />
            </xsd:complexType>
          </xsd:element>
          <xsd:element name="resheader">
            <xsd:complexType>
              <xsd:sequence>
                <xsd:element name="value" type="xsd:string" minOccurs="0" msdata:Ordinal="1" />
              </xsd:sequence>
              <xsd:attribute name="name" type="xsd:string" use="required" />
            </xsd:complexType>
          </xsd:element>
        </xsd:choice>
      </xsd:complexType>
    </xsd:element>
  </xsd:schema>
  <resheader name="resmimetype">
    <value>text/microsoft-resx</value>
  </resheader>
  <resheader name="version">
    <value>2.0</value>
  </resheader>
  <resheader name="reader">
    <value>System.Resources.ResXResourceReader, System.Windows.Forms, Version=4.0.0.0, Culture=neutral, PublicKeyToken=b77a5c561934e089</value>
  </resheader>
  <resheader name="writer">
    <value>System.Resources.ResXResourceWriter, System.Windows.Forms, Version=4.0.0.0, Culture=neutral, PublicKeyToken=b77a5c561934e089</value>
  </resheader>
  <data name="Element_is_not_valid" xml:space="preserve">
    <value>Element is not valid.</value>
  </data>
  <data name="You_must_select_at_least_one_member" xml:space="preserve">
    <value>You must select at least one member.</value>
  </data>
  <data name="Name_conflicts_with_an_existing_type_name" xml:space="preserve">
    <value>Name conflicts with an existing type name.</value>
  </data>
  <data name="Name_is_not_a_valid_0_identifier" xml:space="preserve">
    <value>Name is not a valid {0} identifier.</value>
  </data>
  <data name="Illegal_characters_in_path" xml:space="preserve">
    <value>Illegal characters in path.</value>
  </data>
  <data name="File_name_must_have_the_0_extension" xml:space="preserve">
    <value>File name must have the "{0}" extension.</value>
  </data>
  <data name="Debugger" xml:space="preserve">
    <value>Debugger</value>
  </data>
  <data name="Determining_breakpoint_location" xml:space="preserve">
    <value>Determining breakpoint location...</value>
  </data>
  <data name="Determining_autos" xml:space="preserve">
    <value>Determining autos...</value>
  </data>
  <data name="Resolving_breakpoint_location" xml:space="preserve">
    <value>Resolving breakpoint location...</value>
  </data>
  <data name="Validating_breakpoint_location" xml:space="preserve">
    <value>Validating breakpoint location...</value>
  </data>
  <data name="Getting_DataTip_text" xml:space="preserve">
    <value>Getting DataTip text...</value>
  </data>
  <data name="Preview_unavailable" xml:space="preserve">
    <value>Preview unavailable</value>
  </data>
  <data name="Overrides_" xml:space="preserve">
    <value>Overrides</value>
  </data>
  <data name="Overridden_By" xml:space="preserve">
    <value>Overridden By</value>
  </data>
  <data name="Inherits_" xml:space="preserve">
    <value>Inherits</value>
  </data>
  <data name="Inherited_By" xml:space="preserve">
    <value>Inherited By</value>
  </data>
  <data name="Implements_" xml:space="preserve">
    <value>Implements</value>
  </data>
  <data name="Implemented_By" xml:space="preserve">
    <value>Implemented By</value>
  </data>
  <data name="Maximum_number_of_documents_are_open" xml:space="preserve">
    <value>Maximum number of documents are open.</value>
  </data>
  <data name="Failed_to_create_document_in_miscellaneous_files_project" xml:space="preserve">
    <value>Failed to create document in miscellaneous files project.</value>
  </data>
  <data name="Invalid_access" xml:space="preserve">
    <value>Invalid access.</value>
  </data>
  <data name="The_following_references_were_not_found_0_Please_locate_and_add_them_manually" xml:space="preserve">
    <value>The following references were not found. {0}Please locate and add them manually.</value>
  </data>
  <data name="End_position_must_be_start_position" xml:space="preserve">
    <value>End position must be &gt;= start position</value>
  </data>
  <data name="Not_a_valid_value" xml:space="preserve">
    <value>Not a valid value</value>
  </data>
  <data name="given_workspace_doesn_t_support_undo" xml:space="preserve">
    <value>given workspace doesn't support undo</value>
  </data>
  <data name="Add_a_reference_to_0" xml:space="preserve">
    <value>Add a reference to '{0}'</value>
  </data>
  <data name="Event_type_is_invalid" xml:space="preserve">
    <value>Event type is invalid</value>
  </data>
  <data name="Can_t_find_where_to_insert_member" xml:space="preserve">
    <value>Can't find where to insert member</value>
  </data>
  <data name="Can_t_rename_other_elements" xml:space="preserve">
    <value>Can't rename 'other' elements</value>
  </data>
  <data name="Unknown_rename_type" xml:space="preserve">
    <value>Unknown rename type</value>
  </data>
  <data name="IDs_are_not_supported_for_this_symbol_type" xml:space="preserve">
    <value>IDs are not supported for this symbol type.</value>
  </data>
  <data name="Can_t_create_a_node_id_for_this_symbol_kind_colon_0" xml:space="preserve">
    <value>Can't create a node id for this symbol kind: '{0}'</value>
  </data>
  <data name="Project_References" xml:space="preserve">
    <value>Project References</value>
  </data>
  <data name="Base_Types" xml:space="preserve">
    <value>Base Types</value>
  </data>
  <data name="Miscellaneous_Files" xml:space="preserve">
    <value>Miscellaneous Files</value>
  </data>
  <data name="Could_not_find_project_0" xml:space="preserve">
    <value>Could not find project '{0}'</value>
  </data>
  <data name="Could_not_find_location_of_folder_on_disk" xml:space="preserve">
    <value>Could not find location of folder on disk</value>
  </data>
  <data name="Assembly" xml:space="preserve">
    <value>Assembly </value>
  </data>
  <data name="Exceptions_colon" xml:space="preserve">
    <value>Exceptions:</value>
  </data>
  <data name="Member_of_0" xml:space="preserve">
    <value>Member of {0}</value>
  </data>
  <data name="Parameters_colon1" xml:space="preserve">
    <value>Parameters:</value>
  </data>
  <data name="Project" xml:space="preserve">
    <value>Project </value>
  </data>
  <data name="Remarks_colon" xml:space="preserve">
    <value>Remarks:</value>
  </data>
  <data name="Returns_colon" xml:space="preserve">
    <value>Returns:</value>
  </data>
  <data name="Summary_colon" xml:space="preserve">
    <value>Summary:</value>
  </data>
  <data name="Type_Parameters_colon" xml:space="preserve">
    <value>Type Parameters:</value>
  </data>
  <data name="File_already_exists" xml:space="preserve">
    <value>File already exists</value>
  </data>
  <data name="File_path_cannot_use_reserved_keywords" xml:space="preserve">
    <value>File path cannot use reserved keywords</value>
  </data>
  <data name="DocumentPath_is_illegal" xml:space="preserve">
    <value>DocumentPath is illegal</value>
  </data>
  <data name="Project_Path_is_illegal" xml:space="preserve">
    <value>Project Path is illegal</value>
  </data>
  <data name="Path_cannot_have_empty_filename" xml:space="preserve">
    <value>Path cannot have empty filename</value>
  </data>
  <data name="The_given_DocumentId_did_not_come_from_the_Visual_Studio_workspace" xml:space="preserve">
    <value>The given DocumentId did not come from the Visual Studio workspace.</value>
  </data>
  <data name="Project_colon_0_1_Use_the_dropdown_to_view_and_switch_to_other_projects_this_file_may_belong_to" xml:space="preserve">
    <value>Project: {0} ({1})

Use the dropdown to view and switch to other projects this file may belong to.</value>
  </data>
  <data name="_0_Use_the_dropdown_to_view_and_navigate_to_other_items_in_this_file" xml:space="preserve">
    <value>{0}

Use the dropdown to view and navigate to other items in this file.</value>
  </data>
  <data name="Project_colon_0_Use_the_dropdown_to_view_and_switch_to_other_projects_this_file_may_belong_to" xml:space="preserve">
    <value>Project: {0}

Use the dropdown to view and switch to other projects this file may belong to.</value>
  </data>
  <data name="AnalyzerChangedOnDisk" xml:space="preserve">
    <value>AnalyzerChangedOnDisk</value>
  </data>
  <data name="The_analyzer_assembly_0_has_changed_Diagnostics_may_be_incorrect_until_Visual_Studio_is_restarted" xml:space="preserve">
    <value>The analyzer assembly '{0}' has changed. Diagnostics may be incorrect until Visual Studio is restarted.</value>
  </data>
  <data name="CSharp_VB_Diagnostics_Table_Data_Source" xml:space="preserve">
    <value>C#/VB Diagnostics Table Data Source</value>
  </data>
  <data name="CSharp_VB_Todo_List_Table_Data_Source" xml:space="preserve">
    <value>C#/VB Todo List Table Data Source</value>
  </data>
  <data name="Cancel" xml:space="preserve">
    <value>Cancel</value>
  </data>
  <data name="Deselect_All" xml:space="preserve">
    <value>_Deselect All</value>
  </data>
  <data name="Extract_Interface" xml:space="preserve">
    <value>Extract Interface</value>
  </data>
  <data name="Generated_name_colon" xml:space="preserve">
    <value>Generated name:</value>
  </data>
  <data name="New_file_name_colon" xml:space="preserve">
    <value>New _file name:</value>
  </data>
  <data name="New_interface_name_colon" xml:space="preserve">
    <value>New _interface name:</value>
  </data>
  <data name="OK" xml:space="preserve">
    <value>OK</value>
  </data>
  <data name="Select_All" xml:space="preserve">
    <value>_Select All</value>
  </data>
  <data name="Select_public_members_to_form_interface" xml:space="preserve">
    <value>Select public _members to form interface</value>
  </data>
  <data name="Access_colon" xml:space="preserve">
    <value>_Access:</value>
  </data>
  <data name="Add_to_existing_file" xml:space="preserve">
    <value>Add to _existing file</value>
  </data>
  <data name="Add_to_current_file" xml:space="preserve">
    <value>Add to _current file</value>
  </data>
  <data name="Change_Signature" xml:space="preserve">
    <value>Change Signature</value>
  </data>
  <data name="Create_new_file" xml:space="preserve">
    <value>_Create new file</value>
  </data>
  <data name="Default_" xml:space="preserve">
    <value>Default</value>
  </data>
  <data name="File_Name_colon" xml:space="preserve">
    <value>File Name:</value>
  </data>
  <data name="Generate_Type" xml:space="preserve">
    <value>Generate Type</value>
  </data>
  <data name="Kind_colon" xml:space="preserve">
    <value>_Kind:</value>
  </data>
  <data name="Location_colon" xml:space="preserve">
    <value>Location:</value>
  </data>
  <data name="Select_destination" xml:space="preserve">
    <value>Select destination</value>
  </data>
  <data name="Modifier" xml:space="preserve">
    <value>Modifier</value>
  </data>
  <data name="Name_colon1" xml:space="preserve">
    <value>Name:</value>
  </data>
  <data name="Parameter" xml:space="preserve">
    <value>Parameter</value>
  </data>
  <data name="Parameters_colon2" xml:space="preserve">
    <value>Parameters:</value>
  </data>
  <data name="Preview_method_signature_colon" xml:space="preserve">
    <value>Preview method signature:</value>
  </data>
  <data name="Preview_reference_changes" xml:space="preserve">
    <value>Preview reference changes</value>
  </data>
  <data name="Project_colon" xml:space="preserve">
    <value>_Project:</value>
  </data>
  <data name="Type" xml:space="preserve">
    <value>Type</value>
  </data>
  <data name="Type_Details_colon" xml:space="preserve">
    <value>Type Details:</value>
  </data>
  <data name="Re_move" xml:space="preserve">
    <value>Re_move</value>
  </data>
  <data name="Restore" xml:space="preserve">
    <value>_Restore</value>
  </data>
  <data name="More_about_0" xml:space="preserve">
    <value>More about {0}</value>
  </data>
  <data name="Navigation_must_be_performed_on_the_foreground_thread" xml:space="preserve">
    <value>Navigation must be performed on the foreground thread.</value>
  </data>
  <data name="bracket_plus_bracket" xml:space="preserve">
    <value>[+] </value>
  </data>
  <data name="bracket_bracket" xml:space="preserve">
    <value>[-] </value>
  </data>
  <data name="Reference_to_0_in_project_1" xml:space="preserve">
    <value>Reference to '{0}' in project '{1}'</value>
  </data>
  <data name="Unknown1" xml:space="preserve">
    <value>&lt;Unknown&gt;</value>
  </data>
  <data name="Analyzer_reference_to_0_in_project_1" xml:space="preserve">
    <value>Analyzer reference to '{0}' in project '{1}'</value>
  </data>
  <data name="Project_reference_to_0_in_project_1" xml:space="preserve">
    <value>Project reference to '{0}' in project '{1}'</value>
  </data>
  <data name="AnalyzerDependencyConflict" xml:space="preserve">
    <value>AnalyzerDependencyConflict</value>
  </data>
  <data name="Analyzer_assemblies_0_and_1_both_have_identity_2_but_different_contents_Only_one_will_be_loaded_and_analyzers_using_these_assemblies_may_not_run_correctly" xml:space="preserve">
    <value>Analyzer assemblies '{0}' and '{1}' both have identity '{2}' but different contents. Only one will be loaded and analyzers using these assemblies may not run correctly.</value>
  </data>
  <data name="_0_references" xml:space="preserve">
    <value>{0} references</value>
  </data>
  <data name="_1_reference" xml:space="preserve">
    <value>1 reference</value>
  </data>
  <data name="_0_encountered_an_error_and_has_been_disabled" xml:space="preserve">
    <value>'{0}' encountered an error and has been disabled.</value>
  </data>
  <data name="Enable" xml:space="preserve">
    <value>Enable</value>
  </data>
  <data name="Enable_and_ignore_future_errors" xml:space="preserve">
    <value>Enable and ignore future errors</value>
  </data>
  <data name="No_Changes" xml:space="preserve">
    <value>No Changes</value>
  </data>
  <data name="Current_block" xml:space="preserve">
    <value>Current block</value>
  </data>
  <data name="Determining_current_block" xml:space="preserve">
    <value>Determining current block.</value>
  </data>
  <data name="IntelliSense" xml:space="preserve">
    <value>IntelliSense</value>
  </data>
  <data name="CSharp_VB_Build_Table_Data_Source" xml:space="preserve">
    <value>C#/VB Build Table Data Source</value>
  </data>
  <data name="MissingAnalyzerReference" xml:space="preserve">
    <value>MissingAnalyzerReference</value>
  </data>
  <data name="Analyzer_assembly_0_depends_on_1_but_it_was_not_found_Analyzers_may_not_run_correctly_unless_the_missing_assembly_is_added_as_an_analyzer_reference_as_well" xml:space="preserve">
    <value>Analyzer assembly '{0}' depends on '{1}' but it was not found. Analyzers may not run correctly unless the missing assembly is added as an analyzer reference as well.</value>
  </data>
  <data name="Suppress_diagnostics" xml:space="preserve">
    <value>Suppress diagnostics</value>
  </data>
  <data name="Computing_suppressions_fix" xml:space="preserve">
    <value>Computing suppressions fix...</value>
  </data>
  <data name="Applying_suppressions_fix" xml:space="preserve">
    <value>Applying suppressions fix...</value>
  </data>
  <data name="Remove_suppressions" xml:space="preserve">
    <value>Remove suppressions</value>
  </data>
  <data name="Computing_remove_suppressions_fix" xml:space="preserve">
    <value>Computing remove suppressions fix...</value>
  </data>
  <data name="Applying_remove_suppressions_fix" xml:space="preserve">
    <value>Applying remove suppressions fix...</value>
  </data>
  <data name="This_workspace_only_supports_opening_documents_on_the_UI_thread" xml:space="preserve">
    <value>This workspace only supports opening documents on the UI thread.</value>
  </data>
  <data name="This_workspace_does_not_support_updating_Visual_Basic_compilation_options" xml:space="preserve">
    <value>This workspace does not support updating Visual Basic compilation options.</value>
  </data>
  <data name="This_workspace_does_not_support_updating_Visual_Basic_parse_options" xml:space="preserve">
    <value>This workspace does not support updating Visual Basic parse options.</value>
  </data>
  <data name="Synchronize_0" xml:space="preserve">
    <value>Synchronize {0}</value>
  </data>
  <data name="Synchronizing_with_0" xml:space="preserve">
    <value>Synchronizing with {0}...</value>
  </data>
  <data name="Visual_Studio_has_suspended_some_advanced_features_to_improve_performance" xml:space="preserve">
    <value>Visual Studio has suspended some advanced features to improve performance.</value>
  </data>
  <data name="Installing_0" xml:space="preserve">
    <value>Installing '{0}'</value>
  </data>
  <data name="Installing_0_completed" xml:space="preserve">
    <value>Installing '{0}' completed</value>
  </data>
  <data name="Package_install_failed_colon_0" xml:space="preserve">
    <value>Package install failed: {0}</value>
  </data>
  <data name="Unknown2" xml:space="preserve">
    <value>&lt;Unknown&gt;</value>
  </data>
  <data name="No" xml:space="preserve">
    <value>No</value>
  </data>
  <data name="Yes" xml:space="preserve">
    <value>Yes</value>
  </data>
  <data name="Choose_a_Symbol_Specification_and_a_Naming_Style" xml:space="preserve">
    <value>Choose a Symbol Specification and a Naming Style.</value>
  </data>
  <data name="Enter_a_title_for_this_Naming_Rule" xml:space="preserve">
    <value>Enter a title for this Naming Rule.</value>
  </data>
  <data name="Enter_a_title_for_this_Naming_Style" xml:space="preserve">
    <value>Enter a title for this Naming Style.</value>
  </data>
  <data name="Enter_a_title_for_this_Symbol_Specification" xml:space="preserve">
    <value>Enter a title for this Symbol Specification.</value>
  </data>
  <data name="Accessibilities_can_match_any" xml:space="preserve">
    <value>Accessibilities (can match any)</value>
  </data>
  <data name="Capitalization_colon" xml:space="preserve">
    <value>Capitalization:</value>
  </data>
  <data name="all_lower" xml:space="preserve">
    <value>all lower</value>
  </data>
  <data name="ALL_UPPER" xml:space="preserve">
    <value>ALL UPPER</value>
  </data>
  <data name="camel_Case_Name" xml:space="preserve">
    <value>camel Case Name</value>
  </data>
  <data name="First_word_upper" xml:space="preserve">
    <value>First word upper</value>
  </data>
  <data name="Pascal_Case_Name" xml:space="preserve">
    <value>Pascal Case Name</value>
  </data>
  <data name="Severity_colon" xml:space="preserve">
    <value>Severity:</value>
  </data>
  <data name="Modifiers_must_match_all" xml:space="preserve">
    <value>Modifiers (must match all)</value>
  </data>
  <data name="Name_colon2" xml:space="preserve">
    <value>Name:</value>
  </data>
  <data name="Naming_Rule" xml:space="preserve">
    <value>Naming Rule</value>
  </data>
  <data name="Naming_Style" xml:space="preserve">
    <value>Naming Style</value>
  </data>
  <data name="Naming_Style_colon" xml:space="preserve">
    <value>Naming Style:</value>
  </data>
  <data name="Naming_Rules_allow_you_to_define_how_particular_sets_of_symbols_should_be_named_and_how_incorrectly_named_symbols_should_be_handled" xml:space="preserve">
    <value>Naming Rules allow you to define how particular sets of symbols should be named and how incorrectly-named symbols should be handled.</value>
  </data>
  <data name="The_first_matching_top_level_Naming_Rule_is_used_by_default_when_naming_a_symbol_while_any_special_cases_are_handled_by_a_matching_child_rule" xml:space="preserve">
    <value>The first matching top-level Naming Rule is used by default when naming a symbol, while any special cases are handled by a matching child rule.</value>
  </data>
  <data name="Naming_Style_Title_colon" xml:space="preserve">
    <value>Naming Style Title:</value>
  </data>
  <data name="Parent_Rule_colon" xml:space="preserve">
    <value>Parent Rule:</value>
  </data>
  <data name="Required_Prefix_colon" xml:space="preserve">
    <value>Required Prefix:</value>
  </data>
  <data name="Required_Suffix_colon" xml:space="preserve">
    <value>Required Suffix:</value>
  </data>
  <data name="Sample_Identifier_colon" xml:space="preserve">
    <value>Sample Identifier:</value>
  </data>
  <data name="Symbol_Kinds_can_match_any" xml:space="preserve">
    <value>Symbol Kinds (can match any)</value>
  </data>
  <data name="Symbol_Specification" xml:space="preserve">
    <value>Symbol Specification</value>
  </data>
  <data name="Symbol_Specification_colon" xml:space="preserve">
    <value>Symbol Specification:</value>
  </data>
  <data name="Symbol_Specification_Title_colon" xml:space="preserve">
    <value>Symbol Specification Title:</value>
  </data>
  <data name="Word_Separator_colon" xml:space="preserve">
    <value>Word Separator:</value>
  </data>
  <data name="example" xml:space="preserve">
    <value>example</value>
    <comment>IdentifierWord_Example and IdentifierWord_Identifier are combined (with prefixes, suffixes, and word separators) into an example identifier name in the NamingStyle UI.</comment>
  </data>
  <data name="identifier" xml:space="preserve">
    <value>identifier</value>
    <comment>IdentifierWord_Example and IdentifierWord_Identifier are combined (with prefixes, suffixes, and word separators) into an example identifier name in the NamingStyle UI.</comment>
  </data>
  <data name="Install_0" xml:space="preserve">
    <value>Install '{0}'</value>
  </data>
  <data name="Uninstalling_0" xml:space="preserve">
    <value>Uninstalling '{0}'</value>
  </data>
  <data name="Uninstalling_0_completed" xml:space="preserve">
    <value>Uninstalling '{0}' completed</value>
  </data>
  <data name="Uninstall_0" xml:space="preserve">
    <value>Uninstall '{0}'</value>
  </data>
  <data name="Package_uninstall_failed_colon_0" xml:space="preserve">
    <value>Package uninstall failed: {0}</value>
  </data>
  <data name="Error_encountered_while_loading_the_project_Some_project_features_such_as_full_solution_analysis_for_the_failed_project_and_projects_that_depend_on_it_have_been_disabled" xml:space="preserve">
    <value>Error encountered while loading the project. Some project features, such as full solution analysis for the failed project and projects that depend on it, have been disabled.</value>
  </data>
  <data name="Project_loading_failed" xml:space="preserve">
    <value>Project loading failed.</value>
  </data>
  <data name="To_see_what_caused_the_issue_please_try_below_1_Close_Visual_Studio_long_paragraph_follows" xml:space="preserve">
    <value>To see what caused the issue, please try below.

1. Close Visual Studio
2. Open a Visual Studio Developer Command Prompt
3. Set environment variable “TraceDesignTime” to true (set TraceDesignTime=true)
4. Delete .vs directory/.suo file
5. Restart VS from the command prompt you set the environment variable (devenv)
6. Open the solution
7. Check '{0}' and look for the failed tasks (FAILED)</value>
  </data>
  <data name="Additional_information_colon" xml:space="preserve">
    <value>Additional information:</value>
  </data>
  <data name="Installing_0_failed_Additional_information_colon_1" xml:space="preserve">
    <value>Installing '{0}' failed.

Additional information: {1}</value>
  </data>
  <data name="Uninstalling_0_failed_Additional_information_colon_1" xml:space="preserve">
    <value>Uninstalling '{0}' failed.

Additional information: {1}</value>
  </data>
  <data name="Move_0_below_1" xml:space="preserve">
    <value>Move {0} below {1}</value>
    <comment>{0} and {1} are parameter descriptions</comment>
  </data>
  <data name="Move_0_above_1" xml:space="preserve">
    <value>Move {0} above {1}</value>
    <comment>{0} and {1} are parameter descriptions</comment>
  </data>
  <data name="Remove_0" xml:space="preserve">
    <value>Remove {0}</value>
    <comment>{0} is a parameter description</comment>
  </data>
  <data name="Restore_0" xml:space="preserve">
    <value>Restore {0}</value>
    <comment>{0} is a parameter description</comment>
  </data>
  <data name="Re_enable" xml:space="preserve">
    <value>Re-enable</value>
  </data>
  <data name="Learn_more" xml:space="preserve">
    <value>Learn more</value>
  </data>
  <data name="Build_plus_live_analysis_NuGet_package" xml:space="preserve">
    <value>Build + live analysis (NuGet package)</value>
  </data>
  <data name="Live_analysis_VSIX_extension" xml:space="preserve">
    <value>Live analysis (VSIX extension)</value>
  </data>
  <data name="Prefer_framework_type" xml:space="preserve">
    <value>Prefer framework type</value>
  </data>
  <data name="Prefer_predefined_type" xml:space="preserve">
    <value>Prefer predefined type</value>
  </data>
  <data name="Copy_to_Clipboard" xml:space="preserve">
    <value>Copy to Clipboard</value>
  </data>
  <data name="Close" xml:space="preserve">
    <value>Close</value>
  </data>
  <data name="Unknown_parameters" xml:space="preserve">
    <value>&lt;Unknown Parameters&gt;</value>
  </data>
  <data name="End_of_inner_exception_stack" xml:space="preserve">
    <value>--- End of inner exception stack trace ---</value>
  </data>
  <data name="For_locals_parameters_and_members" xml:space="preserve">
    <value>For locals, parameters and members</value>
  </data>
  <data name="For_member_access_expressions" xml:space="preserve">
    <value>For member access expressions</value>
  </data>
  <data name="Prefer_object_initializer" xml:space="preserve">
    <value>Prefer object initializer</value>
  </data>
  <data name="Expression_preferences_colon" xml:space="preserve">
    <value>Expression preferences:</value>
  </data>
  <data name="Block_Structure_Guides" xml:space="preserve">
    <value>Block Structure Guides</value>
  </data>
  <data name="Outlining" xml:space="preserve">
    <value>Outlining</value>
  </data>
  <data name="Show_guides_for_code_level_constructs" xml:space="preserve">
    <value>Show guides for code level constructs</value>
  </data>
  <data name="Show_guides_for_comments_and_preprocessor_regions" xml:space="preserve">
    <value>Show guides for comments and preprocessor regions</value>
  </data>
  <data name="Show_guides_for_declaration_level_constructs" xml:space="preserve">
    <value>Show guides for declaration level constructs</value>
  </data>
  <data name="Show_outlining_for_code_level_constructs" xml:space="preserve">
    <value>Show outlining for code level constructs</value>
  </data>
  <data name="Show_outlining_for_comments_and_preprocessor_regions" xml:space="preserve">
    <value>Show outlining for comments and preprocessor regions</value>
  </data>
  <data name="Show_outlining_for_declaration_level_constructs" xml:space="preserve">
    <value>Show outlining for declaration level constructs</value>
  </data>
  <data name="Variable_preferences_colon" xml:space="preserve">
    <value>Variable preferences:</value>
  </data>
  <data name="Prefer_inlined_variable_declaration" xml:space="preserve">
    <value>Prefer inlined variable declaration</value>
  </data>
  <data name="Use_expression_body_for_methods" xml:space="preserve">
    <value>Use expression body for methods</value>
  </data>
  <data name="Code_block_preferences_colon" xml:space="preserve">
    <value>Code block preferences:</value>
  </data>
  <data name="Use_expression_body_for_accessors" xml:space="preserve">
    <value>Use expression body for accessors</value>
  </data>
  <data name="Use_expression_body_for_constructors" xml:space="preserve">
    <value>Use expression body for constructors</value>
  </data>
  <data name="Use_expression_body_for_indexers" xml:space="preserve">
    <value>Use expression body for indexers</value>
  </data>
  <data name="Use_expression_body_for_operators" xml:space="preserve">
    <value>Use expression body for operators</value>
  </data>
  <data name="Use_expression_body_for_properties" xml:space="preserve">
    <value>Use expression body for properties</value>
  </data>
  <data name="Some_naming_rules_are_incomplete_Please_complete_or_remove_them" xml:space="preserve">
    <value>Some naming rules are incomplete. Please complete or remove them.</value>
  </data>
  <data name="Manage_specifications" xml:space="preserve">
    <value>Manage specifications</value>
  </data>
  <data name="Manage_naming_styles" xml:space="preserve">
    <value>Manage naming styles</value>
  </data>
  <data name="Reorder" xml:space="preserve">
    <value>Reorder</value>
  </data>
  <data name="Severity" xml:space="preserve">
    <value>Severity</value>
  </data>
  <data name="Specification" xml:space="preserve">
    <value>Specification</value>
  </data>
  <data name="Required_Style" xml:space="preserve">
    <value>Required Style</value>
  </data>
  <data name="This_item_cannot_be_deleted_because_it_is_used_by_an_existing_Naming_Rule" xml:space="preserve">
    <value>This item cannot be deleted because it is used by an existing Naming Rule.</value>
  </data>
  <data name="Prefer_collection_initializer" xml:space="preserve">
    <value>Prefer collection initializer</value>
  </data>
  <data name="Prefer_coalesce_expression" xml:space="preserve">
    <value>Prefer coalesce expression</value>
  </data>
  <data name="Collapse_regions_when_collapsing_to_definitions" xml:space="preserve">
    <value>Collapse #regions when collapsing to definitions</value>
  </data>
  <data name="Prefer_null_propagation" xml:space="preserve">
    <value>Prefer null propagation</value>
  </data>
  <data name="Prefer_explicit_tuple_name" xml:space="preserve">
    <value>Prefer explicit tuple name</value>
  </data>
  <data name="Description" xml:space="preserve">
    <value>Description</value>
  </data>
  <data name="Preference" xml:space="preserve">
    <value>Preference</value>
  </data>
  <data name="Implement_Interface_or_Abstract_Class" xml:space="preserve">
    <value>Implement Interface or Abstract Class</value>
  </data>
  <data name="For_a_given_symbol_only_the_topmost_rule_with_a_matching_Specification_will_be_applied_Violation_of_that_rules_Required_Style_will_be_reported_at_the_chosen_Severity_level" xml:space="preserve">
    <value>For a given symbol, only the topmost rule with a matching 'Specification' will be applied. Violation of that rule's 'Required Style' will be reported at the chosen 'Severity' level.</value>
  </data>
  <data name="at_the_end" xml:space="preserve">
    <value>at the end</value>
  </data>
  <data name="When_inserting_properties_events_and_methods_place_them" xml:space="preserve">
    <value>When inserting properties, events and methods, place them:</value>
  </data>
  <data name="with_other_members_of_the_same_kind" xml:space="preserve">
    <value>with other members of the same kind</value>
  </data>
  <data name="Prefer_braces" xml:space="preserve">
    <value>Prefer braces</value>
  </data>
  <data name="Over_colon" xml:space="preserve">
    <value>Over:</value>
  </data>
  <data name="Prefer_colon" xml:space="preserve">
    <value>Prefer:</value>
  </data>
  <data name="or" xml:space="preserve">
    <value>or</value>
  </data>
  <data name="built_in_types" xml:space="preserve">
    <value>built-in types</value>
  </data>
  <data name="everywhere_else" xml:space="preserve">
    <value>everywhere else</value>
  </data>
  <data name="type_is_apparent_from_assignment_expression" xml:space="preserve">
    <value>type is apparent from assignment expression</value>
  </data>
  <data name="Move_down" xml:space="preserve">
    <value>Move down</value>
  </data>
  <data name="Move_up" xml:space="preserve">
    <value>Move up</value>
  </data>
  <data name="Remove" xml:space="preserve">
    <value>Remove</value>
  </data>
  <data name="Pick_members" xml:space="preserve">
    <value>Pick members</value>
  </data>
  <data name="Unfortunately_a_process_used_by_Visual_Studio_has_encountered_an_unrecoverable_error_We_recommend_saving_your_work_and_then_closing_and_restarting_Visual_Studio" xml:space="preserve">
    <value>Unfortunately, a process used by Visual Studio has encountered an unrecoverable error.  We recommend saving your work, and then closing and restarting Visual Studio.</value>
  </data>
  <data name="analyzer_Prefer_auto_properties" xml:space="preserve">
    <value>Prefer auto properties</value>
  </data>
  <data name="Add_a_symbol_specification" xml:space="preserve">
    <value>Add a symbol specification</value>
  </data>
  <data name="Remove_symbol_specification" xml:space="preserve">
    <value>Remove symbol specification</value>
  </data>
  <data name="Add_item" xml:space="preserve">
    <value>Add item</value>
  </data>
  <data name="Edit_item" xml:space="preserve">
    <value>Edit item</value>
  </data>
  <data name="Remove_item" xml:space="preserve">
    <value>Remove item</value>
  </data>
  <data name="Add_a_naming_rule" xml:space="preserve">
    <value>Add a naming rule</value>
  </data>
  <data name="Remove_naming_rule" xml:space="preserve">
    <value>Remove naming rule</value>
  </data>
  <data name="VisualStudioWorkspace_TryApplyChanges_cannot_be_called_from_a_background_thread" xml:space="preserve">
    <value>VisualStudioWorkspace.TryApplyChanges cannot be called from a background thread.</value>
  </data>
  <data name="codegen_prefer_auto_properties" xml:space="preserve">
    <value>prefer auto properties</value>
  </data>
  <data name="prefer_throwing_properties" xml:space="preserve">
    <value>prefer throwing properties</value>
  </data>
  <data name="When_generating_properties" xml:space="preserve">
    <value>When generating properties:</value>
  </data>
  <data name="Options" xml:space="preserve">
    <value>Options</value>
  </data>
  <data name="Install_Microsoft_recommended_Roslyn_analyzers_which_provide_additional_diagnostics_and_fixes_for_common_API_design_security_performance_and_reliability_issues" xml:space="preserve">
    <value>Install Microsoft-recommended Roslyn analyzers, which provide additional diagnostics and fixes for common API design, security, performance, and reliability issues</value>
  </data>
  <data name="Never_show_this_again" xml:space="preserve">
    <value>Never show this again</value>
  </data>
  <data name="Prefer_simple_default_expression" xml:space="preserve">
    <value>Prefer simple 'default' expression</value>
  </data>
  <data name="Prefer_inferred_tuple_names" xml:space="preserve">
    <value>Prefer inferred tuple element names</value>
  </data>
  <data name="Prefer_inferred_anonymous_type_member_names" xml:space="preserve">
    <value>Prefer inferred anonymous type member names</value>
  </data>
  <data name="Preview_pane" xml:space="preserve">
    <value>Preview pane</value>
  </data>
  <data name="Analysis" xml:space="preserve">
    <value>Analysis</value>
  </data>
  <data name="Fade_out_unreachable_code" xml:space="preserve">
    <value>Fade out unreachable code</value>
  </data>
  <data name="Fading" xml:space="preserve">
    <value>Fading</value>
  </data>
  <data name="Prefer_local_function_over_anonymous_function" xml:space="preserve">
    <value>Prefer local function over anonymous function</value>
  </data>
  <data name="Keep_all_parentheses_in_colon" xml:space="preserve">
    <value>Keep all parentheses in:</value>
  </data>
  <data name="In_other_operators" xml:space="preserve">
    <value>In other operators</value>
  </data>
  <data name="Never_if_unnecessary" xml:space="preserve">
    <value>Never if unnecessary</value>
  </data>
  <data name="Always_for_clarity" xml:space="preserve">
    <value>Always for clarity</value>
  </data>
  <data name="Parentheses_preferences_colon" xml:space="preserve">
    <value>Parentheses preferences:</value>
  </data>
  <data name="ModuleHasBeenUnloaded" xml:space="preserve">
    <value>Module has been unloaded.</value>
  </data>
  <data name="Prefer_deconstructed_variable_declaration" xml:space="preserve">
    <value>Prefer deconstructed variable declaration</value>
  </data>
  <data name="External_reference_found" xml:space="preserve">
    <value>External reference found</value>
  </data>
  <data name="No_references_found_to_0" xml:space="preserve">
    <value>No references found to '{0}'</value>
  </data>
  <data name="Search_found_no_results" xml:space="preserve">
    <value>Search found no results</value>
  </data>
  <data name="Sync_Class_View" xml:space="preserve">
    <value>Sync Class View</value>
  </data>
  <data name="Reset_Visual_Studio_default_keymapping" xml:space="preserve">
    <value>Reset Visual Studio default keymapping</value>
  </data>
  <data name="Enable_navigation_to_decompiled_sources" xml:space="preserve">
    <value>Enable navigation to decompiled sources (experimental)</value>
  </data>
  <data name="Decompiler_Legal_Notice_Message" xml:space="preserve">
    <value>IMPORTANT: Visual Studio includes decompiling functionality (“Decompiler”) that enables reproducing source code from binary code. By accessing and using the Decompiler, you agree to the Visual Studio license terms and the terms for the Decompiler below. If you do not agree with these combined terms, do not access or use the Decompiler.

You acknowledge that binary code and source code might be protected by copyright and trademark laws.  Before using the Decompiler on any binary code, you need to first:
(i) confirm that the license terms governing your use of the binary code do not contain a provision which prohibits you from decompiling the software; or
(ii) obtain permission to decompile the binary code from the owner of the software.

Your use of the Decompiler is optional.  Microsoft is not responsible and disclaims all liability for your use of the Decompiler that violates any laws or any software license terms which prohibit decompiling of the software.

I agree to all of the foregoing:</value>
  </data>
  <data name="Decompiler_Legal_Notice_Title" xml:space="preserve">
    <value>Decompiler Legal Notice</value>
  </data>
  <data name="Colorize_regular_expressions" xml:space="preserve">
    <value>Colorize regular expressions</value>
  </data>
  <data name="Highlight_related_components_under_cursor" xml:space="preserve">
    <value>Highlight related components under cursor</value>
  </data>
  <data name="Regular_Expressions" xml:space="preserve">
    <value>Regular Expressions</value>
  </data>
  <data name="Report_invalid_regular_expressions" xml:space="preserve">
    <value>Report invalid regular expressions</value>
  </data>
  <data name="Code_style_header_use_editor_config" xml:space="preserve">
    <value>Your .editorconfig file might override the local settings configured on this page which only apply to your machine. To configure these settings to travel with your solution use EditorConfig files. More info</value>
  </data>
  <data name="Modifier_preferences_colon" xml:space="preserve">
    <value>Modifier preferences:</value>
  </data>
  <data name="Prefer_readonly_fields" xml:space="preserve">
    <value>Prefer readonly fields</value>
  </data>
  <data name="Analyzing_0" xml:space="preserve">
    <value>Analyzing '{0}'</value>
  </data>
  <data name="Prefer_conditional_expression_over_if_with_assignments" xml:space="preserve">
    <value>Prefer conditional expression over 'if' with assignments</value>
  </data>
  <data name="Prefer_conditional_expression_over_if_with_returns" xml:space="preserve">
    <value>Prefer conditional expression over 'if' with returns</value>
  </data>
  <data name="Apply_0_keymapping_scheme" xml:space="preserve">
    <value>Apply '{0}' keymapping scheme</value>
  </data>
  <data name="We_notice_you_suspended_0_Reset_keymappings_to_continue_to_navigate_and_refactor" xml:space="preserve">
    <value>We notice you suspended '{0}'. Reset keymappings to continue to navigate and refactor.</value>
  </data>
  <data name="Use_expression_body_for_lambdas" xml:space="preserve">
    <value>Use expression body for lambdas</value>
  </data>
  <data name="Prefer_compound_assignments" xml:space="preserve">
    <value>Prefer compound assignments</value>
  </data>
  <data name="Generate_dot_editorconfig_file_from_settings" xml:space="preserve">
    <value>Generate .editorconfig file from settings</value>
  </data>
  <data name="Save_dot_editorconfig_file" xml:space="preserve">
    <value>Save .editorconfig file</value>
  </data>
  <data name="Kind" xml:space="preserve">
    <value>Kind</value>
  </data>
  <data name="Prefer_index_operator" xml:space="preserve">
    <value>Prefer index operator</value>
  </data>
  <data name="Prefer_range_operator" xml:space="preserve">
    <value>Prefer range operator</value>
  </data>
  <data name="All_methods" xml:space="preserve">
    <value>All methods</value>
  </data>
  <data name="Avoid_expression_statements_that_implicitly_ignore_value" xml:space="preserve">
    <value>Avoid expression statements that implicitly ignore value</value>
  </data>
  <data name="Avoid_unused_parameters" xml:space="preserve">
    <value>Avoid unused parameters</value>
  </data>
  <data name="Avoid_unused_value_assignments" xml:space="preserve">
    <value>Avoid unused value assignments</value>
  </data>
  <data name="Parameter_name_contains_invalid_characters" xml:space="preserve">
    <value>Parameter name contains invalid character(s).</value>
  </data>
  <data name="Parameter_preferences_colon" xml:space="preserve">
    <value>Parameter preferences:</value>
  </data>
  <data name="Parameter_type_contains_invalid_characters" xml:space="preserve">
    <value>Parameter type contains invalid character(s).</value>
  </data>
  <data name="Non_public_methods" xml:space="preserve">
    <value>Non-public methods</value>
  </data>
  <data name="Unused_value_is_explicitly_assigned_to_an_unused_local" xml:space="preserve">
    <value>Unused value is explicitly assigned to an unused local</value>
  </data>
  <data name="Unused_value_is_explicitly_assigned_to_discard" xml:space="preserve">
    <value>Unused value is explicitly assigned to discard</value>
  </data>
  <data name="Value_assigned_here_is_never_used" xml:space="preserve">
    <value>Value assigned here is never used</value>
  </data>
  <data name="Value_returned_by_invocation_is_implicitly_ignored" xml:space="preserve">
    <value>Value returned by invocation is implicitly ignored</value>
  </data>
  <data name="Back" xml:space="preserve">
    <value>Back</value>
  </data>
  <data name="Finish" xml:space="preserve">
    <value>Finish</value>
  </data>
  <data name="Interface_cannot_have_field" xml:space="preserve">
    <value>Interface cannot have field.</value>
  </data>
  <data name="Make_abstract" xml:space="preserve">
    <value>Make abstract</value>
  </data>
  <data name="Members" xml:space="preserve">
    <value>Members</value>
  </data>
  <data name="Namespace_0" xml:space="preserve">
    <value>Namespace: '{0}'</value>
  </data>
  <data name="Pull_Members_Up" xml:space="preserve">
    <value>Pull Members Up</value>
  </data>
  <data name="Additional_changes_are_needed_to_complete_the_refactoring_Review_changes_below" xml:space="preserve">
    <value>Additional changes are needed to complete the refactoring. Review changes below.</value>
  </data>
  <data name="Select_Dependents" xml:space="preserve">
    <value>Select _Dependents</value>
  </data>
  <data name="Select_destination_and_members_to_pull_up" xml:space="preserve">
    <value>Select destination and members to pull up.</value>
  </data>
  <data name="Select_members_colon" xml:space="preserve">
    <value>Select members:</value>
  </data>
  <data name="Select_Public" xml:space="preserve">
    <value>Select _Public</value>
  </data>
  <data name="_0_will_be_changed_to_abstract" xml:space="preserve">
    <value>'{0}' will be changed to abstract.</value>
  </data>
  <data name="_0_will_be_changed_to_non_static" xml:space="preserve">
    <value>'{0}' will be changed to non-static.</value>
  </data>
  <data name="_0_will_be_changed_to_public" xml:space="preserve">
    <value>'{0}' will be changed to public.</value>
  </data>
  <data name="Calculating_dependents" xml:space="preserve">
    <value>Calculating dependents...</value>
  </data>
  <data name="Select_destination_colon" xml:space="preserve">
    <value>Select destination:</value>
  </data>
  <data name="Use_expression_body_for_local_functions" xml:space="preserve">
    <value>Use expression body for local functions</value>
  </data>
  <data name="Allow_colon" xml:space="preserve">
    <value>Allow:</value>
  </data>
  <data name="Make_0_abstract" xml:space="preserve">
    <value>Make '{0}' abstract</value>
  </data>
  <data name="Review_Changes" xml:space="preserve">
    <value>Review Changes</value>
  </data>
  <data name="Select_member" xml:space="preserve">
    <value>Select member</value>
  </data>
  <data name="Prefer_static_local_functions" xml:space="preserve">
    <value>Prefer static local functions</value>
  </data>
  <data name="Prefer_simple_using_statement" xml:space="preserve">
    <value>Prefer simple 'using' statement</value>
  </data>
  <data name="Show_completion_list" xml:space="preserve">
    <value>Show completion list</value>
  </data>
  <data name="Move_to_namespace" xml:space="preserve">
    <value>Move to Namespace</value>
  </data>
  <data name="Namespace" xml:space="preserve">
    <value>Namespace</value>
  </data>
  <data name="Target_Namespace_colon" xml:space="preserve">
    <value>Target Namespace:</value>
  </data>
  <data name="This_is_an_invalid_namespace" xml:space="preserve">
    <value>This is an invalid namespace</value>
  </data>
  <data name="A_new_namespace_will_be_created" xml:space="preserve">
    <value>A new namespace will be created</value>
  </data>
  <data name="A_type_and_name_must_be_provided" xml:space="preserve">
    <value>A type and name must be provided.</value>
  </data>
  <data name="Rename_0_to_1" xml:space="preserve">
    <value>Rename {0} to {1}</value>
  </data>
  <data name="NamingSpecification_CSharp_Class" xml:space="preserve">
    <value>class</value>
    <comment>{Locked} This string can be found under "Tools | Options | Text Editor | C# | Code Style | Naming | Manage Specifications | + | Symbol kinds". All of the "NamingSpecification_CSharp_*" strings represent language constructs, and some of them are also actual keywords (including this one).</comment>
  </data>
  <data name="NamingSpecification_CSharp_Delegate" xml:space="preserve">
    <value>delegate</value>
    <comment>{Locked} This string can be found under "Tools | Options | Text Editor | C# | Code Style | Naming | Manage Specifications | + | Symbol kinds". All of the "NamingSpecification_CSharp_*" strings represent language constructs, and some of them are also actual keywords (including this one).</comment>
  </data>
  <data name="NamingSpecification_CSharp_Enum" xml:space="preserve">
    <value>enum</value>
    <comment>{Locked} This string can be found under "Tools | Options | Text Editor | C# | Code Style | Naming | Manage Specifications | + | Symbol kinds". All of the "NamingSpecification_CSharp_*" strings represent language constructs, and some of them are also actual keywords (including this one).</comment>
  </data>
  <data name="NamingSpecification_CSharp_Event" xml:space="preserve">
    <value>event</value>
    <comment>{Locked} This string can be found under "Tools | Options | Text Editor | C# | Code Style | Naming | Manage Specifications | + | Symbol kinds". All of the "NamingSpecification_CSharp_*" strings represent language constructs, and some of them are also actual keywords (including this one).</comment>
  </data>
  <data name="NamingSpecification_CSharp_Field" xml:space="preserve">
    <value>field</value>
    <comment>This string can be found under "Tools | Options | Text Editor | C# | Code Style | Naming | Manage Specifications | + | Symbol kinds". All of the "NamingSpecification_CSharp_*" strings represent language constructs, and some of them are also actual keywords (NOT this one). Refers to the C# programming language concept of a "field" (which stores data).</comment>
  </data>
  <data name="NamingSpecification_CSharp_Interface" xml:space="preserve">
    <value>interface</value>
    <comment>{Locked} This string can be found under "Tools | Options | Text Editor | C# | Code Style | Naming | Manage Specifications | + | Symbol kinds". All of the "NamingSpecification_CSharp_*" strings represent language constructs, and some of them are also actual keywords (including this one).</comment>
  </data>
  <data name="NamingSpecification_CSharp_Local" xml:space="preserve">
    <value>local</value>
    <comment>This string can be found under "Tools | Options | Text Editor | C# | Code Style | Naming | Manage Specifications | + | Symbol kinds". All of the "NamingSpecification_CSharp_*" strings represent language constructs, and some of them are also actual keywords (NOT this one). Refers to the C# language concept of a "local variable".</comment>
  </data>
  <data name="NamingSpecification_CSharp_LocalFunction" xml:space="preserve">
    <value>local function</value>
    <comment>This string can be found under "Tools | Options | Text Editor | C# | Code Style | Naming | Manage Specifications | + | Symbol kinds". All of the "NamingSpecification_CSharp_*" strings represent language constructs, and some of them are also actual keywords (NOT this one). Refers to the C# language concept of a "local function" that exists locally within another function.</comment>
  </data>
  <data name="NamingSpecification_CSharp_Method" xml:space="preserve">
    <value>method</value>
    <comment>This string can be found under "Tools | Options | Text Editor | C# | Code Style | Naming | Manage Specifications | + | Symbol kinds". All of the "NamingSpecification_CSharp_*" strings represent language constructs, and some of them are also actual keywords (NOT this one). Refers to the C# language concept of a "method" that can be called by other code.</comment>
  </data>
  <data name="NamingSpecification_CSharp_Namespace" xml:space="preserve">
    <value>namespace</value>
    <comment>{Locked} This string can be found under "Tools | Options | Text Editor | C# | Code Style | Naming | Manage Specifications | + | Symbol kinds". All of the "NamingSpecification_CSharp_*" strings represent language constructs, and some of them are also actual keywords (including this one).</comment>
  </data>
  <data name="NamingSpecification_CSharp_Parameter" xml:space="preserve">
    <value>parameter</value>
    <comment>This string can be found under "Tools | Options | Text Editor | C# | Code Style | Naming | Manage Specifications | + | Symbol kinds". All of the "NamingSpecification_CSharp_*" strings represent language constructs, and some of them are also actual keywords (NOT this one). Refers to the C# language concept of a "parameter" being passed to a method.</comment>
  </data>
  <data name="NamingSpecification_CSharp_Property" xml:space="preserve">
    <value>property</value>
    <comment>This string can be found under "Tools | Options | Text Editor | C# | Code Style | Naming | Manage Specifications | + | Symbol kinds". All of the "NamingSpecification_CSharp_*" strings represent language constructs, and some of them are also actual keywords (NOT this one). Refers to the C# language concept of a "property" (which allows for the retrieval of data).</comment>
  </data>
  <data name="NamingSpecification_CSharp_Struct" xml:space="preserve">
    <value>struct</value>
    <comment>{Locked} This string can be found under "Tools | Options | Text Editor | C# | Code Style | Naming | Manage Specifications | + | Symbol kinds". All of the "NamingSpecification_CSharp_*" strings represent language constructs, and some of them are also actual keywords (including this one).</comment>
  </data>
  <data name="NamingSpecification_CSharp_TypeParameter" xml:space="preserve">
    <value>type parameter</value>
    <comment>This string can be found under "Tools | Options | Text Editor | C# | Code Style | Naming | Manage Specifications | + | Symbol kinds". All of the "NamingSpecification_CSharp_*" strings represent language constructs, and some of them are also actual keywords (NOT this one). Refers to the C# language concept of a "type parameter".</comment>
  </data>
  <data name="NamingSpecification_VisualBasic_Class" xml:space="preserve">
    <value>Class</value>
    <comment>{Locked} This string can be found under "Tools | Options | Text Editor | Basic | Code Style | Naming | Manage Specifications | + | Symbol kinds". All of the "NamingSpecification_VisualBasic_*" strings represent language constructs, and some of them are also actual keywords (including this one).</comment>
  </data>
  <data name="NamingSpecification_VisualBasic_Delegate" xml:space="preserve">
    <value>Delegate</value>
    <comment>{Locked} This string can be found under "Tools | Options | Text Editor | Basic | Code Style | Naming | Manage Specifications | + | Symbol kinds". All of the "NamingSpecification_VisualBasic_*" strings represent language constructs, and some of them are also actual keywords (including this one).</comment>
  </data>
  <data name="NamingSpecification_VisualBasic_Enum" xml:space="preserve">
    <value>Enum</value>
    <comment>{Locked} This string can be found under "Tools | Options | Text Editor | Basic | Code Style | Naming | Manage Specifications | + | Symbol kinds". All of the "NamingSpecification_VisualBasic_*" strings represent language constructs, and some of them are also actual keywords (including this one).</comment>
  </data>
  <data name="NamingSpecification_VisualBasic_Event" xml:space="preserve">
    <value>Event</value>
    <comment>{Locked} This string can be found under "Tools | Options | Text Editor | Basic | Code Style | Naming | Manage Specifications | + | Symbol kinds". All of the "NamingSpecification_VisualBasic_*" strings represent language constructs, and some of them are also actual keywords (including this one).</comment>
  </data>
  <data name="NamingSpecification_VisualBasic_Field" xml:space="preserve">
    <value>Field</value>
    <comment>This string can be found under "Tools | Options | Text Editor | Basic | Code Style | Naming | Manage Specifications | + | Symbol kinds". All of the "NamingSpecification_VisualBasic_*" strings represent language constructs, and some of them are also actual keywords (NOT this one). Refers to the Visual Basic language concept of a "field" (which stores data).</comment>
  </data>
  <data name="NamingSpecification_VisualBasic_Interface" xml:space="preserve">
    <value>Interface</value>
    <comment>{Locked} This string can be found under "Tools | Options | Text Editor | Basic | Code Style | Naming | Manage Specifications | + | Symbol kinds". All of the "NamingSpecification_VisualBasic_*" strings represent language constructs, and some of them are also actual keywords (including this one).</comment>
  </data>
  <data name="NamingSpecification_VisualBasic_Local" xml:space="preserve">
    <value>Local</value>
    <comment>This string can be found under "Tools | Options | Text Editor | Basic | Code Style | Naming | Manage Specifications | + | Symbol kinds". All of the "NamingSpecification_VisualBasic_*" strings represent language constructs, and some of them are also actual keywords (NOT this one). Refers to the Visual Basic language concept of a "local variable".</comment>
  </data>
  <data name="NamingSpecification_VisualBasic_Method" xml:space="preserve">
    <value>Method</value>
    <comment>This string can be found under "Tools | Options | Text Editor | Basic | Code Style | Naming | Manage Specifications | + | Symbol kinds". All of the "NamingSpecification_VisualBasic_*" strings represent language constructs, and some of them are also actual keywords (NOT this one). Refers to the Visual Basic language concept of a "method".</comment>
  </data>
  <data name="NamingSpecification_VisualBasic_Module" xml:space="preserve">
    <value>Module</value>
    <comment>{Locked} This string can be found under "Tools | Options | Text Editor | Basic | Code Style | Naming | Manage Specifications | + | Symbol kinds". All of the "NamingSpecification_VisualBasic_*" strings represent language constructs, and some of them are also actual keywords (including this one).</comment>
  </data>
  <data name="NamingSpecification_VisualBasic_Namespace" xml:space="preserve">
    <value>Namespace</value>
    <comment>{Locked} This string can be found under "Tools | Options | Text Editor | Basic | Code Style | Naming | Manage Specifications | + | Symbol kinds". All of the "NamingSpecification_VisualBasic_*" strings represent language constructs, and some of them are also actual keywords (including this one).</comment>
  </data>
  <data name="NamingSpecification_VisualBasic_Parameter" xml:space="preserve">
    <value>Parameter</value>
    <comment>This string can be found under "Tools | Options | Text Editor | Basic | Code Style | Naming | Manage Specifications | + | Symbol kinds". All of the "NamingSpecification_VisualBasic_*" strings represent language constructs, and some of them are also actual keywords (NOT this one). Refers to the Visual Basic language concept of a "parameter" which can be passed to a method.</comment>
  </data>
  <data name="NamingSpecification_VisualBasic_Property" xml:space="preserve">
    <value>Property</value>
    <comment>{Locked} This string can be found under "Tools | Options | Text Editor | Basic | Code Style | Naming | Manage Specifications | + | Symbol kinds". All of the "NamingSpecification_VisualBasic_*" strings represent language constructs, and some of them are also actual keywords (including this one).</comment>
  </data>
  <data name="NamingSpecification_VisualBasic_Structure" xml:space="preserve">
    <value>Structure</value>
    <comment>{Locked} This string can be found under "Tools | Options | Text Editor | Basic | Code Style | Naming | Manage Specifications | + | Symbol kinds". All of the "NamingSpecification_VisualBasic_*" strings represent language constructs, and some of them are also actual keywords (including this one).</comment>
  </data>
  <data name="NamingSpecification_VisualBasic_TypeParameter" xml:space="preserve">
    <value>Type Parameter</value>
    <comment>This string can be found under "Tools | Options | Text Editor | Basic | Code Style | Naming | Manage Specifications | + | Symbol kinds". All of the "NamingSpecification_VisualBasic_*" strings represent language constructs, and some of them are also actual keywords (NOT this one). Refers to the Visual Basic language concept of a "type parameter".</comment>
  </data>
  <data name="Containing_member" xml:space="preserve">
    <value>Containing Member</value>
  </data>
  <data name="Containing_type" xml:space="preserve">
    <value>Containing Type</value>
  </data>
  <data name="Running_low_priority_background_processes" xml:space="preserve">
    <value>Running low priority background processes</value>
  </data>
  <data name="Evaluating_0_tasks_in_queue" xml:space="preserve">
    <value>Evaluating ({0} tasks in queue)</value>
  </data>
  <data name="Paused_0_tasks_in_queue" xml:space="preserve">
    <value>Paused ({0} tasks in queue)</value>
  </data>
  <data name="Naming_rules" xml:space="preserve">
    <value>Naming rules</value>
  </data>
  <data name="Updating_severity" xml:space="preserve">
    <value>Updating severity</value>
  </data>
  <data name="Prefer_System_HashCode_in_GetHashCode" xml:space="preserve">
    <value>Prefer 'System.HashCode' in 'GetHashCode'</value>
  </data>
  <data name="Requires_System_HashCode_be_present_in_project" xml:space="preserve">
    <value>Requires 'System.HashCode' be present in project</value>
  </data>
  <data name="A_new_editorconfig_file_was_detected_at_the_root_of_your_solution_Would_you_like_to_make_it_a_solution_item" xml:space="preserve">
    <value>A new .editorconfig file was detected at the root of your solution. Would you like to make it a solution item?</value>
  </data>
  <data name="Run_Code_Analysis_on_0" xml:space="preserve">
    <value>Run Code Analysis on {0}</value>
  </data>
  <data name="Running_code_analysis_for_0" xml:space="preserve">
    <value>Running code analysis for '{0}'...</value>
  </data>
  <data name="Running_code_analysis_for_Solution" xml:space="preserve">
    <value>Running code analysis for Solution...</value>
  </data>
  <data name="Code_analysis_completed_for_0" xml:space="preserve">
    <value>Code analysis completed for '{0}'.</value>
  </data>
  <data name="Code_analysis_completed_for_Solution" xml:space="preserve">
    <value>Code analysis completed for Solution.</value>
  </data>
  <data name="Code_analysis_terminated_before_completion_for_0" xml:space="preserve">
    <value>Code analysis terminated before completion for '{0}'.</value>
  </data>
  <data name="Code_analysis_terminated_before_completion_for_Solution" xml:space="preserve">
    <value>Code analysis terminated before completion for Solution.</value>
  </data>
  <data name="Background_analysis_scope_colon" xml:space="preserve">
    <value>Background analysis scope:</value>
  </data>
  <data name="Current_document" xml:space="preserve">
    <value>Current document</value>
  </data>
  <data name="Open_documents" xml:space="preserve">
    <value>Open documents</value>
  </data>
  <data name="Entire_solution" xml:space="preserve">
    <value>Entire solution</value>
  </data>
  <data name="Edit" xml:space="preserve">
    <value>_Edit</value>
  </data>
  <data name="Edit_0" xml:space="preserve">
    <value>Edit {0}</value>
    <comment>{0} is a parameter description</comment>
  </data>
  <data name="Parameter_Details" xml:space="preserve">
    <value>Parameter Details</value>
  </data>
  <data name="Add" xml:space="preserve">
    <value>_Add</value>
    <comment>Adding an element to a list</comment>
  </data>
  <data name="Callsite" xml:space="preserve">
    <value>Call site</value>
  </data>
  <data name="Add_Parameter" xml:space="preserve">
    <value>Add Parameter</value>
  </data>
  <data name="Call_site_value" xml:space="preserve">
    <value>Call site value:</value>
  </data>
  <data name="Parameter_Name" xml:space="preserve">
    <value>Parameter name:</value>
  </data>
  <data name="Type_Name" xml:space="preserve">
    <value>Type name:</value>
  </data>
  <data name="You_must_change_the_signature" xml:space="preserve">
    <value>You must change the signature</value>
    <comment>"signature" here means the definition of a method</comment>
  </data>
  <data name="Added_Parameter" xml:space="preserve">
    <value>Added parameter.</value>
  </data>
  <data name="Inserting_call_site_value_0" xml:space="preserve">
    <value>Inserting call site value '{0}'</value>
  </data>
  <data name="Index" xml:space="preserve">
    <value>Index</value>
    <comment>Index of parameter in original signature</comment>
  </data>
  <data name="IntroduceUndefinedTodoVariables" xml:space="preserve">
    <value>Introduce undefined TODO variables</value>
    <comment>"TODO" is an indicator that more work should be done at the location where the TODO is inserted</comment>
  </data>
  <data name="Omit_only_for_optional_parameters" xml:space="preserve">
    <value>Omit (only for optional parameters)</value>
  </data>
  <data name="Optional_with_default_value_colon" xml:space="preserve">
    <value>Optional with default value:</value>
  </data>
  <data name="Parameter_kind" xml:space="preserve">
    <value>Parameter kind</value>
  </data>
  <data name="Required" xml:space="preserve">
    <value>Required</value>
  </data>
  <data name="Use_named_argument" xml:space="preserve">
    <value>Use named argument</value>
    <comment>"argument" is a programming term for a value passed to a function</comment>
  </data>
  <data name="Value_to_inject_at_call_sites" xml:space="preserve">
    <value>Value to inject at call sites</value>
  </data>
  <data name="Value_colon" xml:space="preserve">
    <value>Value:</value>
  </data>
  <data name="Editor_Color_Scheme" xml:space="preserve">
    <value>Editor Color Scheme</value>
  </data>
  <data name="Visual_Studio_2019" xml:space="preserve">
    <value>Visual Studio 2019</value>
  </data>
  <data name="Visual_Studio_2017" xml:space="preserve">
    <value>Visual Studio 2017</value>
  </data>
  <data name="Editor_color_scheme_options_are_only_available_when_using_a_color_theme_bundled_with_Visual_Studio_The_color_theme_can_be_configured_from_the_Environment_General_options_page" xml:space="preserve">
    <value>Editor color scheme options are only available when using a color theme bundled with Visual Studio. The color theme can be configured from the Environment &gt; General options page.</value>
  </data>
  <data name="Some_color_scheme_colors_are_being_overridden_by_changes_made_in_the_Environment_Fonts_and_Colors_options_page_Choose_Use_Defaults_in_the_Fonts_and_Colors_page_to_revert_all_customizations" xml:space="preserve">
    <value>Some color scheme colors are being overridden by changes made in the Environment &gt; Fonts and Colors options page. Choose `Use Defaults` in the Fonts and Colors page to revert all customizations.</value>
  </data>
  <data name="Prefer_simplified_boolean_expressions" xml:space="preserve">
    <value>Prefer simplified boolean expressions</value>
  </data>
  <data name="All_sources" xml:space="preserve">
    <value>All sources</value>
  </data>
  <data name="Entire_repository" xml:space="preserve">
    <value>Entire repository</value>
  </data>
  <data name="Indexed_in_organization" xml:space="preserve">
    <value>Indexed in organization</value>
  </data>
  <data name="Indexed_in_repo" xml:space="preserve">
    <value>Indexed in repo</value>
  </data>
  <data name="Item_origin" xml:space="preserve">
    <value>Item origin</value>
  </data>
  <data name="Loaded_items" xml:space="preserve">
    <value>Loaded items</value>
  </data>
  <data name="Loaded_solution" xml:space="preserve">
    <value>Loaded solution</value>
  </data>
  <data name="Local" xml:space="preserve">
    <value>Local</value>
  </data>
  <data name="Local_metadata" xml:space="preserve">
    <value>Local metadata</value>
  </data>
  <data name="Other" xml:space="preserve">
    <value>Others</value>
  </data>
  <data name="Repository" xml:space="preserve">
    <value>Repository</value>
  </data>
  <data name="Type_name_has_a_syntax_error" xml:space="preserve">
    <value>Type name has a syntax error</value>
    <comment>"Type" is the programming language concept</comment>
  </data>
  <data name="Type_name_is_not_recognized" xml:space="preserve">
    <value>Type name is not recognized</value>
    <comment>"Type" is the programming language concept</comment>
  </data>
  <data name="Type_name_is_recognized" xml:space="preserve">
    <value>Type name is recognized</value>
    <comment>"Type" is the programming language concept</comment>
  </data>
  <data name="Please_enter_a_type_name" xml:space="preserve">
    <value>Please enter a type name</value>
    <comment>"Type" is the programming language concept</comment>
  </data>
  <data name="Enter_a_call_site_value_or_choose_a_different_value_injection_kind" xml:space="preserve">
    <value>Enter a call site value or choose a different value injection kind</value>
  </data>
  <data name="Optional_parameters_must_provide_a_default_value" xml:space="preserve">
    <value>Optional parameters must provide a default value</value>
  </data>
  <data name="Parameter_information" xml:space="preserve">
    <value>Parameter information</value>
  </data>
  <data name="Infer_from_context" xml:space="preserve">
    <value>Infer from context</value>
  </data>
  <data name="None" xml:space="preserve">
    <value>None</value>
  </data>
  <data name="Warning_colon_duplicate_parameter_name" xml:space="preserve">
    <value>Warning: duplicate parameter name</value>
  </data>
  <data name="Warning_colon_type_does_not_bind" xml:space="preserve">
    <value>Warning: type does not bind</value>
  </data>
  <data name="Display_inline_parameter_name_hints" xml:space="preserve">
    <value>Disp_lay inline parameter name hints</value>
  </data>
  <data name="Current_parameter" xml:space="preserve">
    <value>Current parameter</value>
  </data>
  <data name="Bitness32" xml:space="preserve">
    <value>32-bit</value>
  </data>
  <data name="Bitness64" xml:space="preserve">
    <value>64-bit</value>
  </data>
  <data name="Use_64_bit_process_for_code_analysis_requires_restart" xml:space="preserve">
    <value>Use 64-bit process for code analysis (requires restart)</value>
  </data>
  <data name="Extract_Base_Class" xml:space="preserve">
    <value>Extract Base Class</value>
  </data>
  <data name="This_file_is_autogenerated_by_0_and_cannot_be_edited" xml:space="preserve">
    <value>This file is auto-generated by the generator '{0}' and cannot be edited.</value>
  </data>
  <data name="generated_by_0_suffix" xml:space="preserve">
    <value>[generated by {0}]</value>
    <comment>{0} is the name of a generator.</comment>
  </data>
  <data name="generated_suffix" xml:space="preserve">
    <value>[generated]</value>
  </data>
  <data name="The_generator_0_that_generated_this_file_has_been_removed_from_the_project" xml:space="preserve">
    <value>The generator '{0}' that generated this file has been removed from the project; this file is no longer being included in your project.</value>
  </data>
  <data name="The_generator_0_that_generated_this_file_has_stopped_generating_this_file" xml:space="preserve">
    <value>The generator '{0}' that generated this file has stopped generating this file; this file is no longer being included in your project.</value>
  </data>
  <data name="Comments" xml:space="preserve">
    <value>Comments</value>
  </data>
  <data name="Inline_Hints_experimental" xml:space="preserve">
    <value>Inline Hints (experimental)</value>
  </data>
  <data name="Show_hints_for_everything_else" xml:space="preserve">
    <value>Show hints for everything else</value>
  </data>
  <data name="Show_hints_for_literals" xml:space="preserve">
    <value>Show hints for literals</value>
  </data>
  <data name="Suppress_hints_when_parameter_name_matches_the_method_s_intent" xml:space="preserve">
    <value>Suppress hints when parameter name matches the method's intent</value>
  </data>
  <data name="Suppress_hints_when_parameter_names_differ_only_by_suffix" xml:space="preserve">
    <value>Suppress hints when parameter names differ only by suffix</value>
  </data>
  <data name="Display_inline_type_hints" xml:space="preserve">
    <value>Display inline type hints</value>
  </data>
  <data name="Show_hints_for_lambda_parameter_types" xml:space="preserve">
    <value>Show hints for lambda parameter types</value>
  </data>
  <data name="Show_hints_for_implicit_object_creation" xml:space="preserve">
    <value>Show hints for implicit object creation</value>
  </data>
  <data name="Show_hints_for_variables_with_inferred_types" xml:space="preserve">
    <value>Show hints for variables with inferred types</value>
  </data>
  <data name="Color_hints" xml:space="preserve">
    <value>Color hints</value>
  </data>
  <data name="Display_all_hints_while_pressing_Alt_F1" xml:space="preserve">
    <value>Display all hints while pressing Alt+F1</value>
  </data>
  <data name="Enable_pull_diagnostics_experimental_requires_restart" xml:space="preserve">
    <value>Enable 'pull' diagnostics (experimental, requires restart)</value>
  </data>
  <data name="Enable_Razor_pull_diagnostics_experimental_requires_restart" xml:space="preserve">
    <value>Enable Razor 'pull' diagnostics (experimental, requires restart)</value>
  </data>
  <data name="CSharp_Visual_Basic_Diagnostics_Language_Client" xml:space="preserve">
    <value>C#/Visual Basic Diagnostics Language Client</value>
  </data>
  <data name="New_Type_Name_colon" xml:space="preserve">
    <value>New Type Name:</value>
  </data>
  <data name="Format_document" xml:space="preserve">
    <value>Format document</value>
  </data>
  <data name="New_line_preferences_experimental_colon" xml:space="preserve">
    <value>New line preferences (experimental):</value>
  </data>
  <data name="Require_colon" xml:space="preserve">
    <value>Require:</value>
  </data>
  <data name="Allow_multiple_blank_lines" xml:space="preserve">
    <value>Allow multiple blank lines</value>
  </data>
  <data name="Allow_statement_immediately_after_block" xml:space="preserve">
    <value>Allow statement immediately after block</value>
  </data>
  <data name="Symbols_without_references" xml:space="preserve">
    <value>Symbols without references</value>
  </data>
  <data name="Tab_twice_to_insert_arguments" xml:space="preserve">
    <value>Tab twice to insert arguments (experimental)</value>
  </data>
  <data name="Apply" xml:space="preserve">
    <value>Apply</value>
  </data>
  <data name="Remove_All" xml:space="preserve">
    <value>Remove All</value>
  </data>
  <data name="Action" xml:space="preserve">
    <value>Action</value>
    <comment>Action to perform on an unused reference, such as remove or keep</comment>
  </data>
  <data name="Assemblies" xml:space="preserve">
    <value>Assemblies</value>
  </data>
  <data name="Choose_which_action_you_would_like_to_perform_on_the_unused_references" xml:space="preserve">
    <value>Choose which action you would like to perform on the unused references.</value>
  </data>
  <data name="Keep" xml:space="preserve">
    <value>Keep</value>
  </data>
  <data name="Packages" xml:space="preserve">
    <value>Packages</value>
  </data>
  <data name="Projects" xml:space="preserve">
    <value>Projects</value>
  </data>
  <data name="Reference" xml:space="preserve">
    <value>Reference</value>
  </data>
  <data name="Remove_Unused_References" xml:space="preserve">
    <value>Remove Unused References</value>
  </data>
  <data name="Analyzing_project_references" xml:space="preserve">
    <value>Analyzing project references...</value>
  </data>
  <data name="Updating_project_references" xml:space="preserve">
    <value>Updating project references...</value>
  </data>
  <data name="No_unused_references_were_found" xml:space="preserve">
    <value>No unused references were found.</value>
  </data>
  <data name="Show_Remove_Unused_References_command_in_Solution_Explorer_experimental" xml:space="preserve">
    <value>Show "Remove Unused References" command in Solution Explorer (experimental)</value>
  </data>
  <data name="This_action_cannot_be_undone_Do_you_wish_to_continue" xml:space="preserve">
    <value>This action cannot be undone. Do you wish to continue?</value>
  </data>
<<<<<<< HEAD
  <data name="Show_inheritance_margin" xml:space="preserve">
    <value>Show inheritance margin</value>
  </data>
  <data name="Inheritance_Margin_experimental" xml:space="preserve">
    <value>Inheritance Margin (experimental)</value>
=======
  <data name="Analyzers" xml:space="preserve">
    <value>Analyzers</value>
  </data>
  <data name="Carrage_Return_Newline_rn" xml:space="preserve">
    <value>Carrage Return + Newline (\\r\\n)</value>
  </data>
  <data name="Carrage_Return_r" xml:space="preserve">
    <value>Carrage Return (\\r)</value>
  </data>
  <data name="Category" xml:space="preserve">
    <value>Category</value>
  </data>
  <data name="Code_Style" xml:space="preserve">
    <value>Code Style</value>
  </data>
  <data name="Disabled" xml:space="preserve">
    <value>Disabled</value>
  </data>
  <data name="Enabled" xml:space="preserve">
    <value>Enabled</value>
  </data>
  <data name="Error" xml:space="preserve">
    <value>Error</value>
  </data>
  <data name="Formatting" xml:space="preserve">
    <value>Formatting</value>
  </data>
  <data name="Id" xml:space="preserve">
    <value>Id</value>
  </data>
  <data name="Newline_n" xml:space="preserve">
    <value>Newline (\\n)</value>
  </data>
  <data name="Refactoring_Only" xml:space="preserve">
    <value>Refactoring Only</value>
  </data>
  <data name="Suggestion" xml:space="preserve">
    <value>Suggestion</value>
  </data>
  <data name="Title" xml:space="preserve">
    <value>Title</value>
  </data>
  <data name="Value" xml:space="preserve">
    <value>Value</value>
  </data>
  <data name="Warning" xml:space="preserve">
    <value>Warning</value>
  </data>
  <data name="Search_Settings" xml:space="preserve">
    <value>Search Settings</value>
>>>>>>> f3a4878a
  </data>
</root><|MERGE_RESOLUTION|>--- conflicted
+++ resolved
@@ -1653,13 +1653,12 @@
   <data name="This_action_cannot_be_undone_Do_you_wish_to_continue" xml:space="preserve">
     <value>This action cannot be undone. Do you wish to continue?</value>
   </data>
-<<<<<<< HEAD
   <data name="Show_inheritance_margin" xml:space="preserve">
     <value>Show inheritance margin</value>
   </data>
   <data name="Inheritance_Margin_experimental" xml:space="preserve">
     <value>Inheritance Margin (experimental)</value>
-=======
+  </data>
   <data name="Analyzers" xml:space="preserve">
     <value>Analyzers</value>
   </data>
@@ -1710,6 +1709,5 @@
   </data>
   <data name="Search_Settings" xml:space="preserve">
     <value>Search Settings</value>
->>>>>>> f3a4878a
   </data>
 </root>