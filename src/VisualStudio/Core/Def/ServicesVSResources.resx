--- conflicted
+++ resolved
@@ -1369,7 +1369,6 @@
     <value>Live Share C#/Visual Basic Language Server Client</value>
     <comment>'Live Share' is a product name and does not need to be localized.</comment>
   </data>
-<<<<<<< HEAD
   <data name="Edit" xml:space="preserve">
     <value>_Edit</value>
   </data>
@@ -1419,9 +1418,8 @@
   <data name="Index" xml:space="preserve">
     <value>Index</value>
     <comment>Index of parameter in original signature</comment>
-=======
+  </data>
   <data name="Value_colon" xml:space="preserve">
     <value>Value:</value>
->>>>>>> 15b4cc62
   </data>
 </root>