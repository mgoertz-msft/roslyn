--- conflicted
+++ resolved
@@ -12,18 +12,12 @@
 {
     internal partial class LibraryManager
     {
-<<<<<<< HEAD
-        public void PresentReferencedSymbols(string title, Solution solution, IEnumerable<ReferencedSymbol> items)
-        {
-            PresentObjectList(title, new ObjectList(CreateFindReferencesItems(solution, items), this));
-=======
         public void PresentDefinitionsAndReferences(DefinitionsAndReferences definitionsAndReferences)
         {
             var firstDefinition = definitionsAndReferences.Definitions.FirstOrDefault();
             var title = firstDefinition?.DisplayParts.JoinText();
 
             PresentObjectList(title, new ObjectList(CreateFindReferencesItems(definitionsAndReferences), this));
->>>>>>> 2317ddee
         }
 
         // internal for test purposes
@@ -35,51 +29,9 @@
                                                                .ToSet();
             var commonPathElements = CountCommonPathElements(documents);
 
-<<<<<<< HEAD
-            foreach (var referencedSymbol in referencedSymbols.OrderBy(GetDefinitionPrecedence))
-            {
-                var definition = referencedSymbol.Definition;
-                var locations = definition.Locations;
-
-                // When finding references of a namespace, the data provided by the ReferenceFinder
-                // will include one definition location for each of its exact namespace
-                // declarations and each declaration of its children namespaces that mention
-                // its name (e.g. definitions of A.B will include "namespace A.B.C"). The list of
-                // reference locations includes both these namespace declarations and their
-                // references in usings or fully qualified names. Instead of showing many top-level
-                // declaration nodes (one of which will contain the full list of references
-                // including declarations, the rest of which will say "0 references" due to
-                // reference deduplication and there being no meaningful way to partition them),
-                // we pick a single declaration to use as the top-level definition and nest all of
-                // the declarations & references underneath.
-                var definitionLocations = definition.GetDefinitionLocationsToShow();
-
-                foreach (var definitionLocation in definitionLocations)
-                {
-                    var definitionItem = ConvertToDefinitionItem(solution, referencedSymbol, definitionLocation, definition.GetGlyph());
-                    if (definitionItem != null)
-                    {
-                        definitions.Add(definitionItem);
-
-                        var referenceItems = CreateReferenceItems(solution, uniqueLocations, referencedSymbol.Locations.Select(loc => loc.Location));
-                        definitionItem.Children.AddRange(referenceItems);
-                        definitionItem.SetReferenceCount(referenceItems.Count);
-                    }
-                }
-
-                // Add on any definition locations from third party language services
-                string filePath;
-                int lineNumber, charOffset;
-                if (symbolNavigationService.WouldNavigateToSymbol(definition, solution, out filePath, out lineNumber, out charOffset))
-                {
-                    definitions.Add(new ExternalLanguageDefinitionTreeItem(filePath, lineNumber, charOffset, definition.Name, definition.GetGlyph().GetGlyphIndex(), this.ServiceProvider));
-                }
-            }
-=======
             var query = from d in definitionsAndReferences.Definitions
                         from i in CreateDefinitionItems(d, definitionsAndReferences, commonPathElements)
                         select (AbstractTreeItem)i;
->>>>>>> 2317ddee
 
             return query.ToList();
         }
