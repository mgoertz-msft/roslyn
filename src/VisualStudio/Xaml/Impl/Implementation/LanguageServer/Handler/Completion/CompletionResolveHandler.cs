--- conflicted
+++ resolved
@@ -38,12 +38,8 @@
 
         public async Task<LSP.CompletionItem> HandleRequestAsync(LSP.CompletionItem completionItem, RequestContext context, CancellationToken cancellationToken)
         {
-<<<<<<< HEAD
-            if (completionItem.Data is not CompletionResolveData data)
-=======
             CompletionResolveData data;
             if (completionItem.Data is JToken token)
->>>>>>> 25f6b6e1
             {
                 data = token.ToObject<CompletionResolveData>();
             }
