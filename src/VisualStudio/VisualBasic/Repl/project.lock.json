{
  "locked": false,
  "version": 1,
  "targets": {
    ".NETFramework,Version=v4.6": {
      "ManagedEsent/1.9.2": {
        "compile": {
          "lib/net40/Esent.Interop.dll": {}
        },
        "runtime": {
          "lib/net40/Esent.Interop.dll": {}
        }
      },
      "Microsoft.Composition/1.0.27": {
        "compile": {
          "lib/portable-net45+win8+wp8+wpa81/System.Composition.AttributedModel.dll": {},
          "lib/portable-net45+win8+wp8+wpa81/System.Composition.Convention.dll": {},
          "lib/portable-net45+win8+wp8+wpa81/System.Composition.Hosting.dll": {},
          "lib/portable-net45+win8+wp8+wpa81/System.Composition.Runtime.dll": {},
          "lib/portable-net45+win8+wp8+wpa81/System.Composition.TypedParts.dll": {}
        },
        "runtime": {
          "lib/portable-net45+win8+wp8+wpa81/System.Composition.AttributedModel.dll": {},
          "lib/portable-net45+win8+wp8+wpa81/System.Composition.Convention.dll": {},
          "lib/portable-net45+win8+wp8+wpa81/System.Composition.Hosting.dll": {},
          "lib/portable-net45+win8+wp8+wpa81/System.Composition.Runtime.dll": {},
          "lib/portable-net45+win8+wp8+wpa81/System.Composition.TypedParts.dll": {}
        }
      },
      "Microsoft.DiaSymReader/1.0.7-beta1-51221": {
        "compile": {
          "lib/net20/Microsoft.DiaSymReader.dll": {}
        },
        "runtime": {
          "lib/net20/Microsoft.DiaSymReader.dll": {}
        }
      },
      "Microsoft.NETCore.Portable.Compatibility/1.0.1-beta-23504": {
        "compile": {
          "ref/net45/_._": {}
        },
        "runtime": {
          "lib/net45/_._": {}
        }
      },
      "Microsoft.VisualBasic/10.0.0": {
        "frameworkAssemblies": [
          "Microsoft.VisualBasic"
        ],
        "compile": {
          "ref/net45/_._": {}
        },
        "runtime": {
          "lib/net45/_._": {}
        }
      },
      "System.AppContext/4.0.0": {
        "dependencies": {
          "System.Runtime": "4.0.0"
        },
        "frameworkAssemblies": [
          "mscorlib"
        ],
        "compile": {
          "ref/net46/System.AppContext.dll": {}
        },
        "runtime": {
          "lib/net46/System.AppContext.dll": {}
        }
      },
      "System.Collections/4.0.10": {
        "compile": {
          "ref/net46/_._": {}
        },
        "runtime": {
          "lib/net46/_._": {}
        }
      },
      "System.Collections.Immutable/1.1.37": {
        "dependencies": {
          "System.Collections": "4.0.0",
          "System.Diagnostics.Debug": "4.0.0",
          "System.Globalization": "4.0.0",
          "System.Linq": "4.0.0",
          "System.Resources.ResourceManager": "4.0.0",
          "System.Runtime": "4.0.0",
          "System.Runtime.Extensions": "4.0.0",
          "System.Threading": "4.0.0"
        },
        "compile": {
          "lib/dotnet/System.Collections.Immutable.dll": {}
        },
        "runtime": {
          "lib/dotnet/System.Collections.Immutable.dll": {}
        }
      },
      "System.Diagnostics.Debug/4.0.10": {
        "compile": {
          "ref/net46/_._": {}
        },
        "runtime": {
          "lib/net46/_._": {}
        }
      },
      "System.Diagnostics.StackTrace/4.0.0": {
        "dependencies": {
          "System.Reflection": "4.0.0",
          "System.Runtime": "4.0.0"
        },
        "frameworkAssemblies": [
          "mscorlib"
        ],
        "compile": {
          "ref/net46/System.Diagnostics.StackTrace.dll": {}
        },
        "runtime": {
          "lib/net46/System.Diagnostics.StackTrace.dll": {}
        }
      },
      "System.Diagnostics.Tools/4.0.0": {
        "compile": {
          "ref/net45/_._": {}
        },
        "runtime": {
          "lib/net45/_._": {}
        }
      },
      "System.Globalization/4.0.10": {
        "compile": {
          "ref/net46/_._": {}
        },
        "runtime": {
          "lib/net46/_._": {}
        }
      },
      "System.IO/4.0.10": {
        "compile": {
          "ref/net46/_._": {}
        },
        "runtime": {
          "lib/net46/_._": {}
        }
      },
      "System.IO.FileSystem/4.0.0": {
        "dependencies": {
          "System.IO": "4.0.0",
          "System.IO.FileSystem.Primitives": "4.0.0",
          "System.Runtime": "4.0.0",
          "System.Runtime.Handles": "4.0.0",
          "System.Text.Encoding": "4.0.0",
          "System.Threading.Tasks": "4.0.0"
        },
        "frameworkAssemblies": [
          "mscorlib"
        ],
        "compile": {
          "ref/net46/System.IO.FileSystem.dll": {}
        },
        "runtime": {
          "lib/net46/System.IO.FileSystem.dll": {}
        }
      },
      "System.IO.FileSystem.Primitives/4.0.0": {
        "dependencies": {
          "System.Runtime": "4.0.20"
        },
        "frameworkAssemblies": [
          "mscorlib"
        ],
        "compile": {
          "ref/net46/System.IO.FileSystem.Primitives.dll": {}
        },
        "runtime": {
          "lib/net46/System.IO.FileSystem.Primitives.dll": {}
        }
      },
      "System.Linq/4.0.0": {
        "compile": {
          "ref/net45/_._": {}
        },
        "runtime": {
          "lib/net45/_._": {}
        }
      },
      "System.Linq.Expressions/4.0.10": {
        "compile": {
          "ref/net46/_._": {}
        },
        "runtime": {
          "lib/net46/_._": {}
        }
      },
      "System.Reflection/4.0.10": {
        "compile": {
          "ref/net46/_._": {}
        },
        "runtime": {
          "lib/net46/_._": {}
        }
      },
      "System.Reflection.Extensions/4.0.0": {
        "compile": {
          "ref/net45/_._": {}
        },
        "runtime": {
          "lib/net45/_._": {}
        }
      },
      "System.Reflection.Metadata/1.2.0-rc2-23826": {
        "dependencies": {
          "System.Collections.Immutable": "1.1.37"
        },
        "compile": {
          "lib/dotnet5.2/System.Reflection.Metadata.dll": {}
        },
        "runtime": {
          "lib/dotnet5.2/System.Reflection.Metadata.dll": {}
        }
      },
      "System.Resources.ResourceManager/4.0.0": {
        "compile": {
          "ref/net45/_._": {}
        },
        "runtime": {
          "lib/net45/_._": {}
        }
      },
      "System.Runtime/4.0.20": {
        "compile": {
          "ref/net46/_._": {}
        },
        "runtime": {
          "lib/net46/_._": {}
        }
      },
      "System.Runtime.Extensions/4.0.10": {
        "compile": {
          "ref/net46/_._": {}
        },
        "runtime": {
          "lib/net46/_._": {}
        }
      },
      "System.Runtime.Handles/4.0.0": {
        "compile": {
          "ref/net46/_._": {}
        },
        "runtime": {
          "lib/net46/_._": {}
        }
      },
      "System.Runtime.InteropServices/4.0.20": {
        "compile": {
          "ref/net46/_._": {}
        },
        "runtime": {
          "lib/net46/_._": {}
        }
      },
      "System.Text.Encoding/4.0.0": {
        "compile": {
          "ref/net45/_._": {}
        },
        "runtime": {
          "lib/net45/_._": {}
        }
      },
      "System.Threading/4.0.10": {
        "compile": {
          "ref/net46/_._": {}
        },
        "runtime": {
          "lib/net46/_._": {}
        }
      },
      "System.Threading.Tasks/4.0.10": {
        "compile": {
          "ref/net46/_._": {}
        },
        "runtime": {
          "lib/net46/_._": {}
        }
      }
    }
  },
  "libraries": {
    "ManagedEsent/1.9.2": {
      "sha512": "SgF21lefi66R2nVFtWw8OSRCrMakuwLXQohI1lTRhNSiZ0VJBqv0zLdgi9ShNhrz9pGxKijWJvUI21djYg2Tqw==",
      "type": "package",
      "files": [
        "ManagedEsent.1.9.2.nupkg.sha512",
        "ManagedEsent.nuspec",
        "lib/net40/Esent.Interop.dll",
        "lib/net40/Esent.Interop.pdb",
        "lib/net40/Esent.Interop.xml",
        "lib/netcore45/Esent.Interop.Wsa.dll",
        "lib/netcore45/Esent.Interop.Wsa.pdb"
      ]
    },
    "Microsoft.Composition/1.0.27": {
      "sha512": "pwu80Ohe7SBzZ6i69LVdzowp6V+LaVRzd5F7A6QlD42vQkX0oT7KXKWWPlM/S00w1gnMQMRnEdbtOV12z6rXdQ==",
      "type": "package",
      "files": [
        "License-Stable.rtf",
        "Microsoft.Composition.1.0.27.nupkg.sha512",
        "Microsoft.Composition.nuspec",
        "lib/portable-net45+win8+wp8+wpa81/System.Composition.AttributedModel.XML",
        "lib/portable-net45+win8+wp8+wpa81/System.Composition.AttributedModel.dll",
        "lib/portable-net45+win8+wp8+wpa81/System.Composition.Convention.dll",
        "lib/portable-net45+win8+wp8+wpa81/System.Composition.Convention.xml",
        "lib/portable-net45+win8+wp8+wpa81/System.Composition.Hosting.XML",
        "lib/portable-net45+win8+wp8+wpa81/System.Composition.Hosting.dll",
        "lib/portable-net45+win8+wp8+wpa81/System.Composition.Runtime.XML",
        "lib/portable-net45+win8+wp8+wpa81/System.Composition.Runtime.dll",
        "lib/portable-net45+win8+wp8+wpa81/System.Composition.TypedParts.XML",
        "lib/portable-net45+win8+wp8+wpa81/System.Composition.TypedParts.dll"
      ]
    },
    "Microsoft.DiaSymReader/1.0.7-beta1-51221": {
      "sha512": "sQ/I7+gi4Si8K7fqyJgMswip9RNvKjUD9CmmWwzcCxnX2sMLDA5X54thgX+cQn7nF0+C35a1nAYgafDsqiPOkg==",
      "type": "package",
      "files": [
        "Microsoft.DiaSymReader.1.0.7-beta1-51221.nupkg.sha512",
        "Microsoft.DiaSymReader.nuspec",
        "lib/net20/Microsoft.DiaSymReader.dll",
        "lib/net20/Microsoft.DiaSymReader.xml",
        "lib/portable-net45+win8/Microsoft.DiaSymReader.dll",
        "lib/portable-net45+win8/Microsoft.DiaSymReader.xml"
      ]
    },
    "Microsoft.NETCore.Portable.Compatibility/1.0.1-beta-23504": {
      "sha512": "/12zABXWCTHNRBN6bNHxoqvmnJ1UKVaDSOR1BsAM+sv2aXjGMEM7bcDecvT/1zMKilWDmJpiPJJNCxjdZPQRTA==",
      "type": "package",
      "files": [
        "Microsoft.NETCore.Portable.Compatibility.1.0.1-beta-23504.nupkg.sha512",
        "Microsoft.NETCore.Portable.Compatibility.nuspec",
        "lib/dnxcore50/System.ComponentModel.DataAnnotations.dll",
        "lib/dnxcore50/System.Core.dll",
        "lib/dnxcore50/System.Net.dll",
        "lib/dnxcore50/System.Numerics.dll",
        "lib/dnxcore50/System.Runtime.Serialization.dll",
        "lib/dnxcore50/System.ServiceModel.Web.dll",
        "lib/dnxcore50/System.ServiceModel.dll",
        "lib/dnxcore50/System.Windows.dll",
        "lib/dnxcore50/System.Xml.Linq.dll",
        "lib/dnxcore50/System.Xml.Serialization.dll",
        "lib/dnxcore50/System.Xml.dll",
        "lib/dnxcore50/System.dll",
        "lib/net45/_._",
        "lib/netcore50/System.ComponentModel.DataAnnotations.dll",
        "lib/netcore50/System.Core.dll",
        "lib/netcore50/System.Net.dll",
        "lib/netcore50/System.Numerics.dll",
        "lib/netcore50/System.Runtime.Serialization.dll",
        "lib/netcore50/System.ServiceModel.Web.dll",
        "lib/netcore50/System.ServiceModel.dll",
        "lib/netcore50/System.Windows.dll",
        "lib/netcore50/System.Xml.Linq.dll",
        "lib/netcore50/System.Xml.Serialization.dll",
        "lib/netcore50/System.Xml.dll",
        "lib/netcore50/System.dll",
        "lib/win8/_._",
        "lib/wp80/_._",
        "lib/wpa81/_._",
        "ref/dotnet/System.ComponentModel.DataAnnotations.dll",
        "ref/dotnet/System.Core.dll",
        "ref/dotnet/System.Net.dll",
        "ref/dotnet/System.Numerics.dll",
        "ref/dotnet/System.Runtime.Serialization.dll",
        "ref/dotnet/System.ServiceModel.Web.dll",
        "ref/dotnet/System.ServiceModel.dll",
        "ref/dotnet/System.Windows.dll",
        "ref/dotnet/System.Xml.Linq.dll",
        "ref/dotnet/System.Xml.Serialization.dll",
        "ref/dotnet/System.Xml.dll",
        "ref/dotnet/System.dll",
        "ref/dotnet/mscorlib.dll",
        "ref/net45/_._",
        "ref/netcore50/System.ComponentModel.DataAnnotations.dll",
        "ref/netcore50/System.Core.dll",
        "ref/netcore50/System.Net.dll",
        "ref/netcore50/System.Numerics.dll",
        "ref/netcore50/System.Runtime.Serialization.dll",
        "ref/netcore50/System.ServiceModel.Web.dll",
        "ref/netcore50/System.ServiceModel.dll",
        "ref/netcore50/System.Windows.dll",
        "ref/netcore50/System.Xml.Linq.dll",
        "ref/netcore50/System.Xml.Serialization.dll",
        "ref/netcore50/System.Xml.dll",
        "ref/netcore50/System.dll",
        "ref/netcore50/mscorlib.dll",
        "ref/win8/_._",
        "ref/wp80/_._",
        "ref/wpa81/_._",
        "runtimes/aot/lib/netcore50/System.ComponentModel.DataAnnotations.dll",
        "runtimes/aot/lib/netcore50/System.Core.dll",
        "runtimes/aot/lib/netcore50/System.Net.dll",
        "runtimes/aot/lib/netcore50/System.Numerics.dll",
        "runtimes/aot/lib/netcore50/System.Runtime.Serialization.dll",
        "runtimes/aot/lib/netcore50/System.ServiceModel.Web.dll",
        "runtimes/aot/lib/netcore50/System.ServiceModel.dll",
        "runtimes/aot/lib/netcore50/System.Windows.dll",
        "runtimes/aot/lib/netcore50/System.Xml.Linq.dll",
        "runtimes/aot/lib/netcore50/System.Xml.Serialization.dll",
        "runtimes/aot/lib/netcore50/System.Xml.dll",
        "runtimes/aot/lib/netcore50/System.dll",
        "runtimes/aot/lib/netcore50/mscorlib.dll"
      ]
    },
    "Microsoft.VisualBasic/10.0.0": {
      "sha512": "5BEm2/HAVd97whRlCChU7rmSh/9cwGlZ/NTNe3Jl07zuPWfKQq5TUvVNUmdvmEe8QRecJLZ4/e7WF1i1O8V42g==",
      "type": "package",
      "files": [
        "Microsoft.VisualBasic.10.0.0.nupkg.sha512",
        "Microsoft.VisualBasic.nuspec",
        "lib/dotnet/Microsoft.VisualBasic.dll",
        "lib/net45/_._",
        "lib/netcore50/Microsoft.VisualBasic.dll",
        "lib/win8/_._",
        "lib/wpa81/_._",
        "ref/dotnet/Microsoft.VisualBasic.dll",
        "ref/dotnet/Microsoft.VisualBasic.xml",
        "ref/dotnet/de/Microsoft.VisualBasic.xml",
        "ref/dotnet/es/Microsoft.VisualBasic.xml",
        "ref/dotnet/fr/Microsoft.VisualBasic.xml",
        "ref/dotnet/it/Microsoft.VisualBasic.xml",
        "ref/dotnet/ja/Microsoft.VisualBasic.xml",
        "ref/dotnet/ko/Microsoft.VisualBasic.xml",
        "ref/dotnet/ru/Microsoft.VisualBasic.xml",
        "ref/dotnet/zh-hans/Microsoft.VisualBasic.xml",
        "ref/dotnet/zh-hant/Microsoft.VisualBasic.xml",
        "ref/net45/_._",
        "ref/netcore50/Microsoft.VisualBasic.dll",
        "ref/netcore50/Microsoft.VisualBasic.xml",
        "ref/win8/_._",
        "ref/wpa81/_._"
      ]
    },
    "System.AppContext/4.0.0": {
      "sha512": "gUoYgAWDC3+xhKeU5KSLbYDhTdBYk9GssrMSCcWUADzOglW+s0AmwVhOUGt2tL5xUl7ZXoYTPdA88zCgKrlG0A==",
      "type": "package",
      "files": [
        "System.AppContext.4.0.0.nupkg.sha512",
        "System.AppContext.nuspec",
        "lib/DNXCore50/System.AppContext.dll",
        "lib/MonoAndroid10/_._",
        "lib/MonoTouch10/_._",
        "lib/net46/System.AppContext.dll",
        "lib/netcore50/System.AppContext.dll",
        "lib/xamarinios10/_._",
        "lib/xamarinmac20/_._",
        "ref/MonoAndroid10/_._",
        "ref/MonoTouch10/_._",
        "ref/dotnet/System.AppContext.dll",
        "ref/dotnet/System.AppContext.xml",
        "ref/dotnet/de/System.AppContext.xml",
        "ref/dotnet/es/System.AppContext.xml",
        "ref/dotnet/fr/System.AppContext.xml",
        "ref/dotnet/it/System.AppContext.xml",
        "ref/dotnet/ja/System.AppContext.xml",
        "ref/dotnet/ko/System.AppContext.xml",
        "ref/dotnet/ru/System.AppContext.xml",
        "ref/dotnet/zh-hans/System.AppContext.xml",
        "ref/dotnet/zh-hant/System.AppContext.xml",
        "ref/net46/System.AppContext.dll",
        "ref/xamarinios10/_._",
        "ref/xamarinmac20/_._"
      ]
    },
    "System.Collections/4.0.10": {
      "sha512": "ux6ilcZZjV/Gp7JEZpe+2V1eTueq6NuoGRM3eZCFuPM25hLVVgCRuea6STW8hvqreIOE59irJk5/ovpA5xQipw==",
      "type": "package",
      "files": [
        "System.Collections.4.0.10.nupkg.sha512",
        "System.Collections.nuspec",
        "lib/DNXCore50/System.Collections.dll",
        "lib/MonoAndroid10/_._",
        "lib/MonoTouch10/_._",
        "lib/net46/_._",
        "lib/netcore50/System.Collections.dll",
        "lib/xamarinios10/_._",
        "lib/xamarinmac20/_._",
        "ref/MonoAndroid10/_._",
        "ref/MonoTouch10/_._",
        "ref/dotnet/System.Collections.dll",
        "ref/dotnet/System.Collections.xml",
        "ref/dotnet/de/System.Collections.xml",
        "ref/dotnet/es/System.Collections.xml",
        "ref/dotnet/fr/System.Collections.xml",
        "ref/dotnet/it/System.Collections.xml",
        "ref/dotnet/ja/System.Collections.xml",
        "ref/dotnet/ko/System.Collections.xml",
        "ref/dotnet/ru/System.Collections.xml",
        "ref/dotnet/zh-hans/System.Collections.xml",
        "ref/dotnet/zh-hant/System.Collections.xml",
        "ref/net46/_._",
        "ref/xamarinios10/_._",
        "ref/xamarinmac20/_._",
        "runtimes/win8-aot/lib/netcore50/System.Collections.dll"
      ]
    },
    "System.Collections.Immutable/1.1.37": {
      "sha512": "fTpqwZYBzoklTT+XjTRK8KxvmrGkYHzBiylCcKyQcxiOM8k+QvhNBxRvFHDWzy4OEP5f8/9n+xQ9mEgEXY+muA==",
      "type": "package",
      "files": [
        "System.Collections.Immutable.1.1.37.nupkg.sha512",
        "System.Collections.Immutable.nuspec",
        "lib/dotnet/System.Collections.Immutable.dll",
        "lib/dotnet/System.Collections.Immutable.xml",
        "lib/portable-net45+win8+wp8+wpa81/System.Collections.Immutable.dll",
        "lib/portable-net45+win8+wp8+wpa81/System.Collections.Immutable.xml"
      ]
    },
    "System.Diagnostics.Debug/4.0.10": {
      "sha512": "pi2KthuvI2LWV2c2V+fwReDsDiKpNl040h6DcwFOb59SafsPT/V1fCy0z66OKwysurJkBMmp5j5CBe3Um+ub0g==",
      "type": "package",
      "files": [
        "System.Diagnostics.Debug.4.0.10.nupkg.sha512",
        "System.Diagnostics.Debug.nuspec",
        "lib/DNXCore50/System.Diagnostics.Debug.dll",
        "lib/MonoAndroid10/_._",
        "lib/MonoTouch10/_._",
        "lib/net46/_._",
        "lib/netcore50/System.Diagnostics.Debug.dll",
        "lib/xamarinios10/_._",
        "lib/xamarinmac20/_._",
        "ref/MonoAndroid10/_._",
        "ref/MonoTouch10/_._",
        "ref/dotnet/System.Diagnostics.Debug.dll",
        "ref/dotnet/System.Diagnostics.Debug.xml",
        "ref/dotnet/de/System.Diagnostics.Debug.xml",
        "ref/dotnet/es/System.Diagnostics.Debug.xml",
        "ref/dotnet/fr/System.Diagnostics.Debug.xml",
        "ref/dotnet/it/System.Diagnostics.Debug.xml",
        "ref/dotnet/ja/System.Diagnostics.Debug.xml",
        "ref/dotnet/ko/System.Diagnostics.Debug.xml",
        "ref/dotnet/ru/System.Diagnostics.Debug.xml",
        "ref/dotnet/zh-hans/System.Diagnostics.Debug.xml",
        "ref/dotnet/zh-hant/System.Diagnostics.Debug.xml",
        "ref/net46/_._",
        "ref/xamarinios10/_._",
        "ref/xamarinmac20/_._",
        "runtimes/win8-aot/lib/netcore50/System.Diagnostics.Debug.dll"
      ]
    },
    "System.Diagnostics.StackTrace/4.0.0": {
      "sha512": "PItgenqpRiMqErvQONBlfDwctKpWVrcDSW5pppNZPJ6Bpiyz+KjsWoSiaqs5dt03HEbBTMNCrZb8KCkh7YfXmw==",
      "type": "package",
      "files": [
        "System.Diagnostics.StackTrace.4.0.0.nupkg.sha512",
        "System.Diagnostics.StackTrace.nuspec",
        "lib/DNXCore50/System.Diagnostics.StackTrace.dll",
        "lib/MonoAndroid10/_._",
        "lib/MonoTouch10/_._",
        "lib/net46/System.Diagnostics.StackTrace.dll",
        "lib/netcore50/System.Diagnostics.StackTrace.dll",
        "lib/xamarinios10/_._",
        "lib/xamarinmac20/_._",
        "ref/MonoAndroid10/_._",
        "ref/MonoTouch10/_._",
        "ref/dotnet/System.Diagnostics.StackTrace.dll",
        "ref/dotnet/System.Diagnostics.StackTrace.xml",
        "ref/dotnet/de/System.Diagnostics.StackTrace.xml",
        "ref/dotnet/es/System.Diagnostics.StackTrace.xml",
        "ref/dotnet/fr/System.Diagnostics.StackTrace.xml",
        "ref/dotnet/it/System.Diagnostics.StackTrace.xml",
        "ref/dotnet/ja/System.Diagnostics.StackTrace.xml",
        "ref/dotnet/ko/System.Diagnostics.StackTrace.xml",
        "ref/dotnet/ru/System.Diagnostics.StackTrace.xml",
        "ref/dotnet/zh-hans/System.Diagnostics.StackTrace.xml",
        "ref/dotnet/zh-hant/System.Diagnostics.StackTrace.xml",
        "ref/net46/System.Diagnostics.StackTrace.dll",
        "ref/xamarinios10/_._",
        "ref/xamarinmac20/_._",
        "runtimes/win8-aot/lib/netcore50/System.Diagnostics.StackTrace.dll"
      ]
    },
    "System.Diagnostics.Tools/4.0.0": {
      "sha512": "uw5Qi2u5Cgtv4xv3+8DeB63iaprPcaEHfpeJqlJiLjIVy6v0La4ahJ6VW9oPbJNIjcavd24LKq0ctT9ssuQXsw==",
      "type": "package",
      "files": [
        "System.Diagnostics.Tools.4.0.0.nupkg.sha512",
        "System.Diagnostics.Tools.nuspec",
        "lib/DNXCore50/System.Diagnostics.Tools.dll",
        "lib/net45/_._",
        "lib/netcore50/System.Diagnostics.Tools.dll",
        "lib/win8/_._",
        "lib/wp80/_._",
        "lib/wpa81/_._",
        "ref/dotnet/System.Diagnostics.Tools.dll",
        "ref/dotnet/System.Diagnostics.Tools.xml",
        "ref/dotnet/de/System.Diagnostics.Tools.xml",
        "ref/dotnet/es/System.Diagnostics.Tools.xml",
        "ref/dotnet/fr/System.Diagnostics.Tools.xml",
        "ref/dotnet/it/System.Diagnostics.Tools.xml",
        "ref/dotnet/ja/System.Diagnostics.Tools.xml",
        "ref/dotnet/ko/System.Diagnostics.Tools.xml",
        "ref/dotnet/ru/System.Diagnostics.Tools.xml",
        "ref/dotnet/zh-hans/System.Diagnostics.Tools.xml",
        "ref/dotnet/zh-hant/System.Diagnostics.Tools.xml",
        "ref/net45/_._",
        "ref/netcore50/System.Diagnostics.Tools.dll",
        "ref/netcore50/System.Diagnostics.Tools.xml",
        "ref/win8/_._",
        "ref/wp80/_._",
        "ref/wpa81/_._",
        "runtimes/win8-aot/lib/netcore50/System.Diagnostics.Tools.dll"
      ]
    },
    "System.Globalization/4.0.10": {
      "sha512": "kzRtbbCNAxdafFBDogcM36ehA3th8c1PGiz8QRkZn8O5yMBorDHSK8/TGJPYOaCS5zdsGk0u9qXHnW91nqy7fw==",
      "type": "package",
      "files": [
        "System.Globalization.4.0.10.nupkg.sha512",
        "System.Globalization.nuspec",
        "lib/DNXCore50/System.Globalization.dll",
        "lib/MonoAndroid10/_._",
        "lib/MonoTouch10/_._",
        "lib/net46/_._",
        "lib/netcore50/System.Globalization.dll",
        "lib/xamarinios10/_._",
        "lib/xamarinmac20/_._",
        "ref/MonoAndroid10/_._",
        "ref/MonoTouch10/_._",
        "ref/dotnet/System.Globalization.dll",
        "ref/dotnet/System.Globalization.xml",
        "ref/dotnet/de/System.Globalization.xml",
        "ref/dotnet/es/System.Globalization.xml",
        "ref/dotnet/fr/System.Globalization.xml",
        "ref/dotnet/it/System.Globalization.xml",
        "ref/dotnet/ja/System.Globalization.xml",
        "ref/dotnet/ko/System.Globalization.xml",
        "ref/dotnet/ru/System.Globalization.xml",
        "ref/dotnet/zh-hans/System.Globalization.xml",
        "ref/dotnet/zh-hant/System.Globalization.xml",
        "ref/net46/_._",
        "ref/xamarinios10/_._",
        "ref/xamarinmac20/_._",
        "runtimes/win8-aot/lib/netcore50/System.Globalization.dll"
      ]
    },
    "System.IO/4.0.10": {
      "sha512": "kghf1CeYT+W2lw8a50/GxFz5HR9t6RkL4BvjxtTp1NxtEFWywnMA9W8FH/KYXiDNThcw9u/GOViDON4iJFGXIQ==",
      "type": "package",
      "files": [
        "System.IO.4.0.10.nupkg.sha512",
        "System.IO.nuspec",
        "lib/DNXCore50/System.IO.dll",
        "lib/MonoAndroid10/_._",
        "lib/MonoTouch10/_._",
        "lib/net46/_._",
        "lib/netcore50/System.IO.dll",
        "lib/xamarinios10/_._",
        "lib/xamarinmac20/_._",
        "ref/MonoAndroid10/_._",
        "ref/MonoTouch10/_._",
        "ref/dotnet/System.IO.dll",
        "ref/dotnet/System.IO.xml",
        "ref/dotnet/de/System.IO.xml",
        "ref/dotnet/es/System.IO.xml",
        "ref/dotnet/fr/System.IO.xml",
        "ref/dotnet/it/System.IO.xml",
        "ref/dotnet/ja/System.IO.xml",
        "ref/dotnet/ko/System.IO.xml",
        "ref/dotnet/ru/System.IO.xml",
        "ref/dotnet/zh-hans/System.IO.xml",
        "ref/dotnet/zh-hant/System.IO.xml",
        "ref/net46/_._",
        "ref/xamarinios10/_._",
        "ref/xamarinmac20/_._",
        "runtimes/win8-aot/lib/netcore50/System.IO.dll"
      ]
    },
    "System.IO.FileSystem/4.0.0": {
      "sha512": "eo05SPWfG+54UA0wxgRIYOuOslq+2QrJLXZaJDDsfLXG15OLguaItW39NYZTqUb4DeGOkU4R0wpOLOW4ynMUDQ==",
      "type": "package",
      "files": [
        "System.IO.FileSystem.4.0.0.nupkg.sha512",
        "System.IO.FileSystem.nuspec",
        "lib/DNXCore50/System.IO.FileSystem.dll",
        "lib/MonoAndroid10/_._",
        "lib/MonoTouch10/_._",
        "lib/net46/System.IO.FileSystem.dll",
        "lib/netcore50/System.IO.FileSystem.dll",
        "lib/xamarinios10/_._",
        "lib/xamarinmac20/_._",
        "ref/MonoAndroid10/_._",
        "ref/MonoTouch10/_._",
        "ref/dotnet/System.IO.FileSystem.dll",
        "ref/dotnet/System.IO.FileSystem.xml",
        "ref/dotnet/de/System.IO.FileSystem.xml",
        "ref/dotnet/es/System.IO.FileSystem.xml",
        "ref/dotnet/fr/System.IO.FileSystem.xml",
        "ref/dotnet/it/System.IO.FileSystem.xml",
        "ref/dotnet/ja/System.IO.FileSystem.xml",
        "ref/dotnet/ko/System.IO.FileSystem.xml",
        "ref/dotnet/ru/System.IO.FileSystem.xml",
        "ref/dotnet/zh-hans/System.IO.FileSystem.xml",
        "ref/dotnet/zh-hant/System.IO.FileSystem.xml",
        "ref/net46/System.IO.FileSystem.dll",
        "ref/xamarinios10/_._",
        "ref/xamarinmac20/_._"
      ]
    },
    "System.IO.FileSystem.Primitives/4.0.0": {
      "sha512": "7pJUvYi/Yq3A5nagqCCiOw3+aJp3xXc/Cjr8dnJDnER3/6kX3LEencfqmXUcPl9+7OvRNyPMNhqsLAcMK6K/KA==",
      "type": "package",
      "files": [
        "System.IO.FileSystem.Primitives.4.0.0.nupkg.sha512",
        "System.IO.FileSystem.Primitives.nuspec",
        "lib/MonoAndroid10/_._",
        "lib/MonoTouch10/_._",
        "lib/dotnet/System.IO.FileSystem.Primitives.dll",
        "lib/net46/System.IO.FileSystem.Primitives.dll",
        "lib/xamarinios10/_._",
        "lib/xamarinmac20/_._",
        "ref/MonoAndroid10/_._",
        "ref/MonoTouch10/_._",
        "ref/dotnet/System.IO.FileSystem.Primitives.dll",
        "ref/dotnet/System.IO.FileSystem.Primitives.xml",
        "ref/dotnet/de/System.IO.FileSystem.Primitives.xml",
        "ref/dotnet/es/System.IO.FileSystem.Primitives.xml",
        "ref/dotnet/fr/System.IO.FileSystem.Primitives.xml",
        "ref/dotnet/it/System.IO.FileSystem.Primitives.xml",
        "ref/dotnet/ja/System.IO.FileSystem.Primitives.xml",
        "ref/dotnet/ko/System.IO.FileSystem.Primitives.xml",
        "ref/dotnet/ru/System.IO.FileSystem.Primitives.xml",
        "ref/dotnet/zh-hans/System.IO.FileSystem.Primitives.xml",
        "ref/dotnet/zh-hant/System.IO.FileSystem.Primitives.xml",
        "ref/net46/System.IO.FileSystem.Primitives.dll",
        "ref/xamarinios10/_._",
        "ref/xamarinmac20/_._"
      ]
    },
    "System.Linq/4.0.0": {
      "sha512": "r6Hlc+ytE6m/9UBr+nNRRdoJEWjoeQiT3L3lXYFDHoXk3VYsRBCDNXrawcexw7KPLaH0zamQLiAb6avhZ50cGg==",
      "type": "package",
      "files": [
        "System.Linq.4.0.0.nupkg.sha512",
        "System.Linq.nuspec",
        "lib/dotnet/System.Linq.dll",
        "lib/net45/_._",
        "lib/netcore50/System.Linq.dll",
        "lib/win8/_._",
        "lib/wp80/_._",
        "lib/wpa81/_._",
        "ref/dotnet/System.Linq.dll",
        "ref/dotnet/System.Linq.xml",
        "ref/dotnet/de/System.Linq.xml",
        "ref/dotnet/es/System.Linq.xml",
        "ref/dotnet/fr/System.Linq.xml",
        "ref/dotnet/it/System.Linq.xml",
        "ref/dotnet/ja/System.Linq.xml",
        "ref/dotnet/ko/System.Linq.xml",
        "ref/dotnet/ru/System.Linq.xml",
        "ref/dotnet/zh-hans/System.Linq.xml",
        "ref/dotnet/zh-hant/System.Linq.xml",
        "ref/net45/_._",
        "ref/netcore50/System.Linq.dll",
        "ref/netcore50/System.Linq.xml",
        "ref/win8/_._",
        "ref/wp80/_._",
        "ref/wpa81/_._"
      ]
    },
    "System.Linq.Expressions/4.0.10": {
      "sha512": "qhFkPqRsTfXBaacjQhxwwwUoU7TEtwlBIULj7nG7i4qAkvivil31VvOvDKppCSui5yGw0/325ZeNaMYRvTotXw==",
      "type": "package",
      "files": [
        "System.Linq.Expressions.4.0.10.nupkg.sha512",
        "System.Linq.Expressions.nuspec",
        "lib/DNXCore50/System.Linq.Expressions.dll",
        "lib/MonoAndroid10/_._",
        "lib/MonoTouch10/_._",
        "lib/net46/_._",
        "lib/netcore50/System.Linq.Expressions.dll",
        "lib/xamarinios10/_._",
        "lib/xamarinmac20/_._",
        "ref/MonoAndroid10/_._",
        "ref/MonoTouch10/_._",
        "ref/dotnet/System.Linq.Expressions.dll",
        "ref/dotnet/System.Linq.Expressions.xml",
        "ref/dotnet/de/System.Linq.Expressions.xml",
        "ref/dotnet/es/System.Linq.Expressions.xml",
        "ref/dotnet/fr/System.Linq.Expressions.xml",
        "ref/dotnet/it/System.Linq.Expressions.xml",
        "ref/dotnet/ja/System.Linq.Expressions.xml",
        "ref/dotnet/ko/System.Linq.Expressions.xml",
        "ref/dotnet/ru/System.Linq.Expressions.xml",
        "ref/dotnet/zh-hans/System.Linq.Expressions.xml",
        "ref/dotnet/zh-hant/System.Linq.Expressions.xml",
        "ref/net46/_._",
        "ref/xamarinios10/_._",
        "ref/xamarinmac20/_._",
        "runtime.json",
        "runtimes/win8-aot/lib/netcore50/System.Linq.Expressions.dll"
      ]
    },
    "System.Reflection/4.0.10": {
      "sha512": "WZ+4lEE4gqGx6mrqLhSiW4oi6QLPWwdNjzhhTONmhELOrW8Cw9phlO9tltgvRUuQUqYtBiliFwhO5S5fCJElVw==",
      "type": "package",
      "files": [
        "System.Reflection.4.0.10.nupkg.sha512",
        "System.Reflection.nuspec",
        "lib/DNXCore50/System.Reflection.dll",
        "lib/MonoAndroid10/_._",
        "lib/MonoTouch10/_._",
        "lib/net46/_._",
        "lib/netcore50/System.Reflection.dll",
        "lib/xamarinios10/_._",
        "lib/xamarinmac20/_._",
        "ref/MonoAndroid10/_._",
        "ref/MonoTouch10/_._",
        "ref/dotnet/System.Reflection.dll",
        "ref/dotnet/System.Reflection.xml",
        "ref/dotnet/de/System.Reflection.xml",
        "ref/dotnet/es/System.Reflection.xml",
        "ref/dotnet/fr/System.Reflection.xml",
        "ref/dotnet/it/System.Reflection.xml",
        "ref/dotnet/ja/System.Reflection.xml",
        "ref/dotnet/ko/System.Reflection.xml",
        "ref/dotnet/ru/System.Reflection.xml",
        "ref/dotnet/zh-hans/System.Reflection.xml",
        "ref/dotnet/zh-hant/System.Reflection.xml",
        "ref/net46/_._",
        "ref/xamarinios10/_._",
        "ref/xamarinmac20/_._",
        "runtimes/win8-aot/lib/netcore50/System.Reflection.dll"
      ]
    },
    "System.Reflection.Extensions/4.0.0": {
      "sha512": "dbYaZWCyFAu1TGYUqR2n+Q+1casSHPR2vVW0WVNkXpZbrd2BXcZ7cpvpu9C98CTHtNmyfMWCLpCclDqly23t6A==",
      "type": "package",
      "files": [
        "System.Reflection.Extensions.4.0.0.nupkg.sha512",
        "System.Reflection.Extensions.nuspec",
        "lib/DNXCore50/System.Reflection.Extensions.dll",
        "lib/net45/_._",
        "lib/netcore50/System.Reflection.Extensions.dll",
        "lib/win8/_._",
        "lib/wp80/_._",
        "lib/wpa81/_._",
        "ref/dotnet/System.Reflection.Extensions.dll",
        "ref/dotnet/System.Reflection.Extensions.xml",
        "ref/dotnet/de/System.Reflection.Extensions.xml",
        "ref/dotnet/es/System.Reflection.Extensions.xml",
        "ref/dotnet/fr/System.Reflection.Extensions.xml",
        "ref/dotnet/it/System.Reflection.Extensions.xml",
        "ref/dotnet/ja/System.Reflection.Extensions.xml",
        "ref/dotnet/ko/System.Reflection.Extensions.xml",
        "ref/dotnet/ru/System.Reflection.Extensions.xml",
        "ref/dotnet/zh-hans/System.Reflection.Extensions.xml",
        "ref/dotnet/zh-hant/System.Reflection.Extensions.xml",
        "ref/net45/_._",
        "ref/netcore50/System.Reflection.Extensions.dll",
        "ref/netcore50/System.Reflection.Extensions.xml",
        "ref/win8/_._",
        "ref/wp80/_._",
        "ref/wpa81/_._",
        "runtimes/win8-aot/lib/netcore50/System.Reflection.Extensions.dll"
      ]
    },
<<<<<<< HEAD
    "System.Reflection.Metadata/1.2.0-rc3-23811": {
      "sha512": "gAOQV1dsGyQfQUuzsCYFLMlI6BhfK1/2aA7JGf6gJphaLgjU4dV4hzjbE0iZXgo61VUuda2LtCBrWWZBw5897Q==",
      "type": "package",
      "files": [
        "System.Reflection.Metadata.1.2.0-rc3-23811.nupkg.sha512",
=======
    "System.Reflection.Metadata/1.2.0-rc2-23826": {
      "sha512": "iaq5zpluF7mUMd5hFyhmZGyCSzF6glZjvNI2VAhLFQEp8sGA/tROj6NoZL42q6HhoHxi1XyGeoIXPi5hyw0+5w==",
      "type": "package",
      "files": [
        "System.Reflection.Metadata.1.2.0-rc2-23826.nupkg.sha512",
>>>>>>> 8c1f2441
        "System.Reflection.Metadata.nuspec",
        "ThirdPartyNotices.txt",
        "dotnet_library_license.txt",
        "lib/dotnet5.2/System.Reflection.Metadata.dll",
        "lib/dotnet5.2/System.Reflection.Metadata.xml",
        "lib/portable-net45+win8/System.Reflection.Metadata.dll",
        "lib/portable-net45+win8/System.Reflection.Metadata.xml"
      ]
    },
    "System.Resources.ResourceManager/4.0.0": {
      "sha512": "qmqeZ4BJgjfU+G2JbrZt4Dk1LsMxO4t+f/9HarNY6w8pBgweO6jT+cknUH7c3qIrGvyUqraBhU45Eo6UtA0fAw==",
      "type": "package",
      "files": [
        "System.Resources.ResourceManager.4.0.0.nupkg.sha512",
        "System.Resources.ResourceManager.nuspec",
        "lib/DNXCore50/System.Resources.ResourceManager.dll",
        "lib/net45/_._",
        "lib/netcore50/System.Resources.ResourceManager.dll",
        "lib/win8/_._",
        "lib/wp80/_._",
        "lib/wpa81/_._",
        "ref/dotnet/System.Resources.ResourceManager.dll",
        "ref/dotnet/System.Resources.ResourceManager.xml",
        "ref/dotnet/de/System.Resources.ResourceManager.xml",
        "ref/dotnet/es/System.Resources.ResourceManager.xml",
        "ref/dotnet/fr/System.Resources.ResourceManager.xml",
        "ref/dotnet/it/System.Resources.ResourceManager.xml",
        "ref/dotnet/ja/System.Resources.ResourceManager.xml",
        "ref/dotnet/ko/System.Resources.ResourceManager.xml",
        "ref/dotnet/ru/System.Resources.ResourceManager.xml",
        "ref/dotnet/zh-hans/System.Resources.ResourceManager.xml",
        "ref/dotnet/zh-hant/System.Resources.ResourceManager.xml",
        "ref/net45/_._",
        "ref/netcore50/System.Resources.ResourceManager.dll",
        "ref/netcore50/System.Resources.ResourceManager.xml",
        "ref/win8/_._",
        "ref/wp80/_._",
        "ref/wpa81/_._",
        "runtimes/win8-aot/lib/netcore50/System.Resources.ResourceManager.dll"
      ]
    },
    "System.Runtime/4.0.20": {
      "sha512": "X7N/9Bz7jVPorqdVFO86ns1sX6MlQM+WTxELtx+Z4VG45x9+LKmWH0GRqjgKprUnVuwmfB9EJ9DQng14Z7/zwg==",
      "type": "package",
      "files": [
        "System.Runtime.4.0.20.nupkg.sha512",
        "System.Runtime.nuspec",
        "lib/DNXCore50/System.Runtime.dll",
        "lib/MonoAndroid10/_._",
        "lib/MonoTouch10/_._",
        "lib/net46/_._",
        "lib/netcore50/System.Runtime.dll",
        "lib/xamarinios10/_._",
        "lib/xamarinmac20/_._",
        "ref/MonoAndroid10/_._",
        "ref/MonoTouch10/_._",
        "ref/dotnet/System.Runtime.dll",
        "ref/dotnet/System.Runtime.xml",
        "ref/dotnet/de/System.Runtime.xml",
        "ref/dotnet/es/System.Runtime.xml",
        "ref/dotnet/fr/System.Runtime.xml",
        "ref/dotnet/it/System.Runtime.xml",
        "ref/dotnet/ja/System.Runtime.xml",
        "ref/dotnet/ko/System.Runtime.xml",
        "ref/dotnet/ru/System.Runtime.xml",
        "ref/dotnet/zh-hans/System.Runtime.xml",
        "ref/dotnet/zh-hant/System.Runtime.xml",
        "ref/net46/_._",
        "ref/xamarinios10/_._",
        "ref/xamarinmac20/_._",
        "runtimes/win8-aot/lib/netcore50/System.Runtime.dll"
      ]
    },
    "System.Runtime.Extensions/4.0.10": {
      "sha512": "5dsEwf3Iml7d5OZeT20iyOjT+r+okWpN7xI2v+R4cgd3WSj4DeRPTvPFjDpacbVW4skCAZ8B9hxXJYgkCFKJ1A==",
      "type": "package",
      "files": [
        "System.Runtime.Extensions.4.0.10.nupkg.sha512",
        "System.Runtime.Extensions.nuspec",
        "lib/DNXCore50/System.Runtime.Extensions.dll",
        "lib/MonoAndroid10/_._",
        "lib/MonoTouch10/_._",
        "lib/net46/_._",
        "lib/netcore50/System.Runtime.Extensions.dll",
        "lib/xamarinios10/_._",
        "lib/xamarinmac20/_._",
        "ref/MonoAndroid10/_._",
        "ref/MonoTouch10/_._",
        "ref/dotnet/System.Runtime.Extensions.dll",
        "ref/dotnet/System.Runtime.Extensions.xml",
        "ref/dotnet/de/System.Runtime.Extensions.xml",
        "ref/dotnet/es/System.Runtime.Extensions.xml",
        "ref/dotnet/fr/System.Runtime.Extensions.xml",
        "ref/dotnet/it/System.Runtime.Extensions.xml",
        "ref/dotnet/ja/System.Runtime.Extensions.xml",
        "ref/dotnet/ko/System.Runtime.Extensions.xml",
        "ref/dotnet/ru/System.Runtime.Extensions.xml",
        "ref/dotnet/zh-hans/System.Runtime.Extensions.xml",
        "ref/dotnet/zh-hant/System.Runtime.Extensions.xml",
        "ref/net46/_._",
        "ref/xamarinios10/_._",
        "ref/xamarinmac20/_._",
        "runtimes/win8-aot/lib/netcore50/System.Runtime.Extensions.dll"
      ]
    },
    "System.Runtime.Handles/4.0.0": {
      "sha512": "638VhpRq63tVcQ6HDb3um3R/J2BtR1Sa96toHo6PcJGPXEPEsleCuqhBgX2gFCz0y0qkutANwW6VPPY5wQu1XQ==",
      "type": "package",
      "files": [
        "System.Runtime.Handles.4.0.0.nupkg.sha512",
        "System.Runtime.Handles.nuspec",
        "lib/DNXCore50/System.Runtime.Handles.dll",
        "lib/MonoAndroid10/_._",
        "lib/MonoTouch10/_._",
        "lib/net46/_._",
        "lib/netcore50/System.Runtime.Handles.dll",
        "lib/xamarinios10/_._",
        "lib/xamarinmac20/_._",
        "ref/MonoAndroid10/_._",
        "ref/MonoTouch10/_._",
        "ref/dotnet/System.Runtime.Handles.dll",
        "ref/dotnet/System.Runtime.Handles.xml",
        "ref/dotnet/de/System.Runtime.Handles.xml",
        "ref/dotnet/es/System.Runtime.Handles.xml",
        "ref/dotnet/fr/System.Runtime.Handles.xml",
        "ref/dotnet/it/System.Runtime.Handles.xml",
        "ref/dotnet/ja/System.Runtime.Handles.xml",
        "ref/dotnet/ko/System.Runtime.Handles.xml",
        "ref/dotnet/ru/System.Runtime.Handles.xml",
        "ref/dotnet/zh-hans/System.Runtime.Handles.xml",
        "ref/dotnet/zh-hant/System.Runtime.Handles.xml",
        "ref/net46/_._",
        "ref/xamarinios10/_._",
        "ref/xamarinmac20/_._",
        "runtimes/win8-aot/lib/netcore50/System.Runtime.Handles.dll"
      ]
    },
    "System.Runtime.InteropServices/4.0.20": {
      "sha512": "ZgDyBYfEnjWoz/viS6VOswA6XOkDSH2DzgbpczbW50RywhnCgTl+w3JEvtAiOGyIh8cyx1NJq80jsNBSUr8Pig==",
      "type": "package",
      "files": [
        "System.Runtime.InteropServices.4.0.20.nupkg.sha512",
        "System.Runtime.InteropServices.nuspec",
        "lib/DNXCore50/System.Runtime.InteropServices.dll",
        "lib/MonoAndroid10/_._",
        "lib/MonoTouch10/_._",
        "lib/net46/_._",
        "lib/netcore50/System.Runtime.InteropServices.dll",
        "lib/xamarinios10/_._",
        "lib/xamarinmac20/_._",
        "ref/MonoAndroid10/_._",
        "ref/MonoTouch10/_._",
        "ref/dotnet/System.Runtime.InteropServices.dll",
        "ref/dotnet/System.Runtime.InteropServices.xml",
        "ref/dotnet/de/System.Runtime.InteropServices.xml",
        "ref/dotnet/es/System.Runtime.InteropServices.xml",
        "ref/dotnet/fr/System.Runtime.InteropServices.xml",
        "ref/dotnet/it/System.Runtime.InteropServices.xml",
        "ref/dotnet/ja/System.Runtime.InteropServices.xml",
        "ref/dotnet/ko/System.Runtime.InteropServices.xml",
        "ref/dotnet/ru/System.Runtime.InteropServices.xml",
        "ref/dotnet/zh-hans/System.Runtime.InteropServices.xml",
        "ref/dotnet/zh-hant/System.Runtime.InteropServices.xml",
        "ref/net46/_._",
        "ref/xamarinios10/_._",
        "ref/xamarinmac20/_._",
        "runtimes/win8-aot/lib/netcore50/System.Runtime.InteropServices.dll"
      ]
    },
    "System.Text.Encoding/4.0.0": {
      "sha512": "AMxFNOXpA6Ab8swULbXuJmoT2K5w6TnV3ObF5wsmEcIHQUJghoZtDVfVHb08O2wW15mOSI1i9Wg0Dx0pY13o8g==",
      "type": "package",
      "files": [
        "License.rtf",
        "System.Text.Encoding.4.0.0.nupkg.sha512",
        "System.Text.Encoding.nuspec",
        "lib/MonoAndroid10/_._",
        "lib/MonoTouch10/_._",
        "lib/net45/_._",
        "lib/win8/_._",
        "lib/wp80/_._",
        "lib/wpa81/_._",
        "lib/xamarinios10/_._",
        "lib/xamarinmac20/_._",
        "ref/MonoAndroid10/_._",
        "ref/MonoTouch10/_._",
        "ref/dotnet/System.Text.Encoding.dll",
        "ref/dotnet/System.Text.Encoding.xml",
        "ref/dotnet/de/System.Text.Encoding.xml",
        "ref/dotnet/es/System.Text.Encoding.xml",
        "ref/dotnet/fr/System.Text.Encoding.xml",
        "ref/dotnet/it/System.Text.Encoding.xml",
        "ref/dotnet/ja/System.Text.Encoding.xml",
        "ref/dotnet/ko/System.Text.Encoding.xml",
        "ref/dotnet/ru/System.Text.Encoding.xml",
        "ref/dotnet/zh-hans/System.Text.Encoding.xml",
        "ref/dotnet/zh-hant/System.Text.Encoding.xml",
        "ref/net45/_._",
        "ref/netcore50/System.Text.Encoding.dll",
        "ref/netcore50/System.Text.Encoding.xml",
        "ref/netcore50/de/System.Text.Encoding.xml",
        "ref/netcore50/es/System.Text.Encoding.xml",
        "ref/netcore50/fr/System.Text.Encoding.xml",
        "ref/netcore50/it/System.Text.Encoding.xml",
        "ref/netcore50/ja/System.Text.Encoding.xml",
        "ref/netcore50/ko/System.Text.Encoding.xml",
        "ref/netcore50/ru/System.Text.Encoding.xml",
        "ref/netcore50/zh-hans/System.Text.Encoding.xml",
        "ref/netcore50/zh-hant/System.Text.Encoding.xml",
        "ref/win8/_._",
        "ref/wp80/_._",
        "ref/wpa81/_._",
        "ref/xamarinios10/_._",
        "ref/xamarinmac20/_._"
      ]
    },
    "System.Threading/4.0.10": {
      "sha512": "0w6pRxIEE7wuiOJeKabkDgeIKmqf4ER1VNrs6qFwHnooEE78yHwi/bKkg5Jo8/pzGLm0xQJw0nEmPXt1QBAIUA==",
      "type": "package",
      "files": [
        "System.Threading.4.0.10.nupkg.sha512",
        "System.Threading.nuspec",
        "lib/DNXCore50/System.Threading.dll",
        "lib/MonoAndroid10/_._",
        "lib/MonoTouch10/_._",
        "lib/net46/_._",
        "lib/netcore50/System.Threading.dll",
        "lib/xamarinios10/_._",
        "lib/xamarinmac20/_._",
        "ref/MonoAndroid10/_._",
        "ref/MonoTouch10/_._",
        "ref/dotnet/System.Threading.dll",
        "ref/dotnet/System.Threading.xml",
        "ref/dotnet/de/System.Threading.xml",
        "ref/dotnet/es/System.Threading.xml",
        "ref/dotnet/fr/System.Threading.xml",
        "ref/dotnet/it/System.Threading.xml",
        "ref/dotnet/ja/System.Threading.xml",
        "ref/dotnet/ko/System.Threading.xml",
        "ref/dotnet/ru/System.Threading.xml",
        "ref/dotnet/zh-hans/System.Threading.xml",
        "ref/dotnet/zh-hant/System.Threading.xml",
        "ref/net46/_._",
        "ref/xamarinios10/_._",
        "ref/xamarinmac20/_._",
        "runtimes/win8-aot/lib/netcore50/System.Threading.dll"
      ]
    },
    "System.Threading.Tasks/4.0.10": {
      "sha512": "NOwJGDfk79jR0bnzosbXLVD/PdI8KzBeESoa3CofEM5v9R5EBfcI0Jyf18stx+0IYV9okmDIDxVtxq9TbnR9bQ==",
      "type": "package",
      "files": [
        "System.Threading.Tasks.4.0.10.nupkg.sha512",
        "System.Threading.Tasks.nuspec",
        "lib/DNXCore50/System.Threading.Tasks.dll",
        "lib/MonoAndroid10/_._",
        "lib/MonoTouch10/_._",
        "lib/net46/_._",
        "lib/netcore50/System.Threading.Tasks.dll",
        "lib/xamarinios10/_._",
        "lib/xamarinmac20/_._",
        "ref/MonoAndroid10/_._",
        "ref/MonoTouch10/_._",
        "ref/dotnet/System.Threading.Tasks.dll",
        "ref/dotnet/System.Threading.Tasks.xml",
        "ref/dotnet/de/System.Threading.Tasks.xml",
        "ref/dotnet/es/System.Threading.Tasks.xml",
        "ref/dotnet/fr/System.Threading.Tasks.xml",
        "ref/dotnet/it/System.Threading.Tasks.xml",
        "ref/dotnet/ja/System.Threading.Tasks.xml",
        "ref/dotnet/ko/System.Threading.Tasks.xml",
        "ref/dotnet/ru/System.Threading.Tasks.xml",
        "ref/dotnet/zh-hans/System.Threading.Tasks.xml",
        "ref/dotnet/zh-hant/System.Threading.Tasks.xml",
        "ref/net46/_._",
        "ref/xamarinios10/_._",
        "ref/xamarinmac20/_._",
        "runtimes/win8-aot/lib/netcore50/System.Threading.Tasks.dll"
      ]
    }
  },
  "projectFileDependencyGroups": {
    "": [],
    ".NETFramework,Version=v4.6": []
  }
}<|MERGE_RESOLUTION|>--- conflicted
+++ resolved
@@ -860,19 +860,11 @@
         "runtimes/win8-aot/lib/netcore50/System.Reflection.Extensions.dll"
       ]
     },
-<<<<<<< HEAD
-    "System.Reflection.Metadata/1.2.0-rc3-23811": {
-      "sha512": "gAOQV1dsGyQfQUuzsCYFLMlI6BhfK1/2aA7JGf6gJphaLgjU4dV4hzjbE0iZXgo61VUuda2LtCBrWWZBw5897Q==",
-      "type": "package",
-      "files": [
-        "System.Reflection.Metadata.1.2.0-rc3-23811.nupkg.sha512",
-=======
     "System.Reflection.Metadata/1.2.0-rc2-23826": {
       "sha512": "iaq5zpluF7mUMd5hFyhmZGyCSzF6glZjvNI2VAhLFQEp8sGA/tROj6NoZL42q6HhoHxi1XyGeoIXPi5hyw0+5w==",
       "type": "package",
       "files": [
         "System.Reflection.Metadata.1.2.0-rc2-23826.nupkg.sha512",
->>>>>>> 8c1f2441
         "System.Reflection.Metadata.nuspec",
         "ThirdPartyNotices.txt",
         "dotnet_library_license.txt",
