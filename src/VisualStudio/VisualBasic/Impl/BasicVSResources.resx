--- conflicted
+++ resolved
@@ -270,12 +270,10 @@
   <data name="Fade_out_unused_imports" xml:space="preserve">
     <value>Fade out unused imports</value>
   </data>
-<<<<<<< HEAD
   <data name="Prefer_Is_Nothing_over_ReferenceEquals" xml:space="preserve">
     <value>Prefer 'Is Nothing' over 'Object.ReferenceEquals(..., Nothing)'</value>
-=======
+  </data>
   <data name="Report_invalid_placeholders_in_string_dot_format_calls" xml:space="preserve">
     <value>Report invalid placeholders in 'String.Format' calls</value>
->>>>>>> 6258827a
   </data>
 </root>