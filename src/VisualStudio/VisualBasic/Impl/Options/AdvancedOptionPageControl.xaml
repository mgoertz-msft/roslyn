--- conflicted
+++ resolved
@@ -28,13 +28,8 @@
                                               x:Name="Background_analysis_scope_full_solution"
                                               Content="{x:Static local:AdvancedOptionPageStrings.Option_Background_Analysis_Scope_Full_Solution}"/>
                     </StackPanel>
-<<<<<<< HEAD
-                    <CheckBox x:Name="Use_editorconfig_compatibility_mode"
-                              Content="{x:Static local:AdvancedOptionPageStrings.Option_use_editorconfig_compatibility_mode}" />
                     <CheckBox x:Name="Use_64bit_analysis_process"
                               Content="{x:Static local:AdvancedOptionPageStrings.Option_use_64bit_analysis_process}" />
-=======
->>>>>>> bbfee62c
                 </StackPanel>
             </GroupBox>
             <GroupBox x:Uid="ImportDirectivesGroupBox"
