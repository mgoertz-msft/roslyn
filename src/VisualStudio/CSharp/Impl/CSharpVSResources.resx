--- conflicted
+++ resolved
@@ -661,10 +661,7 @@
   <data name="Allow_blank_line_after_token_in_conditional_expression" xml:space="preserve">
     <value>Allow blank line after token in conditional expression</value>
   </data>
-<<<<<<< HEAD
-=======
   <data name="Allow_blank_line_after_token_in_arrow_expression_clause" xml:space="preserve">
     <value>Allow blank line after token in arrow expression clause</value>
   </data>
->>>>>>> dde846ec
 </root>