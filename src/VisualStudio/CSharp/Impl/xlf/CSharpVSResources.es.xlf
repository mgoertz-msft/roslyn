﻿<?xml version="1.0" encoding="utf-8"?>
<xliff xmlns="urn:oasis:names:tc:xliff:document:1.2" xmlns:xsi="http://www.w3.org/2001/XMLSchema-instance" version="1.2" xsi:schemaLocation="urn:oasis:names:tc:xliff:document:1.2 xliff-core-1.2-transitional.xsd">
  <file datatype="xml" source-language="en" target-language="es" original="../CSharpVSResources.resx">
    <body>
      <trans-unit id="Add_missing_using_directives_on_paste">
        <source>Add missing using directives on paste</source>
        <target state="translated">Agregar las directivas using que faltan al pegar</target>
        <note>'using' is a C# keyword and should not be localized</note>
      </trans-unit>
      <trans-unit id="Allow_bank_line_after_colon_in_constructor_initializer">
        <source>Allow blank line after colon in constructor initializer</source>
        <target state="translated">Permitir una línea en blanco después de dos puntos en el inicializador del constructor</target>
        <note />
      </trans-unit>
      <trans-unit id="Allow_blank_lines_between_consecutive_braces">
        <source>Allow blank lines between consecutive braces</source>
        <target state="translated">Permitir líneas en blanco entre llaves consecutivas</target>
        <note />
      </trans-unit>
      <trans-unit id="Allow_embedded_statements_on_same_line">
        <source>Allow embedded statements on same line</source>
        <target state="translated">Permitir instrucciones incrustadas en la misma línea</target>
        <note />
      </trans-unit>
      <trans-unit id="Apply_all_csharp_formatting_rules_indentation_wrapping_spacing">
        <source>Apply all C# formatting rules (indentation, wrapping, spacing)</source>
        <target state="translated">Aplicar todas las reglas de formato de C# (sangría, ajuste, espaciado)</target>
        <note />
      </trans-unit>
      <trans-unit id="Automatically_complete_statement_on_semicolon">
        <source>Automatically complete statement on semicolon</source>
        <target state="translated">Completar automáticamente la instrucción al introducir punto y coma</target>
        <note />
      </trans-unit>
      <trans-unit id="Automatically_show_completion_list_in_argument_lists">
        <source>Automatically show completion list in argument lists</source>
        <target state="translated">Mostrar automáticamente la lista de finalización en las listas de argumentos</target>
        <note />
      </trans-unit>
      <trans-unit id="Block_scoped">
        <source>Block scoped</source>
        <target state="translated">Bloque con ámbito</target>
        <note />
      </trans-unit>
      <trans-unit id="CSharp">
        <source>C#</source>
        <target state="translated">C#</target>
        <note />
      </trans-unit>
      <trans-unit id="CSharp_Coding_Conventions">
        <source>C# Coding Conventions</source>
        <target state="translated">Convenciones de código de C#</target>
        <note />
      </trans-unit>
      <trans-unit id="CSharp_Formatting_Rules">
        <source>C# Formatting Rules</source>
        <target state="translated">Reglas de formato de C#</target>
        <note />
      </trans-unit>
      <trans-unit id="Completion">
        <source>Completion</source>
        <target state="translated">Finalización</target>
        <note />
      </trans-unit>
      <trans-unit id="Discard">
        <source>Discard</source>
        <target state="translated">Descartar</target>
        <note />
      </trans-unit>
      <trans-unit id="Edit_color_scheme">
        <source>Edit color scheme</source>
        <target state="translated">Editar esquema de color</target>
        <note />
      </trans-unit>
      <trans-unit id="File_scoped">
        <source>File scoped</source>
        <target state="translated">Archivo con ámbito</target>
        <note />
      </trans-unit>
      <trans-unit id="Format_document_settings">
        <source>Format Document Settings (Experiment) </source>
        <target state="translated">Configuración de “Dar formato al documento” (experimento)</target>
        <note />
      </trans-unit>
      <trans-unit id="General">
        <source>General</source>
        <target state="translated">General</target>
        <note>Title of the control group on the General Formatting options page</note>
      </trans-unit>
      <trans-unit id="In_relational_binary_operators">
        <source>In relational operators:  &lt;   &gt;   &lt;=   &gt;=   is   as   ==   !=</source>
        <target state="translated">En los operadores relacionales:  &lt;   &gt;   &lt;=   &gt;=   is   as   ==   !=</target>
        <note>'is' and 'as' are C# keywords and should not be localized</note>
      </trans-unit>
      <trans-unit id="Insert_slash_slash_at_the_start_of_new_lines_when_writing_slash_slash_comments">
        <source>Insert // at the start of new lines when writing // comments</source>
        <target state="translated">Insertar // al comienzo de las líneas nuevas al escribir comentarios //</target>
        <note />
      </trans-unit>
      <trans-unit id="Inside_namespace">
        <source>Inside namespace</source>
        <target state="translated">namespace interior</target>
        <note>'namespace' is a C# keyword and should not be localized</note>
      </trans-unit>
      <trans-unit id="Outside_namespace">
        <source>Outside namespace</source>
        <target state="translated">namespace exterior</target>
        <note>'namespace' is a C# keyword and should not be localized</note>
      </trans-unit>
      <trans-unit id="Pattern_matching_preferences_colon">
        <source>Pattern matching preferences:</source>
        <target state="translated">Preferencias de coincidencia de patrón:</target>
        <note />
      </trans-unit>
      <trans-unit id="Perform_additional_code_cleanup_during_formatting">
        <source>Perform additional code cleanup during formatting</source>
        <target state="translated">Realizar limpieza de código adicional durante la aplicación de formato</target>
        <note />
      </trans-unit>
      <trans-unit id="Place_open_brace_on_new_line_for_object_collection_array_and_with_initializers">
        <source>Place open brace on new line for object, collection, array, and with initializers</source>
        <target state="translated">Colocar llave de apertura en la nueva línea para los inicializadores de objeto, colección, matriz y with</target>
        <note>{Locked="with"}</note>
      </trans-unit>
<<<<<<< HEAD
=======
      <trans-unit id="Prefer_extended_property_pattern">
        <source>Prefer extended property pattern</source>
        <target state="new">Prefer extended property pattern</target>
        <note />
      </trans-unit>
>>>>>>> 67d940c4
      <trans-unit id="Prefer_implicit_object_creation_when_type_is_apparent">
        <source>Prefer implicit object creation when type is apparent</source>
        <target state="translated">Preferir la creación implícita de objetos cuando el tipo sea aparente</target>
        <note />
      </trans-unit>
      <trans-unit id="Prefer_is_null_for_reference_equality_checks">
        <source>Prefer 'is null' for reference equality checks</source>
        <target state="translated">Preferir “is null” para comprobaciones de igualdad de referencias</target>
        <note>'is null' is a C# string and should not be localized.</note>
      </trans-unit>
      <trans-unit id="Prefer_null_check_over_type_check">
        <source>Prefer 'null' check over type check</source>
        <target state="translated">Preferir comprobación "null' sobre comprobación de tipo</target>
        <note />
      </trans-unit>
      <trans-unit id="Prefer_pattern_matching">
        <source>Prefer pattern matching</source>
        <target state="translated">Preferir coincidencia de patrones</target>
        <note />
      </trans-unit>
      <trans-unit id="Prefer_pattern_matching_over_mixed_type_check">
        <source>Prefer pattern matching over mixed type check</source>
        <target state="translated">Anteponer coincidencia de patrón a la comprobación de tipo mixto</target>
        <note />
      </trans-unit>
      <trans-unit id="Prefer_switch_expression">
        <source>Prefer switch expression</source>
        <target state="translated">Preferir expresión switch</target>
        <note />
      </trans-unit>
      <trans-unit id="Preferred_using_directive_placement">
        <source>Preferred 'using' directive placement</source>
        <target state="translated">Selección de ubicación de directiva "using" preferida</target>
        <note>'using' is a C# keyword and should not be localized</note>
      </trans-unit>
      <trans-unit id="Remove_unnecessary_usings">
        <source>Remove unnecessary usings</source>
        <target state="translated">Eliminar instrucciones Using innecesarias</target>
        <note />
      </trans-unit>
      <trans-unit id="Show_hints_for_new_expressions">
        <source>Show hints for 'new' expressions</source>
        <target state="translated">Mostrar sugerencias para las expresiones "new"</target>
        <note />
      </trans-unit>
      <trans-unit id="Show_items_from_unimported_namespaces">
        <source>Show items from unimported namespaces</source>
        <target state="translated">Mostrar elementos de espacios de nombres no importados</target>
        <note />
      </trans-unit>
      <trans-unit id="Show_remarks_in_Quick_Info">
        <source>Show remarks in Quick Info</source>
        <target state="translated">Mostrar comentarios en Información rápida</target>
        <note />
      </trans-unit>
      <trans-unit id="Sort_usings">
        <source>Sort usings</source>
        <target state="translated">Ordenar instrucciones Using</target>
        <note />
      </trans-unit>
      <trans-unit id="Suggest_usings_for_types_in_dotnet_framework_assemblies">
        <source>Suggest usings for types in .NET Framework assemblies</source>
        <target state="translated">Sugerir usos para tipos en ensamblados .NET Framework</target>
        <note />
      </trans-unit>
      <trans-unit id="Surround_With">
        <source>Surround With</source>
        <target state="translated">Rodear con</target>
        <note />
      </trans-unit>
      <trans-unit id="Insert_Snippet">
        <source>Insert Snippet</source>
        <target state="translated">Insertar fragmento de código</target>
        <note />
      </trans-unit>
      <trans-unit id="Automatically_format_block_on_close_brace">
        <source>Automatically format _block on }</source>
        <target state="translated">Dar formato automáticamente al _bloque al introducir }</target>
        <note />
      </trans-unit>
      <trans-unit id="Automatically_format_on_paste">
        <source>Automatically format on _paste</source>
        <target state="translated">Dar formato automáticamente al _pegar</target>
        <note />
      </trans-unit>
      <trans-unit id="Automatically_format_statement_on_semicolon">
        <source>Automatically format _statement on ;</source>
        <target state="translated">Dar formato automáticamente _a la instrucción al introducir ;</target>
        <note />
      </trans-unit>
      <trans-unit id="Place_members_in_anonymous_types_on_new_line">
        <source>Place members in anonymous types on new line</source>
        <target state="translated">Colocar miembros en tipos anónimos en nueva línea</target>
        <note />
      </trans-unit>
      <trans-unit id="Leave_block_on_single_line">
        <source>Leave block on single line</source>
        <target state="translated">Mantener bloque en una sola línea</target>
        <note />
      </trans-unit>
      <trans-unit id="Place_catch_on_new_line">
        <source>Place "catch" on new line</source>
        <target state="translated">Colocar "catch" en nueva línea</target>
        <note />
      </trans-unit>
      <trans-unit id="Place_else_on_new_line">
        <source>Place "else" on new line</source>
        <target state="translated">Colocar "else" en nueva línea</target>
        <note />
      </trans-unit>
      <trans-unit id="Indent_block_contents">
        <source>Indent block contents</source>
        <target state="translated">Aplicar sangría al contenido del bloque</target>
        <note />
      </trans-unit>
      <trans-unit id="Indent_open_and_close_braces">
        <source>Indent open and close braces</source>
        <target state="translated">Aplicar sangría a llaves de apertura y cierre</target>
        <note />
      </trans-unit>
      <trans-unit id="Indent_case_contents">
        <source>Indent case contents</source>
        <target state="translated">Aplicar sangría al contenido de case</target>
        <note />
      </trans-unit>
      <trans-unit id="Indent_case_labels">
        <source>Indent case labels</source>
        <target state="translated">Aplicar sangría a etiquetas case</target>
        <note />
      </trans-unit>
      <trans-unit id="Place_finally_on_new_line">
        <source>Place "finally" on new line</source>
        <target state="translated">Colocar "finally" en nueva línea</target>
        <note />
      </trans-unit>
      <trans-unit id="Place_goto_labels_in_leftmost_column">
        <source>Place goto labels in leftmost column</source>
        <target state="translated">Colocar etiquetas goto en primera columna de la izquierda</target>
        <note />
      </trans-unit>
      <trans-unit id="Indent_labels_normally">
        <source>Indent labels normally</source>
        <target state="translated">Aplicar sangría normal a etiquetas</target>
        <note />
      </trans-unit>
      <trans-unit id="Place_goto_labels_one_indent_less_than_current">
        <source>Place goto labels one indent less than current</source>
        <target state="translated">Reducir una sangría para las etiquetas goto</target>
        <note />
      </trans-unit>
      <trans-unit id="Label_Indentation">
        <source>Label Indentation</source>
        <target state="translated">Sangría de etiquetas</target>
        <note />
      </trans-unit>
      <trans-unit id="Place_members_in_object_initializers_on_new_line">
        <source>Place members in object initializers on new line</source>
        <target state="translated">Colocar miembros de inicializadores de objetos en nueva línea</target>
        <note />
      </trans-unit>
      <trans-unit id="Place_open_brace_on_new_line_for_anonymous_methods">
        <source>Place open brace on new line for anonymous methods</source>
        <target state="translated">Colocar llave de apertura para métodos anónimos en nueva línea</target>
        <note />
      </trans-unit>
      <trans-unit id="Place_open_brace_on_new_line_for_anonymous_types">
        <source>Place open brace on new line for anonymous types</source>
        <target state="translated">Colocar llave de apertura para tipos anónimos en nueva línea</target>
        <note />
      </trans-unit>
      <trans-unit id="Place_open_brace_on_new_line_for_control_blocks">
        <source>Place open brace on new line for control blocks</source>
        <target state="translated">Colocar llave de apertura para bloques de control en nueva línea</target>
        <note />
      </trans-unit>
      <trans-unit id="Place_open_brace_on_new_line_for_lambda_expression">
        <source>Place open brace on new line for lambda expression</source>
        <target state="translated">Colocar llave de apertura para expresión lambda en nueva línea</target>
        <note />
      </trans-unit>
      <trans-unit id="Place_open_brace_on_new_line_for_methods_local_functions">
        <source>Place open brace on new line for methods and local functions</source>
        <target state="translated">Poner la llave de apertura en una línea nueva para los métodos y las funciones locales</target>
        <note />
      </trans-unit>
      <trans-unit id="Place_open_brace_on_new_line_for_types">
        <source>Place open brace on new line for types</source>
        <target state="translated">Colocar llave de apertura para tipos en nueva línea</target>
        <note />
      </trans-unit>
      <trans-unit id="Place_query_expression_clauses_on_new_line">
        <source>Place query expression clauses on new line</source>
        <target state="translated">Colocar cláusulas de expresiones de consulta en nueva línea</target>
        <note />
      </trans-unit>
      <trans-unit id="Leave_statements_and_member_declarations_on_the_same_line">
        <source>Leave statements and member declarations on the same line</source>
        <target state="translated">Mantener instrucciones y declaraciones de miembros en la misma línea</target>
        <note />
      </trans-unit>
      <trans-unit id="Insert_space_before_and_after_binary_operators">
        <source>Insert space before and after binary operators</source>
        <target state="translated">Insertar espacio delante y detrás de operadores binarios</target>
        <note />
      </trans-unit>
      <trans-unit id="Ignore_spaces_around_binary_operators">
        <source>Ignore spaces around binary operators</source>
        <target state="translated">Omitir espacios alrededor de operadores binarios</target>
        <note />
      </trans-unit>
      <trans-unit id="Remove_spaces_before_and_after_binary_operators">
        <source>Remove spaces before and after binary operators</source>
        <target state="translated">Quitar espacios delante y detrás de operadores binarios</target>
        <note />
      </trans-unit>
      <trans-unit id="Insert_space_after_colon_for_base_or_interface_in_type_declaration">
        <source>Insert space after colon for base or interface in type declaration</source>
        <target state="translated">Insertar espacio tras dos puntos para base o interfaz en una declaración de tipo</target>
        <note />
      </trans-unit>
      <trans-unit id="Insert_space_after_comma">
        <source>Insert space after comma</source>
        <target state="translated">Insertar espacio tras coma</target>
        <note />
      </trans-unit>
      <trans-unit id="Insert_space_after_dot">
        <source>Insert space after dot</source>
        <target state="translated">Insertar espacio tras punto</target>
        <note />
      </trans-unit>
      <trans-unit id="Insert_space_after_semicolon_in_for_statement">
        <source>Insert space after semicolon in "for" statement</source>
        <target state="translated">Insertar espacio tras punto y coma en instrucción "for"</target>
        <note />
      </trans-unit>
      <trans-unit id="Insert_space_before_colon_for_base_or_interface_in_type_declaration">
        <source>Insert space before colon for base or interface in type declaration</source>
        <target state="translated">Insertar espacio delante de dos puntos para base o interfaz en una declaración de tipo</target>
        <note />
      </trans-unit>
      <trans-unit id="Insert_space_before_comma">
        <source>Insert space before comma</source>
        <target state="translated">Insertar espacio delante de coma</target>
        <note />
      </trans-unit>
      <trans-unit id="Insert_space_before_dot">
        <source>Insert space before dot</source>
        <target state="translated">Insertar espacio delante de punto</target>
        <note />
      </trans-unit>
      <trans-unit id="Insert_space_before_semicolon_in_for_statement">
        <source>Insert space before semicolon in "for" statement</source>
        <target state="translated">Insertar espacio delante de punto y coma en instrucciones "for"</target>
        <note />
      </trans-unit>
      <trans-unit id="Insert_space_within_argument_list_parentheses">
        <source>Insert space within argument list parentheses</source>
        <target state="translated">Insertar espacio entre paréntesis de la lista de argumentos</target>
        <note />
      </trans-unit>
      <trans-unit id="Insert_space_within_empty_argument_list_parentheses">
        <source>Insert space within empty argument list parentheses</source>
        <target state="translated">Insertar espacio entre paréntesis vacíos de la lista de argumentos</target>
        <note />
      </trans-unit>
      <trans-unit id="Insert_space_between_method_name_and_its_opening_parenthesis1">
        <source>Insert space between method name and its opening parenthesis</source>
        <target state="translated">Insertar espacio entre el nombre del método y el paréntesis de apertura</target>
        <note />
      </trans-unit>
      <trans-unit id="Insert_space_within_empty_parameter_list_parentheses">
        <source>Insert space within empty parameter list parentheses</source>
        <target state="translated">Insertar espacio entre paréntesis vacíos de la lista de parámetros</target>
        <note />
      </trans-unit>
      <trans-unit id="Insert_space_between_method_name_and_its_opening_parenthesis2">
        <source>Insert space between method name and its opening parenthesis</source>
        <target state="translated">Insertar espacio entre el nombre del método y el paréntesis de apertura</target>
        <note />
      </trans-unit>
      <trans-unit id="Insert_space_within_parameter_list_parentheses">
        <source>Insert space within parameter list parentheses</source>
        <target state="translated">Insertar espacio entre paréntesis de la lista de parámetros</target>
        <note />
      </trans-unit>
      <trans-unit id="Insert_space_after_keywords_in_control_flow_statements">
        <source>Insert space after keywords in control flow statements</source>
        <target state="translated">Insertar espacio después de las palabras clave en instrucciones de flujo de control</target>
        <note />
      </trans-unit>
      <trans-unit id="Insert_space_within_parentheses_of_expressions">
        <source>Insert space within parentheses of expressions</source>
        <target state="translated">Insertar espacio entre paréntesis de expresiones</target>
        <note />
      </trans-unit>
      <trans-unit id="Insert_space_after_cast">
        <source>Insert space after cast</source>
        <target state="translated">Insertar espacio tras conversión</target>
        <note />
      </trans-unit>
      <trans-unit id="Insert_spaces_within_parentheses_of_control_flow_statements">
        <source>Insert spaces within parentheses of control flow statements</source>
        <target state="translated">Insertar espacios entre paréntesis de instrucciones de flujo de control</target>
        <note />
      </trans-unit>
      <trans-unit id="Insert_space_within_parentheses_of_type_casts">
        <source>Insert space within parentheses of type casts</source>
        <target state="translated">Insertar espacio entre paréntesis de conversiones de tipo</target>
        <note />
      </trans-unit>
      <trans-unit id="Ignore_spaces_in_declaration_statements">
        <source>Ignore spaces in declaration statements</source>
        <target state="translated">Omitir espacios en instrucciones de declaración</target>
        <note />
      </trans-unit>
      <trans-unit id="Set_other_spacing_options">
        <source>Set other spacing options</source>
        <target state="translated">Establecer otras opciones de espaciado</target>
        <note />
      </trans-unit>
      <trans-unit id="Set_spacing_for_brackets">
        <source>Set spacing for brackets</source>
        <target state="translated">Establecer espaciado para corchetes</target>
        <note />
      </trans-unit>
      <trans-unit id="Set_spacing_for_delimiters">
        <source>Set spacing for delimiters</source>
        <target state="translated">Establecer espaciado para delimitadores</target>
        <note />
      </trans-unit>
      <trans-unit id="Set_spacing_for_method_calls">
        <source>Set spacing for method calls</source>
        <target state="translated">Establecer espaciado para llamadas a métodos</target>
        <note />
      </trans-unit>
      <trans-unit id="Set_spacing_for_method_declarations">
        <source>Set spacing for method declarations</source>
        <target state="translated">Establecer espaciado para declaraciones de método</target>
        <note />
      </trans-unit>
      <trans-unit id="Set_spacing_for_operators">
        <source>Set spacing for operators</source>
        <target state="translated">Establecer espaciado para operadores</target>
        <note />
      </trans-unit>
      <trans-unit id="Insert_spaces_within_square_brackets">
        <source>Insert spaces within square brackets</source>
        <target state="translated">Insertar espacios entre corchetes</target>
        <note />
      </trans-unit>
      <trans-unit id="Insert_space_before_open_square_bracket">
        <source>Insert space before open square bracket</source>
        <target state="translated">Insertar espacio delante de corchete de apertura</target>
        <note />
      </trans-unit>
      <trans-unit id="Insert_space_within_empty_square_brackets">
        <source>Insert space within empty square brackets</source>
        <target state="translated">Insertar espacio entre corchetes vacíos</target>
        <note />
      </trans-unit>
      <trans-unit id="New_line_options_for_braces">
        <source>New line options for braces</source>
        <target state="translated">Opciones de nueva línea para llaves</target>
        <note />
      </trans-unit>
      <trans-unit id="New_line_options_for_expressions">
        <source>New line options for expressions</source>
        <target state="translated">Opciones de nueva línea para expresiones</target>
        <note />
      </trans-unit>
      <trans-unit id="New_line_options_for_keywords">
        <source>New line options for keywords</source>
        <target state="translated">Opciones de nueva línea para palabras clave</target>
        <note />
      </trans-unit>
      <trans-unit id="Unused_local">
        <source>Unused local</source>
        <target state="translated">Local sin uso</target>
        <note />
      </trans-unit>
      <trans-unit id="Use_var_when_generating_locals">
        <source>Use 'var' when generating locals</source>
        <target state="translated">Usar 'var' al generar variables locales</target>
        <note />
      </trans-unit>
      <trans-unit id="Show_procedure_line_separators">
        <source>_Show procedure line separators</source>
        <target state="translated">Mo_strar separadores de líneas de procedimientos</target>
        <note />
      </trans-unit>
      <trans-unit id="Don_t_put_ref_or_out_on_custom_struct">
        <source>_Don't put ref or out on custom struct</source>
        <target state="translated">_No colocar 'out' o 'ref' en estructura personalizada</target>
        <note />
      </trans-unit>
      <trans-unit id="Editor_Help">
        <source>Editor Help</source>
        <target state="translated">Ayuda de editor</target>
        <note />
      </trans-unit>
      <trans-unit id="Highlight_related_keywords_under_cursor">
        <source>Highlight related _keywords under cursor</source>
        <target state="translated">Resaltar palabras cla_ve relacionadas bajo el cursor</target>
        <note />
      </trans-unit>
      <trans-unit id="Highlight_references_to_symbol_under_cursor">
        <source>_Highlight references to symbol under cursor</source>
        <target state="translated">_Resaltar referencias al símbolo bajo el cursor</target>
        <note />
      </trans-unit>
      <trans-unit id="Enter_outlining_mode_when_files_open">
        <source>Enter _outlining mode when files open</source>
        <target state="translated">Entrar en m_odo de esquematización al abrir archivos</target>
        <note />
      </trans-unit>
      <trans-unit id="Extract_Method">
        <source>Extract Method</source>
        <target state="translated">Extraer método</target>
        <note />
      </trans-unit>
      <trans-unit id="Generate_XML_documentation_comments_for">
        <source>_Generate XML documentation comments for ///</source>
        <target state="translated">_Generar comentarios de documentación XML con ///</target>
        <note />
      </trans-unit>
      <trans-unit id="Highlighting">
        <source>Highlighting</source>
        <target state="translated">Resaltar</target>
        <note />
      </trans-unit>
      <trans-unit id="Insert_at_the_start_of_new_lines_when_writing_comments">
        <source>_Insert * at the start of new lines when writing /* */ comments</source>
        <target state="translated">_Insertar * al comienzo de nuevas líneas al escribir comentarios /* */</target>
        <note />
      </trans-unit>
      <trans-unit id="Optimize_for_solution_size">
        <source>Optimize for solution size</source>
        <target state="translated">Optimizar para tamaño de la solución</target>
        <note />
      </trans-unit>
      <trans-unit id="Large">
        <source>Large</source>
        <target state="translated">Grande</target>
        <note />
      </trans-unit>
      <trans-unit id="Regular">
        <source>Regular</source>
        <target state="translated">Normal</target>
        <note />
      </trans-unit>
      <trans-unit id="Small">
        <source>Small</source>
        <target state="translated">Pequeño</target>
        <note />
      </trans-unit>
      <trans-unit id="Using_Directives">
        <source>Using Directives</source>
        <target state="translated">Directivas Using</target>
        <note />
      </trans-unit>
      <trans-unit id="Performance">
        <source>Performance</source>
        <target state="translated">Rendimiento</target>
        <note />
      </trans-unit>
      <trans-unit id="Place_System_directives_first_when_sorting_usings">
        <source>_Place 'System' directives first when sorting usings</source>
        <target state="translated">Al ordenar instrucciones Using, _colocar primero las directivas 'System'</target>
        <note />
      </trans-unit>
      <trans-unit id="Show_completion_list_after_a_character_is_typed">
        <source>_Show completion list after a character is typed</source>
        <target state="translated">_Mostrar lista de finalización después de escribir un carácter</target>
        <note />
      </trans-unit>
      <trans-unit id="Place_keywords_in_completion_lists">
        <source>Place _keywords in completion lists</source>
        <target state="translated">Colocar _palabras clave en listas de finalización</target>
        <note />
      </trans-unit>
      <trans-unit id="Place_code_snippets_in_completion_lists">
        <source>Place _code snippets in completion lists</source>
        <target state="translated">Colocar _fragmentos de código en listas de finalización</target>
        <note />
      </trans-unit>
      <trans-unit id="Selection_In_Completion_List">
        <source>Selection In Completion List</source>
        <target state="translated">Selección en la lista de finalización</target>
        <note />
      </trans-unit>
      <trans-unit id="Show_preview_for_rename_tracking">
        <source>Show preview for rename _tracking</source>
        <target state="translated">Mostrar vista previa para _seguimiento de cambio de nombre</target>
        <note />
      </trans-unit>
      <trans-unit id="Place_open_brace_on_new_line_for_property_indexer_and_event_accessors">
        <source>Place open brace on new line for property, indexer, and event accessors</source>
        <target state="translated">Colocar llave de apertura para descriptores de acceso de eventos, indizadores y propiedades en nueva línea</target>
        <note />
      </trans-unit>
      <trans-unit id="Place_open_brace_on_new_line_for_properties_indexers_and_events">
        <source>Place open brace on new line for properties, indexers, and events</source>
        <target state="translated">Colocar llave de apertura para propiedades, indizadores y eventos en nueva línea</target>
        <note />
      </trans-unit>
      <trans-unit id="Suggest_usings_for_types_in_NuGet_packages">
        <source>Suggest usings for types in _NuGet packages</source>
        <target state="translated">Sugerir usos para tipos de paquetes _NuGet</target>
        <note />
      </trans-unit>
      <trans-unit id="Type_Inference_preferences_colon">
        <source>Type Inference preferences:</source>
        <target state="translated">Preferencias de inferencia de tipo:</target>
        <note />
      </trans-unit>
      <trans-unit id="For_built_in_types">
        <source>For built-in types</source>
        <target state="translated">Para tipos integrados</target>
        <note />
      </trans-unit>
      <trans-unit id="Elsewhere">
        <source>Elsewhere</source>
        <target state="translated">En otro lugar</target>
        <note />
      </trans-unit>
      <trans-unit id="When_on_multiple_lines">
        <source>When on multiple lines</source>
        <target state="translated">Cuando se usan varias líneas</target>
        <note />
      </trans-unit>
      <trans-unit id="When_variable_type_is_apparent">
        <source>When variable type is apparent</source>
        <target state="translated">Cuando el tipo de variable es aparente</target>
        <note />
      </trans-unit>
      <trans-unit id="Qualify_event_access_with_this">
        <source>Qualify event access with 'this'</source>
        <target state="translated">Calificar acceso a evento con 'this'</target>
        <note />
      </trans-unit>
      <trans-unit id="Qualify_field_access_with_this">
        <source>Qualify field access with 'this'</source>
        <target state="translated">Calificar acceso a campo con 'this'</target>
        <note />
      </trans-unit>
      <trans-unit id="Qualify_method_access_with_this">
        <source>Qualify method access with 'this'</source>
        <target state="translated">Calificar acceso a método con 'this'</target>
        <note />
      </trans-unit>
      <trans-unit id="Qualify_property_access_with_this">
        <source>Qualify property access with 'this'</source>
        <target state="translated">Calificar acceso a propiedad con 'this'</target>
        <note />
      </trans-unit>
      <trans-unit id="Prefer_explicit_type">
        <source>Prefer explicit type</source>
        <target state="translated">Preferir tipo explícito</target>
        <note />
      </trans-unit>
      <trans-unit id="Prefer_this">
        <source>Prefer 'this.'</source>
        <target state="translated">Preferir "this."</target>
        <note />
      </trans-unit>
      <trans-unit id="Prefer_var">
        <source>Prefer 'var'</source>
        <target state="translated">Preferir 'var'</target>
        <note />
      </trans-unit>
      <trans-unit id="this_preferences_colon">
        <source>'this.' preferences:</source>
        <target state="translated">'Preferencias de "this.":</target>
        <note />
      </trans-unit>
      <trans-unit id="using_preferences_colon">
        <source>'using' preferences:</source>
        <target state="translated">Preferencias de "using":</target>
        <note>'using' is a C# keyword and should not be localized</note>
      </trans-unit>
      <trans-unit id="var_preferences_colon">
        <source>'var' preferences:</source>
        <target state="translated">'Preferencias de 'var':</target>
        <note />
      </trans-unit>
      <trans-unit id="Do_not_prefer_this">
        <source>Do not prefer 'this.'</source>
        <target state="translated">No preferir "this."</target>
        <note />
      </trans-unit>
      <trans-unit id="predefined_type_preferences_colon">
        <source>predefined type preferences:</source>
        <target state="translated">Preferencias de tipos predefinidos:</target>
        <note />
      </trans-unit>
      <trans-unit id="Split_string_literals_on_enter">
        <source>Split string literals on _enter</source>
        <target state="translated">Dividir literales de cadena al presionar _Entrar</target>
        <note />
      </trans-unit>
      <trans-unit id="Highlight_matching_portions_of_completion_list_items">
        <source>_Highlight matching portions of completion list items</source>
        <target state="translated">_Resaltar partes coincidentes de elementos de lista de finalización</target>
        <note />
      </trans-unit>
      <trans-unit id="Show_completion_item_filters">
        <source>Show completion item _filters</source>
        <target state="translated">Mostrar _filtros de elementos de finalización</target>
        <note />
      </trans-unit>
      <trans-unit id="Enter_key_behavior_colon">
        <source>Enter key behavior:</source>
        <target state="translated">Comportamiento de la tecla Entrar:</target>
        <note />
      </trans-unit>
      <trans-unit id="Only_add_new_line_on_enter_after_end_of_fully_typed_word">
        <source>_Only add new line on enter after end of fully typed word</source>
        <target state="translated">_Agregar solo una nueva línea con Entrar al final de palabras</target>
        <note />
      </trans-unit>
      <trans-unit id="Always_add_new_line_on_enter">
        <source>_Always add new line on enter</source>
        <target state="translated">_Agregar siempre una nueva línea al presionar Entrar</target>
        <note />
      </trans-unit>
      <trans-unit id="Never_add_new_line_on_enter">
        <source>_Never add new line on enter</source>
        <target state="translated">_No agregar nunca una nueva línea al presionar Entrar</target>
        <note />
      </trans-unit>
      <trans-unit id="Always_include_snippets">
        <source>Always include snippets</source>
        <target state="translated">Incluir siempre fragmentos de código</target>
        <note />
      </trans-unit>
      <trans-unit id="Include_snippets_when_Tab_is_typed_after_an_identifier">
        <source>Include snippets when ?-Tab is typed after an identifier</source>
        <target state="translated">Incluir fragmentos de código cuando ?-Tab se escriba después de un identificador</target>
        <note />
      </trans-unit>
      <trans-unit id="Never_include_snippets">
        <source>Never include snippets</source>
        <target state="translated">No incluir nunca fragmentos de código</target>
        <note />
      </trans-unit>
      <trans-unit id="Snippets_behavior">
        <source>Snippets behavior</source>
        <target state="translated">Comportamiento de los fragmentos de código</target>
        <note />
      </trans-unit>
      <trans-unit id="Show_completion_list_after_a_character_is_deleted">
        <source>Show completion list after a character is _deleted</source>
        <target state="translated">Mostrar lista de finalización después de _eliminar un carácter</target>
        <note />
      </trans-unit>
      <trans-unit id="null_checking_colon">
        <source>'null' checking:</source>
        <target state="translated">'Comprobación de "null":</target>
        <note />
      </trans-unit>
      <trans-unit id="Prefer_throw_expression">
        <source>Prefer throw-expression</source>
        <target state="translated">Preferir expresión throw</target>
        <note />
      </trans-unit>
      <trans-unit id="Prefer_conditional_delegate_call">
        <source>Prefer conditional delegate call</source>
        <target state="translated">Preferir llamada de delegado condicional</target>
        <note />
      </trans-unit>
      <trans-unit id="Prefer_pattern_matching_over_is_with_cast_check">
        <source>Prefer pattern matching over 'is' with 'cast' check</source>
        <target state="translated">Preferir coincidencia de patrones en lugar de "is" con comprobación de "cast"</target>
        <note />
      </trans-unit>
      <trans-unit id="Prefer_pattern_matching_over_as_with_null_check">
        <source>Prefer pattern matching over 'as' with 'null' check</source>
        <target state="translated">Preferir coincidencia de patrones en lugar de "as" con comprobación de "null"</target>
        <note />
      </trans-unit>
      <trans-unit id="Prefer_block_body">
        <source>Prefer block body</source>
        <target state="translated">Preferir cuerpo del bloque</target>
        <note />
      </trans-unit>
      <trans-unit id="Prefer_expression_body">
        <source>Prefer expression body</source>
        <target state="translated">Preferir cuerpo de expresiones</target>
        <note />
      </trans-unit>
      <trans-unit id="Automatically_format_on_return">
        <source>Automatically format on return</source>
        <target state="translated">Dar formato automáticamente al volver</target>
        <note />
      </trans-unit>
      <trans-unit id="Automatically_format_when_typing">
        <source>Automatically format when typing</source>
        <target state="translated">Dar formato automáticamente al escribir</target>
        <note />
      </trans-unit>
      <trans-unit id="Never">
        <source>Never</source>
        <target state="translated">Nunca</target>
        <note />
      </trans-unit>
      <trans-unit id="When_on_single_line">
        <source>When on single line</source>
        <target state="translated">Cuando esté en una sola línea</target>
        <note />
      </trans-unit>
      <trans-unit id="When_possible">
        <source>When possible</source>
        <target state="translated">Cuando sea posible</target>
        <note />
      </trans-unit>
      <trans-unit id="Indent_case_contents_when_block">
        <source>Indent case contents (when block)</source>
        <target state="translated">Aplicar sangría al contenido de case (cuando esté bloqueado)</target>
        <note />
      </trans-unit>
      <trans-unit id="Fade_out_unused_usings">
        <source>Fade out unused usings</source>
        <target state="translated">Atenuar directivas using no usadas</target>
        <note />
      </trans-unit>
      <trans-unit id="Report_invalid_placeholders_in_string_dot_format_calls">
        <source>Report invalid placeholders in 'string.Format' calls</source>
        <target state="translated">Informar sobre marcadores de posición no válidos en llamadas a "String.Format"</target>
        <note />
      </trans-unit>
      <trans-unit id="Separate_using_directive_groups">
        <source>Separate using directive groups</source>
        <target state="translated">Separar grupos de directivas using</target>
        <note />
      </trans-unit>
      <trans-unit id="Show_name_suggestions">
        <source>Show name s_uggestions</source>
        <target state="translated">Mostrar s_ugerencias de nombres</target>
        <note />
      </trans-unit>
      <trans-unit id="In_arithmetic_binary_operators">
        <source>In arithmetic operators:  *   /   %   +   -   &lt;&lt;   &gt;&gt;   &amp;   ^   |</source>
        <target state="translated">En operadores aritméticos:  *   /   %   +   -   &lt;&lt;   &gt;&gt;   &amp;   ^   |</target>
        <note />
      </trans-unit>
      <trans-unit id="In_other_binary_operators">
        <source>In other binary operators:  &amp;&amp;   ||   ??   and   or</source>
        <target state="translated">En otros operadores binarios:  &amp;&amp;   ||   ??   and   or</target>
        <note>'and' and 'or' are C# keywords and should not be localized</note>
      </trans-unit>
    </body>
  </file>
</xliff><|MERGE_RESOLUTION|>--- conflicted
+++ resolved
@@ -122,14 +122,11 @@
         <target state="translated">Colocar llave de apertura en la nueva línea para los inicializadores de objeto, colección, matriz y with</target>
         <note>{Locked="with"}</note>
       </trans-unit>
-<<<<<<< HEAD
-=======
       <trans-unit id="Prefer_extended_property_pattern">
         <source>Prefer extended property pattern</source>
         <target state="new">Prefer extended property pattern</target>
         <note />
       </trans-unit>
->>>>>>> 67d940c4
       <trans-unit id="Prefer_implicit_object_creation_when_type_is_apparent">
         <source>Prefer implicit object creation when type is apparent</source>
         <target state="translated">Preferir la creación implícita de objetos cuando el tipo sea aparente</target>
