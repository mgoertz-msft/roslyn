--- conflicted
+++ resolved
@@ -101,13 +101,9 @@
             return false;
         }
 
-<<<<<<< HEAD
 #pragma warning disable VSTHRD200 // Use "Async" suffix for async methods
-        public static async Task<ISymbol> FindApplicableAlias(this ITypeSymbol type, int position, SemanticModel semanticModel, CancellationToken cancellationToken)
+        public static async Task<ISymbol?> FindApplicableAlias(this ITypeSymbol type, int position, SemanticModel semanticModel, CancellationToken cancellationToken)
 #pragma warning restore VSTHRD200 // Use "Async" suffix for async methods
-=======
-        public static async Task<ISymbol?> FindApplicableAlias(this ITypeSymbol type, int position, SemanticModel semanticModel, CancellationToken cancellationToken)
->>>>>>> e0567782
         {
             try
             {
