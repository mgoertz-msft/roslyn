--- conflicted
+++ resolved
@@ -94,12 +94,8 @@
             if (persistenceService == null)
                 return;
 
-<<<<<<< HEAD
-            await using var storage = await persistenceService.GetStorageAsync(solution, cancellationToken).ConfigureAwait(false);
-=======
             var storage = await persistenceService.GetStorageAsync(solution, cancellationToken).ConfigureAwait(false);
             await using var _ = storage.ConfigureAwait(false);
->>>>>>> 7bdc26ce
             if (storage == null)
                 return;
 
@@ -269,12 +265,8 @@
             if (persistenceService == null)
                 return default;
 
-<<<<<<< HEAD
-            await using var storage = await persistenceService.GetStorageAsync(workspace, documentKey.Project.Solution, checkBranchId: false, cancellationToken).ConfigureAwait(false);
-=======
             var storage = await persistenceService.GetStorageAsync(workspace, documentKey.Project.Solution, checkBranchId: false, cancellationToken).ConfigureAwait(false);
             await using var _ = storage.ConfigureAwait(false);
->>>>>>> 7bdc26ce
             if (storage == null)
                 return default;
 
