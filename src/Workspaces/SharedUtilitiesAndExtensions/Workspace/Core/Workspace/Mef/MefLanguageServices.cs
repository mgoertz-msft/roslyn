--- conflicted
+++ resolved
@@ -3,6 +3,7 @@
 // See the LICENSE file in the project root for more information.
 
 using System;
+using System.Collections.Generic;
 using System.Collections.Immutable;
 using System.Diagnostics;
 using System.Diagnostics.CodeAnalysis;
@@ -22,16 +23,11 @@
         private readonly string _language;
         private readonly ImmutableArray<(Lazy<ILanguageService, LanguageServiceMetadata> lazyService, bool usesFactory)> _services;
 
-<<<<<<< HEAD
-        private ImmutableDictionary<Type, (Lazy<ILanguageService, LanguageServiceMetadata> lazyService, bool usesFactory)> _serviceMap
-            = ImmutableDictionary<Type, (Lazy<ILanguageService, LanguageServiceMetadata> lazyService, bool usesFactory)>.Empty;
+        private ImmutableDictionary<Type, (Lazy<ILanguageService, LanguageServiceMetadata>? lazyService, bool usesFactory)> _serviceMap
+            = ImmutableDictionary<Type, (Lazy<ILanguageService, LanguageServiceMetadata>? lazyService, bool usesFactory)>.Empty;
 
         private readonly object _gate = new();
         private readonly HashSet<IDisposable> _ownedDisposableServices = new(ReferenceEqualityComparer.Instance);
-=======
-        private ImmutableDictionary<Type, Lazy<ILanguageService, LanguageServiceMetadata>?> _serviceMap
-            = ImmutableDictionary<Type, Lazy<ILanguageService, LanguageServiceMetadata>?>.Empty;
->>>>>>> fa643d6e
 
         public MefLanguageServices(
             MefWorkspaceServices workspaceServices,
@@ -69,7 +65,7 @@
             }
 
             // Take care to give all disposal parts a chance to dispose even if some parts throw exceptions.
-            List<Exception> exceptions = null;
+            List<Exception>? exceptions = null;
             foreach (var service in disposableServices)
             {
                 MefUtilities.DisposeWithExceptionTracking(service, ref exceptions);
@@ -95,11 +91,10 @@
             }
         }
 
-<<<<<<< HEAD
         internal bool TryGetService<TLanguageService>(HostWorkspaceServices.MetadataFilter filter, [MaybeNullWhen(false)] out TLanguageService languageService)
         {
-            if (TryGetService(typeof(TLanguageService), out var service)
-                && filter(service.lazyService.Metadata.Data))
+            if (TryGetService(typeof(TLanguageService), out var lazyService, out var usesFactory)
+                && filter(lazyService.Metadata.Data))
             {
                 // MEF language service instances created by a factory are not owned by the MEF catalog or disposed
                 // when the MEF catalog is disposed. Whenever we are potentially going to create an instance of a
@@ -111,9 +106,9 @@
                 // * IsValueCreated: This will be false at least once prior to accessing the lazy value. Once the value
                 //   is known to be created, we no longer need to try adding it to _ownedDisposableServices, so we use a
                 //   lock-free fast path.
-                var checkAddDisposable = service.usesFactory && !service.lazyService.IsValueCreated;
+                var checkAddDisposable = usesFactory && !lazyService.IsValueCreated;
 
-                languageService = (TLanguageService)service.lazyService.Value;
+                languageService = (TLanguageService)lazyService.Value;
                 if (checkAddDisposable && languageService is IDisposable disposable)
                 {
                     lock (_gate)
@@ -131,79 +126,15 @@
             }
         }
 
-        private bool TryGetService(Type serviceType, out (Lazy<ILanguageService, LanguageServiceMetadata> lazyService, bool usesFactory) service)
+        private bool TryGetService(Type serviceType, [NotNullWhen(true)] out Lazy<ILanguageService, LanguageServiceMetadata>? lazyService, out bool usesFactory)
         {
-            if (!_serviceMap.TryGetValue(serviceType, out service))
-            {
-                service = ImmutableInterlocked.GetOrAdd(ref _serviceMap, serviceType, svctype =>
-                {
-                    // PERF: Hoist AssemblyQualifiedName out of inner lambda to avoid repeated string allocations.
-                    var assemblyQualifiedName = svctype.AssemblyQualifiedName;
-                    return PickLanguageService(_services.Where(lz => lz.lazyService.Metadata.ServiceType == assemblyQualifiedName));
-                });
-            }
-
-            return service.lazyService != null;
-        }
-
-        private (Lazy<ILanguageService, LanguageServiceMetadata> lazyService, bool usesFactory) PickLanguageService(IEnumerable<(Lazy<ILanguageService, LanguageServiceMetadata> lazyService, bool usesFactory)> services)
-        {
-            (Lazy<ILanguageService, LanguageServiceMetadata> lazyService, bool usesFactory) service;
-#if !CODE_STYLE
-            // test layer overrides everything else
-            if (TryGetServiceByLayer(ServiceLayer.Test, services, out service))
-            {
-                return service;
-            }
-#endif
-            // workspace specific kind is best
-            if (TryGetServiceByLayer(_workspaceServices.WorkspaceKind, services, out service))
-            {
-                return service;
-            }
-
-            // host layer overrides editor, desktop or default
-            if (TryGetServiceByLayer(ServiceLayer.Host, services, out service))
-            {
-                return service;
-            }
-
-            // editor layer overrides desktop or default
-            if (TryGetServiceByLayer(ServiceLayer.Editor, services, out service))
-            {
-                return service;
-            }
-
-            // desktop layer overrides default
-            if (TryGetServiceByLayer(ServiceLayer.Desktop, services, out service))
-            {
-                return service;
-            }
-
-            // that just leaves default
-            if (TryGetServiceByLayer(ServiceLayer.Default, services, out service))
-            {
-                return service;
-            }
-
-            // no service
-            return default;
-        }
-
-        private static bool TryGetServiceByLayer(string layer, IEnumerable<(Lazy<ILanguageService, LanguageServiceMetadata> lazyService, bool usesFactory)> services, out (Lazy<ILanguageService, LanguageServiceMetadata> lazyService, bool usesFactory) service)
-        {
-            service = services.SingleOrDefault(lz => lz.lazyService.Metadata.Layer == layer);
-            return service.lazyService != null;
-=======
-        internal bool TryGetService(Type serviceType, [NotNullWhen(true)] out Lazy<ILanguageService, LanguageServiceMetadata>? service)
-        {
-            if (!_serviceMap.TryGetValue(serviceType, out service))
+            if (!_serviceMap.TryGetValue(serviceType, out var service))
             {
                 service = ImmutableInterlocked.GetOrAdd(ref _serviceMap, serviceType, serviceType => LayeredServiceUtilities.PickService(serviceType, _workspaceServices.WorkspaceKind, _services));
             }
 
-            return service != null;
->>>>>>> fa643d6e
+            (lazyService, usesFactory) = (service.lazyService, service.usesFactory);
+            return lazyService != null;
         }
 
         internal sealed class LazyServiceMetadataDebuggerProxy(ImmutableArray<Lazy<ILanguageService, LanguageServiceMetadata>> services)
