--- conflicted
+++ resolved
@@ -35,11 +35,7 @@
 
                 return true;
             }
-<<<<<<< HEAD
             catch (SqlException e) when (e.Result == Result.BUSY || e.Result == Result.LOCKED)
-=======
-            catch (SqlException e) when (e.Result == Result.BUSY)
->>>>>>> a4239cbc
             {
                 // Couldn't get access to sql database to fetch the string table.  
                 // Try again later.
