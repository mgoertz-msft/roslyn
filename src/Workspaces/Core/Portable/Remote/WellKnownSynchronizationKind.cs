﻿// Licensed to the .NET Foundation under one or more agreements.
// The .NET Foundation licenses this file to you under the MIT license.
// See the LICENSE file in the project root for more information.

<<<<<<< HEAD
namespace Microsoft.CodeAnalysis.Serialization
{
    internal enum WellKnownSynchronizationKind
    {
        // Start at a different value from 0 so that if we ever get 0 we know it's a bug.

        SolutionState1 = 1,
        SolutionCompilationState,
        ProjectState,
        DocumentState,
=======
namespace Microsoft.CodeAnalysis.Serialization;
>>>>>>> a3cb38b3

internal enum WellKnownSynchronizationKind
{
    // Start at a different value from 0 so that if we ever get 0 we know it's a bug.

    SolutionState = 1,
    ProjectState,
    DocumentState,

    ChecksumCollection,

    SolutionAttributes,
    ProjectAttributes,
    DocumentAttributes,
    SourceGeneratedDocumentIdentity,

    CompilationOptions,
    ParseOptions,
    ProjectReference,
    MetadataReference,
    AnalyzerReference,
    SourceText,

<<<<<<< HEAD
        ProjectReferenceChecksumCollection,
        MetadataReferenceChecksumCollection,
        AnalyzerReferenceChecksumCollection,
        TextDocumentChecksumCollection,
        DocumentChecksumCollection,
        AnalyzerConfigDocumentChecksumCollection,
        ProjectChecksumCollection,
        SolutionCompilationStateChecksums,
        SolutionStateChecksums1,
        ProjectStateChecksums,
        DocumentStateChecksums,
    }
=======
    SerializableSourceText,
>>>>>>> a3cb38b3
}<|MERGE_RESOLUTION|>--- conflicted
+++ resolved
@@ -2,26 +2,14 @@
 // The .NET Foundation licenses this file to you under the MIT license.
 // See the LICENSE file in the project root for more information.
 
-<<<<<<< HEAD
-namespace Microsoft.CodeAnalysis.Serialization
-{
-    internal enum WellKnownSynchronizationKind
-    {
-        // Start at a different value from 0 so that if we ever get 0 we know it's a bug.
-
-        SolutionState1 = 1,
-        SolutionCompilationState,
-        ProjectState,
-        DocumentState,
-=======
 namespace Microsoft.CodeAnalysis.Serialization;
->>>>>>> a3cb38b3
 
 internal enum WellKnownSynchronizationKind
 {
     // Start at a different value from 0 so that if we ever get 0 we know it's a bug.
 
-    SolutionState = 1,
+    SolutionState1 = 1,
+    SolutionCompilationState,
     ProjectState,
     DocumentState,
 
@@ -39,20 +27,5 @@
     AnalyzerReference,
     SourceText,
 
-<<<<<<< HEAD
-        ProjectReferenceChecksumCollection,
-        MetadataReferenceChecksumCollection,
-        AnalyzerReferenceChecksumCollection,
-        TextDocumentChecksumCollection,
-        DocumentChecksumCollection,
-        AnalyzerConfigDocumentChecksumCollection,
-        ProjectChecksumCollection,
-        SolutionCompilationStateChecksums,
-        SolutionStateChecksums1,
-        ProjectStateChecksums,
-        DocumentStateChecksums,
-    }
-=======
     SerializableSourceText,
->>>>>>> a3cb38b3
 }