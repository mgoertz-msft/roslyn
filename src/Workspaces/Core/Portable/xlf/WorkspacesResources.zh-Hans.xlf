--- conflicted
+++ resolved
@@ -702,35 +702,11 @@
         <target state="translated">.NET 编码约定</target>
         <note />
       </trans-unit>
-<<<<<<< HEAD
-      <trans-unit id="this_dot_and_Me_dot_preferences">
-        <source>this. and Me. preferences</source>
-        <target state="translated">this. 和 Me. 首选项</target>
-        <note />
-=======
-      <trans-unit id="x_y_range_in_reverse_order">
-        <source>[x-y] range in reverse order</source>
-        <target state="translated">按相反顺序排列的 [x-y] 范围</target>
-        <note>This is an error message shown to the user when they write an invalid Regular Expression. Example: [b-a]</note>
->>>>>>> 3c55cd8d
-      </trans-unit>
       <trans-unit id="Variables_captured_colon">
         <source>Variables captured:</source>
         <target state="translated">已捕获变量:</target>
         <note />
       </trans-unit>
-<<<<<<< HEAD
-      <trans-unit id="Parameter_preferences">
-        <source>Parameter preferences</source>
-        <target state="translated">参数首选项</target>
-        <note />
-=======
-      <trans-unit id="Regex_issue_0">
-        <source>Regex issue: {0}</source>
-        <target state="translated">正则表达式问题: {0}</target>
-        <note>This is an error message shown to the user when they write an invalid Regular Expression. {0} will be the actual text of one of the above Regular Expression errors.</note>
->>>>>>> 3c55cd8d
-      </trans-unit>
     </body>
   </file>
 </xliff>