--- conflicted
+++ resolved
@@ -131,10 +131,6 @@
         public abstract bool LocalVariableConflict(SyntaxToken token, IEnumerable<ISymbol> newReferencedSymbols);
         public abstract void TryAddPossibleNameConflicts(ISymbol symbol, string newName, ICollection<string> possibleNameConflicts);
 
-<<<<<<< HEAD
-
-=======
->>>>>>> 1e66d79a
         protected static void AddConflictingParametersOfProperties(
             IEnumerable<ISymbol> properties, string newPropertyName, ArrayBuilder<Location> conflicts)
         {
@@ -144,12 +140,8 @@
             {
                 var prop = (IPropertySymbol)symbol;
 
-<<<<<<< HEAD
-                var conflictingParameter = prop.Parameters.FirstOrDefault(param => string.Compare(param.Name, newPropertyName, StringComparison.OrdinalIgnoreCase) == 0);
-=======
                 var conflictingParameter = prop.Parameters.FirstOrDefault(
                     param => string.Compare(param.Name, newPropertyName, StringComparison.OrdinalIgnoreCase) == 0);
->>>>>>> 1e66d79a
 
                 if (conflictingParameter != null)
                 {
