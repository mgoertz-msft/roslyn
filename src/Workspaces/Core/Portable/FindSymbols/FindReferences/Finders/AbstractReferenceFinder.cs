﻿// Licensed to the .NET Foundation under one or more agreements.
// The .NET Foundation licenses this file to you under the MIT license.
// See the LICENSE file in the project root for more information.

using System;
using System.Collections.Generic;
using System.Collections.Immutable;
using System.Diagnostics.CodeAnalysis;
using System.Linq;
using System.Threading;
using System.Threading.Tasks;
using Microsoft.CodeAnalysis;
using Microsoft.CodeAnalysis.LanguageServices;
using Microsoft.CodeAnalysis.Operations;
using Microsoft.CodeAnalysis.PooledObjects;
using Microsoft.CodeAnalysis.Shared.Collections;
using Microsoft.CodeAnalysis.Shared.Extensions;
using Microsoft.CodeAnalysis.Shared.Utilities;
using Microsoft.CodeAnalysis.Text;
using Roslyn.Utilities;

namespace Microsoft.CodeAnalysis.FindSymbols.Finders
{
    internal abstract partial class AbstractReferenceFinder : IReferenceFinder
    {
        public const string ContainingTypeInfoPropertyName = "ContainingTypeInfo";
        public const string ContainingMemberInfoPropertyName = "ContainingMemberInfo";

<<<<<<< HEAD
        public abstract Task<ImmutableArray<ISymbol>> DetermineCascadedSymbolsAsync(
            ISymbol symbol, Solution solution, FindReferencesSearchOptions options, CancellationToken cancellationToken);
=======
        public abstract Task<ImmutableArray<(ISymbol symbol, FindReferencesCascadeDirection cascadeDirection)>> DetermineCascadedSymbolsAsync(
            ISymbol symbol, Solution solution, IImmutableSet<Project>? projects,
            FindReferencesSearchOptions options, FindReferencesCascadeDirection cascadeDirection,
            CancellationToken cancellationToken);
>>>>>>> a1290467

        public abstract Task<ImmutableArray<Document>> DetermineDocumentsToSearchAsync(
            ISymbol symbol, Project project, IImmutableSet<Document>? documents, FindReferencesSearchOptions options, CancellationToken cancellationToken);

        public abstract ValueTask<ImmutableArray<FinderLocation>> FindReferencesInDocumentAsync(
            ISymbol symbol, Document document, SemanticModel semanticModel, FindReferencesSearchOptions options, CancellationToken cancellationToken);

        protected static bool TryGetNameWithoutAttributeSuffix(
            string name,
            ISyntaxFactsService syntaxFacts,
            [NotNullWhen(returnValue: true)] out string? result)
        {
            return name.TryGetWithoutAttributeSuffix(syntaxFacts.IsCaseSensitive, out result);
        }

        protected static async Task<ImmutableArray<Document>> FindDocumentsAsync(Project project, IImmutableSet<Document>? scope, Func<Document, CancellationToken, Task<bool>> predicateAsync, CancellationToken cancellationToken)
        {
            // special case for HR
            if (scope != null && scope.Count == 1)
            {
                var document = scope.First();
                if (document.Project == project)
                {
                    return scope.ToImmutableArray();
                }

                return ImmutableArray<Document>.Empty;
            }

            var documents = ArrayBuilder<Document>.GetInstance();
            foreach (var document in await project.GetAllRegularAndSourceGeneratedDocumentsAsync(cancellationToken).ConfigureAwait(false))
            {
                if (scope != null && !scope.Contains(document))
                {
                    continue;
                }

                if (await predicateAsync(document, cancellationToken).ConfigureAwait(false))
                {
                    documents.Add(document);
                }
            }

            return documents.ToImmutableAndFree();
        }

        /// <summary>
        /// Finds all the documents in the provided project that contain the requested string
        /// values
        /// </summary>
        protected static Task<ImmutableArray<Document>> FindDocumentsAsync(
            Project project,
            IImmutableSet<Document>? documents,
            CancellationToken cancellationToken,
            params string[] values)
        {
            return FindDocumentsAsync(project, documents, async (d, c) =>
            {
                var info = await SyntaxTreeIndex.GetRequiredIndexAsync(d, c).ConfigureAwait(false);
                foreach (var value in values)
                {
                    if (!info.ProbablyContainsIdentifier(value))
                    {
                        return false;
                    }
                }

                return true;
            }, cancellationToken);
        }

        /// <summary>
        /// Finds all the documents in the provided project that contain a global attribute in them.
        /// </summary>
        protected static Task<ImmutableArray<Document>> FindDocumentsWithGlobalAttributesAsync(
            Project project,
            IImmutableSet<Document>? documents,
            CancellationToken cancellationToken)
        {
            return FindDocumentsAsync(project, documents, async (d, c) =>
            {
                var info = await SyntaxTreeIndex.GetRequiredIndexAsync(d, c).ConfigureAwait(false);
                return info.ContainsGlobalAttributes;
            }, cancellationToken);
        }

        protected static Task<ImmutableArray<Document>> FindDocumentsAsync(
            Project project,
            IImmutableSet<Document>? documents,
            PredefinedType predefinedType,
            CancellationToken cancellationToken)
        {
            if (predefinedType == PredefinedType.None)
            {
                return SpecializedTasks.EmptyImmutableArray<Document>();
            }

            return FindDocumentsAsync(project, documents, async (d, c) =>
            {
                var info = await SyntaxTreeIndex.GetRequiredIndexAsync(d, c).ConfigureAwait(false);
                return info.ContainsPredefinedType(predefinedType);
            }, cancellationToken);
        }

        protected static Task<ImmutableArray<Document>> FindDocumentsAsync(
            Project project,
            IImmutableSet<Document>? documents,
            PredefinedOperator op,
            CancellationToken cancellationToken)
        {
            if (op == PredefinedOperator.None)
                return SpecializedTasks.EmptyImmutableArray<Document>();

            return FindDocumentsAsync(project, documents, async (d, c) =>
            {
                var info = await SyntaxTreeIndex.GetRequiredIndexAsync(d, c).ConfigureAwait(false);
                return info.ContainsPredefinedOperator(op);
            }, cancellationToken);
        }

        protected static bool IdentifiersMatch(ISyntaxFactsService syntaxFacts, string name, SyntaxToken token)
            => syntaxFacts.IsIdentifier(token) && syntaxFacts.TextMatch(token.ValueText, name);

        [PerformanceSensitive("https://devdiv.visualstudio.com/DevDiv/_workitems/edit/1224834", OftenCompletesSynchronously = true)]
        protected static ValueTask<ImmutableArray<FinderLocation>> FindReferencesInDocumentUsingIdentifierAsync(
            ISymbol symbol,
            string identifier,
            Document document,
            SemanticModel semanticModel,
            CancellationToken cancellationToken)
        {
            return FindReferencesInDocumentUsingIdentifierAsync(
                symbol, identifier, document, semanticModel, findParentNode: null, cancellationToken);
        }

        [PerformanceSensitive("https://devdiv.visualstudio.com/DevDiv/_workitems/edit/1224834", OftenCompletesSynchronously = true)]
        protected static ValueTask<ImmutableArray<FinderLocation>> FindReferencesInDocumentUsingIdentifierAsync(
            ISymbol symbol,
            string identifier,
            Document document,
            SemanticModel semanticModel,
            Func<SyntaxToken, SyntaxNode>? findParentNode,
            CancellationToken cancellationToken)
        {
            var symbolsMatch = GetStandardSymbolsMatchFunction(symbol, findParentNode, document.Project.Solution, cancellationToken);
            return FindReferencesInDocumentUsingIdentifierAsync(
                symbol, identifier, document, semanticModel, symbolsMatch, cancellationToken);
        }

        [PerformanceSensitive("https://devdiv.visualstudio.com/DevDiv/_workitems/edit/1224834", OftenCompletesSynchronously = true)]
        protected static async ValueTask<ImmutableArray<FinderLocation>> FindReferencesInDocumentUsingIdentifierAsync(
            ISymbol _,
            string identifier,
            Document document,
            SemanticModel semanticModel,
            Func<SyntaxToken, SemanticModel, ValueTask<(bool matched, CandidateReason reason)>> symbolsMatchAsync,
            CancellationToken cancellationToken)
        {
            var tokens = await GetIdentifierOrGlobalNamespaceTokensWithTextAsync(document, semanticModel, identifier, cancellationToken).ConfigureAwait(false);

            var syntaxFacts = document.GetRequiredLanguageService<ISyntaxFactsService>();

            return await FindReferencesInTokensAsync(
                document,
                semanticModel,
                tokens,
                t => IdentifiersMatch(syntaxFacts, identifier, t),
                symbolsMatchAsync,
                cancellationToken).ConfigureAwait(false);
        }

        protected static async Task<ImmutableArray<SyntaxToken>> GetIdentifierOrGlobalNamespaceTokensWithTextAsync(Document document, SemanticModel semanticModel, string identifier, CancellationToken cancellationToken)
        {
            // It's very costly to walk an entire tree.  So if the tree is simple and doesn't contain
            // any unicode escapes in it, then we do simple string matching to find the tokens.
            var info = await SyntaxTreeIndex.GetRequiredIndexAsync(document, cancellationToken).ConfigureAwait(false);
            if (!info.ProbablyContainsIdentifier(identifier))
                return ImmutableArray<SyntaxToken>.Empty;

            var syntaxFacts = document.GetLanguageService<ISyntaxFactsService>();
            if (syntaxFacts == null)
                return ImmutableArray<SyntaxToken>.Empty;

            var root = await semanticModel.SyntaxTree.GetRootAsync(cancellationToken).ConfigureAwait(false);

            SourceText? text = null;
            if (!info.ProbablyContainsEscapedIdentifier(identifier))
                text = await document.GetTextAsync(cancellationToken).ConfigureAwait(false);

            return FindReferenceCache.GetIdentifierOrGlobalNamespaceTokensWithText(
                syntaxFacts, semanticModel, root, text, identifier, cancellationToken);
        }

        protected static Func<SyntaxToken, SyntaxNode>? GetNamedTypeOrConstructorFindParentNodeFunction(Document document, ISymbol searchSymbol)
        {
            // delegates don't have exposed symbols for their constructors.  so when you do `new MyDel()`, that's only a
            // reference to a type (as we don't have any real constructor symbols that can actually cascade to).  So
            // don't do any special finding in that case.
            if (searchSymbol.IsDelegateType())
                return null;

            var syntaxFacts = document.GetRequiredLanguageService<ISyntaxFactsService>();
            return t => syntaxFacts.TryGetBindableParent(t) ?? t.Parent!;
        }

        protected static Func<SyntaxToken, SemanticModel, ValueTask<(bool matched, CandidateReason reason)>> GetStandardSymbolsMatchFunction(
            ISymbol symbol, Func<SyntaxToken, SyntaxNode>? findParentNode, Solution solution, CancellationToken cancellationToken)
        {
            var nodeMatchAsync = GetStandardSymbolsNodeMatchFunction(symbol, solution, cancellationToken);
            findParentNode ??= t => t.Parent!;
            return (token, model) => nodeMatchAsync(findParentNode(token), model);
        }

        protected static Func<SyntaxNode, SemanticModel, ValueTask<(bool matched, CandidateReason reason)>> GetStandardSymbolsNodeMatchFunction(
            ISymbol searchSymbol, Solution solution, CancellationToken cancellationToken)
        {
            return async (node, model) =>
            {
                var symbolInfo = FindReferenceCache.GetSymbolInfo(model, node, cancellationToken);

                if (await SymbolFinder.OriginalSymbolsMatchAsync(solution, searchSymbol, symbolInfo.Symbol, cancellationToken).ConfigureAwait(false))
                    return (matched: true, CandidateReason.None);

                foreach (var candidate in symbolInfo.CandidateSymbols)
                {
                    if (await SymbolFinder.OriginalSymbolsMatchAsync(solution, searchSymbol, candidate, cancellationToken).ConfigureAwait(false))
                        return (matched: true, symbolInfo.CandidateReason);
                }

                return default;
            };
        }

        protected static async ValueTask<ImmutableArray<FinderLocation>> FindReferencesInTokensAsync(
            Document document,
            SemanticModel semanticModel,
            IEnumerable<SyntaxToken> tokens,
            Func<SyntaxToken, bool> tokensMatch,
            Func<SyntaxToken, SemanticModel, ValueTask<(bool matched, CandidateReason reason)>> symbolsMatchAsync,
            CancellationToken cancellationToken)
        {
            var syntaxFacts = document.GetRequiredLanguageService<ISyntaxFactsService>();
            var semanticFacts = document.GetRequiredLanguageService<ISemanticFactsService>();

            var locations = ArrayBuilder<FinderLocation>.GetInstance();
            foreach (var token in tokens)
            {
                cancellationToken.ThrowIfCancellationRequested();

                if (tokensMatch(token))
                {
                    var (matched, reason) = await symbolsMatchAsync(token, semanticModel).ConfigureAwait(false);
                    if (matched)
                    {
                        RoslynDebug.Assert(token.Parent != null);

                        var alias = FindReferenceCache.GetAliasInfo(semanticFacts, semanticModel, token, cancellationToken);

                        var location = token.GetLocation();
                        var symbolUsageInfo = GetSymbolUsageInfo(token.Parent, semanticModel, syntaxFacts, semanticFacts, cancellationToken);

                        locations.Add(new FinderLocation(token.Parent, new ReferenceLocation(
                            document, alias, location, isImplicit: false,
                            symbolUsageInfo, GetAdditionalFindUsagesProperties(token.Parent, semanticModel, syntaxFacts), candidateReason: reason)));
                    }
                }
            }

            return locations.ToImmutableAndFree();
        }

        private static IAliasSymbol? GetAliasSymbol(
            Document document,
            SemanticModel semanticModel,
            SyntaxNode node,
            CancellationToken cancellationToken)
        {
            var syntaxFacts = document.GetRequiredLanguageService<ISyntaxFactsService>();
            if (syntaxFacts.IsRightSideOfQualifiedName(node))
                node = node.GetRequiredParent();

            if (syntaxFacts.IsUsingDirectiveName(node))
            {
                var directive = node.GetRequiredParent();

                // In the case of a same-named alias.  i.e. `using Console = System.Console;` we don't actually want
                // search for the alias.  We'll already be checking any references called 'Console' and will find them
                // as matches.
                if (semanticModel.GetDeclaredSymbol(directive, cancellationToken) is IAliasSymbol aliasSymbol &&
                    !syntaxFacts.StringComparer.Equals(aliasSymbol.Name, aliasSymbol.Target.Name))
                {
                    return aliasSymbol;
                }
            }

            return null;
        }

        protected static Task<ImmutableArray<FinderLocation>> FindAliasReferencesAsync(
            ImmutableArray<FinderLocation> nonAliasReferences,
            ISymbol symbol,
            Document document,
            SemanticModel semanticModel,
            CancellationToken cancellationToken)
        {
            return FindAliasReferencesAsync(
                nonAliasReferences, symbol, document, semanticModel, findParentNode: null, cancellationToken);
        }

        protected static async Task<ImmutableArray<FinderLocation>> FindAliasReferencesAsync(
            ImmutableArray<FinderLocation> nonAliasReferences,
            ISymbol symbol,
            Document document,
            SemanticModel semanticModel,
            Func<SyntaxToken, SyntaxNode>? findParentNode,
            CancellationToken cancellationToken)
        {
            var aliasSymbols = GetAliasSymbols(document, semanticModel, nonAliasReferences, cancellationToken);
            return aliasSymbols.IsDefaultOrEmpty
                ? ImmutableArray<FinderLocation>.Empty
                : await FindReferencesThroughAliasSymbolsAsync(symbol, document, semanticModel, aliasSymbols, findParentNode, cancellationToken).ConfigureAwait(false);
        }

        protected static async Task<ImmutableArray<FinderLocation>> FindAliasReferencesAsync(
            ImmutableArray<FinderLocation> nonAliasReferences,
            Document document,
            SemanticModel semanticModel,
            Func<SyntaxToken, SemanticModel, ValueTask<(bool matched, CandidateReason reason)>> symbolsMatchAsync,
            CancellationToken cancellationToken)
        {
            var aliasSymbols = GetAliasSymbols(document, semanticModel, nonAliasReferences, cancellationToken);
            return aliasSymbols.IsDefaultOrEmpty
                ? ImmutableArray<FinderLocation>.Empty
                : await FindReferencesThroughAliasSymbolsAsync(document, semanticModel, aliasSymbols, symbolsMatchAsync, cancellationToken).ConfigureAwait(false);
        }

        private static ImmutableArray<IAliasSymbol> GetAliasSymbols(
            Document document,
            SemanticModel semanticModel,
            ImmutableArray<FinderLocation> nonAliasReferences,
            CancellationToken cancellationToken)
        {
            using var aliasSymbols = TemporaryArray<IAliasSymbol>.Empty;
            foreach (var reference in nonAliasReferences)
            {
                var symbol = GetAliasSymbol(document, semanticModel, reference.Node, cancellationToken);
                if (symbol != null)
                    aliasSymbols.Add(symbol);
            }

            return aliasSymbols.ToImmutableAndClear();
        }

        private static async Task<ImmutableArray<FinderLocation>> FindReferencesThroughAliasSymbolsAsync(
            ISymbol symbol,
            Document document,
            SemanticModel semanticModel,
            ImmutableArray<IAliasSymbol> aliasSymbols,
            Func<SyntaxToken, SyntaxNode>? findParentNode,
            CancellationToken cancellationToken)
        {
            var syntaxFactsService = document.GetRequiredLanguageService<ISyntaxFactsService>();
            var allAliasReferences = ArrayBuilder<FinderLocation>.GetInstance();
            foreach (var aliasSymbol in aliasSymbols)
            {
                var aliasReferences = await FindReferencesInDocumentUsingIdentifierAsync(
                    symbol, aliasSymbol.Name, document, semanticModel, findParentNode, cancellationToken).ConfigureAwait(false);
                allAliasReferences.AddRange(aliasReferences);
                // the alias may reference an attribute and the alias name may end with an "Attribute" suffix. In this case search for the
                // shortened name as well (e.g. using GooAttribute = MyNamespace.GooAttribute; [Goo] class C1 {})
                if (TryGetNameWithoutAttributeSuffix(aliasSymbol.Name, syntaxFactsService, out var simpleName))
                {
                    aliasReferences = await FindReferencesInDocumentUsingIdentifierAsync(
                        symbol, simpleName, document, semanticModel, cancellationToken).ConfigureAwait(false);
                    allAliasReferences.AddRange(aliasReferences);
                }
            }

            return allAliasReferences.ToImmutableAndFree();
        }

        private static async Task<ImmutableArray<FinderLocation>> FindReferencesThroughAliasSymbolsAsync(
            Document document,
            SemanticModel semanticModel,
            ImmutableArray<IAliasSymbol> aliasSymbols,
            Func<SyntaxToken, SemanticModel, ValueTask<(bool matched, CandidateReason reason)>> symbolsMatchAsync,
            CancellationToken cancellationToken)
        {
            var syntaxFactsService = document.GetRequiredLanguageService<ISyntaxFactsService>();
            using var _ = ArrayBuilder<FinderLocation>.GetInstance(out var allAliasReferences);
            foreach (var aliasSymbol in aliasSymbols)
            {
                var aliasReferences = await FindReferencesInDocumentUsingIdentifierAsync(
                    aliasSymbol, aliasSymbol.Name, document, semanticModel, symbolsMatchAsync, cancellationToken).ConfigureAwait(false);
                allAliasReferences.AddRange(aliasReferences);
                // the alias may reference an attribute and the alias name may end with an "Attribute" suffix. In this case search for the
                // shortened name as well (e.g. using GooAttribute = MyNamespace.GooAttribute; [Goo] class C1 {})
                if (TryGetNameWithoutAttributeSuffix(aliasSymbol.Name, syntaxFactsService, out var simpleName))
                {
                    aliasReferences = await FindReferencesInDocumentUsingIdentifierAsync(
                        aliasSymbol, simpleName, document, semanticModel, symbolsMatchAsync, cancellationToken).ConfigureAwait(false);
                    allAliasReferences.AddRange(aliasReferences);
                }
            }

            return allAliasReferences.ToImmutable();
        }

        protected static Task<ImmutableArray<Document>> FindDocumentsWithPredicateAsync(Project project, IImmutableSet<Document>? documents, Func<SyntaxTreeIndex, bool> predicate, CancellationToken cancellationToken)
        {
            return FindDocumentsAsync(project, documents, async (d, c) =>
            {
                var info = await SyntaxTreeIndex.GetRequiredIndexAsync(d, c).ConfigureAwait(false);
                return predicate(info);
            }, cancellationToken);
        }

        protected static Task<ImmutableArray<Document>> FindDocumentsWithForEachStatementsAsync(Project project, IImmutableSet<Document>? documents, CancellationToken cancellationToken)
            => FindDocumentsWithPredicateAsync(project, documents, predicate: sti => sti.ContainsForEachStatement, cancellationToken);

        protected static Task<ImmutableArray<Document>> FindDocumentsWithDeconstructionAsync(Project project, IImmutableSet<Document>? documents, CancellationToken cancellationToken)
            => FindDocumentsWithPredicateAsync(project, documents, predicate: sti => sti.ContainsDeconstruction, cancellationToken);

        protected static Task<ImmutableArray<Document>> FindDocumentsWithAwaitExpressionAsync(Project project, IImmutableSet<Document>? documents, CancellationToken cancellationToken)
            => FindDocumentsWithPredicateAsync(project, documents, predicate: sti => sti.ContainsAwait, cancellationToken);

        protected static Task<ImmutableArray<Document>> FindDocumentsWithImplicitObjectCreationExpressionAsync(Project project, IImmutableSet<Document>? documents, CancellationToken cancellationToken)
            => FindDocumentsWithPredicateAsync(project, documents, predicate: sti => sti.ContainsImplicitObjectCreation, cancellationToken);

        /// <summary>
        /// If the `node` implicitly matches the `symbol`, then it will be added to `locations`.
        /// </summary>
        protected delegate void CollectMatchingReferences(
            SyntaxNode node, ISyntaxFactsService syntaxFacts, ISemanticFactsService semanticFacts, ArrayBuilder<FinderLocation> locations);

        protected static async Task<ImmutableArray<FinderLocation>> FindReferencesInDocumentAsync(
<<<<<<< HEAD
=======
            ISymbol _,
>>>>>>> a1290467
            Document document,
            Func<SyntaxTreeIndex, bool> isRelevantDocument,
            CollectMatchingReferences collectMatchingReferences,
            CancellationToken cancellationToken)
        {
            var syntaxTreeInfo = await SyntaxTreeIndex.GetRequiredIndexAsync(document, cancellationToken).ConfigureAwait(false);
            if (isRelevantDocument(syntaxTreeInfo))
            {
                var syntaxFacts = document.GetRequiredLanguageService<ISyntaxFactsService>();
                var semanticFacts = document.GetRequiredLanguageService<ISemanticFactsService>();
                var syntaxRoot = await document.GetRequiredSyntaxRootAsync(cancellationToken).ConfigureAwait(false);

<<<<<<< HEAD
                using var _ = ArrayBuilder<FinderLocation>.GetInstance(out var locations);
=======
                using var _1 = ArrayBuilder<FinderLocation>.GetInstance(out var locations);
>>>>>>> a1290467

                foreach (var node in syntaxRoot.DescendantNodesAndSelf())
                {
                    cancellationToken.ThrowIfCancellationRequested();
                    collectMatchingReferences(node, syntaxFacts, semanticFacts, locations);
                }

                return locations.ToImmutable();
            }

            return ImmutableArray<FinderLocation>.Empty;
        }

        protected Task<ImmutableArray<FinderLocation>> FindReferencesInForEachStatementsAsync(
            ISymbol symbol,
            Document document,
            SemanticModel semanticModel,
            CancellationToken cancellationToken)
        {
            return FindReferencesInDocumentAsync(document, IsRelevantDocument, CollectMatchingReferences, cancellationToken);

            static bool IsRelevantDocument(SyntaxTreeIndex syntaxTreeInfo)
                => syntaxTreeInfo.ContainsForEachStatement;

            void CollectMatchingReferences(
                SyntaxNode node, ISyntaxFactsService syntaxFacts, ISemanticFactsService semanticFacts, ArrayBuilder<FinderLocation> locations)
            {
                var info = semanticFacts.GetForEachSymbols(semanticModel, node);

                if (Matches(info.GetEnumeratorMethod, symbol) ||
                    Matches(info.MoveNextMethod, symbol) ||
                    Matches(info.CurrentProperty, symbol) ||
                    Matches(info.DisposeMethod, symbol))
                {
                    var location = node.GetFirstToken().GetLocation();
                    var symbolUsageInfo = GetSymbolUsageInfo(node, semanticModel, syntaxFacts, semanticFacts, cancellationToken);

                    locations.Add(new FinderLocation(node, new ReferenceLocation(
                        document,
                        alias: null,
                        location: location,
                        isImplicit: true,
                        symbolUsageInfo,
                        GetAdditionalFindUsagesProperties(node, semanticModel, syntaxFacts),
                        candidateReason: CandidateReason.None)));
                }
            }
        }

        protected Task<ImmutableArray<FinderLocation>> FindReferencesInDeconstructionAsync(
            ISymbol symbol,
            Document document,
            SemanticModel semanticModel,
            CancellationToken cancellationToken)
        {
            return FindReferencesInDocumentAsync(document, IsRelevantDocument, CollectMatchingReferences, cancellationToken);

            static bool IsRelevantDocument(SyntaxTreeIndex syntaxTreeInfo)
                => syntaxTreeInfo.ContainsDeconstruction;

            void CollectMatchingReferences(
                SyntaxNode node, ISyntaxFactsService syntaxFacts, ISemanticFactsService semanticFacts, ArrayBuilder<FinderLocation> locations)
            {
                var deconstructMethods = semanticFacts.GetDeconstructionAssignmentMethods(semanticModel, node);
                if (deconstructMethods.IsEmpty)
                {
                    // This was not a deconstruction assignment, it may still be a deconstruction foreach
                    deconstructMethods = semanticFacts.GetDeconstructionForEachMethods(semanticModel, node);
                }

                if (deconstructMethods.Any(m => Matches(m, symbol)))
                {
                    var location = syntaxFacts.GetDeconstructionReferenceLocation(node);
                    var symbolUsageInfo = GetSymbolUsageInfo(node, semanticModel, syntaxFacts, semanticFacts, cancellationToken);

                    locations.Add(new FinderLocation(node, new ReferenceLocation(
                        document, alias: null, location, isImplicit: true, symbolUsageInfo, GetAdditionalFindUsagesProperties(node, semanticModel, syntaxFacts), CandidateReason.None)));
                }
            }
        }

        protected Task<ImmutableArray<FinderLocation>> FindReferencesInAwaitExpressionAsync(
            ISymbol symbol,
            Document document,
            SemanticModel semanticModel,
            CancellationToken cancellationToken)
        {
            return FindReferencesInDocumentAsync(document, IsRelevantDocument, CollectMatchingReferences, cancellationToken);

            static bool IsRelevantDocument(SyntaxTreeIndex syntaxTreeInfo)
                => syntaxTreeInfo.ContainsAwait;

            void CollectMatchingReferences(
                SyntaxNode node, ISyntaxFactsService syntaxFacts, ISemanticFactsService semanticFacts, ArrayBuilder<FinderLocation> locations)
            {
                var awaitExpressionMethod = semanticFacts.GetGetAwaiterMethod(semanticModel, node);

                if (Matches(awaitExpressionMethod, symbol))
                {
                    var location = node.GetFirstToken().GetLocation();
                    var symbolUsageInfo = GetSymbolUsageInfo(node, semanticModel, syntaxFacts, semanticFacts, cancellationToken);

                    locations.Add(new FinderLocation(node, new ReferenceLocation(
                        document, alias: null, location, isImplicit: true, symbolUsageInfo, GetAdditionalFindUsagesProperties(node, semanticModel, syntaxFacts), CandidateReason.None)));
                }
            }
        }

        protected Task<ImmutableArray<FinderLocation>> FindReferencesInImplicitObjectCreationExpressionAsync(
            ISymbol symbol,
            Document document,
            SemanticModel semanticModel,
            CancellationToken cancellationToken)
        {
            return FindReferencesInDocumentAsync(document, IsRelevantDocument, CollectMatchingReferences, cancellationToken);

            static bool IsRelevantDocument(SyntaxTreeIndex syntaxTreeInfo)
                => syntaxTreeInfo.ContainsImplicitObjectCreation;

            void CollectMatchingReferences(
                SyntaxNode node, ISyntaxFactsService syntaxFacts, ISemanticFactsService semanticFacts, ArrayBuilder<FinderLocation> locations)
            {
                if (!syntaxFacts.IsImplicitObjectCreation(node))
                {
                    // Avoid binding unrelated nodes
                    return;
                }

                var constructor = semanticModel.GetSymbolInfo(node, cancellationToken).Symbol;

                if (Matches(constructor, symbol))
                {
                    var location = node.GetFirstToken().GetLocation();
                    var symbolUsageInfo = GetSymbolUsageInfo(node, semanticModel, syntaxFacts, semanticFacts, cancellationToken);

                    locations.Add(new FinderLocation(node, new ReferenceLocation(
                        document, alias: null, location, isImplicit: true, symbolUsageInfo, GetAdditionalFindUsagesProperties(node, semanticModel, syntaxFacts), CandidateReason.None)));
                }
            }
        }

        protected static bool Matches(ISymbol? symbol1, ISymbol notNullOriginalUnreducedSymbol2)
        {
            Contract.ThrowIfFalse(notNullOriginalUnreducedSymbol2.GetOriginalUnreducedDefinition().Equals(notNullOriginalUnreducedSymbol2));
            return symbol1 != null && SymbolEquivalenceComparer.Instance.Equals(
                symbol1.GetOriginalUnreducedDefinition(),
                notNullOriginalUnreducedSymbol2);
        }

        protected static SymbolUsageInfo GetSymbolUsageInfo(
            SyntaxNode node,
            SemanticModel semanticModel,
            ISyntaxFactsService syntaxFacts,
            ISemanticFactsService semanticFacts,
            CancellationToken cancellationToken)
        {
            if (syntaxFacts.IsInNamespaceOrTypeContext(node))
            {
                var typeOrNamespaceUsageInfo = GetTypeOrNamespaceUsageInfo();
                return SymbolUsageInfo.Create(typeOrNamespaceUsageInfo);
            }

            return GetSymbolUsageInfoCommon();

            // Local functions.
            TypeOrNamespaceUsageInfo GetTypeOrNamespaceUsageInfo()
            {
                var usageInfo = IsNodeOrAnyAncestorLeftSideOfDot(node, syntaxFacts) || syntaxFacts.IsLeftSideOfExplicitInterfaceSpecifier(node)
                    ? TypeOrNamespaceUsageInfo.Qualified
                    : TypeOrNamespaceUsageInfo.None;

                if (semanticFacts.IsNamespaceDeclarationNameContext(semanticModel, node.SpanStart, cancellationToken))
                {
                    usageInfo |= TypeOrNamespaceUsageInfo.NamespaceDeclaration;
                }
                else if (node.FirstAncestorOrSelf<SyntaxNode, ISyntaxFactsService>((node, syntaxFacts) => syntaxFacts.IsUsingOrExternOrImport(node), syntaxFacts) != null)
                {
                    usageInfo |= TypeOrNamespaceUsageInfo.Import;
                }

                while (syntaxFacts.IsQualifiedName(node.Parent))
                {
                    node = node.Parent;
                }

                if (syntaxFacts.IsTypeArgumentList(node.Parent))
                {
                    usageInfo |= TypeOrNamespaceUsageInfo.TypeArgument;
                }
                else if (syntaxFacts.IsTypeConstraint(node.Parent))
                {
                    usageInfo |= TypeOrNamespaceUsageInfo.TypeConstraint;
                }
                else if (syntaxFacts.IsBaseTypeList(node.Parent) ||
                    syntaxFacts.IsBaseTypeList(node.Parent?.Parent))
                {
                    usageInfo |= TypeOrNamespaceUsageInfo.Base;
                }
                else if (syntaxFacts.IsObjectCreationExpressionType(node))
                {
                    usageInfo |= TypeOrNamespaceUsageInfo.ObjectCreation;
                }

                return usageInfo;
            }

            SymbolUsageInfo GetSymbolUsageInfoCommon()
            {
                if (semanticFacts.IsInOutContext(semanticModel, node, cancellationToken))
                {
                    return SymbolUsageInfo.Create(ValueUsageInfo.WritableReference);
                }
                else if (semanticFacts.IsInRefContext(semanticModel, node, cancellationToken))
                {
                    return SymbolUsageInfo.Create(ValueUsageInfo.ReadableWritableReference);
                }
                else if (semanticFacts.IsInInContext(semanticModel, node, cancellationToken))
                {
                    return SymbolUsageInfo.Create(ValueUsageInfo.ReadableReference);
                }
                else if (semanticFacts.IsOnlyWrittenTo(semanticModel, node, cancellationToken))
                {
                    return SymbolUsageInfo.Create(ValueUsageInfo.Write);
                }
                else
                {
                    var operation = semanticModel.GetOperation(node, cancellationToken);
                    switch (operation?.Parent)
                    {
                        case INameOfOperation _:
                        case ITypeOfOperation _:
                        case ISizeOfOperation _:
                            return SymbolUsageInfo.Create(ValueUsageInfo.Name);
                    }

                    if (node.IsPartOfStructuredTrivia())
                    {
                        return SymbolUsageInfo.Create(ValueUsageInfo.Name);
                    }

                    var symbolInfo = semanticModel.GetSymbolInfo(node, cancellationToken);
                    if (symbolInfo.Symbol != null)
                    {
                        switch (symbolInfo.Symbol.Kind)
                        {
                            case SymbolKind.Namespace:
                                var namespaceUsageInfo = TypeOrNamespaceUsageInfo.None;
                                if (semanticFacts.IsNamespaceDeclarationNameContext(semanticModel, node.SpanStart, cancellationToken))
                                {
                                    namespaceUsageInfo |= TypeOrNamespaceUsageInfo.NamespaceDeclaration;
                                }

                                if (IsNodeOrAnyAncestorLeftSideOfDot(node, syntaxFacts))
                                {
                                    namespaceUsageInfo |= TypeOrNamespaceUsageInfo.Qualified;
                                }

                                return SymbolUsageInfo.Create(namespaceUsageInfo);

                            case SymbolKind.NamedType:
                                var typeUsageInfo = TypeOrNamespaceUsageInfo.None;
                                if (IsNodeOrAnyAncestorLeftSideOfDot(node, syntaxFacts))
                                {
                                    typeUsageInfo |= TypeOrNamespaceUsageInfo.Qualified;
                                }

                                return SymbolUsageInfo.Create(typeUsageInfo);

                            case SymbolKind.Method:
                            case SymbolKind.Property:
                            case SymbolKind.Field:
                            case SymbolKind.Event:
                            case SymbolKind.Parameter:
                            case SymbolKind.Local:
                                var valueUsageInfo = ValueUsageInfo.Read;
                                if (semanticFacts.IsWrittenTo(semanticModel, node, cancellationToken))
                                {
                                    valueUsageInfo |= ValueUsageInfo.Write;
                                }

                                return SymbolUsageInfo.Create(valueUsageInfo);
                        }
                    }

                    return SymbolUsageInfo.None;
                }
            }
        }

        private static bool IsNodeOrAnyAncestorLeftSideOfDot(SyntaxNode node, ISyntaxFactsService syntaxFacts)
        {
            if (syntaxFacts.IsLeftSideOfDot(node))
            {
                return true;
            }

            if (syntaxFacts.IsRightSideOfQualifiedName(node) ||
                syntaxFacts.IsNameOfSimpleMemberAccessExpression(node) ||
                syntaxFacts.IsNameOfMemberBindingExpression(node))
            {
                return syntaxFacts.IsLeftSideOfDot(node.Parent);
            }

            return false;
        }

        internal static ImmutableDictionary<string, string> GetAdditionalFindUsagesProperties(SyntaxNode node, SemanticModel semanticModel, ISyntaxFactsService syntaxFacts)
        {
            var additionalProperties = ImmutableDictionary.CreateBuilder<string, string>();

            if (TryGetAdditionalProperty(
                    syntaxFacts.GetContainingTypeDeclaration(node, node.SpanStart),
                    ContainingTypeInfoPropertyName,
                    semanticModel,
                    out var containingTypeProperty))
            {
                additionalProperties.Add(containingTypeProperty);
            }

            if (TryGetAdditionalProperty(
                    syntaxFacts.GetContainingMemberDeclaration(node, node.SpanStart),
                    ContainingMemberInfoPropertyName,
                    semanticModel,
                    out var containingMemberProperty))
            {
                additionalProperties.Add(containingMemberProperty);
            }

            return additionalProperties.ToImmutable();
        }

        internal static ImmutableDictionary<string, string> GetAdditionalFindUsagesProperties(ISymbol definition)
        {
            var additionalProperties = ImmutableDictionary.CreateBuilder<string, string>();

            var containingType = definition.ContainingType;
            if (containingType != null &&
                TryGetAdditionalProperty(ContainingTypeInfoPropertyName, containingType, out var containingTypeProperty))
            {
                additionalProperties.Add(containingTypeProperty);
            }

            var containingSymbol = definition.ContainingSymbol;

            // Containing member should only include fields, properties, methods, or events.  Since ContainingSymbol can return other types, use the return value of GetMemberType to restrict to members only.)
            if (containingSymbol != null &&
                containingSymbol.GetMemberType() != null &&
                TryGetAdditionalProperty(ContainingMemberInfoPropertyName, containingSymbol, out var containingMemberProperty))
            {
                additionalProperties.Add(containingMemberProperty);
            }

            return additionalProperties.ToImmutable();
        }

        protected static bool TryGetAdditionalProperty(SyntaxNode? node, string name, SemanticModel semanticModel, out KeyValuePair<string, string> additionalProperty)
        {
            if (node != null)
            {
                var symbol = semanticModel.GetDeclaredSymbol(node);
                if (symbol != null &&
                    TryGetAdditionalProperty(name, symbol, out additionalProperty))
                {
                    return true;
                }
            }

            additionalProperty = default;
            return false;
        }

        private static bool TryGetAdditionalProperty(string propertyName, ISymbol symbol, out KeyValuePair<string, string> additionalProperty)
        {
            if (symbol == null)
            {
                additionalProperty = default;
                return false;
            }

            additionalProperty = new KeyValuePair<string, string>(propertyName, symbol.Name);
            return true;
        }
    }

    internal abstract partial class AbstractReferenceFinder<TSymbol> : AbstractReferenceFinder
        where TSymbol : ISymbol
    {
        protected abstract bool CanFind(TSymbol symbol);

        protected abstract Task<ImmutableArray<Document>> DetermineDocumentsToSearchAsync(
            TSymbol symbol, Project project, IImmutableSet<Document>? documents,
            FindReferencesSearchOptions options, CancellationToken cancellationToken);

        protected abstract ValueTask<ImmutableArray<FinderLocation>> FindReferencesInDocumentAsync(
            TSymbol symbol, Document document, SemanticModel semanticModel,
            FindReferencesSearchOptions options, CancellationToken cancellationToken);

        public override Task<ImmutableArray<Document>> DetermineDocumentsToSearchAsync(
            ISymbol symbol, Project project, IImmutableSet<Document>? documents,
            FindReferencesSearchOptions options, CancellationToken cancellationToken)
        {
            return symbol is TSymbol typedSymbol && CanFind(typedSymbol)
                ? DetermineDocumentsToSearchAsync(typedSymbol, project, documents, options, cancellationToken)
                : SpecializedTasks.EmptyImmutableArray<Document>();
        }

        public override ValueTask<ImmutableArray<FinderLocation>> FindReferencesInDocumentAsync(
            ISymbol symbol, Document document, SemanticModel semanticModel,
            FindReferencesSearchOptions options, CancellationToken cancellationToken)
        {
            return symbol is TSymbol typedSymbol && CanFind(typedSymbol)
                ? FindReferencesInDocumentAsync(typedSymbol, document, semanticModel, options, cancellationToken)
                : new ValueTask<ImmutableArray<FinderLocation>>(ImmutableArray<FinderLocation>.Empty);
        }

        public sealed override Task<ImmutableArray<ISymbol>> DetermineCascadedSymbolsAsync(
            ISymbol symbol, Solution solution, FindReferencesSearchOptions options, CancellationToken cancellationToken)
        {
            if (options.Cascade &&
                symbol is TSymbol typedSymbol &&
                CanFind(typedSymbol))
            {
                return DetermineCascadedSymbolsAsync(typedSymbol, solution, options, cancellationToken);
            }

            return SpecializedTasks.EmptyImmutableArray<ISymbol>();
        }

<<<<<<< HEAD
        protected virtual Task<ImmutableArray<ISymbol>> DetermineCascadedSymbolsAsync(
            TSymbol symbol,
            Solution solution,
            FindReferencesSearchOptions options,
=======
        protected virtual Task<ImmutableArray<(ISymbol symbol, FindReferencesCascadeDirection cascadeDirection)>> DetermineCascadedSymbolsAsync(
            TSymbol symbol, Solution solution, IImmutableSet<Project>? projects,
            FindReferencesSearchOptions options, FindReferencesCascadeDirection cascadeDirection,
>>>>>>> a1290467
            CancellationToken cancellationToken)
        {
            return SpecializedTasks.EmptyImmutableArray<ISymbol>();
        }

        protected static ValueTask<ImmutableArray<FinderLocation>> FindReferencesInDocumentUsingSymbolNameAsync(
            TSymbol symbol,
            Document document,
            SemanticModel semanticModel,
            CancellationToken cancellationToken)
        {
            return FindReferencesInDocumentUsingIdentifierAsync(
                symbol, symbol.Name, document, semanticModel, cancellationToken);
        }

        protected static ValueTask<ImmutableArray<FinderLocation>> FindReferencesInTokensAsync(
            TSymbol symbol,
            Document document,
            SemanticModel semanticModel,
            IEnumerable<SyntaxToken> tokens,
            Func<SyntaxToken, bool> tokensMatch,
            CancellationToken cancellationToken)
        {
            return FindReferencesInTokensAsync(
                symbol, document, semanticModel, tokens, tokensMatch, findParentNode: null, cancellationToken);
        }

        protected static ValueTask<ImmutableArray<FinderLocation>> FindReferencesInTokensAsync(
            TSymbol symbol,
            Document document,
            SemanticModel semanticModel,
            IEnumerable<SyntaxToken> tokens,
            Func<SyntaxToken, bool> tokensMatch,
            Func<SyntaxToken, SyntaxNode>? findParentNode,
            CancellationToken cancellationToken)
        {
            var symbolsMatchAsync = GetStandardSymbolsMatchFunction(symbol, findParentNode, document.Project.Solution, cancellationToken);

            return FindReferencesInTokensAsync(
                document,
                semanticModel,
                tokens,
                tokensMatch,
                symbolsMatchAsync,
                cancellationToken);
        }

        protected static ValueTask<ImmutableArray<FinderLocation>> FindReferencesInDocumentAsync(
            TSymbol symbol,
            Document document,
            SemanticModel semanticModel,
            Func<SyntaxToken, bool> tokensMatch,
            CancellationToken cancellationToken)
        {
            return FindReferencesInDocumentAsync(
                symbol, document, semanticModel, tokensMatch, findParentNode: null, cancellationToken);
        }

        protected static ValueTask<ImmutableArray<FinderLocation>> FindReferencesInDocumentAsync(
            TSymbol symbol,
            Document document,
            SemanticModel semanticModel,
            Func<SyntaxToken, bool> tokensMatch,
            Func<SyntaxToken, SyntaxNode>? findParentNode,
            CancellationToken cancellationToken)
        {
            var symbolsMatchAsync = GetStandardSymbolsMatchFunction(symbol, findParentNode, document.Project.Solution, cancellationToken);
            return FindReferencesInDocumentAsync(document, semanticModel, tokensMatch, symbolsMatchAsync, cancellationToken);
        }

        protected static async ValueTask<ImmutableArray<FinderLocation>> FindReferencesInDocumentAsync(
            Document document,
            SemanticModel semanticModel,
            Func<SyntaxToken, bool> tokensMatch,
            Func<SyntaxToken, SemanticModel, ValueTask<(bool matched, CandidateReason reason)>> symbolsMatchAsync,
            CancellationToken cancellationToken)
        {
            var root = await document.GetRequiredSyntaxRootAsync(cancellationToken).ConfigureAwait(false);

            // Now that we have Doc Comments in place, We are searching for References in the Trivia as well by setting descendIntoTrivia: true
            var tokens = root.DescendantTokens(descendIntoTrivia: true);
            return await FindReferencesInTokensAsync(document, semanticModel, tokens, tokensMatch, symbolsMatchAsync, cancellationToken).ConfigureAwait(false);
        }
    }
}<|MERGE_RESOLUTION|>--- conflicted
+++ resolved
@@ -26,15 +26,10 @@
         public const string ContainingTypeInfoPropertyName = "ContainingTypeInfo";
         public const string ContainingMemberInfoPropertyName = "ContainingMemberInfo";
 
-<<<<<<< HEAD
-        public abstract Task<ImmutableArray<ISymbol>> DetermineCascadedSymbolsAsync(
-            ISymbol symbol, Solution solution, FindReferencesSearchOptions options, CancellationToken cancellationToken);
-=======
         public abstract Task<ImmutableArray<(ISymbol symbol, FindReferencesCascadeDirection cascadeDirection)>> DetermineCascadedSymbolsAsync(
             ISymbol symbol, Solution solution, IImmutableSet<Project>? projects,
             FindReferencesSearchOptions options, FindReferencesCascadeDirection cascadeDirection,
             CancellationToken cancellationToken);
->>>>>>> a1290467
 
         public abstract Task<ImmutableArray<Document>> DetermineDocumentsToSearchAsync(
             ISymbol symbol, Project project, IImmutableSet<Document>? documents, FindReferencesSearchOptions options, CancellationToken cancellationToken);
@@ -167,7 +162,8 @@
             CancellationToken cancellationToken)
         {
             return FindReferencesInDocumentUsingIdentifierAsync(
-                symbol, identifier, document, semanticModel, findParentNode: null, cancellationToken);
+                symbol, identifier, document, semanticModel, findParentNode: null,
+                cancellationToken: cancellationToken);
         }
 
         [PerformanceSensitive("https://devdiv.visualstudio.com/DevDiv/_workitems/edit/1224834", OftenCompletesSynchronously = true)]
@@ -341,7 +337,8 @@
             CancellationToken cancellationToken)
         {
             return FindAliasReferencesAsync(
-                nonAliasReferences, symbol, document, semanticModel, findParentNode: null, cancellationToken);
+                nonAliasReferences, symbol, document, semanticModel,
+                findParentNode: null, cancellationToken: cancellationToken);
         }
 
         protected static async Task<ImmutableArray<FinderLocation>> FindAliasReferencesAsync(
@@ -471,10 +468,7 @@
             SyntaxNode node, ISyntaxFactsService syntaxFacts, ISemanticFactsService semanticFacts, ArrayBuilder<FinderLocation> locations);
 
         protected static async Task<ImmutableArray<FinderLocation>> FindReferencesInDocumentAsync(
-<<<<<<< HEAD
-=======
             ISymbol _,
->>>>>>> a1290467
             Document document,
             Func<SyntaxTreeIndex, bool> isRelevantDocument,
             CollectMatchingReferences collectMatchingReferences,
@@ -487,11 +481,7 @@
                 var semanticFacts = document.GetRequiredLanguageService<ISemanticFactsService>();
                 var syntaxRoot = await document.GetRequiredSyntaxRootAsync(cancellationToken).ConfigureAwait(false);
 
-<<<<<<< HEAD
-                using var _ = ArrayBuilder<FinderLocation>.GetInstance(out var locations);
-=======
                 using var _1 = ArrayBuilder<FinderLocation>.GetInstance(out var locations);
->>>>>>> a1290467
 
                 foreach (var node in syntaxRoot.DescendantNodesAndSelf())
                 {
@@ -511,7 +501,7 @@
             SemanticModel semanticModel,
             CancellationToken cancellationToken)
         {
-            return FindReferencesInDocumentAsync(document, IsRelevantDocument, CollectMatchingReferences, cancellationToken);
+            return FindReferencesInDocumentAsync(symbol, document, IsRelevantDocument, CollectMatchingReferences, cancellationToken);
 
             static bool IsRelevantDocument(SyntaxTreeIndex syntaxTreeInfo)
                 => syntaxTreeInfo.ContainsForEachStatement;
@@ -547,7 +537,7 @@
             SemanticModel semanticModel,
             CancellationToken cancellationToken)
         {
-            return FindReferencesInDocumentAsync(document, IsRelevantDocument, CollectMatchingReferences, cancellationToken);
+            return FindReferencesInDocumentAsync(symbol, document, IsRelevantDocument, CollectMatchingReferences, cancellationToken);
 
             static bool IsRelevantDocument(SyntaxTreeIndex syntaxTreeInfo)
                 => syntaxTreeInfo.ContainsDeconstruction;
@@ -579,7 +569,7 @@
             SemanticModel semanticModel,
             CancellationToken cancellationToken)
         {
-            return FindReferencesInDocumentAsync(document, IsRelevantDocument, CollectMatchingReferences, cancellationToken);
+            return FindReferencesInDocumentAsync(symbol, document, IsRelevantDocument, CollectMatchingReferences, cancellationToken);
 
             static bool IsRelevantDocument(SyntaxTreeIndex syntaxTreeInfo)
                 => syntaxTreeInfo.ContainsAwait;
@@ -606,7 +596,7 @@
             SemanticModel semanticModel,
             CancellationToken cancellationToken)
         {
-            return FindReferencesInDocumentAsync(document, IsRelevantDocument, CollectMatchingReferences, cancellationToken);
+            return FindReferencesInDocumentAsync(symbol, document, IsRelevantDocument, CollectMatchingReferences, cancellationToken);
 
             static bool IsRelevantDocument(SyntaxTreeIndex syntaxTreeInfo)
                 => syntaxTreeInfo.ContainsImplicitObjectCreation;
@@ -907,32 +897,28 @@
                 : new ValueTask<ImmutableArray<FinderLocation>>(ImmutableArray<FinderLocation>.Empty);
         }
 
-        public sealed override Task<ImmutableArray<ISymbol>> DetermineCascadedSymbolsAsync(
-            ISymbol symbol, Solution solution, FindReferencesSearchOptions options, CancellationToken cancellationToken)
+        public override Task<ImmutableArray<(ISymbol symbol, FindReferencesCascadeDirection cascadeDirection)>> DetermineCascadedSymbolsAsync(
+            ISymbol symbol, Solution solution, IImmutableSet<Project>? projects,
+            FindReferencesSearchOptions options, FindReferencesCascadeDirection cascadeDirection,
+            CancellationToken cancellationToken)
         {
             if (options.Cascade &&
                 symbol is TSymbol typedSymbol &&
                 CanFind(typedSymbol))
             {
-                return DetermineCascadedSymbolsAsync(typedSymbol, solution, options, cancellationToken);
-            }
-
-            return SpecializedTasks.EmptyImmutableArray<ISymbol>();
-        }
-
-<<<<<<< HEAD
-        protected virtual Task<ImmutableArray<ISymbol>> DetermineCascadedSymbolsAsync(
-            TSymbol symbol,
-            Solution solution,
-            FindReferencesSearchOptions options,
-=======
+                return DetermineCascadedSymbolsAsync(
+                    typedSymbol, solution, projects, options, cascadeDirection, cancellationToken);
+            }
+
+            return SpecializedTasks.EmptyImmutableArray<(ISymbol symbol, FindReferencesCascadeDirection cascadeDirection)>();
+        }
+
         protected virtual Task<ImmutableArray<(ISymbol symbol, FindReferencesCascadeDirection cascadeDirection)>> DetermineCascadedSymbolsAsync(
             TSymbol symbol, Solution solution, IImmutableSet<Project>? projects,
             FindReferencesSearchOptions options, FindReferencesCascadeDirection cascadeDirection,
->>>>>>> a1290467
-            CancellationToken cancellationToken)
-        {
-            return SpecializedTasks.EmptyImmutableArray<ISymbol>();
+            CancellationToken cancellationToken)
+        {
+            return SpecializedTasks.EmptyImmutableArray<(ISymbol symbol, FindReferencesCascadeDirection cascadeDirection)>();
         }
 
         protected static ValueTask<ImmutableArray<FinderLocation>> FindReferencesInDocumentUsingSymbolNameAsync(
@@ -942,7 +928,7 @@
             CancellationToken cancellationToken)
         {
             return FindReferencesInDocumentUsingIdentifierAsync(
-                symbol, symbol.Name, document, semanticModel, cancellationToken);
+                symbol, symbol.Name, document, semanticModel, cancellationToken: cancellationToken);
         }
 
         protected static ValueTask<ImmutableArray<FinderLocation>> FindReferencesInTokensAsync(
@@ -954,7 +940,8 @@
             CancellationToken cancellationToken)
         {
             return FindReferencesInTokensAsync(
-                symbol, document, semanticModel, tokens, tokensMatch, findParentNode: null, cancellationToken);
+                symbol, document, semanticModel, tokens, tokensMatch,
+                findParentNode: null, cancellationToken: cancellationToken);
         }
 
         protected static ValueTask<ImmutableArray<FinderLocation>> FindReferencesInTokensAsync(
@@ -985,7 +972,8 @@
             CancellationToken cancellationToken)
         {
             return FindReferencesInDocumentAsync(
-                symbol, document, semanticModel, tokensMatch, findParentNode: null, cancellationToken);
+                symbol, document, semanticModel, tokensMatch,
+                findParentNode: null, cancellationToken: cancellationToken);
         }
 
         protected static ValueTask<ImmutableArray<FinderLocation>> FindReferencesInDocumentAsync(
