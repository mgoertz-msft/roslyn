﻿// Licensed to the .NET Foundation under one or more agreements.
// The .NET Foundation licenses this file to you under the MIT license.
// See the LICENSE file in the project root for more information.

using System;
using System.Collections;
using System.Collections.Generic;
using System.Collections.Immutable;
using System.Diagnostics;
using System.Linq;
using System.Threading;
using Microsoft.CodeAnalysis.CodeStyle;
using Microsoft.CodeAnalysis.Diagnostics.Analyzers.NamingStyles;
using Microsoft.CodeAnalysis.Remote;
using Roslyn.Utilities;

namespace Microsoft.CodeAnalysis.Options
{
    /// <summary>
    /// Serializable implementation of <see cref="OptionSet"/> for <see cref="Solution.Options"/>.
    /// It contains prepopulated fetched option values for all serializable options and values, and delegates to <see cref="WorkspaceOptionSet"/> for non-serializable values.
    /// It ensures a contract that values are immutable from this instance once observed.
    /// </summary>
    internal sealed partial class SerializableOptionSet : OptionSet
    {
        /// <summary>
        /// Fallback option set for non-serializable options. See comments on <see cref="WorkspaceOptionSet"/> for more details.
        /// </summary>
        private readonly WorkspaceOptionSet _workspaceOptionSet;

        /// <summary>
<<<<<<< HEAD
        /// All serializable options.
        /// </summary>
        private readonly ImmutableHashSet<IOption> _serializableOptions;

        /// <summary>
        /// Prefetched option values for all <see cref="_serializableOptions"/>.
=======
        /// Prefetched option values applicable for <see cref="_languages"/>.
>>>>>>> b32cda72
        /// </summary>
        private readonly ImmutableDictionary<OptionKey, object?> _serializableOptionValues;

        /// <summary>
        /// Set of changed options in this option set which are serializable.
        /// </summary>
        private readonly ImmutableHashSet<OptionKey> _changedOptionKeysSerializable;

        /// <summary>
        /// Set of changed options in this option set which are non-serializable.
        /// </summary>
        private readonly ImmutableHashSet<OptionKey> _changedOptionKeysNonSerializable;

        /// <summary>
        /// Set of languages referenced in <see cref="_serializableOptionValues"/>.  Cached
        /// only so we can shortcircuit <see cref="UnionWithLanguages"/>.
        /// </summary>
        private readonly Lazy<ImmutableHashSet<string>> _languages;

        private SerializableOptionSet(
            WorkspaceOptionSet workspaceOptionSet,
            ImmutableDictionary<OptionKey, object?> values,
            ImmutableHashSet<OptionKey> changedOptionKeysSerializable,
            ImmutableHashSet<OptionKey> changedOptionKeysNonSerializable)
        {
            _workspaceOptionSet = workspaceOptionSet;
            _serializableOptionValues = values;
            _changedOptionKeysSerializable = changedOptionKeysSerializable;
            _changedOptionKeysNonSerializable = changedOptionKeysNonSerializable;

            Debug.Assert(values.Keys.All(ShouldSerialize));
            Debug.Assert(changedOptionKeysSerializable.All(optionKey => ShouldSerialize(optionKey)));
            Debug.Assert(changedOptionKeysNonSerializable.All(optionKey => !ShouldSerialize(optionKey)));

            _languages = new Lazy<ImmutableHashSet<string>>(() => this.GetLanguagesAndValuesToSerialize(includeValues: false).languages);
        }

        internal SerializableOptionSet(
            IOptionService optionService,
            ImmutableDictionary<OptionKey, object?> values,
            ImmutableHashSet<OptionKey> changedOptionKeysSerializable)
<<<<<<< HEAD
            : this(new WorkspaceOptionSet(optionService), serializableOptions, values, changedOptionKeysSerializable, changedOptionKeysNonSerializable: ImmutableHashSet<OptionKey>.Empty)
=======
            : this(languages, new WorkspaceOptionSet(optionService), values, changedOptionKeysSerializable, changedOptionKeysNonSerializable: ImmutableHashSet<OptionKey>.Empty)
>>>>>>> b32cda72
        {
        }

        /// <summary>
        /// Returns an option set with all the serializable option values prefetched for given <paramref name="languages"/>,
        /// while also retaining all the explicitly changed option values in this option set for any language.
        /// Note: All the provided <paramref name="languages"/> must be <see cref="RemoteSupportedLanguages.IsSupported(string)"/>.
        /// </summary>
        public SerializableOptionSet UnionWithLanguages(ImmutableHashSet<string> languages)
        {
            Debug.Assert(languages.All(RemoteSupportedLanguages.IsSupported));

            if (_languages.Value.IsSupersetOf(languages))
                return this;

            // First create a base option set for the given languages.
            languages = languages.Union(_languages.Value);
            var newOptionSet = _workspaceOptionSet.OptionService.GetSerializableOptionsSnapshot(languages);

            // Then apply all the changed options from the current option set to the new option set.
            foreach (var changedOption in this.GetChangedOptions())
            {
                var valueInNewOptionSet = newOptionSet.GetOption(changedOption);
                var changedValueInThisOptionSet = this.GetOption(changedOption);

                if (!Equals(changedValueInThisOptionSet, valueInNewOptionSet))
                {
                    newOptionSet = (SerializableOptionSet)newOptionSet.WithChangedOption(changedOption, changedValueInThisOptionSet);
                }
            }

            return newOptionSet;
        }

        [PerformanceSensitive("https://github.com/dotnet/roslyn/issues/30819", AllowLocks = false)]
        private protected override object? GetOptionCore(OptionKey optionKey)
        {
            if (_serializableOptionValues.TryGetValue(optionKey, out var value))
            {
                return value;
            }

            return _workspaceOptionSet.GetOption(optionKey);
        }

        private bool ShouldSerialize(OptionKey optionKey)
<<<<<<< HEAD
            => _serializableOptions.Contains(optionKey.Option) &&
               (!optionKey.Option.IsPerLanguage || RemoteSupportedLanguages.IsSupported(optionKey.Language));
=======
            => _serializableOptionValues.ContainsKey(optionKey) &&
               (!optionKey.Option.IsPerLanguage || _languages.Contains(optionKey.Language!));
>>>>>>> b32cda72

        public override OptionSet WithChangedOption(OptionKey optionKey, object? value)
        {
            // Make sure we first load this in current optionset
            var currentValue = this.GetOption(optionKey);

            // Check if the new value is the same as the current value.
            if (Equals(value, currentValue))
            {
                // Return a cloned option set as the public API 'WithChangedOption' guarantees a new option set is returned.
<<<<<<< HEAD
                return new SerializableOptionSet(_workspaceOptionSet, _serializableOptions,
                    _serializableOptionValues, _changedOptionKeysSerializable, _changedOptionKeysNonSerializable);
=======
                return new SerializableOptionSet(
                    _languages, _workspaceOptionSet, _serializableOptionValues, _changedOptionKeysSerializable, _changedOptionKeysNonSerializable);
>>>>>>> b32cda72
            }

            WorkspaceOptionSet workspaceOptionSet;
            ImmutableDictionary<OptionKey, object?> serializableOptionValues;
            ImmutableHashSet<OptionKey> changedOptionKeysSerializable;
            ImmutableHashSet<OptionKey> changedOptionKeysNonSerializable;
            if (ShouldSerialize(optionKey))
            {
                workspaceOptionSet = _workspaceOptionSet;
                serializableOptionValues = _serializableOptionValues.SetItem(optionKey, value);
                changedOptionKeysSerializable = _changedOptionKeysSerializable.Add(optionKey);
                changedOptionKeysNonSerializable = _changedOptionKeysNonSerializable;
            }
            else
            {
                workspaceOptionSet = (WorkspaceOptionSet)_workspaceOptionSet.WithChangedOption(optionKey, value);
                serializableOptionValues = _serializableOptionValues;
                changedOptionKeysSerializable = _changedOptionKeysSerializable;
                changedOptionKeysNonSerializable = _changedOptionKeysNonSerializable.Add(optionKey);
            }

<<<<<<< HEAD
            return new SerializableOptionSet(workspaceOptionSet, _serializableOptions,
                serializableOptionValues, changedOptionKeysSerializable, changedOptionKeysNonSerializable);
=======
            return new SerializableOptionSet(
                _languages, workspaceOptionSet, serializableOptionValues, changedOptionKeysSerializable, changedOptionKeysNonSerializable);
>>>>>>> b32cda72
        }

        /// <summary>
        /// Gets a list of all the options that were changed.
        /// </summary>
        internal IEnumerable<OptionKey> GetChangedOptions()
            => _changedOptionKeysSerializable.Concat(_changedOptionKeysNonSerializable);

        internal override IEnumerable<OptionKey> GetChangedOptions(OptionSet? optionSet)
        {
            if (optionSet == this)
            {
                yield break;
            }

            foreach (var key in GetChangedOptions())
            {
                var currentValue = optionSet?.GetOption(key);
                var changedValue = this.GetOption(key);
                if (!object.Equals(currentValue, changedValue))
                {
                    yield return key;
                }
            }
        }

        private (ImmutableHashSet<string> languages, SortedDictionary<OptionKey, (OptionValueKind, object?)> values) GetLanguagesAndValuesToSerialize(bool includeValues)
        {
            var valuesBuilder = new SortedDictionary<OptionKey, (OptionValueKind, object?)>(OptionKeyComparer.Instance);
            var languages = ImmutableHashSet<string>.Empty;

            foreach (var (optionKey, value) in _serializableOptionValues)
            {
                Debug.Assert(ShouldSerialize(optionKey));

<<<<<<< HEAD
                if (!_serializableOptions.Contains(optionKey.Option))
                    continue;

                Debug.Assert(!optionKey.Option.IsPerLanguage || RemoteSupportedLanguages.IsSupported(optionKey.Language));
                if (optionKey.Language != null)
                    languages = languages.Add(optionKey.Language);

                if (includeValues)
=======
                OptionValueKind kind;
                switch (value)
>>>>>>> b32cda72
                {
                    OptionValueKind kind;
                    switch (value)
                    {
                        case ICodeStyleOption:
                            if (optionKey.Option.Type.GenericTypeArguments.Length != 1)
                                continue;

                            kind = OptionValueKind.CodeStyleOption;
                            break;

                        case NamingStylePreferences:
                            kind = OptionValueKind.NamingStylePreferences;
                            break;

                        default:
                            kind = value != null && value.GetType().IsEnum ? OptionValueKind.Enum : OptionValueKind.Object;
                            break;
                    }

                    valuesBuilder.Add(optionKey, (kind, value));
                }
            }

            return (languages, valuesBuilder);
        }

        public void Serialize(ObjectWriter writer, CancellationToken cancellationToken)
        {
            // We serialize the following contents from this option set:
            //  1. Languages
            //  2. Prefetched serializable option key-value pairs
            //  3. Changed option keys.

            // NOTE: keep the serialization in sync with Deserialize method below.

            cancellationToken.ThrowIfCancellationRequested();

            var (languages, values) = this.GetLanguagesAndValuesToSerialize(includeValues: true);

            writer.WriteInt32(languages.Count);
            foreach (var language in languages.Order())
            {
                Debug.Assert(RemoteSupportedLanguages.IsSupported(language));
                writer.WriteString(language);
            }

            writer.WriteInt32(values.Count);
            foreach (var (optionKey, (kind, value)) in values)
            {
                SerializeOptionKey(optionKey);

                writer.WriteInt32((int)kind);
                if (kind == OptionValueKind.Enum)
                {
                    RoslynDebug.Assert(value != null);
                    writer.WriteInt32((int)value);
                }
                else if (kind is OptionValueKind.CodeStyleOption or OptionValueKind.NamingStylePreferences)
                {
                    RoslynDebug.Assert(value != null);
                    ((IObjectWritable)value).WriteTo(writer);
                }
                else
                {
                    writer.WriteValue(value);
                }
            }

            writer.WriteInt32(_changedOptionKeysSerializable.Count);
            foreach (var changedKey in _changedOptionKeysSerializable.OrderBy(OptionKeyComparer.Instance))
                SerializeOptionKey(changedKey);

            return;

            void SerializeOptionKey(OptionKey optionKey)
            {
                Debug.Assert(ShouldSerialize(optionKey));

                writer.WriteString(optionKey.Option.Name);
                writer.WriteString(optionKey.Option.Feature);
                writer.WriteBoolean(optionKey.Option.IsPerLanguage);
                if (optionKey.Option.IsPerLanguage)
                {
                    writer.WriteString(optionKey.Language);
                }
            }
        }

        public static SerializableOptionSet Deserialize(ObjectReader reader, IOptionService optionService, CancellationToken cancellationToken)
        {
            // We deserialize the following contents from this option set:
            //  1. Languages
            //  2. Prefetched serializable option key-value pairs
            //  3. Changed option keys.

            // NOTE: keep the deserialization in sync with Serialize method above.

            cancellationToken.ThrowIfCancellationRequested();

            var count = reader.ReadInt32();
            var languagesBuilder = ImmutableHashSet.CreateBuilder<string>();
            for (var i = 0; i < count; i++)
            {
                var language = reader.ReadString();
                Debug.Assert(RemoteSupportedLanguages.IsSupported(language));
                languagesBuilder.Add(language);
            }

            var languages = languagesBuilder.ToImmutable();

            var serializableOptions = optionService.GetRegisteredSerializableOptions(languages);
            var lookup = serializableOptions.ToLookup(o => o.Name);

            count = reader.ReadInt32();
            var builder = ImmutableDictionary.CreateBuilder<OptionKey, object?>();
            for (var i = 0; i < count; i++)
            {
                var optionKeyOpt = TryDeserializeOptionKey(reader, lookup);

                var kind = (OptionValueKind)reader.ReadInt32();
                var readValue = kind switch
                {
                    OptionValueKind.Enum => reader.ReadInt32(),
                    OptionValueKind.CodeStyleOption => CodeStyleOption2<object>.ReadFrom(reader),
                    OptionValueKind.NamingStylePreferences => NamingStylePreferences.ReadFrom(reader),
                    _ => reader.ReadValue(),
                };

                if (optionKeyOpt == null)
                    continue;

                var optionKey = optionKeyOpt.Value;
                if (!serializableOptions.Contains(optionKey.Option))
                    continue;

                object? optionValue;
                switch (kind)
                {
                    case OptionValueKind.CodeStyleOption:
                        if (optionKey.Option.DefaultValue is not ICodeStyleOption defaultValue ||
                            optionKey.Option.Type.GenericTypeArguments.Length != 1)
                        {
                            continue;
                        }

                        var parsedCodeStyleOption = (CodeStyleOption2<object>)readValue;
                        var value = parsedCodeStyleOption.Value;
                        var type = optionKey.Option.Type.GenericTypeArguments[0];
                        var convertedValue = type.IsEnum ? Enum.ToObject(type, value) : Convert.ChangeType(value, type);
                        optionValue = defaultValue.WithValue(convertedValue).WithNotification(parsedCodeStyleOption.Notification);
                        break;

                    case OptionValueKind.NamingStylePreferences:
                        optionValue = (NamingStylePreferences)readValue;
                        break;

                    case OptionValueKind.Enum:
                        var enumType = optionKey.Option.Type;
                        if (enumType.IsGenericType && enumType.GetGenericTypeDefinition() == typeof(Nullable<>))
                        {
                            enumType = enumType.GetGenericArguments()[0];
                        }

                        optionValue = Enum.ToObject(enumType, readValue);
                        break;

                    default:
                        optionValue = readValue;
                        break;
                }

                builder[optionKey] = optionValue;
            }

            count = reader.ReadInt32();
            var changedKeysBuilder = ImmutableHashSet.CreateBuilder<OptionKey>();
            for (var i = 0; i < count; i++)
            {
                if (TryDeserializeOptionKey(reader, lookup) is { } optionKey)
                    changedKeysBuilder.Add(optionKey);
            }

            var serializableOptionValues = builder.ToImmutable();
            var changedOptionKeysSerializable = changedKeysBuilder.ToImmutable();
            var workspaceOptionSet = new WorkspaceOptionSet(optionService);

            return new SerializableOptionSet(
<<<<<<< HEAD
                workspaceOptionSet, serializableOptions, serializableOptionValues,
                changedOptionKeysSerializable, changedOptionKeysNonSerializable: ImmutableHashSet<OptionKey>.Empty);
=======
                languages, workspaceOptionSet, serializableOptionValues, changedOptionKeysSerializable,
                changedOptionKeysNonSerializable: ImmutableHashSet<OptionKey>.Empty);
>>>>>>> b32cda72

            static OptionKey? TryDeserializeOptionKey(ObjectReader reader, ILookup<string, IOption> lookup)
            {
                var name = reader.ReadString();
                var feature = reader.ReadString();
                var isPerLanguage = reader.ReadBoolean();
                var language = isPerLanguage ? reader.ReadString() : null;

                foreach (var option in lookup[name])
                {
                    if (option.Feature == feature &&
                        option.IsPerLanguage == isPerLanguage)
                    {
                        return new OptionKey(option, language);
                    }
                }

                Debug.Fail($"Failed to deserialize: {name}-{feature}-{isPerLanguage}-{language}");
                return null;
            }
        }

        public TestAccessor GetTestAccessor()
            => new(this);

        public struct TestAccessor
        {
            private readonly SerializableOptionSet _serializableOptionSet;

            public TestAccessor(SerializableOptionSet serializableOptionSet)
            {
                _serializableOptionSet = serializableOptionSet;
            }

            public ImmutableHashSet<string> Languages
                => _serializableOptionSet.GetLanguagesAndValuesToSerialize(includeValues: true).languages;
        }

        private enum OptionValueKind
        {
            CodeStyleOption,
            NamingStylePreferences,
            Object,
            Enum
        }

        private sealed class OptionKeyComparer : IComparer<OptionKey>
        {
            public static readonly OptionKeyComparer Instance = new();
            private OptionKeyComparer() { }

            public int Compare(OptionKey x, OptionKey y)
            {
                if (x.Option.Name != y.Option.Name)
                {
                    return StringComparer.Ordinal.Compare(x.Option.Name, y.Option.Name);
                }

                if (x.Option.Feature != y.Option.Feature)
                {
                    return StringComparer.Ordinal.Compare(x.Option.Feature, y.Option.Feature);
                }

                if (x.Language != y.Language)
                {
                    return StringComparer.Ordinal.Compare(x.Language, y.Language);
                }

                return Comparer.Default.Compare(x.GetHashCode(), y.GetHashCode());
            }
        }
    }
}<|MERGE_RESOLUTION|>--- conflicted
+++ resolved
@@ -29,16 +29,7 @@
         private readonly WorkspaceOptionSet _workspaceOptionSet;
 
         /// <summary>
-<<<<<<< HEAD
-        /// All serializable options.
-        /// </summary>
-        private readonly ImmutableHashSet<IOption> _serializableOptions;
-
-        /// <summary>
-        /// Prefetched option values for all <see cref="_serializableOptions"/>.
-=======
         /// Prefetched option values applicable for <see cref="_languages"/>.
->>>>>>> b32cda72
         /// </summary>
         private readonly ImmutableDictionary<OptionKey, object?> _serializableOptionValues;
 
@@ -80,11 +71,7 @@
             IOptionService optionService,
             ImmutableDictionary<OptionKey, object?> values,
             ImmutableHashSet<OptionKey> changedOptionKeysSerializable)
-<<<<<<< HEAD
-            : this(new WorkspaceOptionSet(optionService), serializableOptions, values, changedOptionKeysSerializable, changedOptionKeysNonSerializable: ImmutableHashSet<OptionKey>.Empty)
-=======
-            : this(languages, new WorkspaceOptionSet(optionService), values, changedOptionKeysSerializable, changedOptionKeysNonSerializable: ImmutableHashSet<OptionKey>.Empty)
->>>>>>> b32cda72
+            : this(new WorkspaceOptionSet(optionService), values, changedOptionKeysSerializable, changedOptionKeysNonSerializable: ImmutableHashSet<OptionKey>.Empty)
         {
         }
 
@@ -131,13 +118,8 @@
         }
 
         private bool ShouldSerialize(OptionKey optionKey)
-<<<<<<< HEAD
-            => _serializableOptions.Contains(optionKey.Option) &&
+            => _serializableOptionValues.ContainsKey(optionKey) &&
                (!optionKey.Option.IsPerLanguage || RemoteSupportedLanguages.IsSupported(optionKey.Language));
-=======
-            => _serializableOptionValues.ContainsKey(optionKey) &&
-               (!optionKey.Option.IsPerLanguage || _languages.Contains(optionKey.Language!));
->>>>>>> b32cda72
 
         public override OptionSet WithChangedOption(OptionKey optionKey, object? value)
         {
@@ -148,13 +130,8 @@
             if (Equals(value, currentValue))
             {
                 // Return a cloned option set as the public API 'WithChangedOption' guarantees a new option set is returned.
-<<<<<<< HEAD
-                return new SerializableOptionSet(_workspaceOptionSet, _serializableOptions,
-                    _serializableOptionValues, _changedOptionKeysSerializable, _changedOptionKeysNonSerializable);
-=======
                 return new SerializableOptionSet(
-                    _languages, _workspaceOptionSet, _serializableOptionValues, _changedOptionKeysSerializable, _changedOptionKeysNonSerializable);
->>>>>>> b32cda72
+                    _workspaceOptionSet, _serializableOptionValues, _changedOptionKeysSerializable, _changedOptionKeysNonSerializable);
             }
 
             WorkspaceOptionSet workspaceOptionSet;
@@ -176,13 +153,8 @@
                 changedOptionKeysNonSerializable = _changedOptionKeysNonSerializable.Add(optionKey);
             }
 
-<<<<<<< HEAD
-            return new SerializableOptionSet(workspaceOptionSet, _serializableOptions,
-                serializableOptionValues, changedOptionKeysSerializable, changedOptionKeysNonSerializable);
-=======
             return new SerializableOptionSet(
-                _languages, workspaceOptionSet, serializableOptionValues, changedOptionKeysSerializable, changedOptionKeysNonSerializable);
->>>>>>> b32cda72
+                workspaceOptionSet, serializableOptionValues, changedOptionKeysSerializable, changedOptionKeysNonSerializable);
         }
 
         /// <summary>
@@ -218,19 +190,11 @@
             {
                 Debug.Assert(ShouldSerialize(optionKey));
 
-<<<<<<< HEAD
-                if (!_serializableOptions.Contains(optionKey.Option))
-                    continue;
-
                 Debug.Assert(!optionKey.Option.IsPerLanguage || RemoteSupportedLanguages.IsSupported(optionKey.Language));
                 if (optionKey.Language != null)
                     languages = languages.Add(optionKey.Language);
 
                 if (includeValues)
-=======
-                OptionValueKind kind;
-                switch (value)
->>>>>>> b32cda72
                 {
                     OptionValueKind kind;
                     switch (value)
@@ -419,13 +383,8 @@
             var workspaceOptionSet = new WorkspaceOptionSet(optionService);
 
             return new SerializableOptionSet(
-<<<<<<< HEAD
-                workspaceOptionSet, serializableOptions, serializableOptionValues,
-                changedOptionKeysSerializable, changedOptionKeysNonSerializable: ImmutableHashSet<OptionKey>.Empty);
-=======
-                languages, workspaceOptionSet, serializableOptionValues, changedOptionKeysSerializable,
+                workspaceOptionSet, serializableOptionValues, changedOptionKeysSerializable,
                 changedOptionKeysNonSerializable: ImmutableHashSet<OptionKey>.Empty);
->>>>>>> b32cda72
 
             static OptionKey? TryDeserializeOptionKey(ObjectReader reader, ILookup<string, IOption> lookup)
             {
