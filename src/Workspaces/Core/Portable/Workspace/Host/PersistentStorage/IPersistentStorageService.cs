--- conflicted
+++ resolved
@@ -15,13 +15,7 @@
     [Obsolete("Roslyn no longer exports a mechanism to perform persistence.", error: true)]
     public interface IPersistentStorageService : IWorkspaceService
     {
-<<<<<<< HEAD
-        [Obsolete("Use GetStorageAsync instead", error: false)]
-        IPersistentStorage GetStorage(Solution solution);
-        ValueTask<IPersistentStorage> GetStorageAsync(Solution solution, CancellationToken cancellationToken = default);
-=======
         [Obsolete("Roslyn no longer exports a mechanism to perform persistence.", error: true)]
         IPersistentStorage GetStorage(Solution solution);
->>>>>>> 67d940c4
     }
 }