﻿// Licensed to the .NET Foundation under one or more agreements.
// The .NET Foundation licenses this file to you under the MIT license.
// See the LICENSE file in the project root for more information.

using System;
using System.Collections.Generic;
using System.Collections.Immutable;
using System.ComponentModel;
using Microsoft.CodeAnalysis.Diagnostics;
using Microsoft.CodeAnalysis.Remote;
using Microsoft.CodeAnalysis.Serialization;
using Microsoft.CodeAnalysis.Shared.Extensions;
using Roslyn.Utilities;

namespace Microsoft.CodeAnalysis
{
    /// <summary>
    /// A class that represents all the arguments necessary to create a new solution instance.
    /// </summary>
    public sealed class SolutionInfo
    {
        internal SolutionAttributes Attributes { get; }

        /// <summary>
        /// The unique Id of the solution.
        /// </summary>
        public SolutionId Id => Attributes.Id;

        /// <summary>
        /// The version of the solution.
        /// </summary>
        public VersionStamp Version => Attributes.Version;

        /// <summary>
        /// The path to the solution file, or null if there is no solution file.
        /// </summary>
        public string? FilePath => Attributes.FilePath;

        /// <summary>
        /// A list of projects initially associated with the solution.
        /// </summary>
        public IReadOnlyList<ProjectInfo> Projects { get; }

        /// <summary>
        /// The analyzers initially associated with this solution.
        /// </summary>
        public IReadOnlyList<AnalyzerReference> AnalyzerReferences { get; }

        private SolutionInfo(SolutionAttributes attributes, IReadOnlyList<ProjectInfo> projects, IReadOnlyList<AnalyzerReference> analyzerReferences)
        {
            Attributes = attributes;
            Projects = projects;
            AnalyzerReferences = analyzerReferences;
        }

        // 3.5.0 BACKCOMPAT OVERLOAD -- DO NOT TOUCH
        /// <summary>
        /// Create a new instance of a SolutionInfo.
        /// </summary>
        [EditorBrowsable(EditorBrowsableState.Never)]
        public static SolutionInfo Create(
            SolutionId id,
            VersionStamp version,
            string? filePath,
            IEnumerable<ProjectInfo>? projects)
        {
            return Create(id, version, filePath, projects, analyzerReferences: null);
        }

        /// <summary>
        /// Create a new instance of a SolutionInfo.
        /// </summary>
        public static SolutionInfo Create(
            SolutionId id,
            VersionStamp version,
            string? filePath = null,
            IEnumerable<ProjectInfo>? projects = null,
            IEnumerable<AnalyzerReference>? analyzerReferences = null)
        {
            return new SolutionInfo(
                new SolutionAttributes(
                    id ?? throw new ArgumentNullException(nameof(id)),
                    version,
                    filePath,
                    telemetryId: default),
                PublicContract.ToBoxedImmutableArrayWithDistinctNonNullItems(projects, nameof(projects)),
                PublicContract.ToBoxedImmutableArrayWithDistinctNonNullItems(analyzerReferences, nameof(analyzerReferences)));
        }

        internal SolutionInfo WithTelemetryId(Guid telemetryId)
            => new(Attributes.With(telemetryId: telemetryId), Projects, AnalyzerReferences);

        /// <summary>
        /// type that contains information regarding this solution itself but
        /// no tree information such as project info
        /// </summary>
<<<<<<< HEAD
        internal sealed class SolutionAttributes(SolutionId id, VersionStamp version, string? filePath, Guid telemetryId) : IChecksummedObject
=======
        internal sealed class SolutionAttributes(SolutionId id, VersionStamp version, string? filePath, Guid telemetryId) : IObjectWritable
>>>>>>> bb259b08
        {
            private Checksum? _lazyChecksum;

            /// <summary>
            /// The unique Id of the solution.
            /// </summary>
            public SolutionId Id { get; } = id;

            /// <summary>
            /// The version of the solution.
            /// </summary>
            public VersionStamp Version { get; } = version;

            /// <summary>
            /// The path to the solution file, or null if there is no solution file.
            /// </summary>
            public string? FilePath { get; } = filePath;

            /// <summary>
            /// The id report during telemetry events.
            /// </summary>
            public Guid TelemetryId { get; } = telemetryId;

            public SolutionAttributes With(
                VersionStamp? version = null,
                Optional<string?> filePath = default,
                Optional<Guid> telemetryId = default)
            {
                var newVersion = version ?? Version;
                var newFilePath = filePath.HasValue ? filePath.Value : FilePath;
                var newTelemetryId = telemetryId.HasValue ? telemetryId.Value : TelemetryId;

                if (newVersion == Version &&
                    newFilePath == FilePath &&
                    newTelemetryId == TelemetryId)
                {
                    return this;
                }

                return new SolutionAttributes(Id, newVersion, newFilePath, newTelemetryId);
            }

            public void WriteTo(ObjectWriter writer)
            {
                Id.WriteTo(writer);

                // TODO: figure out a way to send version info over as well.
                //       right now, version get updated automatically, so 2 can't be exactly match
                // info.Version.WriteTo(writer);

                writer.WriteString(FilePath);
                writer.WriteGuid(TelemetryId);
            }

            public static SolutionAttributes ReadFrom(ObjectReader reader)
            {
                var solutionId = SolutionId.ReadFrom(reader);
                // var version = VersionStamp.ReadFrom(reader);
                var filePath = reader.ReadString();
                var telemetryId = reader.ReadGuid();

                return new SolutionAttributes(solutionId, VersionStamp.Create(), filePath, telemetryId);
            }

<<<<<<< HEAD
            Checksum IChecksummedObject.Checksum
                => _lazyChecksum ??= Checksum.Create(this, static (@this, writer) => @this.WriteTo(writer));
=======
            public Checksum Checksum
                => _lazyChecksum ??= Checksum.Create(this);
>>>>>>> bb259b08
        }
    }
}<|MERGE_RESOLUTION|>--- conflicted
+++ resolved
@@ -94,11 +94,7 @@
         /// type that contains information regarding this solution itself but
         /// no tree information such as project info
         /// </summary>
-<<<<<<< HEAD
-        internal sealed class SolutionAttributes(SolutionId id, VersionStamp version, string? filePath, Guid telemetryId) : IChecksummedObject
-=======
-        internal sealed class SolutionAttributes(SolutionId id, VersionStamp version, string? filePath, Guid telemetryId) : IObjectWritable
->>>>>>> bb259b08
+        internal sealed class SolutionAttributes(SolutionId id, VersionStamp version, string? filePath, Guid telemetryId)
         {
             private Checksum? _lazyChecksum;
 
@@ -163,13 +159,8 @@
                 return new SolutionAttributes(solutionId, VersionStamp.Create(), filePath, telemetryId);
             }
 
-<<<<<<< HEAD
-            Checksum IChecksummedObject.Checksum
+            public Checksum Checksum
                 => _lazyChecksum ??= Checksum.Create(this, static (@this, writer) => @this.WriteTo(writer));
-=======
-            public Checksum Checksum
-                => _lazyChecksum ??= Checksum.Create(this);
->>>>>>> bb259b08
         }
     }
 }