﻿// Licensed to the .NET Foundation under one or more agreements.
// The .NET Foundation licenses this file to you under the MIT license.
// See the LICENSE file in the project root for more information.

using System;
using System.Collections.Generic;
using System.Collections.Immutable;
using System.Diagnostics;
using System.Diagnostics.CodeAnalysis;
using System.IO;
using System.Linq;
using System.Threading;
using System.Threading.Tasks;
using Microsoft.CodeAnalysis;
using Microsoft.CodeAnalysis.Collections;
using Microsoft.CodeAnalysis.Diagnostics;
using Microsoft.CodeAnalysis.Host;
using Microsoft.CodeAnalysis.Internal.Log;
using Microsoft.CodeAnalysis.ProjectSystem;
using Microsoft.CodeAnalysis.Shared.Collections;
using Microsoft.CodeAnalysis.Shared.Extensions;
using Microsoft.CodeAnalysis.Telemetry;
using Microsoft.CodeAnalysis.Text;
using Roslyn.Utilities;
using static Microsoft.CodeAnalysis.Workspaces.ProjectSystem.ProjectSystemProjectFactory;

namespace Microsoft.CodeAnalysis.Workspaces.ProjectSystem;

internal sealed partial class ProjectSystemProject
{
    private static readonly char[] s_directorySeparator = [Path.DirectorySeparatorChar];
    private static readonly ImmutableArray<MetadataReferenceProperties> s_defaultMetadataReferenceProperties = [default(MetadataReferenceProperties)];

    private readonly ProjectSystemProjectFactory _projectSystemProjectFactory;
    private readonly ProjectSystemHostInfo _hostInfo;
    private readonly IAnalyzerAssemblyLoader _analyzerAssemblyLoader;

    /// <summary>
    /// A semaphore taken for all mutation of any mutable field in this type.
    /// </summary>
    /// <remarks>This is, for now, intentionally pessimistic. There are no doubt ways that we could allow more to run in parallel,
    /// but the current tradeoff is for simplicity of code and "obvious correctness" than something that is subtle, fast, and wrong.</remarks>
    private readonly SemaphoreSlim _gate = new SemaphoreSlim(initialCount: 1);

    /// <summary>
    /// The number of active batch scopes. If this is zero, we are not batching, non-zero means we are batching.
    /// </summary>
    private int _activeBatchScopes = 0;

    private readonly List<(string path, MetadataReferenceProperties properties)> _metadataReferencesAddedInBatch = [];
    private readonly List<(string path, MetadataReferenceProperties properties)> _metadataReferencesRemovedInBatch = [];
    private readonly List<ProjectReference> _projectReferencesAddedInBatch = [];
    private readonly List<ProjectReference> _projectReferencesRemovedInBatch = [];

    private readonly Dictionary<string, AnalyzerReference> _analyzerPathsToAnalyzers = [];
    private readonly List<AnalyzerReference> _analyzersAddedInBatch = [];

    /// <summary>
    /// The list of <see cref="AnalyzerReference"/>s that will be removed in this batch.
    /// </summary>
    private readonly List<AnalyzerReference> _analyzersRemovedInBatch = [];

    private readonly List<Func<SolutionChangeAccumulator, ProjectUpdateState, ProjectUpdateState>> _projectPropertyModificationsInBatch = [];

    private string _assemblyName;
    private string _displayName;
    private string? _filePath;
    private CompilationOptions? _compilationOptions;
    private ParseOptions? _parseOptions;
    private SourceHashAlgorithm _checksumAlgorithm = SourceHashAlgorithms.Default;
    private bool _hasAllInformation = true;
    private string? _compilationOutputAssemblyFilePath;
    private string? _outputFilePath;
    private string? _outputRefFilePath;
    private string? _defaultNamespace;

    /// <summary>
    /// If this project is the 'primary' project the project system cares about for a group of Roslyn projects that
    /// correspond to different configurations of a single project system project. <see langword="true"/> by
    /// default.
    /// </summary>
    internal bool IsPrimary { get; set; } = true;

    // Actual property values for 'RunAnalyzers' and 'RunAnalyzersDuringLiveAnalysis' properties from the project file.
    // Both these properties can be used to configure running analyzers, with RunAnalyzers overriding RunAnalyzersDuringLiveAnalysis.
    private bool? _runAnalyzersPropertyValue;
    private bool? _runAnalyzersDuringLiveAnalysisPropertyValue;

    // Effective boolean value to determine if analyzers should be executed based on _runAnalyzersPropertyValue and _runAnalyzersDuringLiveAnalysisPropertyValue.
    private bool _runAnalyzers = true;

    /// <summary>
    /// The full list of all metadata references this project has. References that have internally been converted to project references
    /// will still be in this.
    /// </summary>
    private readonly Dictionary<string, ImmutableArray<MetadataReferenceProperties>> _allMetadataReferences = [];

    /// <summary>
    /// The file watching tokens for the documents in this project. We get the tokens even when we're in a batch, so the files here
    /// may not be in the actual workspace yet.
    /// </summary>
    private readonly Dictionary<DocumentId, IWatchedFile> _documentWatchedFiles = [];

    /// <summary>
    /// A file change context used to watch source files, additional files, and analyzer config files for this project. It's automatically set to watch the user's project
    /// directory so we avoid file-by-file watching.
    /// </summary>
    private readonly IFileChangeContext _documentFileChangeContext;

    /// <summary>
    /// track whether we have been subscribed to <see cref="IDynamicFileInfoProvider.Updated"/> event
    /// </summary>
    private readonly HashSet<IDynamicFileInfoProvider> _eventSubscriptionTracker = [];

    /// <summary>
    /// Map of the original dynamic file path to the <see cref="DynamicFileInfo.FilePath"/> that was associated with it.
    ///
    /// For example, the key is something like Page.cshtml which is given to us from the project system calling
    /// <see cref="AddDynamicSourceFile(string, ImmutableArray{string})"/>. The value of the map is a generated file that
    /// corresponds to the original path, say Page.g.cs. If we were given a file by the project system but no
    /// <see cref="IDynamicFileInfoProvider"/> provided a file for it, we will record the value as null so we still can track
    /// the addition of the .cshtml file for a later call to <see cref="RemoveDynamicSourceFile(string)"/>.
    ///
    /// The workspace snapshot will only have a document with  <see cref="DynamicFileInfo.FilePath"/> (the value) but not the
    /// original dynamic file path (the key).
    /// </summary>
    /// <remarks>
    /// We use the same string comparer as in the <see cref="BatchingDocumentCollection"/> used by _sourceFiles, below, as these
    /// files are added to that collection too.
    /// </remarks>
    private readonly Dictionary<string, string?> _dynamicFilePathMaps = new(StringComparer.OrdinalIgnoreCase);

    private readonly BatchingDocumentCollection _sourceFiles;
    private readonly BatchingDocumentCollection _additionalFiles;
    private readonly BatchingDocumentCollection _analyzerConfigFiles;

    private readonly AsyncBatchingWorkQueue<string> _fileChangesToProcess;
    private readonly CancellationTokenSource _asynchronousFileChangeProcessingCancellationTokenSource = new();

    public ProjectId Id { get; }
    public string Language { get; }

    internal ProjectSystemProject(
        ProjectSystemProjectFactory projectSystemProjectFactory,
        ProjectSystemHostInfo hostInfo,
        ProjectId id,
        string displayName,
        string language,
        string assemblyName,
        CompilationOptions? compilationOptions,
        string? filePath,
        ParseOptions? parseOptions,
        string? compilationOutputAssemblyFilePath)
    {
        _projectSystemProjectFactory = projectSystemProjectFactory;
        _hostInfo = hostInfo;

        Id = id;
        Language = language;
        _displayName = displayName;

        var provider = _projectSystemProjectFactory.SolutionServices.GetRequiredService<IAnalyzerAssemblyLoaderProvider>();
        // NOTE: The provider will always return the same singleton, shadow copying, analyzer loader instance, which is
        // important to ensure that analyzer dependencies are correctly loaded.
        _analyzerAssemblyLoader = provider.GetShadowCopyLoader();

        _sourceFiles = new BatchingDocumentCollection(
            this,
            documentAlreadyInWorkspace: (s, d) => s.ContainsDocument(d),
            documentAddAction: (w, d) => w.OnDocumentAdded(d),
            documentRemoveAction: (w, documentId) => w.OnDocumentRemoved(documentId),
            documentTextLoaderChangedAction: (s, d, loader) => s.WithDocumentTextLoader(d, loader, PreservationMode.PreserveValue),
            documentChangedWorkspaceKind: WorkspaceChangeKind.DocumentChanged);

        _additionalFiles = new BatchingDocumentCollection(this,
            (s, d) => s.ContainsAdditionalDocument(d),
            (w, d) => w.OnAdditionalDocumentAdded(d),
            (w, documentId) => w.OnAdditionalDocumentRemoved(documentId),
            documentTextLoaderChangedAction: (s, d, loader) => s.WithAdditionalDocumentTextLoader(d, loader, PreservationMode.PreserveValue),
            documentChangedWorkspaceKind: WorkspaceChangeKind.AdditionalDocumentChanged);

        _analyzerConfigFiles = new BatchingDocumentCollection(this,
            (s, d) => s.ContainsAnalyzerConfigDocument(d),
            (w, d) => w.OnAnalyzerConfigDocumentAdded(d),
            (w, documentId) => w.OnAnalyzerConfigDocumentRemoved(documentId),
            documentTextLoaderChangedAction: (s, d, loader) => s.WithAnalyzerConfigDocumentTextLoader(d, loader, PreservationMode.PreserveValue),
            documentChangedWorkspaceKind: WorkspaceChangeKind.AnalyzerConfigDocumentChanged);

        _fileChangesToProcess = new AsyncBatchingWorkQueue<string>(
            TimeSpan.FromMilliseconds(200), // 200 chosen with absolutely no evidence whatsoever
            ProcessFileChangesAsync,
            StringComparer.Ordinal,
            _projectSystemProjectFactory.WorkspaceListener,
            _asynchronousFileChangeProcessingCancellationTokenSource.Token);

        _assemblyName = assemblyName;
        _compilationOptions = compilationOptions;
        _filePath = filePath;
        _parseOptions = parseOptions;
        _compilationOutputAssemblyFilePath = compilationOutputAssemblyFilePath;

        var watchedDirectories = GetWatchedDirectories(language, filePath);
        _documentFileChangeContext = _projectSystemProjectFactory.FileChangeWatcher.CreateContext(watchedDirectories);
        _documentFileChangeContext.FileChanged += DocumentFileChangeContext_FileChanged;

        static ImmutableArray<WatchedDirectory> GetWatchedDirectories(string? language, string? filePath)
        {
            if (filePath is null)
                return [];

            var rootPath = Path.GetDirectoryName(filePath);
            if (rootPath is null)
                return [];

            return language switch
            {
                LanguageNames.VisualBasic => [new(rootPath, ".vb")],
                LanguageNames.CSharp => [new(rootPath, ".cs"), new(rootPath, ".razor"), new(rootPath, ".cshtml")],
                _ => []
            };
        }
    }

    private void ChangeProjectProperty<T>(ref T field, T newValue, Func<Solution, Solution> updateSolution, bool logThrowAwayTelemetry = false)
    {
        ChangeProjectProperty(
            ref field,
            newValue,
            (solutionChanges, projectUpdateState, _) =>
            {
                solutionChanges.UpdateSolutionForProjectAction(Id, updateSolution(solutionChanges.Solution));
                return projectUpdateState;
            },
            logThrowAwayTelemetry);
    }

    private void ChangeProjectProperty<T>(
        ref T field,
        T newValue,
        Func<SolutionChangeAccumulator, ProjectUpdateState, T, ProjectUpdateState> updateSolution,
        bool logThrowAwayTelemetry = false)
    {
        using (_gate.DisposableWait())
        {
            // If nothing is changing, we can skip entirely
            if (object.Equals(field, newValue))
            {
                return;
            }

            var oldValue = field;

            field = newValue;

            if (logThrowAwayTelemetry)
            {
                var telemetryService = _projectSystemProjectFactory.SolutionServices.GetService<IWorkspaceTelemetryService>();

                if (telemetryService?.HasActiveSession == true)
                {
                    var workspaceStatusService = _projectSystemProjectFactory.SolutionServices.GetRequiredService<IWorkspaceStatusService>();

                    // We only log telemetry during solution open

                    // Importantly, we do not await/wait on the fullyLoadedStateTask.  We do not want to ever be waiting on work
                    // that may end up touching the UI thread (As we can deadlock if GetTagsSynchronous waits on us).  Instead,
                    // we only check if the Task is completed.  Prior to that we will assume we are still loading.  Once this
                    // task is completed, we know that the WaitUntilFullyLoadedAsync call will have actually finished and we're
                    // fully loaded.
                    var isFullyLoadedTask = workspaceStatusService.IsFullyLoadedAsync(CancellationToken.None);
                    var isFullyLoaded = isFullyLoadedTask is { IsCompleted: true } && isFullyLoadedTask.GetAwaiter().GetResult();

                    if (!isFullyLoaded)
                    {
                        TryReportCompilationThrownAway(_projectSystemProjectFactory.Workspace.CurrentSolution, Id);
                    }
                }
            }

            if (_activeBatchScopes > 0)
            {
                _projectPropertyModificationsInBatch.Add(
                    (solutionChanges, projectUpdateState) => updateSolution(solutionChanges, projectUpdateState, oldValue));
            }
            else
            {
                _projectSystemProjectFactory.ApplyBatchChangeToWorkspace(
                    (solutionChanges, projectUpdateState) => updateSolution(solutionChanges, projectUpdateState, oldValue),
                    onAfterUpdateAlways: null);
            }
        }
    }

    /// <summary>
    /// Reports a telemetry event if compilation information is being thrown away after being previously computed
    /// </summary>
    private static void TryReportCompilationThrownAway(
        Solution solution, ProjectId projectId)
    {
        // We log the number of syntax trees that have been parsed even if there was no compilation created yet
        var projectState = solution.SolutionState.GetRequiredProjectState(projectId);
        var parsedTrees = 0;
        foreach (var (_, documentState) in projectState.DocumentStates.States)
        {
            if (documentState.TryGetSyntaxTree(out _))
            {
                parsedTrees++;
            }
        }

        // But we also want to know if a compilation was created
        var hadCompilation = solution.CompilationState.TryGetCompilation(projectId, out _);

        if (parsedTrees > 0 || hadCompilation)
        {
            Logger.Log(FunctionId.Workspace_Project_CompilationThrownAway, KeyValueLogMessage.Create(m =>
            {
                // Note: Not using our project Id. This is the same ProjectGuid that the project system uses
                // so data can be correlated
                m["ProjectGuid"] = projectState.ProjectInfo.Attributes.TelemetryId.ToString("B");
                m["SyntaxTreesParsed"] = parsedTrees;
                m["HadCompilation"] = hadCompilation;
            }));
        }
    }

    private void ChangeProjectOutputPath(ref string? field, string? newValue, Func<Solution, Solution> withNewValue)
    {
        ChangeProjectProperty(ref field, newValue, (solutionChanges, projectUpdateState, oldValue) =>
        {
            // First, update the property itself that's exposed on the Project.
            solutionChanges.UpdateSolutionForProjectAction(Id, withNewValue(solutionChanges.Solution));

            if (oldValue != null)
            {
                projectUpdateState = RemoveProjectOutputPath_NoLock(solutionChanges, Id, oldValue, projectUpdateState,
                    _projectSystemProjectFactory.SolutionClosing, _projectSystemProjectFactory.SolutionServices);
            }

            if (newValue != null)
            {
                projectUpdateState = AddProjectOutputPath_NoLock(solutionChanges, Id, newValue, projectUpdateState, _projectSystemProjectFactory.SolutionServices);
            }

            return projectUpdateState;
        });
    }

    public string AssemblyName
    {
        get => _assemblyName;
        set => ChangeProjectProperty(ref _assemblyName, value, s => s.WithProjectAssemblyName(Id, value), logThrowAwayTelemetry: true);
    }

    // The property could be null if this is a non-C#/VB language and we don't have one for it. But we disallow assigning null, because C#/VB cannot end up null
    // again once they already had one.
    [DisallowNull]
    public CompilationOptions? CompilationOptions
    {
        get => _compilationOptions;
        set => ChangeProjectProperty(ref _compilationOptions, value, s => s.WithProjectCompilationOptions(Id, value), logThrowAwayTelemetry: true);
    }

    // The property could be null if this is a non-C#/VB language and we don't have one for it. But we disallow assigning null, because C#/VB cannot end up null
    // again once they already had one.
    [DisallowNull]
    public ParseOptions? ParseOptions
    {
        get => _parseOptions;
        set => ChangeProjectProperty(ref _parseOptions, value, s => s.WithProjectParseOptions(Id, value), logThrowAwayTelemetry: true);
    }

    /// <summary>
    /// The path to the output in obj.
    /// </summary>
    internal string? CompilationOutputAssemblyFilePath
    {
        get => _compilationOutputAssemblyFilePath;
        set => ChangeProjectOutputPath(
                   ref _compilationOutputAssemblyFilePath,
                   value,
                   s => s.WithProjectCompilationOutputInfo(Id, s.GetRequiredProject(Id).CompilationOutputInfo.WithAssemblyPath(value)));
    }

    public string? OutputFilePath
    {
        get => _outputFilePath;
        set => ChangeProjectOutputPath(ref _outputFilePath, value, s => s.WithProjectOutputFilePath(Id, value));
    }

    public string? OutputRefFilePath
    {
        get => _outputRefFilePath;
        set => ChangeProjectOutputPath(ref _outputRefFilePath, value, s => s.WithProjectOutputRefFilePath(Id, value));
    }

    public string? FilePath
    {
        get => _filePath;
        set => ChangeProjectProperty(ref _filePath, value, s => s.WithProjectFilePath(Id, value));
    }

    public string DisplayName
    {
        get => _displayName;
        set => ChangeProjectProperty(ref _displayName, value, s => s.WithProjectName(Id, value));
    }

    public SourceHashAlgorithm ChecksumAlgorithm
    {
        get => _checksumAlgorithm;
        set => ChangeProjectProperty(ref _checksumAlgorithm, value, s => s.WithProjectChecksumAlgorithm(Id, value));
    }

    // internal to match the visibility of the Workspace-level API -- this is something
    // we use but we haven't made officially public yet.
    internal bool HasAllInformation
    {
        get => _hasAllInformation;
        set => ChangeProjectProperty(ref _hasAllInformation, value, s => s.WithHasAllInformation(Id, value));
    }

    internal bool? RunAnalyzers
    {
        get => _runAnalyzersPropertyValue;
        set
        {
            _runAnalyzersPropertyValue = value;
            UpdateRunAnalyzers();
        }
    }

    internal bool? RunAnalyzersDuringLiveAnalysis
    {
        get => _runAnalyzersDuringLiveAnalysisPropertyValue;
        set
        {
            _runAnalyzersDuringLiveAnalysisPropertyValue = value;
            UpdateRunAnalyzers();
        }
    }

    private void UpdateRunAnalyzers()
    {
        // Property RunAnalyzers overrides RunAnalyzersDuringLiveAnalysis, and default when both properties are not set is 'true'.
        var runAnalyzers = _runAnalyzersPropertyValue ?? _runAnalyzersDuringLiveAnalysisPropertyValue ?? true;
        ChangeProjectProperty(ref _runAnalyzers, runAnalyzers, s => s.WithRunAnalyzers(Id, runAnalyzers));
    }

    /// <summary>
    /// The default namespace of the project.
    /// </summary>
    /// <remarks>
    /// In C#, this is defined as the value of "rootnamespace" msbuild property. Right now VB doesn't 
    /// have the concept of "default namespace", but we conjure one in workspace by assigning the value
    /// of the project's root namespace to it. So various features can choose to use it for their own purpose.
    /// 
    /// In the future, we might consider officially exposing "default namespace" for VB project
    /// (e.g.through a "defaultnamespace" msbuild property)
    /// </remarks>
    internal string? DefaultNamespace
    {
        get => _defaultNamespace;
        set => ChangeProjectProperty(ref _defaultNamespace, value, s => s.WithProjectDefaultNamespace(Id, value));
    }

    /// <summary>
    /// The max language version supported for this project, if applicable. Useful to help indicate what 
    /// language version features should be suggested to a user, as well as if they can be upgraded. 
    /// </summary>
    internal string? MaxLangVersion
    {
        set => _projectSystemProjectFactory.SetMaxLanguageVersion(Id, value);
    }

    internal string DependencyNodeTargetIdentifier
    {
        set => _projectSystemProjectFactory.SetDependencyNodeTargetIdentifier(Id, value);
    }

    private bool HasBeenRemoved => !_projectSystemProjectFactory.Workspace.CurrentSolution.ContainsProject(Id);

    #region Batching

    public BatchScope CreateBatchScope()
    {
        using (_gate.DisposableWait())
        {
            _activeBatchScopes++;
            return new BatchScope(this);
        }
    }

    public async ValueTask<BatchScope> CreateBatchScopeAsync(CancellationToken cancellationToken)
    {
        using (await _gate.DisposableWaitAsync(cancellationToken).ConfigureAwait(false))
        {
            _activeBatchScopes++;
            return new BatchScope(this);
        }
    }

    public sealed class BatchScope : IDisposable, IAsyncDisposable
    {
        private readonly ProjectSystemProject _project;

        /// <summary>
        /// Flag to control if this has already been disposed. Not a boolean only so it can be used with Interlocked.CompareExchange.
        /// </summary>
        private volatile int _disposed = 0;

        internal BatchScope(ProjectSystemProject visualStudioProject)
            => _project = visualStudioProject;

        public void Dispose()
        {
            if (Interlocked.CompareExchange(ref _disposed, 1, 0) == 0)
            {
                _project.OnBatchScopeDisposedMaybeAsync(useAsync: false).VerifyCompleted();
            }
        }

        public async ValueTask DisposeAsync()
        {
            if (Interlocked.CompareExchange(ref _disposed, 1, 0) == 0)
            {
                await _project.OnBatchScopeDisposedMaybeAsync(useAsync: true).ConfigureAwait(false);
            }
        }
    }

    private async Task OnBatchScopeDisposedMaybeAsync(bool useAsync)
    {
        using (useAsync ? await _gate.DisposableWaitAsync().ConfigureAwait(false) : _gate.DisposableWait())
        {
            _activeBatchScopes--;

            if (_activeBatchScopes > 0)
            {
                return;
            }

            // If the project was already removed, we'll just ignore any further requests to complete batches.
            if (HasBeenRemoved)
            {
                return;
            }

            // The transformation function will set these variables, but we need to use them after the transformation is applied
            // so we must instantiate them here.
            ImmutableArray<string> documentFileNamesAdded = [];
            ImmutableArray<(DocumentId documentId, SourceTextContainer textContainer)> documentsToOpen = [];
            ImmutableArray<(DocumentId documentId, SourceTextContainer textContainer)> additionalDocumentsToOpen = [];
            ImmutableArray<(DocumentId documentId, SourceTextContainer textContainer)> analyzerConfigDocumentsToOpen = [];

            var hasAnalyzerChanges = _analyzersAddedInBatch.Count > 0 || _analyzersRemovedInBatch.Count > 0;

            await _projectSystemProjectFactory.ApplyBatchChangeToWorkspaceMaybeAsync(useAsync, (solutionChanges, projectUpdateState) =>
            {
                // Changes made inside this transformation must be idemopotent in case it is attempted multiple times.

                var documentFileNamesAddedBuilder = ImmutableArray.CreateBuilder<string>();
                documentsToOpen = _sourceFiles.UpdateSolutionForBatch(
                    solutionChanges,
                    documentFileNamesAddedBuilder,
                    static (s, documents) => s.AddDocuments(documents),
                    WorkspaceChangeKind.DocumentAdded,
                    static (s, ids) => s.RemoveDocuments(ids),
                    WorkspaceChangeKind.DocumentRemoved);

                additionalDocumentsToOpen = _additionalFiles.UpdateSolutionForBatch(
                    solutionChanges,
                    documentFileNamesAddedBuilder,
                    static (s, documents) => s.AddAdditionalDocuments(documents),
                    WorkspaceChangeKind.AdditionalDocumentAdded,
                    static (s, ids) => s.RemoveAdditionalDocuments(ids),
                    WorkspaceChangeKind.AdditionalDocumentRemoved);

                analyzerConfigDocumentsToOpen = _analyzerConfigFiles.UpdateSolutionForBatch(
                    solutionChanges,
                    documentFileNamesAddedBuilder,
                    static (s, documents) => s.AddAnalyzerConfigDocuments(documents),
                    WorkspaceChangeKind.AnalyzerConfigDocumentAdded,
                    static (s, ids) => s.RemoveAnalyzerConfigDocuments(ids),
                    WorkspaceChangeKind.AnalyzerConfigDocumentRemoved);

                documentFileNamesAdded = documentFileNamesAddedBuilder.ToImmutable();

                // Metadata reference removing. Do this before adding in case this removes a project reference that
                // we are also going to add in the same batch. This could happen if case is changing, or we're targeting
                // a different output path (say bin vs. obj vs. ref).
                foreach (var (path, properties) in _metadataReferencesRemovedInBatch)
                {
                    projectUpdateState = TryRemoveConvertedProjectReference_NoLock(Id, path, properties, projectUpdateState, out var projectReference);

                    if (projectReference != null)
                    {
                        solutionChanges.UpdateSolutionForProjectAction(
                            Id,
                            solutionChanges.Solution.RemoveProjectReference(Id, projectReference));
                    }
                    else
                    {
                        // TODO: find a cleaner way to fetch this
                        var metadataReference = _projectSystemProjectFactory.Workspace.CurrentSolution.GetRequiredProject(Id).MetadataReferences
                            .Cast<PortableExecutableReference>()
                            .Single(m => m.FilePath == path && m.Properties == properties);

                        projectUpdateState = projectUpdateState.WithIncrementalMetadataReferenceRemoved(metadataReference);

                        solutionChanges.UpdateSolutionForProjectAction(
                            Id,
                            newSolution: solutionChanges.Solution.RemoveMetadataReference(Id, metadataReference));
                    }
                }

                // Metadata reference adding...
                if (_metadataReferencesAddedInBatch.Count > 0)
                {
                    var projectReferencesCreated = new List<ProjectReference>();

                    foreach (var (path, properties) in _metadataReferencesAddedInBatch)
                    {
                        projectUpdateState = TryCreateConvertedProjectReference_NoLock(
                            Id, path, properties, projectUpdateState, solutionChanges.Solution, out var projectReference);

                        if (projectReference != null)
                        {
                            projectReferencesCreated.Add(projectReference);
                        }
                        else
                        {
                            var metadataReference = CreateMetadataReference_NoLock(path, properties, _projectSystemProjectFactory.SolutionServices);
                            projectUpdateState = projectUpdateState.WithIncrementalMetadataReferenceAdded(metadataReference);
                        }
                    }

                    solutionChanges.UpdateSolutionForProjectAction(
                        Id,
                        solutionChanges.Solution
                            .AddProjectReferences(Id, projectReferencesCreated)
                            .AddMetadataReferences(Id, projectUpdateState.AddedMetadataReferences));
                }

                // Project reference adding...
                solutionChanges.UpdateSolutionForProjectAction(
                    Id,
                    newSolution: solutionChanges.Solution.AddProjectReferences(Id, _projectReferencesAddedInBatch));

                // Project reference removing...
                foreach (var projectReference in _projectReferencesRemovedInBatch)
                {
                    solutionChanges.UpdateSolutionForProjectAction(
                        Id,
                        newSolution: solutionChanges.Solution.RemoveProjectReference(Id, projectReference));
                }

                // Analyzer reference adding...
                solutionChanges.UpdateSolutionForProjectAction(Id, solutionChanges.Solution.AddAnalyzerReferences(Id, _analyzersAddedInBatch));

                // Analyzer reference removing...
                foreach (var analyzerReference in _analyzersRemovedInBatch)
                    solutionChanges.UpdateSolutionForProjectAction(Id, solutionChanges.Solution.RemoveAnalyzerReference(Id, analyzerReference));

                // Other property modifications...
                foreach (var propertyModification in _projectPropertyModificationsInBatch)
                    projectUpdateState = propertyModification(solutionChanges, projectUpdateState);

                return projectUpdateState;
            },
            onAfterUpdateAlways: projectUpdateState =>
            {
                // It is very important that these are cleared in the onAfterUpdateAlways action passed to ApplyBatchChangeToWorkspaceMaybeAsync
                // This is because the transformation may be run multiple times (if the workspace current solution is changed underneath us),
                // whereas onAfterUpdate runs a single time once the transformation has been applied.
                _sourceFiles.ClearBatchState();
                _additionalFiles.ClearBatchState();
                _analyzerConfigFiles.ClearBatchState();

                ClearAndZeroCapacity(_metadataReferencesRemovedInBatch);
                ClearAndZeroCapacity(_metadataReferencesAddedInBatch);

                ClearAndZeroCapacity(_projectReferencesAddedInBatch);
                ClearAndZeroCapacity(_projectReferencesRemovedInBatch);
                ClearAndZeroCapacity(_analyzersAddedInBatch);
                ClearAndZeroCapacity(_analyzersRemovedInBatch);

                ClearAndZeroCapacity(_projectPropertyModificationsInBatch);

            }).ConfigureAwait(false);

            foreach (var (documentId, textContainer) in documentsToOpen)
                await _projectSystemProjectFactory.ApplyChangeToWorkspaceMaybeAsync(useAsync, w => w.OnDocumentOpened(documentId, textContainer)).ConfigureAwait(false);

            foreach (var (documentId, textContainer) in additionalDocumentsToOpen)
                await _projectSystemProjectFactory.ApplyChangeToWorkspaceMaybeAsync(useAsync, w => w.OnAdditionalDocumentOpened(documentId, textContainer)).ConfigureAwait(false);

            foreach (var (documentId, textContainer) in analyzerConfigDocumentsToOpen)
                await _projectSystemProjectFactory.ApplyChangeToWorkspaceMaybeAsync(useAsync, w => w.OnAnalyzerConfigDocumentOpened(documentId, textContainer)).ConfigureAwait(false);

            // Give the host the opportunity to check if those files are open
            if (documentFileNamesAdded.Count() > 0)
                await _projectSystemProjectFactory.RaiseOnDocumentsAddedMaybeAsync(useAsync, documentFileNamesAdded).ConfigureAwait(false);

            // If we added or removed analyzers, then re-run all generators to bring them up to date.
            if (hasAnalyzerChanges)
                _projectSystemProjectFactory.Workspace.EnqueueUpdateSourceGeneratorVersion(projectId: null, forceRegeneration: true);
        }
    }

    #endregion

    #region Source File Addition/Removal

    public void AddSourceFile(string fullPath, SourceCodeKind sourceCodeKind = SourceCodeKind.Regular, ImmutableArray<string> folders = default)
        => _sourceFiles.AddFile(fullPath, sourceCodeKind, folders);

    /// <summary>
    /// Adds a source file to the project from a text container (eg, a Visual Studio Text buffer)
    /// </summary>
    /// <param name="textContainer">The text container that contains this file.</param>
    /// <param name="fullPath">The file path of the document.</param>
    /// <param name="sourceCodeKind">The kind of the source code.</param>
    /// <param name="folders">The names of the logical nested folders the document is contained in.</param>
    /// <param name="designTimeOnly">Whether the document is used only for design time (eg. completion) or also included in a compilation.</param>
    /// <param name="documentServiceProvider">A <see cref="IDocumentServiceProvider"/> associated with this document</param>
    public DocumentId AddSourceTextContainer(
        SourceTextContainer textContainer,
        string fullPath,
        SourceCodeKind sourceCodeKind = SourceCodeKind.Regular,
        ImmutableArray<string> folders = default,
        bool designTimeOnly = false,
        IDocumentServiceProvider? documentServiceProvider = null)
    {
        return _sourceFiles.AddTextContainer(textContainer, fullPath, sourceCodeKind, folders, designTimeOnly, documentServiceProvider);
    }

    public bool ContainsSourceFile(string fullPath)
        => _sourceFiles.ContainsFile(fullPath);

    public void RemoveSourceFile(string fullPath)
        => _sourceFiles.RemoveFile(fullPath);

    public void RemoveSourceTextContainer(SourceTextContainer textContainer)
        => _sourceFiles.RemoveTextContainer(textContainer);

    #endregion

    #region Additional File Addition/Removal

    // TODO: should AdditionalFiles have source code kinds?
    public void AddAdditionalFile(string fullPath, SourceCodeKind sourceCodeKind = SourceCodeKind.Regular, ImmutableArray<string> folders = default)
        => _additionalFiles.AddFile(fullPath, sourceCodeKind, folders);

    public bool ContainsAdditionalFile(string fullPath)
        => _additionalFiles.ContainsFile(fullPath);

    public void RemoveAdditionalFile(string fullPath)
        => _additionalFiles.RemoveFile(fullPath);

    #endregion

    #region Analyzer Config File Addition/Removal

    public void AddAnalyzerConfigFile(string fullPath)
    {
        // TODO: do we need folders for analyzer config files?
        _analyzerConfigFiles.AddFile(fullPath, SourceCodeKind.Regular, folders: default);
    }

    public bool ContainsAnalyzerConfigFile(string fullPath)
        => _analyzerConfigFiles.ContainsFile(fullPath);

    public void RemoveAnalyzerConfigFile(string fullPath)
        => _analyzerConfigFiles.RemoveFile(fullPath);

    #endregion

    #region Non Source File Addition/Removal

    public void AddDynamicSourceFile(string dynamicFilePath, ImmutableArray<string> folders)
    {
        DynamicFileInfo? fileInfo = null;
        IDynamicFileInfoProvider? providerForFileInfo = null;

        var extension = FileNameUtilities.GetExtension(dynamicFilePath)?.TrimStart('.');
        if (extension?.Length == 0)
        {
            fileInfo = null;
        }
        else
        {
            foreach (var provider in _hostInfo.DynamicFileInfoProviders)
            {
                // skip unrelated providers
                if (!provider.Metadata.Extensions.Any(e => string.Equals(e, extension, StringComparison.OrdinalIgnoreCase)))
                {
                    continue;
                }

                // Don't get confused by _filePath and filePath.
                // VisualStudioProject._filePath points to csproj/vbproj of the project
                // and the parameter filePath points to dynamic file such as ASP.NET .g.cs files.
                // 
                // Also, provider is free-threaded. so fine to call Wait rather than JTF.
                fileInfo = provider.Value.GetDynamicFileInfoAsync(
                    projectId: Id, projectFilePath: _filePath, filePath: dynamicFilePath, CancellationToken.None).WaitAndGetResult_CanCallOnBackground(CancellationToken.None);

                if (fileInfo != null)
                {
                    fileInfo = FixUpDynamicFileInfo(fileInfo, dynamicFilePath);
                    providerForFileInfo = provider.Value;
                    break;
                }
            }
        }

        using (_gate.DisposableWait())
        {
            if (_dynamicFilePathMaps.ContainsKey(dynamicFilePath))
            {
                // TODO: if we have a duplicate, we are not calling RemoveDynamicFileInfoAsync since we
                // don't want to call with that under a lock. If we are getting duplicates we have bigger problems
                // at that point since our workspace is generally out of sync with the project system.
                // Given we're taking this as a late fix prior to a release, I don't think it's worth the added
                // risk to handle a case that wasn't handled before either.
                throw new ArgumentException($"{dynamicFilePath} has already been added to this project.");
            }

            // Record the mapping from the dynamic file path to the source file it generated. We will record
            // 'null' if no provider was able to produce a source file for this input file. That could happen
            // if the provider (say ASP.NET Razor) doesn't recognize the file, or the wrong type of file
            // got passed through the system. That's not a failure from the project system's perspective:
            // adding dynamic files is a hint at best that doesn't impact it.
            _dynamicFilePathMaps.Add(dynamicFilePath, fileInfo?.FilePath);

            if (fileInfo != null)
            {
                // If fileInfo is not null, that means we found a provider so this should be not-null as well
                // since we had to go through the earlier assignment.
                Contract.ThrowIfNull(providerForFileInfo);
                _sourceFiles.AddDynamicFile_NoLock(providerForFileInfo, fileInfo, folders);
            }
        }
    }

    private static DynamicFileInfo FixUpDynamicFileInfo(DynamicFileInfo fileInfo, string filePath)
    {
        // we might change contract and just throw here. but for now, we keep existing contract where one can return null for DynamicFileInfo.FilePath.
        // In this case we substitute the file being generated from so we still have some path.
        if (string.IsNullOrEmpty(fileInfo.FilePath))
        {
            return new DynamicFileInfo(filePath, fileInfo.SourceCodeKind, fileInfo.TextLoader, fileInfo.DesignTimeOnly, fileInfo.DocumentServiceProvider);
        }

        return fileInfo;
    }

    public void RemoveDynamicSourceFile(string dynamicFilePath)
    {
        IDynamicFileInfoProvider provider;

        using (_gate.DisposableWait())
        {
            if (!_dynamicFilePathMaps.TryGetValue(dynamicFilePath, out var sourceFilePath))
            {
                throw new ArgumentException($"{dynamicFilePath} wasn't added by a previous call to {nameof(AddDynamicSourceFile)}");
            }

            _dynamicFilePathMaps.Remove(dynamicFilePath);

            // If we got a null path back, it means we never had a source file to add. In that case,
            // we're done
            if (sourceFilePath == null)
            {
                return;
            }

            provider = _sourceFiles.RemoveDynamicFile_NoLock(sourceFilePath);
        }

        // provider is free-threaded. so fine to call Wait rather than JTF
        provider.RemoveDynamicFileInfoAsync(
            projectId: Id, projectFilePath: _filePath, filePath: dynamicFilePath, CancellationToken.None).Wait(CancellationToken.None);
    }

    private void OnDynamicFileInfoUpdated(object? sender, string dynamicFilePath)
    {
        string? fileInfoPath;

        using (_gate.DisposableWait())
        {
            if (!_dynamicFilePathMaps.TryGetValue(dynamicFilePath, out fileInfoPath))
            {
                // given file doesn't belong to this project. 
                // this happen since the event this is handling is shared between all projects
                return;
            }
        }

        if (fileInfoPath != null)
        {
            _sourceFiles.ProcessDynamicFileChange(dynamicFilePath, fileInfoPath);
        }
    }

    #endregion

    #region Analyzer Addition/Removal

    public void AddAnalyzerReference(string fullPath)
    {
        CompilerPathUtilities.RequireAbsolutePath(fullPath, nameof(fullPath));

        var mappedPaths = GetMappedAnalyzerPaths(fullPath);

        using (_gate.DisposableWait())
        {
            // check all mapped paths first, so that all analyzers are either added or not
            foreach (var mappedFullPath in mappedPaths)
            {
                if (_analyzerPathsToAnalyzers.ContainsKey(mappedFullPath))
                {
                    throw new ArgumentException($"'{fullPath}' has already been added to this project.", nameof(fullPath));
                }
            }

            foreach (var mappedFullPath in mappedPaths)
            {
                // Are we adding one we just recently removed? If so, we can just keep using that one, and avoid removing
                // it once we apply the batch
                var analyzerPendingRemoval = _analyzersRemovedInBatch.FirstOrDefault(a => a.FullPath == mappedFullPath);
                if (analyzerPendingRemoval != null)
                {
                    _analyzersRemovedInBatch.Remove(analyzerPendingRemoval);
                    _analyzerPathsToAnalyzers.Add(mappedFullPath, analyzerPendingRemoval);
                }
                else
                {
                    // Nope, we actually need to make a new one.
                    var analyzerReference = new AnalyzerFileReference(mappedFullPath, _analyzerAssemblyLoader);

                    _analyzerPathsToAnalyzers.Add(mappedFullPath, analyzerReference);

                    if (_activeBatchScopes > 0)
                    {
                        _analyzersAddedInBatch.Add(analyzerReference);
                    }
                    else
                    {
                        _projectSystemProjectFactory.ApplyChangeToWorkspace(w => w.OnAnalyzerReferenceAdded(Id, analyzerReference));
                    }
                }
            }
        }
    }

    public void RemoveAnalyzerReference(string fullPath)
    {
        if (string.IsNullOrEmpty(fullPath))
        {
            throw new ArgumentException("message", nameof(fullPath));
        }

        var mappedPaths = GetMappedAnalyzerPaths(fullPath);

        using (_gate.DisposableWait())
        {
            // check all mapped paths first, so that all analyzers are either removed or not
            foreach (var mappedFullPath in mappedPaths)
            {
                if (!_analyzerPathsToAnalyzers.ContainsKey(mappedFullPath))
                {
                    throw new ArgumentException($"'{fullPath}' is not an analyzer of this project.", nameof(fullPath));
                }
            }

            foreach (var mappedFullPath in mappedPaths)
            {
                var analyzerReference = _analyzerPathsToAnalyzers[mappedFullPath];

                _analyzerPathsToAnalyzers.Remove(mappedFullPath);

                if (_activeBatchScopes > 0)
                {
                    // This analyzer may be one we've just added in the same batch; in that case, just don't add it in
                    // the first place.
                    if (!_analyzersAddedInBatch.Remove(analyzerReference))
                        _analyzersRemovedInBatch.Add(analyzerReference);
                }
                else
                {
                    _projectSystemProjectFactory.ApplyChangeToWorkspace(w => w.OnAnalyzerReferenceRemoved(Id, analyzerReference));
                }
            }
        }
    }

    internal const string RazorVsixExtensionId = "Microsoft.VisualStudio.RazorExtension";
    private static readonly string s_razorSourceGeneratorSdkDirectory = Path.Combine("Sdks", "Microsoft.NET.Sdk.Razor", "source-generators") + PathUtilities.DirectorySeparatorStr;
    private static readonly ImmutableArray<string> s_razorSourceGeneratorAssemblyNames =
    [
        "Microsoft.NET.Sdk.Razor.SourceGenerators",
        "Microsoft.CodeAnalysis.Razor.Compiler.SourceGenerators",
        "Microsoft.CodeAnalysis.Razor.Compiler",
    ];
    private static readonly ImmutableArray<string> s_razorSourceGeneratorAssemblyRootedFileNames = s_razorSourceGeneratorAssemblyNames.SelectAsArray(
        assemblyName => PathUtilities.DirectorySeparatorStr + assemblyName + ".dll");

    private OneOrMany<string> GetMappedAnalyzerPaths(string fullPath)
    {
        fullPath = Path.GetFullPath(fullPath);
        // Map all files in the SDK directory that contains the Razor source generator to source generator files loaded from VSIX.
        // Include the generator and all its dependencies shipped in VSIX, discard the generator and all dependencies in the SDK
        if (fullPath.LastIndexOf(s_razorSourceGeneratorSdkDirectory, StringComparison.OrdinalIgnoreCase) + s_razorSourceGeneratorSdkDirectory.Length - 1 ==
            fullPath.LastIndexOf(Path.DirectorySeparatorChar))
        {
            var vsixRazorAnalyzers = _hostInfo.HostDiagnosticAnalyzerProvider.GetAnalyzerReferencesInExtensions().SelectAsArray(
                predicate: item => item.extensionId == RazorVsixExtensionId,
                selector: item => item.reference.FullPath);

            if (!vsixRazorAnalyzers.IsEmpty)
            {
                if (s_razorSourceGeneratorAssemblyRootedFileNames.Any(
                    static (fileName, fullPath) => fullPath.EndsWith(fileName, StringComparison.OrdinalIgnoreCase), fullPath))
                {
                    return OneOrMany.Create(vsixRazorAnalyzers);
                }

                return OneOrMany.Create(ImmutableArray<string>.Empty);
            }
        }

        return OneOrMany.Create(fullPath);
    }

    #endregion

    private void DocumentFileChangeContext_FileChanged(object? sender, string fullFilePath)
    {
        _fileChangesToProcess.AddWork(fullFilePath);
    }

    private async ValueTask ProcessFileChangesAsync(ImmutableSegmentedList<string> filePaths, CancellationToken cancellationToken)
    {
        await _sourceFiles.ProcessRegularFileChangesAsync(filePaths).ConfigureAwait(false);
        await _additionalFiles.ProcessRegularFileChangesAsync(filePaths).ConfigureAwait(false);
        await _analyzerConfigFiles.ProcessRegularFileChangesAsync(filePaths).ConfigureAwait(false);
    }

    #region Metadata Reference Addition/Removal

    public void AddMetadataReference(string fullPath, MetadataReferenceProperties properties)
    {
        if (string.IsNullOrEmpty(fullPath))
        {
            throw new ArgumentException($"{nameof(fullPath)} isn't a valid path.", nameof(fullPath));
        }

        using (_gate.DisposableWait())
        {
            if (ContainsMetadataReference_NoLock(fullPath, properties))
            {
                throw new InvalidOperationException("The metadata reference has already been added to the project.");
            }

            _allMetadataReferences.MultiAdd(fullPath, properties, s_defaultMetadataReferenceProperties);

            if (_activeBatchScopes > 0)
            {
                if (!_metadataReferencesRemovedInBatch.Remove((fullPath, properties)))
                {
                    _metadataReferencesAddedInBatch.Add((fullPath, properties));
                }
            }
            else
            {
                _projectSystemProjectFactory.ApplyChangeToWorkspaceWithProjectUpdateState((w, projectUpdateState) =>
                {
                    projectUpdateState = ProjectSystemProjectFactory.TryCreateConvertedProjectReference_NoLock(Id, fullPath, properties, projectUpdateState, w.CurrentSolution, out var projectReference);

                    if (projectReference != null)
                    {
                        w.OnProjectReferenceAdded(Id, projectReference);
                    }
                    else
                    {
                        var metadataReference = CreateMetadataReference_NoLock(fullPath, properties, _projectSystemProjectFactory.SolutionServices);
                        projectUpdateState = projectUpdateState.WithIncrementalMetadataReferenceAdded(metadataReference);
                        w.OnMetadataReferenceAdded(Id, metadataReference);
                    }

                    return projectUpdateState;
                });
            }
        }
    }

    public bool ContainsMetadataReference(string fullPath, MetadataReferenceProperties properties)
    {
        using (_gate.DisposableWait())
        {
            return ContainsMetadataReference_NoLock(fullPath, properties);
        }
    }

    private bool ContainsMetadataReference_NoLock(string fullPath, MetadataReferenceProperties properties)
    {
        Debug.Assert(_gate.CurrentCount == 0);

        return _allMetadataReferences.TryGetValue(fullPath, out var propertiesList) && propertiesList.Contains(properties);
    }

    /// <summary>
    /// Returns the properties being used for the current metadata reference added to this project. May return multiple properties if
    /// the reference has been added multiple times with different properties.
    /// </summary>
    public ImmutableArray<MetadataReferenceProperties> GetPropertiesForMetadataReference(string fullPath)
    {
        using (_gate.DisposableWait())
        {
            return _allMetadataReferences.TryGetValue(fullPath, out var list) ? list : [];
        }
    }

    public void RemoveMetadataReference(string fullPath, MetadataReferenceProperties properties)
    {
        if (string.IsNullOrEmpty(fullPath))
        {
            throw new ArgumentException($"{nameof(fullPath)} isn't a valid path.", nameof(fullPath));
        }

        using (_gate.DisposableWait())
        {
            if (!ContainsMetadataReference_NoLock(fullPath, properties))
            {
                throw new InvalidOperationException("The metadata reference does not exist in this project.");
            }

            _allMetadataReferences.MultiRemove(fullPath, properties);

            if (_activeBatchScopes > 0)
            {
                if (!_metadataReferencesAddedInBatch.Remove((fullPath, properties)))
                {
                    _metadataReferencesRemovedInBatch.Add((fullPath, properties));
                }
            }
            else
            {
                _projectSystemProjectFactory.ApplyChangeToWorkspaceWithProjectUpdateState((w, projectUpdateState) =>
                {
                    projectUpdateState = TryRemoveConvertedProjectReference_NoLock(Id, fullPath, properties, projectUpdateState, out var projectReference);

                    // If this was converted to a project reference, we have now recorded the removal -- let's remove it here too
                    if (projectReference != null)
                    {
                        w.OnProjectReferenceRemoved(Id, projectReference);
                    }
                    else
                    {
                        // TODO: find a cleaner way to fetch this
<<<<<<< HEAD
                        var metadataReference = w.CurrentSolution.GetRequiredProject(Id).MetadataReferences.Cast<PortableExecutableReference>()
                                                                                        .Single(m => m.FilePath == fullPath && m.Properties == properties);
=======
                        var metadataReference = w.CurrentSolution.GetRequiredProject(Id).MetadataReferences
                            .Cast<PortableExecutableReference>()
                            .Single(m => m.FilePath == fullPath && m.Properties == properties);
>>>>>>> 22d9c55a
                        projectUpdateState = projectUpdateState.WithIncrementalMetadataReferenceRemoved(metadataReference);
                        w.OnMetadataReferenceRemoved(Id, metadataReference);
                    }

                    return projectUpdateState;
                });
            }
        }
    }

    #endregion

    #region Project Reference Addition/Removal

    public void AddProjectReference(ProjectReference projectReference)
    {
        if (projectReference == null)
        {
            throw new ArgumentNullException(nameof(projectReference));
        }

        using (_gate.DisposableWait())
        {
            if (ContainsProjectReference_NoLock(projectReference))
            {
                throw new ArgumentException("The project reference has already been added to the project.");
            }

            if (_activeBatchScopes > 0)
            {
                if (!_projectReferencesRemovedInBatch.Remove(projectReference))
                {
                    _projectReferencesAddedInBatch.Add(projectReference);
                }
            }
            else
            {
                _projectSystemProjectFactory.ApplyChangeToWorkspace(w => w.OnProjectReferenceAdded(Id, projectReference));
            }
        }
    }

    public bool ContainsProjectReference(ProjectReference projectReference)
    {
        if (projectReference == null)
        {
            throw new ArgumentNullException(nameof(projectReference));
        }

        using (_gate.DisposableWait())
        {
            return ContainsProjectReference_NoLock(projectReference);
        }
    }

    private bool ContainsProjectReference_NoLock(ProjectReference projectReference)
    {
        Debug.Assert(_gate.CurrentCount == 0);

        if (_projectReferencesRemovedInBatch.Contains(projectReference))
        {
            return false;
        }

        if (_projectReferencesAddedInBatch.Contains(projectReference))
        {
            return true;
        }

        return _projectSystemProjectFactory.Workspace.CurrentSolution.GetRequiredProject(Id).AllProjectReferences.Contains(projectReference);
    }

    public IReadOnlyList<ProjectReference> GetProjectReferences()
    {
        using (_gate.DisposableWait())
        {
            // If we're not batching, then this is cheap: just fetch from the workspace and we're done
            var projectReferencesInWorkspace = _projectSystemProjectFactory.Workspace.CurrentSolution.GetRequiredProject(Id).AllProjectReferences;

            if (_activeBatchScopes == 0)
            {
                return projectReferencesInWorkspace;
            }

            // Not, so we get to compute a new list instead
            var newList = projectReferencesInWorkspace.ToList();
            newList.AddRange(_projectReferencesAddedInBatch);
            newList.RemoveAll(p => _projectReferencesRemovedInBatch.Contains(p));

            return newList;
        }
    }

    public void RemoveProjectReference(ProjectReference projectReference)
    {
        if (projectReference == null)
        {
            throw new ArgumentNullException(nameof(projectReference));
        }

        using (_gate.DisposableWait())
        {
            if (!ContainsProjectReference_NoLock(projectReference))
            {
                throw new ArgumentException("The project does not contain that project reference.");
            }

            if (_activeBatchScopes > 0)
            {
                if (!_projectReferencesAddedInBatch.Remove(projectReference))
                {
                    _projectReferencesRemovedInBatch.Add(projectReference);
                }
            }
            else
            {
                _projectSystemProjectFactory.ApplyChangeToWorkspace(w => w.OnProjectReferenceRemoved(Id, projectReference));
            }
        }
    }

    #endregion

    public void RemoveFromWorkspace()
    {
        using (_gate.DisposableWait())
        {
            if (!_projectSystemProjectFactory.Workspace.CurrentSolution.ContainsProject(Id))
            {
                throw new InvalidOperationException("The project has already been removed.");
            }

            _asynchronousFileChangeProcessingCancellationTokenSource.Cancel();

            // clear tracking to external components
            foreach (var provider in _eventSubscriptionTracker)
            {
                provider.Updated -= OnDynamicFileInfoUpdated;
            }

            _eventSubscriptionTracker.Clear();
        }

        _documentFileChangeContext.Dispose();

        IReadOnlyList<MetadataReference>? remainingMetadataReferences = null;

        _projectSystemProjectFactory.ApplyChangeToWorkspace(w =>
        {
            // Acquire the remaining metadata references inside the workspace lock. This is critical
            // as another project being removed at the same time could result in project to project
            // references being converted to metadata references (or vice versa) and we might either
            // miss stopping a file watcher or might end up double-stopping a file watcher.
            remainingMetadataReferences = w.CurrentSolution.GetRequiredProject(Id).MetadataReferences;
            _projectSystemProjectFactory.RemoveProjectFromTrackingMaps_NoLock(Id);

            // If this is our last project, clear the entire solution.
            if (w.CurrentSolution.ProjectIds.Count == 1)
            {
                _projectSystemProjectFactory.RemoveSolution_NoLock();
            }
            else
            {
                _projectSystemProjectFactory.Workspace.OnProjectRemoved(Id);
            }
        });

        Contract.ThrowIfNull(remainingMetadataReferences);

        foreach (var reference in remainingMetadataReferences.OfType<PortableExecutableReference>())
            _projectSystemProjectFactory.FileWatchedPortableExecutableReferenceFactory.StopWatchingReference(reference);
    }

    public void ReorderSourceFiles(ImmutableArray<string> filePaths)
        => _sourceFiles.ReorderFiles(filePaths);

    /// <summary>
    /// Clears a list and zeros out the capacity. The lists we use for batching are likely to get large during an initial load, but after
    /// that point should never get that large again.
    /// </summary>
    private static void ClearAndZeroCapacity<T>(List<T> list)
    {
        list.Clear();
        list.Capacity = 0;
    }

    /// <summary>
    /// Clears a list and zeros out the capacity. The lists we use for batching are likely to get large during an initial load, but after
    /// that point should never get that large again.
    /// </summary>
    private static void ClearAndZeroCapacity<T>(ImmutableArray<T>.Builder list)
    {
        list.Clear();
        list.Capacity = 0;
    }
}<|MERGE_RESOLUTION|>--- conflicted
+++ resolved
@@ -1160,14 +1160,9 @@
                     else
                     {
                         // TODO: find a cleaner way to fetch this
-<<<<<<< HEAD
-                        var metadataReference = w.CurrentSolution.GetRequiredProject(Id).MetadataReferences.Cast<PortableExecutableReference>()
-                                                                                        .Single(m => m.FilePath == fullPath && m.Properties == properties);
-=======
                         var metadataReference = w.CurrentSolution.GetRequiredProject(Id).MetadataReferences
                             .Cast<PortableExecutableReference>()
                             .Single(m => m.FilePath == fullPath && m.Properties == properties);
->>>>>>> 22d9c55a
                         projectUpdateState = projectUpdateState.WithIncrementalMetadataReferenceRemoved(metadataReference);
                         w.OnMetadataReferenceRemoved(Id, metadataReference);
                     }
