--- conflicted
+++ resolved
@@ -356,8 +356,6 @@
         }
 
         protected internal void OnDocumentOpened(DocumentId documentId, SourceTextContainer textContainer, bool isCurrentContext = true)
-<<<<<<< HEAD
-=======
             => OnDocumentOpened(documentId, textContainer, isCurrentContext, requireDocumentPresentAndClosed: true);
 
         internal virtual ValueTask TryOnDocumentOpenedAsync(DocumentId documentId, SourceTextContainer textContainer, bool isCurrentContext, CancellationToken cancellationToken)
@@ -367,7 +365,6 @@
         }
 
         internal void OnDocumentOpened(DocumentId documentId, SourceTextContainer textContainer, bool isCurrentContext, bool requireDocumentPresentAndClosed)
->>>>>>> 970158fc
         {
             SetCurrentSolution(
                 data: (@this: this, documentId, textContainer, isCurrentContext, requireDocumentPresentAndClosed),
@@ -665,10 +662,6 @@
 
                         return oldSolution.WithDocumentTextLoader(documentId, reloader, PreservationMode.PreserveValue);
                     },
-<<<<<<< HEAD
-                    data: (@this: this, documentId, reloader),
-=======
->>>>>>> 970158fc
                     onBeforeUpdate: static (oldSolution, newSolution, data) =>
                     {
                         var (@this, documentId, _, _) = data;
