﻿// Licensed to the .NET Foundation under one or more agreements.
// The .NET Foundation licenses this file to you under the MIT license.
// See the LICENSE file in the project root for more information.

using System.Threading;
using Microsoft.CodeAnalysis.Diagnostics;
using Microsoft.CodeAnalysis.Shared.Extensions;
using Roslyn.Utilities;

namespace Microsoft.CodeAnalysis.Serialization;

/// <summary>
/// serialize and deserialize objects to stream.
/// some of these could be moved into actual object, but putting everything here is a bit easier to find I believe.
/// </summary>
internal partial class SerializerService
{
    private static void SerializeSourceText(SerializableSourceText text, ObjectWriter writer, CancellationToken cancellationToken)
    {
        text.Serialize(writer, cancellationToken);
    }

    private void SerializeCompilationOptions(CompilationOptions options, ObjectWriter writer, CancellationToken cancellationToken)
    {
        cancellationToken.ThrowIfCancellationRequested();

        var language = options.Language;

        // TODO: once compiler team adds ability to serialize compilation options to ObjectWriter directly, we won't need this.
        writer.WriteString(language);

        var service = GetOptionsSerializationService(language);
        service.WriteTo(options, writer, cancellationToken);
    }

    private CompilationOptions DeserializeCompilationOptions(ObjectReader reader, CancellationToken cancellationToken)
    {
        cancellationToken.ThrowIfCancellationRequested();

        var language = reader.ReadRequiredString();

        var service = GetOptionsSerializationService(language);
        return service.ReadCompilationOptionsFrom(reader, cancellationToken);
    }

    public void SerializeParseOptions(ParseOptions options, ObjectWriter writer)
    {
        var language = options.Language;

        // TODO: once compiler team adds ability to serialize parse options to ObjectWriter directly, we won't need this.
        writer.WriteString(language);

        var service = GetOptionsSerializationService(language);
        service.WriteTo(options, writer);
    }

    private ParseOptions DeserializeParseOptions(ObjectReader reader, CancellationToken cancellationToken)
    {
        cancellationToken.ThrowIfCancellationRequested();

        var language = reader.ReadRequiredString();

        var service = GetOptionsSerializationService(language);
        return service.ReadParseOptionsFrom(reader, cancellationToken);
    }

    private static void SerializeProjectReference(ProjectReference reference, ObjectWriter writer)
    {
        reference.ProjectId.WriteTo(writer);
        writer.WriteArray(reference.Aliases, static (w, a) => w.WriteString(a));
        writer.WriteBoolean(reference.EmbedInteropTypes);
    }

    private static ProjectReference DeserializeProjectReference(ObjectReader reader, CancellationToken cancellationToken)
    {
        cancellationToken.ThrowIfCancellationRequested();

        var projectId = ProjectId.ReadFrom(reader);
        var aliases = reader.ReadArray(static r => r.ReadString());
        var embedInteropTypes = reader.ReadBoolean();

        return new ProjectReference(projectId, aliases.ToImmutableArrayOrEmpty(), embedInteropTypes);
    }

    private void SerializeMetadataReference(MetadataReference reference, ObjectWriter writer)
        => WriteMetadataReferenceTo(reference, writer);

    private MetadataReference DeserializeMetadataReference(ObjectReader reader)
        => ReadMetadataReferenceFrom(reader);

<<<<<<< HEAD
    private void SerializeAnalyzerReference(AnalyzerReference reference, ObjectWriter writer, bool forTesting, CancellationToken cancellationToken)
    {
        cancellationToken.ThrowIfCancellationRequested();
        WriteAnalyzerReferenceTo(reference, writer, forTesting, cancellationToken);
    }
=======
    private void SerializeAnalyzerReference(AnalyzerReference reference, ObjectWriter writer)
        => WriteAnalyzerReferenceTo(reference, writer);
>>>>>>> c63e7b69

    private AnalyzerReference DeserializeAnalyzerReference(ObjectReader reader)
        => ReadAnalyzerReferenceFrom(reader);
}<|MERGE_RESOLUTION|>--- conflicted
+++ resolved
@@ -88,16 +88,8 @@
     private MetadataReference DeserializeMetadataReference(ObjectReader reader)
         => ReadMetadataReferenceFrom(reader);
 
-<<<<<<< HEAD
-    private void SerializeAnalyzerReference(AnalyzerReference reference, ObjectWriter writer, bool forTesting, CancellationToken cancellationToken)
-    {
-        cancellationToken.ThrowIfCancellationRequested();
-        WriteAnalyzerReferenceTo(reference, writer, forTesting, cancellationToken);
-    }
-=======
-    private void SerializeAnalyzerReference(AnalyzerReference reference, ObjectWriter writer)
-        => WriteAnalyzerReferenceTo(reference, writer);
->>>>>>> c63e7b69
+    private void SerializeAnalyzerReference(AnalyzerReference reference, ObjectWriter writer, bool forTesting)
+        => WriteAnalyzerReferenceTo(reference, writer, forTesting);
 
     private AnalyzerReference DeserializeAnalyzerReference(ObjectReader reader)
         => ReadAnalyzerReferenceFrom(reader);
