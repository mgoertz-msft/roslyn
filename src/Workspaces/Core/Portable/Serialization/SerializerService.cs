﻿// Licensed to the .NET Foundation under one or more agreements.
// The .NET Foundation licenses this file to you under the MIT license.
// See the LICENSE file in the project root for more information.

using System;
using System.Collections.Concurrent;
using System.Collections.Immutable;
using System.Composition;
using System.Linq;
using System.Runtime.Versioning;
using System.Threading;
using Microsoft.CodeAnalysis.Diagnostics;
using Microsoft.CodeAnalysis.Host;
using Microsoft.CodeAnalysis.Host.Mef;
using Microsoft.CodeAnalysis.Internal.Log;
using Roslyn.Utilities;

namespace Microsoft.CodeAnalysis.Serialization;

#if NETCOREAPP
[SupportedOSPlatform("windows")]
#endif
internal partial class SerializerService : ISerializerService
{
    [ExportWorkspaceServiceFactory(typeof(ISerializerService), layer: ServiceLayer.Default), Shared]
    [method: ImportingConstructor]
    [method: Obsolete(MefConstruction.ImportingConstructorMessage, error: true)]
    internal sealed class Factory() : IWorkspaceServiceFactory
    {
        [Obsolete(MefConstruction.FactoryMethodMessage, error: true)]
        public IWorkspaceService CreateService(HostWorkspaceServices workspaceServices)
            => new SerializerService(workspaceServices.SolutionServices);
    }

    private static readonly Func<WellKnownSynchronizationKind, string> s_logKind = k => k.ToString();

    private readonly SolutionServices _workspaceServices;

    private readonly Lazy<TemporaryStorageService> _storageService;
    private readonly ITextFactoryService _textService;
    private readonly IDocumentationProviderService? _documentationService;
    private readonly IAnalyzerAssemblyLoaderProvider _analyzerLoaderProvider;

    private readonly ConcurrentDictionary<string, IOptionsSerializationService> _lazyLanguageSerializationService;

    [Obsolete(MefConstruction.FactoryMethodMessage, error: true)]
    private protected SerializerService(SolutionServices workspaceServices)
    {
        _workspaceServices = workspaceServices;

        // Serialization to temporary storage is only involved when we have a remote process.  Which is only in VS. So the type of the
        // storage service here is well known.  However the serializer is created in other cases (e.g. to compute project state checksums).
        // So lazily instantiate the storage service to avoid attempting to get the TemporaryStorageService when not available.
        _storageService = new Lazy<TemporaryStorageService>(() => (TemporaryStorageService)workspaceServices.GetRequiredService<ITemporaryStorageServiceInternal>());
        _textService = workspaceServices.GetRequiredService<ITextFactoryService>();
        _analyzerLoaderProvider = workspaceServices.GetRequiredService<IAnalyzerAssemblyLoaderProvider>();
        _documentationService = workspaceServices.GetService<IDocumentationProviderService>();

        _lazyLanguageSerializationService = new ConcurrentDictionary<string, IOptionsSerializationService>(concurrencyLevel: 2, capacity: _workspaceServices.SupportedLanguages.Count());
    }

    public Checksum CreateChecksum(object value, CancellationToken cancellationToken)
        => CreateChecksum(value, forTesting: false, cancellationToken);

    private Checksum CreateChecksum(object value, bool forTesting, CancellationToken cancellationToken)
    {
        var kind = value.GetWellKnownSynchronizationKind();

        using (Logger.LogBlock(FunctionId.Serializer_CreateChecksum, s_logKind, kind, cancellationToken))
        {
            cancellationToken.ThrowIfCancellationRequested();

<<<<<<< HEAD
#if NET
            // If we're in the oop side and we're being asked to produce our local checksum (so we can compare it to the
            // host checksum), then we want to just defer to the underlying analyzer reference of our isolated
            // reference. This underlying reference corresponds to the reference that the host has, and we do not want
            // to make any changes as long as they're both in agreement.
            if (value is IsolatedAnalyzerReference { UnderlyingAnalyzerReference: var underlyingReference })
                value = underlyingReference;
#endif

            if (value is IChecksummedObject checksummedObject)
                return checksummedObject.Checksum;

=======
>>>>>>> 26c6a96c
            switch (kind)
            {
                case WellKnownSynchronizationKind.CompilationOptions:
                case WellKnownSynchronizationKind.ParseOptions:
                case WellKnownSynchronizationKind.ProjectReference:
                case WellKnownSynchronizationKind.SourceGeneratedDocumentIdentity:
                case WellKnownSynchronizationKind.FallbackAnalyzerOptions:
                    return Checksum.Create(value, this, cancellationToken);

                case WellKnownSynchronizationKind.MetadataReference:
                    return CreateChecksum((MetadataReference)value, cancellationToken);

                case WellKnownSynchronizationKind.AnalyzerReference:
                    return CreateChecksum((AnalyzerReference)value, forTesting, cancellationToken);

                case WellKnownSynchronizationKind.SerializableSourceText:
                    throw new InvalidOperationException("Clients can already get a checksum directly from a SerializableSourceText");

                default:
                    // object that is not part of solution is not supported since we don't know what inputs are required to
                    // serialize it
                    throw ExceptionUtilities.UnexpectedValue(kind);
            }
        }
    }

    public void Serialize(object value, ObjectWriter writer, CancellationToken cancellationToken)
        => Serialize(value, writer, forTesting: false, cancellationToken);

    private void Serialize(object value, ObjectWriter writer, bool forTesting, CancellationToken cancellationToken)
    {
        var kind = value.GetWellKnownSynchronizationKind();

        using (Logger.LogBlock(FunctionId.Serializer_Serialize, s_logKind, kind, cancellationToken))
        {
            cancellationToken.ThrowIfCancellationRequested();

            switch (kind)
            {
                case WellKnownSynchronizationKind.SolutionAttributes:
                    ((SolutionInfo.SolutionAttributes)value).WriteTo(writer);
                    return;

                case WellKnownSynchronizationKind.ProjectAttributes:
                    ((ProjectInfo.ProjectAttributes)value).WriteTo(writer);
                    return;

                case WellKnownSynchronizationKind.DocumentAttributes:
                    ((DocumentInfo.DocumentAttributes)value).WriteTo(writer);
                    return;

                case WellKnownSynchronizationKind.SourceGeneratedDocumentIdentity:
                    ((SourceGeneratedDocumentIdentity)value).WriteTo(writer);
                    return;

                case WellKnownSynchronizationKind.CompilationOptions:
                    SerializeCompilationOptions((CompilationOptions)value, writer, cancellationToken);
                    return;

                case WellKnownSynchronizationKind.ParseOptions:
                    cancellationToken.ThrowIfCancellationRequested();
                    SerializeParseOptions((ParseOptions)value, writer);
                    return;

                case WellKnownSynchronizationKind.ProjectReference:
                    SerializeProjectReference((ProjectReference)value, writer, cancellationToken);
                    return;

                case WellKnownSynchronizationKind.MetadataReference:
                    SerializeMetadataReference((MetadataReference)value, writer, cancellationToken);
                    return;

                case WellKnownSynchronizationKind.AnalyzerReference:
                    SerializeAnalyzerReference((AnalyzerReference)value, writer, forTesting, cancellationToken);
                    return;

                case WellKnownSynchronizationKind.SerializableSourceText:
                    SerializeSourceText((SerializableSourceText)value, writer, cancellationToken);
                    return;

                case WellKnownSynchronizationKind.SolutionCompilationState:
                    ((SolutionCompilationStateChecksums)value).Serialize(writer);
                    return;

                case WellKnownSynchronizationKind.SolutionState:
                    ((SolutionStateChecksums)value).Serialize(writer);
                    return;

                case WellKnownSynchronizationKind.ProjectState:
                    ((ProjectStateChecksums)value).Serialize(writer);
                    return;

                case WellKnownSynchronizationKind.SourceGeneratorExecutionVersionMap:
                    ((SourceGeneratorExecutionVersionMap)value).WriteTo(writer);
                    return;

                case WellKnownSynchronizationKind.FallbackAnalyzerOptions:
                    Write(writer, (ImmutableDictionary<string, StructuredAnalyzerConfigOptions>)value);
                    return;

                default:
                    // object that is not part of solution is not supported since we don't know what inputs are required to
                    // serialize it
                    throw ExceptionUtilities.UnexpectedValue(kind);
            }
        }
    }

    private static void Write(ObjectWriter writer, ImmutableDictionary<string, StructuredAnalyzerConfigOptions> optionsByLanguage)
    {
        // Only serialize options for C#/VB since other languages are not OOP.

        var csOptions = ImmutableDictionary.GetValueOrDefault(optionsByLanguage, LanguageNames.CSharp);
        var vbOptions = ImmutableDictionary.GetValueOrDefault(optionsByLanguage, LanguageNames.VisualBasic);

        writer.WriteCompressedUInt((uint)((csOptions != null ? 1 : 0) + (vbOptions != null ? 1 : 0)));

        Serialize(LanguageNames.CSharp, csOptions);
        Serialize(LanguageNames.VisualBasic, vbOptions);

        void Serialize(string language, StructuredAnalyzerConfigOptions? options)
        {
            if (options != null)
            {
                writer.WriteString(language);

                // order for deterministic checksums
                foreach (var key in options.Keys.Order())
                {
                    if (options.TryGetValue(key, out var value))
                    {
                        writer.WriteString(key);
                        writer.WriteString(value);
                    }
                }

                // terminator:
                writer.WriteString(null);
            }
        }
    }

    private static ImmutableDictionary<string, StructuredAnalyzerConfigOptions> ReadFallbackAnalyzerOptions(ObjectReader reader)
    {
        var count = reader.ReadCompressedUInt();
        if (count == 0)
        {
            return ImmutableDictionary<string, StructuredAnalyzerConfigOptions>.Empty;
        }

        // We only serialize C# and VB options (if present):
        Contract.ThrowIfFalse(count <= 2);

        var optionsByLanguage = ImmutableDictionary.CreateBuilder<string, StructuredAnalyzerConfigOptions>();
        var options = ImmutableDictionary.CreateBuilder<string, string>();

        for (var i = 0; i < count; i++)
        {
            var language = reader.ReadRequiredString();
            Contract.ThrowIfFalse(language is LanguageNames.CSharp or LanguageNames.VisualBasic);

            while (true)
            {
                var key = reader.ReadString();
                if (key == null)
                {
                    break;
                }

                var value = reader.ReadRequiredString();
                options.Add(key, value);
            }

            optionsByLanguage.Add(language, StructuredAnalyzerConfigOptions.Create(new DictionaryAnalyzerConfigOptions(options.ToImmutable())));
            options.Clear();
        }

        return optionsByLanguage.ToImmutable();
    }

    public object Deserialize(WellKnownSynchronizationKind kind, ObjectReader reader, CancellationToken cancellationToken)
    {
        using (Logger.LogBlock(FunctionId.Serializer_Deserialize, s_logKind, kind, cancellationToken))
        {
            cancellationToken.ThrowIfCancellationRequested();

            return kind switch
            {
                WellKnownSynchronizationKind.SolutionCompilationState => SolutionCompilationStateChecksums.Deserialize(reader),
                WellKnownSynchronizationKind.SolutionState => SolutionStateChecksums.Deserialize(reader),
                WellKnownSynchronizationKind.ProjectState => ProjectStateChecksums.Deserialize(reader),
                WellKnownSynchronizationKind.SolutionAttributes => SolutionInfo.SolutionAttributes.ReadFrom(reader),
                WellKnownSynchronizationKind.ProjectAttributes => ProjectInfo.ProjectAttributes.ReadFrom(reader),
                WellKnownSynchronizationKind.DocumentAttributes => DocumentInfo.DocumentAttributes.ReadFrom(reader),
                WellKnownSynchronizationKind.SourceGeneratedDocumentIdentity => SourceGeneratedDocumentIdentity.ReadFrom(reader),
                WellKnownSynchronizationKind.CompilationOptions => DeserializeCompilationOptions(reader, cancellationToken),
                WellKnownSynchronizationKind.ParseOptions => DeserializeParseOptions(reader, cancellationToken),
                WellKnownSynchronizationKind.ProjectReference => DeserializeProjectReference(reader, cancellationToken),
                WellKnownSynchronizationKind.MetadataReference => DeserializeMetadataReference(reader, cancellationToken),
                WellKnownSynchronizationKind.AnalyzerReference => DeserializeAnalyzerReference(reader, cancellationToken),
                WellKnownSynchronizationKind.SerializableSourceText => SerializableSourceText.Deserialize(reader, _storageService.Value, _textService, cancellationToken),
                WellKnownSynchronizationKind.SourceGeneratorExecutionVersionMap => SourceGeneratorExecutionVersionMap.Deserialize(reader),
                WellKnownSynchronizationKind.FallbackAnalyzerOptions => ReadFallbackAnalyzerOptions(reader),
                _ => throw ExceptionUtilities.UnexpectedValue(kind),
            };
        }
    }

    private IOptionsSerializationService GetOptionsSerializationService(string languageName)
        => _lazyLanguageSerializationService.GetOrAdd(languageName, n => _workspaceServices.GetLanguageServices(n).GetRequiredService<IOptionsSerializationService>());

    public Checksum CreateParseOptionsChecksum(ParseOptions value)
        => Checksum.Create((value, @this: this), static (tuple, writer) => tuple.@this.SerializeParseOptions(tuple.value, writer));

    public TestAccessor GetTestAccessor()
        => new(this);

    public readonly partial struct TestAccessor(SerializerService serializerService)
    {
        public Checksum CreateChecksum(object value, bool forTesting)
            => serializerService.CreateChecksum(value, forTesting, CancellationToken.None);

        public void Serialize(object value, ObjectWriter writer, bool forTesting)
            => serializerService.Serialize(value, writer, forTesting: true, CancellationToken.None);
    }
}

// TODO: convert this to sub class rather than using enum with if statement.
internal enum SerializationKinds
{
    Bits,
    MemoryMapFile
}<|MERGE_RESOLUTION|>--- conflicted
+++ resolved
@@ -70,21 +70,6 @@
         {
             cancellationToken.ThrowIfCancellationRequested();
 
-<<<<<<< HEAD
-#if NET
-            // If we're in the oop side and we're being asked to produce our local checksum (so we can compare it to the
-            // host checksum), then we want to just defer to the underlying analyzer reference of our isolated
-            // reference. This underlying reference corresponds to the reference that the host has, and we do not want
-            // to make any changes as long as they're both in agreement.
-            if (value is IsolatedAnalyzerReference { UnderlyingAnalyzerReference: var underlyingReference })
-                value = underlyingReference;
-#endif
-
-            if (value is IChecksummedObject checksummedObject)
-                return checksummedObject.Checksum;
-
-=======
->>>>>>> 26c6a96c
             switch (kind)
             {
                 case WellKnownSynchronizationKind.CompilationOptions:
