﻿// Copyright (c) Microsoft.  All Rights Reserved.  Licensed under the Apache License, Version 2.0.  See License.txt in the project root for license information.

using System;
using System.Collections.Generic;
using System.Collections.Immutable;
using System.Diagnostics;
using System.Linq;
using Microsoft.CodeAnalysis.Diagnostics;
using Microsoft.CodeAnalysis.Operations;

namespace Microsoft.CodeAnalysis.UnitTests.Diagnostics
{
    // These analyzers are not intended for any actual use. They exist solely to test IOperation support.

    /// <summary>Analyzer used to test for bad statements and expressions.</summary>
    public class BadStuffTestAnalyzer : DiagnosticAnalyzer
    {
        public static readonly DiagnosticDescriptor InvalidExpressionDescriptor = new DiagnosticDescriptor(
            "InvalidExpression",
            "Invalid Expression",
            "Invalid expression found.",
            "Testing",
            DiagnosticSeverity.Warning,
            isEnabledByDefault: true);

        public static readonly DiagnosticDescriptor InvalidStatementDescriptor = new DiagnosticDescriptor(
            "InvalidStatement",
            "Invalid Statement",
            "Invalid statement found.",
            "Testing",
            DiagnosticSeverity.Warning,
            isEnabledByDefault: true);

        public static readonly DiagnosticDescriptor IsInvalidDescriptor = new DiagnosticDescriptor(
            "IsInvalid",
            "Is Invalid",
            "Operation found that is invalid.",
            "Testing",
            DiagnosticSeverity.Warning,
            isEnabledByDefault: true);

        public sealed override ImmutableArray<DiagnosticDescriptor> SupportedDiagnostics
        {
            get { return ImmutableArray.Create(InvalidExpressionDescriptor, InvalidStatementDescriptor, IsInvalidDescriptor); }
        }

        public sealed override void Initialize(AnalysisContext context)
        {
            context.RegisterOperationAction(
                 (operationContext) =>
                 {
                     var invalidOperation = (IInvalidOperation)operationContext.Operation;
                     if (invalidOperation.Type == null)
                     {
                         operationContext.ReportDiagnostic(Diagnostic.Create(InvalidStatementDescriptor, operationContext.Operation.Syntax.GetLocation()));
                     }
                     else
                     {
                         operationContext.ReportDiagnostic(Diagnostic.Create(InvalidExpressionDescriptor, operationContext.Operation.Syntax.GetLocation()));
                     }
                 },
                 OperationKind.Invalid);

            context.RegisterOperationAction(
                 (operationContext) =>
                 {
                     if (operationContext.Operation.HasErrors(operationContext.Compilation, operationContext.CancellationToken))
                     {
                         operationContext.ReportDiagnostic(Diagnostic.Create(IsInvalidDescriptor, operationContext.Operation.Syntax.GetLocation()));
                     }
                 },
                 OperationKind.Invocation,
                 OperationKind.Invalid);
        }
    }

    /// <summary>Analyzer used to test for operations within symbols of certain names.</summary>
    public class OwningSymbolTestAnalyzer : DiagnosticAnalyzer
    {
        public static readonly DiagnosticDescriptor ExpressionDescriptor = new DiagnosticDescriptor(
            "Expression",
            "Expression",
            "Expression found.",
            "Testing",
            DiagnosticSeverity.Warning,
            isEnabledByDefault: true);

        public sealed override ImmutableArray<DiagnosticDescriptor> SupportedDiagnostics
        {
            get { return ImmutableArray.Create(ExpressionDescriptor); }
        }

        public sealed override void Initialize(AnalysisContext context)
        {
            context.RegisterOperationBlockStartAction(
                (operationBlockContext) =>
                {
                    if (operationBlockContext.Compilation.Language != "Stumble")
                    {
                        operationBlockContext.RegisterOperationAction(
                             (operationContext) =>
                             {
                                 if (operationContext.ContainingSymbol.Name.StartsWith("Funky") && operationContext.Compilation.Language != "Mumble")
                                 {
                                     operationContext.ReportDiagnostic(Diagnostic.Create(ExpressionDescriptor, operationContext.Operation.Syntax.GetLocation()));
                                 }
                             },
                             OperationKind.LocalReference,
                             OperationKind.Literal);
                    }
                });
        }
    }

    /// <summary>Analyzer used to test for loop IOperations.</summary>
    public class BigForTestAnalyzer : DiagnosticAnalyzer
    {
        /// <summary>Diagnostic category "Reliability".</summary>
        private const string ReliabilityCategory = "Reliability";

        public static readonly DiagnosticDescriptor BigForDescriptor = new DiagnosticDescriptor(
            "BigForRule",
            "Big For Loop",
            "For loop iterates more than one million times",
            ReliabilityCategory,
            DiagnosticSeverity.Warning,
            isEnabledByDefault: true);

        /// <summary>Gets the set of supported diagnostic descriptors from this analyzer.</summary>
        public sealed override ImmutableArray<DiagnosticDescriptor> SupportedDiagnostics
        {
            get { return ImmutableArray.Create(BigForDescriptor); }
        }

        public sealed override void Initialize(AnalysisContext context)
        {
            context.RegisterOperationAction(AnalyzeOperation, OperationKind.Loop);
        }

        private void AnalyzeOperation(OperationAnalysisContext operationContext)
        {
            ILoopOperation loop = (ILoopOperation)operationContext.Operation;
            if (loop.LoopKind == LoopKind.For)
            {
                IForLoopOperation forLoop = (IForLoopOperation)loop;
                IOperation forCondition = forLoop.Condition;

                if (forCondition.Kind == OperationKind.BinaryOperator)
                {
                    IBinaryOperation condition = (IBinaryOperation)forCondition;
                    IOperation conditionLeft = condition.LeftOperand;
                    IOperation conditionRight = condition.RightOperand;

                    if (conditionRight.ConstantValue.HasValue &&
                        conditionRight.Type.SpecialType == SpecialType.System_Int32 &&
                        conditionLeft.Kind == OperationKind.LocalReference)
                    {
                        // Test is known to be a comparison of a local against a constant.

                        int testValue = (int)conditionRight.ConstantValue.Value;
                        ILocalSymbol testVariable = ((ILocalReferenceOperation)conditionLeft).Local;

                        if (forLoop.Before.Length == 1)
                        {
                            IOperation setup = forLoop.Before[0];
                            if (setup.Kind == OperationKind.ExpressionStatement && ((IExpressionStatementOperation)setup).Operation.Kind == OperationKind.SimpleAssignment)
                            {
                                ISimpleAssignmentOperation setupAssignment = (ISimpleAssignmentOperation)((IExpressionStatementOperation)setup).Operation;
                                if (setupAssignment.Target.Kind == OperationKind.LocalReference &&
                                    ((ILocalReferenceOperation)setupAssignment.Target).Local == testVariable &&
                                    setupAssignment.Value.ConstantValue.HasValue &&
                                    setupAssignment.Value.Type.SpecialType == SpecialType.System_Int32)
                                {
                                    // Setup is known to be an assignment of a constant to the local used in the test.

                                    int initialValue = (int)setupAssignment.Value.ConstantValue.Value;

                                    if (forLoop.AtLoopBottom.Length == 1)
                                    {
                                        IOperation advance = forLoop.AtLoopBottom[0];
                                        if (advance.Kind == OperationKind.ExpressionStatement)
                                        {
                                            IOperation advanceExpression = ((IExpressionStatementOperation)advance).Operation;
                                            SemanticModel semanticModel = operationContext.Compilation.GetSemanticModel(advance.Syntax.SyntaxTree);

                                            IOperation advanceIncrement;
                                            BinaryOperatorKind? advanceOperationCode;
                                            GetOperationKindAndValue(semanticModel, testVariable, advanceExpression, out advanceOperationCode, out advanceIncrement);

                                            if (advanceIncrement != null && advanceOperationCode.HasValue)
                                            {
                                                int incrementValue = (int)advanceIncrement.ConstantValue.Value;
                                                if (advanceOperationCode.Value == BinaryOperatorKind.Subtract)
                                                {
                                                    advanceOperationCode = BinaryOperatorKind.Add;
                                                    incrementValue = -incrementValue;
                                                }

                                                if (advanceOperationCode.Value == BinaryOperatorKind.Add &&
                                                    incrementValue != 0 &&
                                                    (condition.OperatorKind == BinaryOperatorKind.LessThan ||
                                                     condition.OperatorKind == BinaryOperatorKind.LessThanOrEqual ||
                                                     condition.OperatorKind == BinaryOperatorKind.NotEquals ||
                                                     condition.OperatorKind == BinaryOperatorKind.GreaterThan ||
                                                     condition.OperatorKind == BinaryOperatorKind.GreaterThanOrEqual))
                                                {
                                                    int iterationCount = (testValue - initialValue) / incrementValue;
                                                    if (iterationCount >= 1000000)
                                                    {
                                                        Report(operationContext, forLoop.Syntax, BigForDescriptor);
                                                    }
                                                }
                                            }
                                        }
                                    }
                                }
                            }
                        }
                    }
                }
            }
        }

        private void GetOperationKindAndValue(
            SemanticModel semanticModel, ILocalSymbol testVariable, IOperation advanceExpression,
            out BinaryOperatorKind? advanceOperationCode, out IOperation advanceIncrement)
        {
            advanceIncrement = null;
            advanceOperationCode = null;

            if (advanceExpression.Kind == OperationKind.SimpleAssignment)
            {
                ISimpleAssignmentOperation advanceAssignment = (ISimpleAssignmentOperation)advanceExpression;

                if (advanceAssignment.Target.Kind == OperationKind.LocalReference &&
                    ((ILocalReferenceOperation)advanceAssignment.Target).Local == testVariable &&
                    advanceAssignment.Value.Kind == OperationKind.BinaryOperator &&
                    advanceAssignment.Value.Type.SpecialType == SpecialType.System_Int32)
                {
                    // Advance is known to be an assignment of a binary operation to the local used in the test.

                    IBinaryOperation advanceOperation = (IBinaryOperation)advanceAssignment.Value;
                    if (advanceOperation.OperatorMethod == null &&
                        advanceOperation.LeftOperand.Kind == OperationKind.LocalReference &&
                        ((ILocalReferenceOperation)advanceOperation.LeftOperand).Local == testVariable &&
                        advanceOperation.RightOperand.ConstantValue.HasValue &&
                        advanceOperation.RightOperand.Type.SpecialType == SpecialType.System_Int32)
                    {
                        // Advance binary operation is known to involve a reference to the local used in the test and a constant.
                        advanceIncrement = advanceOperation.RightOperand;
                        advanceOperationCode = advanceOperation.OperatorKind;
                    }
                }
            }
            else if (advanceExpression.Kind == OperationKind.CompoundAssignment)
            {
                ICompoundAssignmentOperation advanceAssignment = (ICompoundAssignmentOperation)advanceExpression;

                if (advanceAssignment.Target.Kind == OperationKind.LocalReference &&
                    ((ILocalReferenceOperation)advanceAssignment.Target).Local == testVariable &&
                    advanceAssignment.Value.ConstantValue.HasValue &&
                    advanceAssignment.Value.Type.SpecialType == SpecialType.System_Int32)
                {
                    // Advance binary operation is known to involve a reference to the local used in the test and a constant.
                    advanceIncrement = advanceAssignment.Value;
                    advanceOperationCode = advanceAssignment.OperatorKind;
                }
            }
            else if (advanceExpression.Kind == OperationKind.Increment)
            {
                IIncrementOrDecrementOperation advanceAssignment = (IIncrementOrDecrementOperation)advanceExpression;

                if (advanceAssignment.Target.Kind == OperationKind.LocalReference &&
                    ((ILocalReferenceOperation)advanceAssignment.Target).Local == testVariable)
                {
                    // Advance binary operation is known to involve a reference to the local used in the test and a constant.
                    advanceIncrement = CreateIncrementOneLiteralExpression(semanticModel, advanceAssignment);
                    advanceOperationCode = BinaryOperatorKind.Add;
                }
            }
        }

        private static ILiteralOperation CreateIncrementOneLiteralExpression(SemanticModel semanticModel, IIncrementOrDecrementOperation increment)
        {
            string text = increment.Syntax.ToString();
            SyntaxNode syntax = increment.Syntax;
            ITypeSymbol type = increment.Type;
            Optional<object> constantValue = new Optional<object>(1);
            return new LiteralExpression(semanticModel, syntax, type, constantValue, increment.IsImplicit);
        }

        private static int Abs(int value)
        {
            return value < 0 ? -value : value;
        }

        private void Report(OperationAnalysisContext context, SyntaxNode syntax, DiagnosticDescriptor descriptor)
        {
            context.ReportDiagnostic(Diagnostic.Create(descriptor, syntax.GetLocation()));
        }
    }

    /// <summary>Analyzer used to test switch IOperations.</summary>
    public class SwitchTestAnalyzer : DiagnosticAnalyzer
    {
        /// <summary>Diagnostic category "Reliability".</summary>
        private const string ReliabilityCategory = "Reliability";

        public static readonly DiagnosticDescriptor SparseSwitchDescriptor = new DiagnosticDescriptor(
            "SparseSwitchRule",
            "Sparse switch",
            "Switch has less than one percept density",
            ReliabilityCategory,
            DiagnosticSeverity.Warning,
            isEnabledByDefault: true);

        public static readonly DiagnosticDescriptor NoDefaultSwitchDescriptor = new DiagnosticDescriptor(
            "NoDefaultSwitchRule",
            "No default switch",
            "Switch has no default case",
            ReliabilityCategory,
            DiagnosticSeverity.Warning,
            isEnabledByDefault: true);

        public static readonly DiagnosticDescriptor OnlyDefaultSwitchDescriptor = new DiagnosticDescriptor(
            "OnlyDefaultSwitchRule",
            "Only default switch",
            "Switch only has a default case",
            ReliabilityCategory,
            DiagnosticSeverity.Warning,
            isEnabledByDefault: true);

        /// <summary>Gets the set of supported diagnostic descriptors from this analyzer.</summary>
        public sealed override ImmutableArray<DiagnosticDescriptor> SupportedDiagnostics
        {
            get
            {
                return ImmutableArray.Create(SparseSwitchDescriptor,
                                              NoDefaultSwitchDescriptor,
                                              OnlyDefaultSwitchDescriptor);
            }
        }

        public sealed override void Initialize(AnalysisContext context)
        {
            context.RegisterOperationAction(
                 (operationContext) =>
                 {
                     ISwitchOperation switchOperation = (ISwitchOperation)operationContext.Operation;
                     long minCaseValue = long.MaxValue;
                     long maxCaseValue = long.MinValue;
                     long caseValueCount = 0;
                     bool hasDefault = false;
                     bool hasNonDefault = false;
                     foreach (ISwitchCaseOperation switchCase in switchOperation.Cases)
                     {
                         foreach (ICaseClauseOperation clause in switchCase.Clauses)
                         {
                             switch (clause.CaseKind)
                             {
                                 case CaseKind.SingleValue:
                                     {
                                         hasNonDefault = true;
                                         ISingleValueCaseClauseOperation singleValueClause = (ISingleValueCaseClauseOperation)clause;
                                         IOperation singleValueExpression = singleValueClause.Value;
                                         if (singleValueExpression != null &&
                                             singleValueExpression.ConstantValue.HasValue &&
                                             singleValueExpression.Type.SpecialType == SpecialType.System_Int32)
                                         {
                                             int singleValue = (int)singleValueExpression.ConstantValue.Value;
                                             caseValueCount += IncludeClause(singleValue, singleValue, ref minCaseValue, ref maxCaseValue);
                                         }
                                         else
                                         {
                                             return;
                                         }

                                         break;
                                     }
                                 case CaseKind.Range:
                                     {
                                         hasNonDefault = true;
                                         IRangeCaseClauseOperation rangeClause = (IRangeCaseClauseOperation)clause;
                                         IOperation rangeMinExpression = rangeClause.MinimumValue;
                                         IOperation rangeMaxExpression = rangeClause.MaximumValue;
                                         if (rangeMinExpression != null &&
                                             rangeMinExpression.ConstantValue.HasValue &&
                                             rangeMinExpression.Type.SpecialType == SpecialType.System_Int32 &&
                                             rangeMaxExpression != null &&
                                             rangeMaxExpression.ConstantValue.HasValue &&
                                             rangeMaxExpression.Type.SpecialType == SpecialType.System_Int32)
                                         {
                                             int rangeMinValue = (int)rangeMinExpression.ConstantValue.Value;
                                             int rangeMaxValue = (int)rangeMaxExpression.ConstantValue.Value;
                                             caseValueCount += IncludeClause(rangeMinValue, rangeMaxValue, ref minCaseValue, ref maxCaseValue);
                                         }
                                         else
                                         {
                                             return;
                                         }

                                         break;
                                     }
                                 case CaseKind.Relational:
                                     {
                                         hasNonDefault = true;
                                         IRelationalCaseClauseOperation relationalClause = (IRelationalCaseClauseOperation)clause;
                                         IOperation relationalValueExpression = relationalClause.Value;
                                         if (relationalValueExpression != null &&
                                             relationalValueExpression.ConstantValue.HasValue &&
                                             relationalValueExpression.Type.SpecialType == SpecialType.System_Int32)
                                         {
                                             int rangeMinValue = int.MaxValue;
                                             int rangeMaxValue = int.MinValue;
                                             int relationalValue = (int)relationalValueExpression.ConstantValue.Value;
                                             switch (relationalClause.Relation)
                                             {
                                                 case BinaryOperatorKind.Equals:
                                                     rangeMinValue = relationalValue;
                                                     rangeMaxValue = relationalValue;
                                                     break;
                                                 case BinaryOperatorKind.NotEquals:
                                                     return;
                                                 case BinaryOperatorKind.LessThan:
                                                     rangeMinValue = int.MinValue;
                                                     rangeMaxValue = relationalValue - 1;
                                                     break;
                                                 case BinaryOperatorKind.LessThanOrEqual:
                                                     rangeMinValue = int.MinValue;
                                                     rangeMaxValue = relationalValue;
                                                     break;
                                                 case BinaryOperatorKind.GreaterThanOrEqual:
                                                     rangeMinValue = relationalValue;
                                                     rangeMaxValue = int.MaxValue;
                                                     break;
                                                 case BinaryOperatorKind.GreaterThan:
                                                     rangeMinValue = relationalValue + 1;
                                                     rangeMaxValue = int.MaxValue;
                                                     break;
                                             }

                                             caseValueCount += IncludeClause(rangeMinValue, rangeMaxValue, ref minCaseValue, ref maxCaseValue);
                                         }
                                         else
                                         {
                                             return;
                                         }

                                         break;
                                     }
                                 case CaseKind.Default:
                                     {
                                         hasDefault = true;
                                         break;
                                     }
                             }
                         }
                     }

                     long span = maxCaseValue - minCaseValue + 1;
                     if (caseValueCount == 0 && !hasDefault ||
                         caseValueCount != 0 && span / caseValueCount > 100)
                     {
                         Report(operationContext, switchOperation.Value.Syntax, SparseSwitchDescriptor);
                     }
                     if (!hasDefault)
                     {
                         Report(operationContext, switchOperation.Value.Syntax, NoDefaultSwitchDescriptor);
                     }
                     if (hasDefault && !hasNonDefault)
                     {
                         Report(operationContext, switchOperation.Value.Syntax, OnlyDefaultSwitchDescriptor);
                     }
                 },
                 OperationKind.Switch);
        }

        private static int IncludeClause(int clauseMinValue, int clauseMaxValue, ref long minCaseValue, ref long maxCaseValue)
        {
            if (clauseMinValue < minCaseValue)
            {
                minCaseValue = clauseMinValue;
            }

            if (clauseMaxValue > maxCaseValue)
            {
                maxCaseValue = clauseMaxValue;
            }

            return clauseMaxValue - clauseMinValue + 1;
        }

        private void Report(OperationAnalysisContext context, SyntaxNode syntax, DiagnosticDescriptor descriptor)
        {
            context.ReportDiagnostic(Diagnostic.Create(descriptor, syntax.GetLocation()));
        }
    }

    /// <summary>Analyzer used to test invocaton IOperations.</summary>
    public class InvocationTestAnalyzer : DiagnosticAnalyzer
    {
        /// <summary>Diagnostic category "Reliability".</summary>
        private const string ReliabilityCategory = "Reliability";

        public static readonly DiagnosticDescriptor BigParamArrayArgumentsDescriptor = new DiagnosticDescriptor(
            "BigParamarrayRule",
            "Big Paramarray",
            "Paramarray has more than 10 elements",
            ReliabilityCategory,
            DiagnosticSeverity.Warning,
            isEnabledByDefault: true);

        public static readonly DiagnosticDescriptor OutOfNumericalOrderArgumentsDescriptor = new DiagnosticDescriptor(
            "OutOfOrderArgumentsRule",
            "Out of order arguments",
            "Argument values are not in increasing order",
            ReliabilityCategory,
            DiagnosticSeverity.Warning,
            isEnabledByDefault: true);

        public static readonly DiagnosticDescriptor UseDefaultArgumentDescriptor = new DiagnosticDescriptor(
            "UseDefaultArgument",
            "Use default argument",
            "Invocation uses default argument {0}",
            ReliabilityCategory,
            DiagnosticSeverity.Warning,
            isEnabledByDefault: true);

        public static readonly DiagnosticDescriptor InvalidArgumentDescriptor = new DiagnosticDescriptor(
            "InvalidArgument",
            "Invalid argument",
            "Invocation has invalid argument",
            ReliabilityCategory,
            DiagnosticSeverity.Warning,
            isEnabledByDefault: true);

        /// <summary>Gets the set of supported diagnostic descriptors from this analyzer.</summary>
        public sealed override ImmutableArray<DiagnosticDescriptor> SupportedDiagnostics
        {
            get
            {
                return ImmutableArray.Create(BigParamArrayArgumentsDescriptor,
                                             OutOfNumericalOrderArgumentsDescriptor,
                                             UseDefaultArgumentDescriptor,
                                             InvalidArgumentDescriptor);
            }
        }

        public sealed override void Initialize(AnalysisContext context)
        {
            context.RegisterOperationAction(
                 (operationContext) =>
                 {
                     IInvocationOperation invocation = (IInvocationOperation)operationContext.Operation;
                     long priorArgumentValue = long.MinValue;
                     foreach (IArgumentOperation argument in invocation.Arguments)
                     {
                         if (argument.HasErrors(operationContext.Compilation, operationContext.CancellationToken))
                         {
                             operationContext.ReportDiagnostic(Diagnostic.Create(InvalidArgumentDescriptor, argument.Syntax.GetLocation()));
                             return;
                         }

                         if (argument.ArgumentKind == ArgumentKind.DefaultValue)
                         {
                             operationContext.ReportDiagnostic(Diagnostic.Create(UseDefaultArgumentDescriptor, invocation.Syntax.GetLocation(), argument.Parameter.Name));
                         }

                         TestAscendingArgument(operationContext, argument.Value, ref priorArgumentValue);

                         if (argument.ArgumentKind == ArgumentKind.ParamArray)
                         {
                             if (argument.Value is IArrayCreationOperation arrayArgument)
                             {
                                 var initializer = arrayArgument.Initializer;
                                 if (initializer != null)
                                 {
                                     if (initializer.ElementValues.Length > 10)
                                     {
                                         Report(operationContext, invocation.Syntax, BigParamArrayArgumentsDescriptor);
                                     }

                                     foreach (IOperation element in initializer.ElementValues)
                                     {
                                         TestAscendingArgument(operationContext, element, ref priorArgumentValue);
                                     }
                                 }
                             }
                         }
                     }
                 },
                 OperationKind.Invocation);
        }

        private static void TestAscendingArgument(OperationAnalysisContext operationContext, IOperation argument, ref long priorArgumentValue)
        {
            Optional<object> argumentValue = argument.ConstantValue;
            if (argumentValue.HasValue && argument.Type.SpecialType == SpecialType.System_Int32)
            {
                int integerArgument = (int)argumentValue.Value;
                if (integerArgument < priorArgumentValue)
                {
                    Report(operationContext, argument.Syntax, OutOfNumericalOrderArgumentsDescriptor);
                }

                priorArgumentValue = integerArgument;
            }
        }

        private static void Report(OperationAnalysisContext context, SyntaxNode syntax, DiagnosticDescriptor descriptor)
        {
            context.ReportDiagnostic(Diagnostic.Create(descriptor, syntax.GetLocation()));
        }
    }

    /// <summary>Analyzer used to test various contexts in which IOperations can occur.</summary>
    public class SeventeenTestAnalyzer : DiagnosticAnalyzer
    {
        /// <summary>Diagnostic category "Reliability".</summary>
        private const string ReliabilityCategory = "Reliability";

        public static readonly DiagnosticDescriptor SeventeenDescriptor = new DiagnosticDescriptor(
            "SeventeenRule",
            "Seventeen",
            "Seventeen is a recognized value",
            ReliabilityCategory,
            DiagnosticSeverity.Warning,
            isEnabledByDefault: true);

        /// <summary>Gets the set of supported diagnostic descriptors from this analyzer.</summary>
        public sealed override ImmutableArray<DiagnosticDescriptor> SupportedDiagnostics
        {
            get { return ImmutableArray.Create(SeventeenDescriptor); }
        }

        public sealed override void Initialize(AnalysisContext context)
        {
            context.RegisterOperationAction(
                 (operationContext) =>
                 {
                     ILiteralOperation literal = (ILiteralOperation)operationContext.Operation;
                     if (literal.Type.SpecialType == SpecialType.System_Int32 &&
                         literal.ConstantValue.HasValue &&
                         (int)literal.ConstantValue.Value == 17)
                     {
                         operationContext.ReportDiagnostic(Diagnostic.Create(SeventeenDescriptor, literal.Syntax.GetLocation()));
                     }
                 },
                 OperationKind.Literal);
        }
    }

    /// <summary>Analyzer used to test IArgument IOperations.</summary>
    public class NullArgumentTestAnalyzer : DiagnosticAnalyzer
    {
        /// <summary>Diagnostic category "Reliability".</summary>
        private const string ReliabilityCategory = "Reliability";

        public static readonly DiagnosticDescriptor NullArgumentsDescriptor = new DiagnosticDescriptor(
            "NullArgumentRule",
            "Null Argument",
            "Value of the argument is null",
            ReliabilityCategory,
            DiagnosticSeverity.Warning,
            isEnabledByDefault: true);

        /// <summary>Gets the set of supported diagnostic descriptors from this analyzer.</summary>
        public sealed override ImmutableArray<DiagnosticDescriptor> SupportedDiagnostics
        {
            get { return ImmutableArray.Create(NullArgumentsDescriptor); }
        }

        public sealed override void Initialize(AnalysisContext context)
        {
            context.RegisterOperationAction(
                 (operationContext) =>
                 {
                     var argument = (IArgumentOperation)operationContext.Operation;
                     if (argument.Value.ConstantValue.HasValue && argument.Value.ConstantValue.Value == null)
                     {
                         Report(operationContext, argument.Syntax, NullArgumentsDescriptor);
                     }
                 },
                 OperationKind.Argument);
        }

        private static void Report(OperationAnalysisContext context, SyntaxNode syntax, DiagnosticDescriptor descriptor)
        {
            context.ReportDiagnostic(Diagnostic.Create(descriptor, syntax.GetLocation()));
        }
    }

    /// <summary>Analyzer used to test IMemberInitializer IOperations.</summary>
    public class MemberInitializerTestAnalyzer : DiagnosticAnalyzer
    {
        /// <summary>Diagnostic category "Reliability".</summary>
        private const string ReliabilityCategory = "Reliability";

        public static readonly DiagnosticDescriptor DoNotUseFieldInitializerDescriptor = new DiagnosticDescriptor(
            "DoNotUseFieldInitializer",
            "Do Not Use Field Initializer",
            "a field initializer is used for object creation",
            ReliabilityCategory,
            DiagnosticSeverity.Warning,
            isEnabledByDefault: true);

        public static readonly DiagnosticDescriptor DoNotUsePropertyInitializerDescriptor = new DiagnosticDescriptor(
            "DoNotUsePropertyInitializer",
            "Do Not Use Property Initializer",
            "A property initializer is used for object creation",
            ReliabilityCategory,
            DiagnosticSeverity.Warning,
            isEnabledByDefault: true);

        /// <summary>Gets the set of supported diagnostic descriptors from this analyzer.</summary>
        public sealed override ImmutableArray<DiagnosticDescriptor> SupportedDiagnostics
        {
            get { return ImmutableArray.Create(DoNotUseFieldInitializerDescriptor, DoNotUsePropertyInitializerDescriptor); }
        }

        public sealed override void Initialize(AnalysisContext context)
        {
            context.RegisterOperationAction(
                 (operationContext) =>
                 {
                     var initializer = operationContext.Operation;
                     Report(operationContext, initializer.Syntax, initializer.Kind == OperationKind.FieldReference ? DoNotUseFieldInitializerDescriptor : DoNotUsePropertyInitializerDescriptor);
                 },
                 OperationKind.FieldReference,
                 OperationKind.PropertyReference);
        }

        private static void Report(OperationAnalysisContext context, SyntaxNode syntax, DiagnosticDescriptor descriptor)
        {
            context.ReportDiagnostic(Diagnostic.Create(descriptor, syntax.GetLocation()));
        }
    }

    /// <summary>Analyzer used to test IAssignmentExpression IOperations.</summary>
    public class AssignmentTestAnalyzer : DiagnosticAnalyzer
    {
        /// <summary>Diagnostic category "Reliability".</summary>
        private const string ReliabilityCategory = "Reliability";

        public static readonly DiagnosticDescriptor DoNotUseMemberAssignmentDescriptor = new DiagnosticDescriptor(
            "DoNotUseMemberAssignment",
            "Do Not Use Member Assignment",
            "Do not assign values to object members",
            ReliabilityCategory,
            DiagnosticSeverity.Warning,
            isEnabledByDefault: true);

        public sealed override ImmutableArray<DiagnosticDescriptor> SupportedDiagnostics
        {
            get { return ImmutableArray.Create(DoNotUseMemberAssignmentDescriptor); }
        }

        public sealed override void Initialize(AnalysisContext context)
        {
            context.RegisterOperationAction(
                 (operationContext) =>
                 {
                     var assignment = (ISimpleAssignmentOperation)operationContext.Operation;
                     var kind = assignment.Target.Kind;
                     if (kind == OperationKind.FieldReference ||
                         kind == OperationKind.PropertyReference)
                     {
                         Report(operationContext, assignment.Syntax, DoNotUseMemberAssignmentDescriptor);
                     }
                 },
                 OperationKind.SimpleAssignment);
        }

        private static void Report(OperationAnalysisContext context, SyntaxNode syntax, DiagnosticDescriptor descriptor)
        {
            context.ReportDiagnostic(Diagnostic.Create(descriptor, syntax.GetLocation()));
        }
    }

    /// <summary>Analyzer used to test IArrayInitializer IOperations.</summary>
    public class ArrayInitializerTestAnalyzer : DiagnosticAnalyzer
    {
        /// <summary>Diagnostic category "Maintainability".</summary>
        private const string Maintainability = nameof(Maintainability);

        public static readonly DiagnosticDescriptor DoNotUseLargeListOfArrayInitializersDescriptor = new DiagnosticDescriptor(
            "DoNotUseLongListToInitializeArray",
            "Do not use long list to initialize array",
            "a list of more than 5 elements is used for an array initialization",
            Maintainability,
            DiagnosticSeverity.Warning,
            isEnabledByDefault: true);

        /// <summary>Gets the set of supported diagnostic descriptors from this analyzer.</summary>
        public sealed override ImmutableArray<DiagnosticDescriptor> SupportedDiagnostics
        {
            get { return ImmutableArray.Create(DoNotUseLargeListOfArrayInitializersDescriptor); }
        }

        public sealed override void Initialize(AnalysisContext context)
        {
            context.RegisterOperationAction(
                 (operationContext) =>
                 {
                     var initializer = (IArrayInitializerOperation)operationContext.Operation;
                     if (initializer.ElementValues.Length > 5)
                     {
                         Report(operationContext, initializer.Syntax, DoNotUseLargeListOfArrayInitializersDescriptor);
                     }
                 },
                 OperationKind.ArrayInitializer);
        }

        private static void Report(OperationAnalysisContext context, SyntaxNode syntax, DiagnosticDescriptor descriptor)
        {
            context.ReportDiagnostic(Diagnostic.Create(descriptor, syntax.GetLocation()));
        }
    }

    /// <summary>Analyzer used to test IVariableDeclarationStatement IOperations.</summary>
    public class VariableDeclarationTestAnalyzer : DiagnosticAnalyzer
    {
        /// <summary>Diagnostic category "Maintainability".</summary>
        private const string Maintainability = nameof(Maintainability);

        public static readonly DiagnosticDescriptor TooManyLocalVarDeclarationsDescriptor = new DiagnosticDescriptor(
            "TooManyLocalVarDeclarations",
            "Too many local variable declarations",
            "A declaration statement shouldn't have more than 3 variable declarations",
            Maintainability,
            DiagnosticSeverity.Warning,
            isEnabledByDefault: true);

        public static readonly DiagnosticDescriptor LocalVarInitializedDeclarationDescriptor = new DiagnosticDescriptor(
            "LocalVarInitializedDeclaration",
            "Local var initialized at declaration",
            "A local variable is initialized at declaration.",
            Maintainability,
            DiagnosticSeverity.Warning,
            isEnabledByDefault: true);

        /// <summary>Gets the set of supported diagnostic descriptors from this analyzer.</summary>
        public sealed override ImmutableArray<DiagnosticDescriptor> SupportedDiagnostics
        {
            get { return ImmutableArray.Create(TooManyLocalVarDeclarationsDescriptor, LocalVarInitializedDeclarationDescriptor); }
        }

        public sealed override void Initialize(AnalysisContext context)
        {
            context.RegisterOperationAction(
                 (operationContext) =>
                 {
                     var declarationStatement = (IVariableDeclarationsOperation)operationContext.Operation;
                     if (declarationStatement.GetDeclaredVariables().Count() > 3)
                     {
                         Report(operationContext, declarationStatement.Syntax, TooManyLocalVarDeclarationsDescriptor);
                     }

                     foreach (var decl in declarationStatement.Declarations)
                     {
                         if (decl.Initializer != null && !decl.Initializer.HasErrors(operationContext.Compilation, operationContext.CancellationToken))
                         {
                             foreach (var symbol in decl.Variables)
                             {
                                 Report(operationContext, symbol.DeclaringSyntaxReferences.Single().GetSyntax(), LocalVarInitializedDeclarationDescriptor);
                             }
                         }
                     }
                 },
                 OperationKind.VariableDeclarations);
        }

        private static void Report(OperationAnalysisContext context, SyntaxNode syntax, DiagnosticDescriptor descriptor)
        {
            context.ReportDiagnostic(Diagnostic.Create(descriptor, syntax.GetLocation()));
        }
    }

    /// <summary>Analyzer used to test ICase and ICaseClause.</summary>
    public class CaseTestAnalyzer : DiagnosticAnalyzer
    {
        /// <summary>Diagnostic category "Maintainability".</summary>
        private const string Maintainability = nameof(Maintainability);

        public static readonly DiagnosticDescriptor HasDefaultCaseDescriptor = new DiagnosticDescriptor(
            "HasDefaultCase",
            "Has Default Case",
            "A default case clause is encountered",
            Maintainability,
            DiagnosticSeverity.Warning,
            isEnabledByDefault: true);

        public static readonly DiagnosticDescriptor MultipleCaseClausesDescriptor = new DiagnosticDescriptor(
            "MultipleCaseClauses",
            "Multiple Case Clauses",
            "A switch section has multiple case clauses",
            Maintainability,
            DiagnosticSeverity.Warning,
            isEnabledByDefault: true);

        /// <summary>Gets the set of supported diagnostic descriptors from this analyzer.</summary>
        public sealed override ImmutableArray<DiagnosticDescriptor> SupportedDiagnostics
        {
            get { return ImmutableArray.Create(HasDefaultCaseDescriptor, MultipleCaseClausesDescriptor); }
        }

        public sealed override void Initialize(AnalysisContext context)
        {
            context.RegisterOperationAction(
                 (operationContext) =>
                 {
                     switch (operationContext.Operation.Kind)
                     {
                         case OperationKind.CaseClause:
                             var caseClause = (ICaseClauseOperation)operationContext.Operation;
                             if (caseClause.CaseKind == CaseKind.Default)
                             {
                                 Report(operationContext, caseClause.Syntax, HasDefaultCaseDescriptor);
                             }
                             break;
                         case OperationKind.SwitchCase:
                             var switchSection = (ISwitchCaseOperation)operationContext.Operation;
                             if (!switchSection.HasErrors(operationContext.Compilation, operationContext.CancellationToken) && switchSection.Clauses.Length > 1)
                             {
                                 Report(operationContext, switchSection.Syntax, MultipleCaseClausesDescriptor);
                             }
                             break;
                     }
                 },
                 OperationKind.SwitchCase,
                 OperationKind.CaseClause);
        }

        private static void Report(OperationAnalysisContext context, SyntaxNode syntax, DiagnosticDescriptor descriptor)
        {
            context.ReportDiagnostic(Diagnostic.Create(descriptor, syntax.GetLocation()));
        }
    }

    /// <summary>Analyzer used to test for explicit vs. implicit instance references.</summary>
    public class ExplicitVsImplicitInstanceAnalyzer : DiagnosticAnalyzer
    {
        public static readonly DiagnosticDescriptor ImplicitInstanceDescriptor = new DiagnosticDescriptor(
            "ImplicitInstance",
            "Implicit Instance",
            "Implicit instance found.",
            "Testing",
            DiagnosticSeverity.Warning,
            isEnabledByDefault: true);

        public static readonly DiagnosticDescriptor ExplicitInstanceDescriptor = new DiagnosticDescriptor(
            "ExplicitInstance",
            "Explicit Instance",
            "Explicit instance found.",
            "Testing",
            DiagnosticSeverity.Warning,
            isEnabledByDefault: true);

        public sealed override ImmutableArray<DiagnosticDescriptor> SupportedDiagnostics => ImmutableArray.Create(ImplicitInstanceDescriptor, ExplicitInstanceDescriptor);

        public sealed override void Initialize(AnalysisContext context)
        {
            context.RegisterOperationAction(
                 (operationContext) =>
                 {
                     IInstanceReferenceOperation instanceReference = (IInstanceReferenceOperation)operationContext.Operation;
                     operationContext.ReportDiagnostic(Diagnostic.Create(instanceReference.IsImplicit ? ImplicitInstanceDescriptor : ExplicitInstanceDescriptor,
                                                                         instanceReference.Syntax.GetLocation()));
                 },
                 OperationKind.InstanceReference);
        }
    }

    /// <summary>Analyzer used to test for member references.</summary>
    public class MemberReferenceAnalyzer : DiagnosticAnalyzer
    {
        public static readonly DiagnosticDescriptor EventReferenceDescriptor = new DiagnosticDescriptor(
            "EventReference",
            "Event Reference",
            "Event reference found.",
            "Testing",
            DiagnosticSeverity.Warning,
            isEnabledByDefault: true);

        public static readonly DiagnosticDescriptor InvalidEventDescriptor = new DiagnosticDescriptor(
            "InvalidEvent",
            "Invalid Event",
            "A EventAssignmentExpression with invalid event found.",
            "Testing",
            DiagnosticSeverity.Warning,
            isEnabledByDefault: true);

        public static readonly DiagnosticDescriptor HandlerAddedDescriptor = new DiagnosticDescriptor(
            "HandlerAdded",
            "Handler Added",
            "Event handler added.",
            "Testing",
            DiagnosticSeverity.Warning,
            isEnabledByDefault: true);

        public static readonly DiagnosticDescriptor HandlerRemovedDescriptor = new DiagnosticDescriptor(
            "HandlerRemoved",
            "Handler Removed",
            "Event handler removed.",
            "Testing",
            DiagnosticSeverity.Warning,
            isEnabledByDefault: true);

        public static readonly DiagnosticDescriptor PropertyReferenceDescriptor = new DiagnosticDescriptor(
            "PropertyReference",
            "Property Reference",
            "Property reference found.",
            "Testing",
            DiagnosticSeverity.Warning,
            isEnabledByDefault: true);

        public static readonly DiagnosticDescriptor FieldReferenceDescriptor = new DiagnosticDescriptor(
            "FieldReference",
            "Field Reference",
            "Field reference found.",
            "Testing",
            DiagnosticSeverity.Warning,
            isEnabledByDefault: true);

        public static readonly DiagnosticDescriptor MethodBindingDescriptor = new DiagnosticDescriptor(
            "MethodBinding",
            "Method Binding",
            "Method binding found.",
            "Testing",
            DiagnosticSeverity.Warning,
            isEnabledByDefault: true);

        public sealed override ImmutableArray<DiagnosticDescriptor> SupportedDiagnostics =>
            ImmutableArray.Create(EventReferenceDescriptor,
                HandlerAddedDescriptor,
                HandlerRemovedDescriptor,
                PropertyReferenceDescriptor,
                FieldReferenceDescriptor,
                MethodBindingDescriptor,
                InvalidEventDescriptor);

        public sealed override void Initialize(AnalysisContext context)
        {
            context.RegisterOperationAction(
                 (operationContext) =>
                 {
                     operationContext.ReportDiagnostic(Diagnostic.Create(EventReferenceDescriptor, operationContext.Operation.Syntax.GetLocation()));
                 },
                 OperationKind.EventReference);

            context.RegisterOperationAction(
                 (operationContext) =>
                 {
                     IEventAssignmentOperation eventAssignment = (IEventAssignmentOperation)operationContext.Operation;
                     operationContext.ReportDiagnostic(Diagnostic.Create(eventAssignment.Adds ? HandlerAddedDescriptor : HandlerRemovedDescriptor, operationContext.Operation.Syntax.GetLocation()));

                     if (eventAssignment.EventReference?.Event == null && eventAssignment.HasErrors(operationContext.Compilation, operationContext.CancellationToken))
                     {
                         operationContext.ReportDiagnostic(Diagnostic.Create(InvalidEventDescriptor, eventAssignment.Syntax.GetLocation()));
                     }
                 },
                 OperationKind.EventAssignment);

            context.RegisterOperationAction(
                 (operationContext) =>
                 {
                     operationContext.ReportDiagnostic(Diagnostic.Create(PropertyReferenceDescriptor, operationContext.Operation.Syntax.GetLocation()));
                 },
                 OperationKind.PropertyReference);

            context.RegisterOperationAction(
                 (operationContext) =>
                 {
                     operationContext.ReportDiagnostic(Diagnostic.Create(FieldReferenceDescriptor, operationContext.Operation.Syntax.GetLocation()));
                 },
                 OperationKind.FieldReference);

            context.RegisterOperationAction(
                 (operationContext) =>
                 {
                     operationContext.ReportDiagnostic(Diagnostic.Create(MethodBindingDescriptor, operationContext.Operation.Syntax.GetLocation()));
                 },
                 OperationKind.MethodReference);
        }
    }

    /// <summary>Analyzer used to test IOperation treatment of params array arguments.</summary>
    public class ParamsArrayTestAnalyzer : DiagnosticAnalyzer
    {
        public static readonly DiagnosticDescriptor LongParamsDescriptor = new DiagnosticDescriptor(
            "LongParams",
            "Long Params",
            "Params array argument has more than 3 elements.",
            "Testing",
            DiagnosticSeverity.Warning,
            isEnabledByDefault: true);

        public static readonly DiagnosticDescriptor InvalidConstructorDescriptor = new DiagnosticDescriptor(
            "InvalidConstructor",
            "Invalid Constructor",
            "Invalid Constructor.",
            "Testing",
            DiagnosticSeverity.Warning,
            isEnabledByDefault: true);

        public sealed override ImmutableArray<DiagnosticDescriptor> SupportedDiagnostics => ImmutableArray.Create(LongParamsDescriptor, InvalidConstructorDescriptor);

        public sealed override void Initialize(AnalysisContext context)
        {
            context.RegisterOperationAction(
                 (operationContext) =>
                 {
                     IInvocationOperation invocation = (IInvocationOperation)operationContext.Operation;

                     foreach (IArgumentOperation argument in invocation.Arguments)
                     {
                         if (argument.Parameter.IsParams)
                         {
                             if (argument.Value is IArrayCreationOperation arrayValue)
                             {
                                 Optional<object> dimensionSize = arrayValue.DimensionSizes[0].ConstantValue;
                                 if (dimensionSize.HasValue && IntegralValue(dimensionSize.Value) > 3)
                                 {
                                     operationContext.ReportDiagnostic(Diagnostic.Create(LongParamsDescriptor, argument.Value.Syntax.GetLocation()));
                                 }
                             }
                         }
                     }
                 },
                 OperationKind.Invocation);

            context.RegisterOperationAction(
                (operationContext) =>
                {
                    IObjectCreationOperation creation = (IObjectCreationOperation)operationContext.Operation;

                    if (creation.Constructor == null)
                    {
                        operationContext.ReportDiagnostic(Diagnostic.Create(InvalidConstructorDescriptor, creation.Syntax.GetLocation()));
                    }

                    foreach (IArgumentOperation argument in creation.Arguments)
                    {
                        if (argument.Parameter.IsParams)
                        {
                            if (argument.Value is IArrayCreationOperation arrayValue)
                            {
                                Optional<object> dimensionSize = arrayValue.DimensionSizes[0].ConstantValue;
                                if (dimensionSize.HasValue && IntegralValue(dimensionSize.Value) > 3)
                                {
                                    operationContext.ReportDiagnostic(Diagnostic.Create(LongParamsDescriptor, argument.Value.Syntax.GetLocation()));
                                }
                            }
                        }
                    }
                },
                OperationKind.ObjectCreation);
        }

        private static long IntegralValue(object value)
        {
            if (value is long v)
            {
                return v;
            }

            if (value is int i)
            {
                return i;
            }

            return 0;
        }
    }

    /// <summary>Analyzer used to test for initializer constructs for members and parameters.</summary>
    public class EqualsValueTestAnalyzer : DiagnosticAnalyzer
    {
        public static readonly DiagnosticDescriptor EqualsValueDescriptor = new DiagnosticDescriptor(
            "EqualsValue",
            "Equals Value",
            "Equals value found.",
            "Testing",
            DiagnosticSeverity.Warning,
            isEnabledByDefault: true);

        public sealed override ImmutableArray<DiagnosticDescriptor> SupportedDiagnostics => ImmutableArray.Create(EqualsValueDescriptor);

        public sealed override void Initialize(AnalysisContext context)
        {
            context.RegisterOperationAction(
                 (operationContext) =>
                 {
                     IFieldInitializerOperation equalsValue = (IFieldInitializerOperation)operationContext.Operation;
                     if (equalsValue.InitializedFields[0].Name.StartsWith("F"))
                     {
                         operationContext.ReportDiagnostic(Diagnostic.Create(EqualsValueDescriptor, equalsValue.Syntax.GetLocation()));
                     }
                 },
                 OperationKind.FieldInitializer);

            context.RegisterOperationAction(
                 (operationContext) =>
                 {
                     IParameterInitializerOperation equalsValue = (IParameterInitializerOperation)operationContext.Operation;
                     if (equalsValue.Parameter.Name.StartsWith("F"))
                     {
                         operationContext.ReportDiagnostic(Diagnostic.Create(EqualsValueDescriptor, equalsValue.Syntax.GetLocation()));
                     }
                 },
                 OperationKind.ParameterInitializer);
        }
    }

    /// <summary>Analyzer used to test None IOperations.</summary>
    public class NoneOperationTestAnalyzer : DiagnosticAnalyzer
    {
        private const string ReliabilityCategory = "Reliability";

        // We should not see this warning triggered by any code
        public static readonly DiagnosticDescriptor NoneOperationDescriptor = new DiagnosticDescriptor(
            "NoneOperation",
            "None operation found",
            "An IOperation of None kind is found",
            ReliabilityCategory,
            DiagnosticSeverity.Warning,
            isEnabledByDefault: true);

        public sealed override ImmutableArray<DiagnosticDescriptor> SupportedDiagnostics
        {
            get { return ImmutableArray.Create(NoneOperationDescriptor); }
        }

        public sealed override void Initialize(AnalysisContext context)
        {
            context.RegisterOperationAction(
                 (operationContext) =>
                 {
                     operationContext.ReportDiagnostic(Diagnostic.Create(NoneOperationDescriptor, operationContext.Operation.Syntax.GetLocation()));
                 },
                 // None kind is only supposed to be used internally and will not actually register actions.
                 OperationKind.None);
        }
    }

    public class AddressOfTestAnalyzer : DiagnosticAnalyzer
    {
        private const string ReliabilityCategory = "Reliability";

        public static readonly DiagnosticDescriptor AddressOfDescriptor = new DiagnosticDescriptor(
            "AddressOfOperation",
            "AddressOf operation found",
            "An AddressOf operation found",
            ReliabilityCategory,
            DiagnosticSeverity.Warning,
            isEnabledByDefault: true);

        public static readonly DiagnosticDescriptor InvalidAddressOfReferenceDescriptor = new DiagnosticDescriptor(
            "InvalidAddressOfReference",
            "Invalid AddressOf reference found",
            "An invalid AddressOf reference found",
            ReliabilityCategory,
            DiagnosticSeverity.Warning,
            isEnabledByDefault: true);

        public sealed override ImmutableArray<DiagnosticDescriptor> SupportedDiagnostics =>
            ImmutableArray.Create(AddressOfDescriptor, InvalidAddressOfReferenceDescriptor);

        public sealed override void Initialize(AnalysisContext context)
        {
            context.RegisterOperationAction(
                 (operationContext) =>
                 {
                     var addressOfOperation = (IAddressOfOperation)operationContext.Operation;
                     operationContext.ReportDiagnostic(Diagnostic.Create(AddressOfDescriptor, addressOfOperation.Syntax.GetLocation()));

                     if (addressOfOperation.Reference.Kind == OperationKind.Invalid && addressOfOperation.HasErrors(operationContext.Compilation, operationContext.CancellationToken))
                     {
                         operationContext.ReportDiagnostic(Diagnostic.Create(InvalidAddressOfReferenceDescriptor, addressOfOperation.Reference.Syntax.GetLocation()));
                     }
                 },
                 OperationKind.AddressOf);
        }
    }

    /// <summary>Analyzer used to test LambdaExpression IOperations.</summary>
    public class LambdaTestAnalyzer : DiagnosticAnalyzer
    {
        private const string ReliabilityCategory = "Reliability";

        public static readonly DiagnosticDescriptor LambdaExpressionDescriptor = new DiagnosticDescriptor(
            "LambdaExpression",
            "Lambda expressionn found",
            "An Lambda expression is found",
            ReliabilityCategory,
            DiagnosticSeverity.Warning,
            isEnabledByDefault: true);

        public static readonly DiagnosticDescriptor TooManyStatementsInLambdaExpressionDescriptor = new DiagnosticDescriptor(
            "TooManyStatementsInLambdaExpression",
            "Too many statements in a Lambda expression",
            "More than 3 statements in a Lambda expression",
            ReliabilityCategory,
            DiagnosticSeverity.Warning,
            isEnabledByDefault: true);

        // This warning should never be triggered.
        public static readonly DiagnosticDescriptor NoneOperationInLambdaExpressionDescriptor = new DiagnosticDescriptor(
            "NoneOperationInLambdaExpression",
            "None Operation found in Lambda expression",
            "None Operation is found Lambda expression",
            ReliabilityCategory,
            DiagnosticSeverity.Warning,
            isEnabledByDefault: true);

        public sealed override ImmutableArray<DiagnosticDescriptor> SupportedDiagnostics =>
            ImmutableArray.Create(LambdaExpressionDescriptor,
                                  TooManyStatementsInLambdaExpressionDescriptor,
                                  NoneOperationInLambdaExpressionDescriptor);

        public sealed override void Initialize(AnalysisContext context)
        {
            context.RegisterOperationAction(
                 (operationContext) =>
                 {
                     var lambdaExpression = (IAnonymousFunctionOperation)operationContext.Operation;
                     operationContext.ReportDiagnostic(Diagnostic.Create(LambdaExpressionDescriptor, operationContext.Operation.Syntax.GetLocation()));
                     var block = lambdaExpression.Body;
                     // TODO: Can this possibly be null? Remove check if not.
                     if (block == null)
                     {
                         return;
                     }
                     if (block.Operations.Length > 3)
                     {
                         operationContext.ReportDiagnostic(Diagnostic.Create(TooManyStatementsInLambdaExpressionDescriptor, operationContext.Operation.Syntax.GetLocation()));
                     }
                     bool flag = false;
                     foreach (var statement in block.Operations)
                     {
                         if (statement.Kind == OperationKind.None)
                         {
                             flag = true;
                             break;
                         }
                     }
                     if (flag)
                     {
                         operationContext.ReportDiagnostic(Diagnostic.Create(NoneOperationInLambdaExpressionDescriptor, operationContext.Operation.Syntax.GetLocation()));
                     }
                 },
                 OperationKind.AnonymousFunction);
        }
    }

    public class StaticMemberTestAnalyzer : DiagnosticAnalyzer
    {
        private const string ReliabilityCategory = "Reliability";

        public static readonly DiagnosticDescriptor StaticMemberDescriptor = new DiagnosticDescriptor(
            "StaticMember",
            "Static member found",
            "A static member reference expression is found",
            ReliabilityCategory,
            DiagnosticSeverity.Warning,
            isEnabledByDefault: true);

        // We should not see this warning triggered by any code
        public static readonly DiagnosticDescriptor StaticMemberWithInstanceDescriptor = new DiagnosticDescriptor(
            "StaticMemberWithInstance",
            "Static member with non null Instance found",
            "A static member reference with non null Instance is found",
            ReliabilityCategory,
            DiagnosticSeverity.Warning,
            isEnabledByDefault: true);

        public sealed override ImmutableArray<DiagnosticDescriptor> SupportedDiagnostics
        {
            get
            {
                return ImmutableArray.Create(StaticMemberDescriptor,
                                             StaticMemberWithInstanceDescriptor);
            }
        }

        public sealed override void Initialize(AnalysisContext context)
        {
            context.RegisterOperationAction(
                 (operationContext) =>
                 {
                     var operation = operationContext.Operation;
                     ISymbol memberSymbol;
                     IOperation receiver;
                     switch (operation.Kind)
                     {
                         case OperationKind.FieldReference:
                             memberSymbol = ((IFieldReferenceOperation)operation).Field;
                             receiver = ((IFieldReferenceOperation)operation).Instance;
                             break;
                         case OperationKind.PropertyReference:
                             memberSymbol = ((IPropertyReferenceOperation)operation).Property;
                             receiver = ((IPropertyReferenceOperation)operation).Instance;
                             break;
                         case OperationKind.EventReference:
                             memberSymbol = ((IEventReferenceOperation)operation).Event;
                             receiver = ((IEventReferenceOperation)operation).Instance;
                             break;
                         case OperationKind.MethodReference:
                             memberSymbol = ((IMethodReferenceOperation)operation).Method;
                             receiver = ((IMethodReferenceOperation)operation).Instance;
                             break;
                         case OperationKind.Invocation:
                             memberSymbol = ((IInvocationOperation)operation).TargetMethod;
                             receiver = ((IInvocationOperation)operation).Instance;
                             break;
                         default:
                             throw new ArgumentException();
                     }
                     if (memberSymbol.IsStatic)
                     {
                         operationContext.ReportDiagnostic(Diagnostic.Create(StaticMemberDescriptor, operation.Syntax.GetLocation()));

                         if (receiver != null)
                         {
                             operationContext.ReportDiagnostic(Diagnostic.Create(StaticMemberWithInstanceDescriptor, operation.Syntax.GetLocation()));
                         }
                     }
                 },
                 OperationKind.FieldReference,
                 OperationKind.PropertyReference,
                 OperationKind.EventReference,
                 OperationKind.MethodReference,
                 OperationKind.Invocation);
        }
    }

    public class LabelOperationsTestAnalyzer : DiagnosticAnalyzer
    {
        public static readonly DiagnosticDescriptor LabelDescriptor = new DiagnosticDescriptor(
           "Label",
           "Label found",
           "A label was was found",
           "Testing",
           DiagnosticSeverity.Warning,
           isEnabledByDefault: true);

        public static readonly DiagnosticDescriptor GotoDescriptor = new DiagnosticDescriptor(
          "Goto",
          "Goto found",
          "A goto was was found",
          "Testing",
          DiagnosticSeverity.Warning,
          isEnabledByDefault: true);

        public sealed override ImmutableArray<DiagnosticDescriptor> SupportedDiagnostics => ImmutableArray.Create(LabelDescriptor, GotoDescriptor);

        public sealed override void Initialize(AnalysisContext context)
        {
            context.RegisterOperationAction(
                (operationContext) =>
                {
                    ILabelSymbol label = ((ILabeledOperation)operationContext.Operation).Label;
                    if (label.Name == "Wilma" || label.Name == "Betty")
                    {
                        operationContext.ReportDiagnostic(Diagnostic.Create(LabelDescriptor, operationContext.Operation.Syntax.GetLocation()));
                    }
                },
                OperationKind.Labeled);

            context.RegisterOperationAction(
                (operationContext) =>
                {
                    IBranchOperation branch = (IBranchOperation)operationContext.Operation;
                    if (branch.BranchKind == BranchKind.GoTo)
                    {
                        ILabelSymbol label = branch.Target;
                        if (label.Name == "Wilma" || label.Name == "Betty")
                        {
                            operationContext.ReportDiagnostic(Diagnostic.Create(GotoDescriptor, branch.Syntax.GetLocation()));
                        }
                    }
                },
                OperationKind.Branch);
        }
    }

    public class UnaryAndBinaryOperationsTestAnalyzer : DiagnosticAnalyzer
    {
        public static readonly DiagnosticDescriptor OperatorAddMethodDescriptor = new DiagnosticDescriptor(
            "OperatorAddMethod",
            "Operator Add method found",
            "An operator Add method was found",
            "Testing",
            DiagnosticSeverity.Warning,
            isEnabledByDefault: true);

        public static readonly DiagnosticDescriptor OperatorMinusMethodDescriptor = new DiagnosticDescriptor(
            "OperatorMinusMethod",
            "Operator Minus method found",
            "An operator Minus method was found",
            "Testing",
            DiagnosticSeverity.Warning,
            isEnabledByDefault: true);

        public static readonly DiagnosticDescriptor DoubleMultiplyDescriptor = new DiagnosticDescriptor(
            "DoubleMultiply",
            "Double multiply found",
            "A double multiply was found",
            "Testing",
            DiagnosticSeverity.Warning,
            isEnabledByDefault: true);

        public static readonly DiagnosticDescriptor BooleanNotDescriptor = new DiagnosticDescriptor(
            "BooleanNot",
            "Boolean not found",
            "A boolean not was found",
            "Testing",
            DiagnosticSeverity.Warning,
            isEnabledByDefault: true);

        public sealed override ImmutableArray<DiagnosticDescriptor> SupportedDiagnostics => ImmutableArray.Create(OperatorAddMethodDescriptor, OperatorMinusMethodDescriptor, DoubleMultiplyDescriptor, BooleanNotDescriptor);

        public sealed override void Initialize(AnalysisContext context)
        {
            context.RegisterOperationAction(
                (operationContext) =>
                {
                    IBinaryOperation binary = (IBinaryOperation)operationContext.Operation;
                    if (binary.OperatorKind == BinaryOperatorKind.Add && binary.OperatorMethod != null && binary.OperatorMethod.Name.Contains("Addition"))
                    {
                        operationContext.ReportDiagnostic(Diagnostic.Create(OperatorAddMethodDescriptor, binary.Syntax.GetLocation()));
                    }

                    if (binary.OperatorKind == BinaryOperatorKind.Multiply && binary.Type.SpecialType == SpecialType.System_Double)
                    {
                        operationContext.ReportDiagnostic(Diagnostic.Create(DoubleMultiplyDescriptor, binary.Syntax.GetLocation()));
                    }
                },
                OperationKind.BinaryOperator);

            context.RegisterOperationAction(
                (operationContext) =>
                {
                    IUnaryOperation unary = (IUnaryOperation)operationContext.Operation;
                    if (unary.OperatorKind == UnaryOperatorKind.Minus && unary.OperatorMethod  != null && unary.OperatorMethod.Name.Contains("UnaryNegation"))
                    {
                        operationContext.ReportDiagnostic(Diagnostic.Create(OperatorMinusMethodDescriptor, unary.Syntax.GetLocation()));
                    }

                    if (unary.OperatorKind == UnaryOperatorKind.Not)
                    {
                        operationContext.ReportDiagnostic(Diagnostic.Create(BooleanNotDescriptor, unary.Syntax.GetLocation()));
                    }

                    if (unary.OperatorKind == UnaryOperatorKind.BitwiseNegation)
                    {
                        operationContext.ReportDiagnostic(Diagnostic.Create(BooleanNotDescriptor, unary.Syntax.GetLocation()));
                    }
                },
                OperationKind.UnaryOperator);
        }
    }

    public class BinaryOperatorVBTestAnalyzer : DiagnosticAnalyzer
    {
        public static readonly DiagnosticDescriptor BinaryUserDefinedOperatorDescriptor = new DiagnosticDescriptor(
            "BinaryUserDefinedOperator",
            "Binary user defined operator found",
            "A Binary user defined operator {0} is found",
            "Testing",
            DiagnosticSeverity.Warning,
            isEnabledByDefault: true);

        public sealed override ImmutableArray<DiagnosticDescriptor> SupportedDiagnostics
            => ImmutableArray.Create(BinaryUserDefinedOperatorDescriptor);

        public sealed override void Initialize(AnalysisContext context)
        {
            context.RegisterOperationAction(
                (operationContext) =>
                {
                    var binary = (IBinaryOperation)operationContext.Operation;
                    if (binary.OperatorMethod != null)
                    {
                        operationContext.ReportDiagnostic(
                            Diagnostic.Create(BinaryUserDefinedOperatorDescriptor,
                                binary.Syntax.GetLocation(),
                                binary.OperatorKind.ToString()));
                    }
                },
                OperationKind.BinaryOperator);
        }
    }

    public class OperatorPropertyPullerTestAnalyzer : DiagnosticAnalyzer
    {
        public static readonly DiagnosticDescriptor BinaryOperatorDescriptor = new DiagnosticDescriptor(
            "BinaryOperator",
            "Binary operator found",
            "A Binary operator {0} was found",
            "Testing",
            DiagnosticSeverity.Warning,
            isEnabledByDefault: true);

        public static readonly DiagnosticDescriptor UnaryOperatorDescriptor = new DiagnosticDescriptor(
           "UnaryOperator",
           "Unary operator found",
           "A Unary operator {0} was found",
           "Testing",
           DiagnosticSeverity.Warning,
           isEnabledByDefault: true);

        public sealed override ImmutableArray<DiagnosticDescriptor> SupportedDiagnostics
            => ImmutableArray.Create(BinaryOperatorDescriptor, UnaryOperatorDescriptor);

        public sealed override void Initialize(AnalysisContext context)
        {
            context.RegisterOperationAction(
                (operationContext) =>
                {
                    var binary = (IBinaryOperation)operationContext.Operation;
                    var left = binary.LeftOperand;
                    var right = binary.RightOperand;
                    if (!left.HasErrors(operationContext.Compilation, operationContext.CancellationToken) &&
                        !right.HasErrors(operationContext.Compilation, operationContext.CancellationToken) &&
                        binary.OperatorMethod == null)
                    {
                        if (left.Kind == OperationKind.LocalReference)
                        {
                            var leftLocal = ((ILocalReferenceOperation)left).Local;
                            if (leftLocal.Name == "x")
                            {
                                if (right.Kind == OperationKind.Literal)
                                {
                                    var rightValue = right.ConstantValue;
                                    if (rightValue.HasValue && rightValue.Value is int && (int)rightValue.Value == 10)
                                    {
                                        operationContext.ReportDiagnostic(
                                            Diagnostic.Create(BinaryOperatorDescriptor,
                                            binary.Syntax.GetLocation(),
                                            binary.OperatorKind.ToString()));
                                    }
                                }
                            }
                        }
                    }
                },
                OperationKind.BinaryOperator);

            context.RegisterOperationAction(
                (operationContext) =>
                {
                    var unary = (IUnaryOperation)operationContext.Operation;
                    var operand = unary.Operand;
                    if (operand.Kind == OperationKind.LocalReference)
                    {
                        var operandLocal = ((ILocalReferenceOperation)operand).Local;
                        if (operandLocal.Name == "x")
                        {
                            if (!operand.HasErrors(operationContext.Compilation, operationContext.CancellationToken) && unary.OperatorMethod == null)
                            {
                                operationContext.ReportDiagnostic(
                                    Diagnostic.Create(UnaryOperatorDescriptor,
                                        unary.Syntax.GetLocation(),
                                        unary.OperatorKind.ToString()));
                            }
                        }
                    }
                },
                OperationKind.UnaryOperator);
        }
    }

    public class NullOperationSyntaxTestAnalyzer : DiagnosticAnalyzer
    {
        private const string ReliabilityCategory = "Reliability";

        // We should not see this warning triggered by any code
        public static readonly DiagnosticDescriptor NullOperationSyntaxDescriptor = new DiagnosticDescriptor(
            "NullOperationSyntax",
            "null operation Syntax found",
            "An IOperation with Syntax property of value null is found",
            ReliabilityCategory,
            DiagnosticSeverity.Warning,
            isEnabledByDefault: true);

        // since we don't expect to see the first diagnostic, we created this one to make sure
        // the test didn't pass because the analyzer crashed.
        public static readonly DiagnosticDescriptor ParamsArrayOperationDescriptor = new DiagnosticDescriptor(
            "ParamsArray",
            "Params array argument found",
            "A params array argument is found",
            ReliabilityCategory,
            DiagnosticSeverity.Warning,
            isEnabledByDefault: true);

        public sealed override ImmutableArray<DiagnosticDescriptor> SupportedDiagnostics
        {
            get { return ImmutableArray.Create(NullOperationSyntaxDescriptor, ParamsArrayOperationDescriptor); }
        }
        public sealed override void Initialize(AnalysisContext context)
        {
            context.RegisterOperationAction(
                (operationContext) =>
                {
                    var nullList = new List<IOperation>();
                    var paramsList = new List<IOperation>();
                    var collector = new Walker(nullList, paramsList);
                    collector.Visit(operationContext.Operation);

                    foreach (var nullSyntaxOperation in nullList)
                    {
                        operationContext.ReportDiagnostic(
                            Diagnostic.Create(NullOperationSyntaxDescriptor, null));
                    }
                    foreach (var paramsarrayArgumentOperation in paramsList)
                    {
                        operationContext.ReportDiagnostic(
                            Diagnostic.Create(ParamsArrayOperationDescriptor,
                                              paramsarrayArgumentOperation.Syntax.GetLocation()));
                    }
                },
                OperationKind.Invocation);
        }

        // this OperationWalker collect:
        // 1. all the operation with null Syntax property
        // 2. all the params array argument operations
        private sealed class Walker : OperationWalker
        {
            private readonly List<IOperation> _nullList;
            private readonly List<IOperation> _paramsList;

            public Walker(List<IOperation> nullList, List<IOperation> paramsList)
            {
                _nullList = nullList;
                _paramsList = paramsList;
            }

            public override void Visit(IOperation operation)
            {
                if (operation != null)
                {
                    if (operation.Syntax == null)
                    {
                        _nullList.Add(operation);
                    }
                    if (operation.Kind == OperationKind.Argument)
                    {
                        if (((IArgumentOperation)operation).ArgumentKind == ArgumentKind.ParamArray)
                        {
                            _paramsList.Add(operation);
                        }
                    }
                }
                base.Visit(operation);
            }
        }
    }

    public class InvalidOperatorExpressionTestAnalyzer : DiagnosticAnalyzer
    {
        private const string ReliabilityCategory = "Reliability";

        public static readonly DiagnosticDescriptor InvalidBinaryDescriptor = new DiagnosticDescriptor(
            "InvalidBinary",
            "Invalid binary expression operation with BinaryOperationKind.Invalid",
            "An Invalid binary expression operation with BinaryOperationKind.Invalid is found",
            ReliabilityCategory,
            DiagnosticSeverity.Warning,
            isEnabledByDefault: true);

        public static readonly DiagnosticDescriptor InvalidUnaryDescriptor = new DiagnosticDescriptor(
            "InvalidUnary",
            "Invalid unary expression operation with UnaryOperationKind.Invalid",
            "An Invalid unary expression operation with UnaryOperationKind.Invalid is found",
            ReliabilityCategory,
            DiagnosticSeverity.Warning,
            isEnabledByDefault: true);

        public static readonly DiagnosticDescriptor InvalidIncrementDescriptor = new DiagnosticDescriptor(
            "InvalidIncrement",
            "Invalid increment expression operation with ICompoundAssignmentExpression.BinaryOperationKind == BinaryOperationKind.Invalid",
            "An Invalid increment expression operation with ICompoundAssignmentExpression.BinaryOperationKind == BinaryOperationKind.Invalid is found",
            ReliabilityCategory,
            DiagnosticSeverity.Warning,
            isEnabledByDefault: true);

        public sealed override ImmutableArray<DiagnosticDescriptor> SupportedDiagnostics => ImmutableArray.Create(InvalidBinaryDescriptor,
                                                                                                                  InvalidUnaryDescriptor,
                                                                                                                  InvalidIncrementDescriptor);

        public sealed override void Initialize(AnalysisContext context)
        {
            context.RegisterOperationAction(
                 (operationContext) =>
                 {
                     var operation = operationContext.Operation;
                     if (operation.Kind == OperationKind.BinaryOperator)
                     {
                         var binary = (IBinaryOperation)operation;
                         if (binary.HasErrors(operationContext.Compilation, operationContext.CancellationToken))
                         {
                             operationContext.ReportDiagnostic(Diagnostic.Create(InvalidBinaryDescriptor, binary.Syntax.GetLocation()));
                         }
                     }
                     else if (operation.Kind == OperationKind.UnaryOperator)
                     {
                         var unary = (IUnaryOperation)operation;
                         if (unary.HasErrors(operationContext.Compilation, operationContext.CancellationToken))
                         {
                             operationContext.ReportDiagnostic(Diagnostic.Create(InvalidUnaryDescriptor, unary.Syntax.GetLocation()));
                         }
                     }
                     else if (operation.Kind == OperationKind.Increment)
                     {
                         var inc = (IIncrementOrDecrementOperation)operation;
                         if (inc.HasErrors(operationContext.Compilation))
                         {
                             operationContext.ReportDiagnostic(Diagnostic.Create(InvalidIncrementDescriptor, inc.Syntax.GetLocation()));
                         }
                     }
                 },
                 OperationKind.BinaryOperator,
                 OperationKind.UnaryOperator,
                 OperationKind.Increment);
        }
    }

    public class ConditionalAccessOperationTestAnalyzer : DiagnosticAnalyzer
    {
        public static readonly DiagnosticDescriptor ConditionalAccessOperationDescriptor = new DiagnosticDescriptor(
           "ConditionalAccessOperation",
           "Conditional access operation found",
           "Conditional access operation was found",
           "Testing",
           DiagnosticSeverity.Warning,
           isEnabledByDefault: true);

        public static readonly DiagnosticDescriptor ConditionalAccessInstanceOperationDescriptor = new DiagnosticDescriptor(
           "ConditionalAccessInstanceOperation",
           "Conditional access instance operation found",
           "Conditional access instance operation was found",
           "Testing",
           DiagnosticSeverity.Warning,
           isEnabledByDefault: true);

        public sealed override ImmutableArray<DiagnosticDescriptor> SupportedDiagnostics
        {
            get { return ImmutableArray.Create(ConditionalAccessOperationDescriptor, ConditionalAccessInstanceOperationDescriptor); }
        }

        public sealed override void Initialize(AnalysisContext context)
        {
            context.RegisterOperationAction(
                 (operationContext) =>
                 {
                     IConditionalAccessOperation conditionalAccess = (IConditionalAccessOperation)operationContext.Operation;
                     if (conditionalAccess.WhenNotNull != null && conditionalAccess.Operation != null)
                     {
                         operationContext.ReportDiagnostic(Diagnostic.Create(ConditionalAccessOperationDescriptor, conditionalAccess.Syntax.GetLocation()));
                     }
                 },
                 OperationKind.ConditionalAccess);

            context.RegisterOperationAction(
                 (operationContext) =>
                 {
                     IConditionalAccessInstanceOperation conditionalAccessInstance = (IConditionalAccessInstanceOperation)operationContext.Operation;
                     operationContext.ReportDiagnostic(Diagnostic.Create(ConditionalAccessInstanceOperationDescriptor, conditionalAccessInstance.Syntax.GetLocation()));
                 },
                 OperationKind.ConditionalAccessInstance);

            // https://github.com/dotnet/roslyn/issues/21294
            //context.RegisterOperationAction(
            //    (operationContext) =>
            //    {
            //        IPlaceholderExpression placeholder = (IPlaceholderExpression)operationContext.Operation;
            //        operationContext.ReportDiagnostic(Diagnostic.Create(ConditionalAccessInstanceOperationDescriptor, placeholder.Syntax.GetLocation()));
            //    },
            //    OperationKind.PlaceholderExpression);
        }
    }

    public class ConversionExpressionCSharpTestAnalyzer : DiagnosticAnalyzer
    {
        private const string ReliabilityCategory = "Reliability";

        public static readonly DiagnosticDescriptor InvalidConversionExpressionDescriptor = new DiagnosticDescriptor(
            "InvalidConversionExpression",
            "Invalid conversion expression",
            "Invalid conversion expression.",
            ReliabilityCategory,
            DiagnosticSeverity.Warning,
            isEnabledByDefault: true);

        public sealed override ImmutableArray<DiagnosticDescriptor> SupportedDiagnostics
        {
            get { return ImmutableArray.Create(InvalidConversionExpressionDescriptor); }
        }

        public sealed override void Initialize(AnalysisContext context)
        {
            context.RegisterOperationAction(
                 (operationContext) =>
                 {
                     var conversion = (IConversionOperation)operationContext.Operation;
                     if (conversion.HasErrors(operationContext.Compilation, operationContext.CancellationToken))
                     {
                         operationContext.ReportDiagnostic(Diagnostic.Create(InvalidConversionExpressionDescriptor, conversion.Syntax.GetLocation()));
                     }
                 },
                 OperationKind.Conversion);
        }
    }

    public class ForLoopConditionCrashVBTestAnalyzer : DiagnosticAnalyzer
    {
        private const string ReliabilityCategory = "Reliability";

        public static readonly DiagnosticDescriptor ForLoopConditionCrashDescriptor = new DiagnosticDescriptor(
            "ForLoopConditionCrash",
            "Ensure ForLoopCondition property doesn't crash",
            "Ensure ForLoopCondition property doesn't crash",
            ReliabilityCategory,
            DiagnosticSeverity.Warning,
            isEnabledByDefault: true);

        public sealed override ImmutableArray<DiagnosticDescriptor> SupportedDiagnostics
        {
            get { return ImmutableArray.Create(ForLoopConditionCrashDescriptor); }
        }

        public sealed override void Initialize(AnalysisContext context)
        {
            context.RegisterOperationAction(
                 (operationContext) =>
                 {
                     ILoopOperation loop = (ILoopOperation)operationContext.Operation;
                     if (loop.LoopKind == LoopKind.ForTo)
                     {
                         var forLoop = (IForToLoopOperation)loop;
                         var forCondition = forLoop.LimitValue;

                         if (forCondition.HasErrors(operationContext.Compilation, operationContext.CancellationToken))
                         {
                             // Generate a warning to prove we didn't crash
                             operationContext.ReportDiagnostic(Diagnostic.Create(ForLoopConditionCrashDescriptor, forLoop.LimitValue.Syntax.GetLocation()));
                         }
                     }
                 },
                 OperationKind.Loop);
        }
    }

    public class TrueFalseUnaryOperationTestAnalyzer : DiagnosticAnalyzer
    {
        private const string ReliabilityCategory = "Reliability";

        public static readonly DiagnosticDescriptor UnaryTrueDescriptor = new DiagnosticDescriptor(
            "UnaryTrue",
            "An unary True operation is found",
            "A unary True operation is found",
            ReliabilityCategory,
            DiagnosticSeverity.Warning,
            isEnabledByDefault: true);

        public static readonly DiagnosticDescriptor UnaryFalseDescriptor = new DiagnosticDescriptor(
            "UnaryFalse",
            "An unary False operation is found",
            "A unary False operation is found",
            ReliabilityCategory,
            DiagnosticSeverity.Warning,
            isEnabledByDefault: true);

        public sealed override ImmutableArray<DiagnosticDescriptor> SupportedDiagnostics
            => ImmutableArray.Create(UnaryTrueDescriptor, UnaryFalseDescriptor);

        public sealed override void Initialize(AnalysisContext context)
        {
            context.RegisterOperationAction(
                 (operationContext) =>
                 {
                     var unary = (IUnaryOperation)operationContext.Operation;
                     if (unary.OperatorKind == UnaryOperatorKind.True)
                     {
                         operationContext.ReportDiagnostic(Diagnostic.Create(UnaryTrueDescriptor, unary.Syntax.GetLocation()));
                     }
                     else if (unary.OperatorKind == UnaryOperatorKind.False)
                     {
                         operationContext.ReportDiagnostic(Diagnostic.Create(UnaryFalseDescriptor, unary.Syntax.GetLocation()));
                     }
                 },
                 OperationKind.UnaryOperator);
        }
    }

    public class AssignmentOperationSyntaxTestAnalyzer : DiagnosticAnalyzer
    {
        private const string ReliabilityCategory = "Reliability";

        public static readonly DiagnosticDescriptor AssignmentOperationDescriptor = new DiagnosticDescriptor(
            "AssignmentOperation",
            "An assignment operation is found",
            "An assignment operation is found",
            ReliabilityCategory,
            DiagnosticSeverity.Warning,
            isEnabledByDefault: true);

        public static readonly DiagnosticDescriptor AssignmentSyntaxDescriptor = new DiagnosticDescriptor(
            "AssignmentSyntax",
            "An assignment syntax is found",
            "An assignment syntax is found",
            ReliabilityCategory,
            DiagnosticSeverity.Warning,
            isEnabledByDefault: true);

        public sealed override ImmutableArray<DiagnosticDescriptor> SupportedDiagnostics
        {
            get { return ImmutableArray.Create(AssignmentOperationDescriptor, AssignmentSyntaxDescriptor); }
        }

        public sealed override void Initialize(AnalysisContext context)
        {
            context.RegisterOperationAction(
                 (operationContext) =>
                 {
                     operationContext.ReportDiagnostic(Diagnostic.Create(AssignmentOperationDescriptor, operationContext.Operation.Syntax.GetLocation()));
                 },
                 OperationKind.SimpleAssignment);

            context.RegisterSyntaxNodeAction(
                 (syntaxContext) =>
                 {

                     syntaxContext.ReportDiagnostic(Diagnostic.Create(AssignmentSyntaxDescriptor, syntaxContext.Node.GetLocation()));
                 },
                 CSharp.SyntaxKind.SimpleAssignmentExpression);
        }
    }

    public class LiteralTestAnalyzer : DiagnosticAnalyzer
    {
        private const string ReliabilityCategory = "Reliability";

        public static readonly DiagnosticDescriptor LiteralDescriptor = new DiagnosticDescriptor(
            "Literal",
            "A literal is found",
            "A literal of value {0} is found",
            ReliabilityCategory,
            DiagnosticSeverity.Warning,
            isEnabledByDefault: true);

        public sealed override ImmutableArray<DiagnosticDescriptor> SupportedDiagnostics
        {
            get { return ImmutableArray.Create(LiteralDescriptor); }
        }

        public sealed override void Initialize(AnalysisContext context)
        {
            context.RegisterOperationAction(
                 (operationContext) =>
                 {
                     var literal = (ILiteralOperation)operationContext.Operation;
                     operationContext.ReportDiagnostic(Diagnostic.Create(LiteralDescriptor, literal.Syntax.GetLocation(), literal.Syntax.ToString()));
                 },
                 OperationKind.Literal);
        }
    }

    // This analyzer is to test operation action registration method in AnalysisContext
    public class AnalysisContextAnalyzer : DiagnosticAnalyzer
    {
        private const string ReliabilityCategory = "Reliability";

        public static readonly DiagnosticDescriptor OperationActionDescriptor = new DiagnosticDescriptor(
            "AnalysisContext",
            "An operation related action is invoked",
            "An {0} action is invoked in {1} context.",
            ReliabilityCategory,
            DiagnosticSeverity.Warning,
            isEnabledByDefault: true);

        public sealed override ImmutableArray<DiagnosticDescriptor> SupportedDiagnostics
            => ImmutableArray.Create(OperationActionDescriptor);

        public sealed override void Initialize(AnalysisContext context)
        {
            context.RegisterOperationAction(
                (operationContext) =>
                {
                    operationContext.ReportDiagnostic(
                        Diagnostic.Create(OperationActionDescriptor, operationContext.Operation.Syntax.GetLocation(), "Operation", "Analysis"));
                },
                OperationKind.Literal);
        }
    }

<<<<<<< HEAD
=======
    // This analyzer is to test internal operation action registration method in AnalysisContext
    public class AnalysisContextInternalAnalyzer : DiagnosticAnalyzer
    {
        private const string ReliabilityCategory = "Reliability";

        public static readonly DiagnosticDescriptor OperationActionInternalDescriptor = new DiagnosticDescriptor(
            "AnalysisContextInternal",
            "An operation related action is invoked",
            "An {0} action is invoked in {1} context.",
            ReliabilityCategory,
            DiagnosticSeverity.Warning,
            isEnabledByDefault: true);

        public sealed override ImmutableArray<DiagnosticDescriptor> SupportedDiagnostics
            => ImmutableArray.Create(OperationActionInternalDescriptor);

        public sealed override void Initialize(AnalysisContext context)
        {
            context.RegisterOperationActionParamsArrayInternal(
                (operationContext) =>
                {
                    operationContext.ReportDiagnostic(
                        Diagnostic.Create(OperationActionInternalDescriptor, operationContext.Operation.Syntax.GetLocation(), "Operation", "Analysis"));
                },
                OperationKind.Literal);
        }
    }

>>>>>>> 9c82aed5
    // This analyzer is to test operation action registration method in CompilationStartAnalysisContext
    public class CompilationStartAnalysisContextAnalyzer : DiagnosticAnalyzer
    {
        private const string ReliabilityCategory = "Reliability";

        public static readonly DiagnosticDescriptor OperationActionDescriptor = new DiagnosticDescriptor(
            "CompilationStartAnalysisContext",
            "An operation related action is invoked",
            "An {0} action is invoked in {1} context.",
            ReliabilityCategory,
            DiagnosticSeverity.Warning,
            isEnabledByDefault: true);

        public sealed override ImmutableArray<DiagnosticDescriptor> SupportedDiagnostics
            => ImmutableArray.Create(OperationActionDescriptor);

        public sealed override void Initialize(AnalysisContext context)
        {
            context.RegisterCompilationStartAction(
                (compilationStartContext) =>
                {
                    compilationStartContext.RegisterOperationAction(
                        (operationContext) =>
                        {
                            operationContext.ReportDiagnostic(
                                Diagnostic.Create(OperationActionDescriptor, operationContext.Operation.Syntax.GetLocation(), "Operation", "CompilationStart within Analysis"));
                        },
                        OperationKind.Literal);
                });
        }
    }

<<<<<<< HEAD
=======
    // This analyzer is to test internal operation action registration method in CompilationStartAnalysisContext
    public class CompilationStartAnalysisContextInternalAnalyzer : DiagnosticAnalyzer
    {
        private const string ReliabilityCategory = "Reliability";

        public static readonly DiagnosticDescriptor OperationActionInternalDescriptor = new DiagnosticDescriptor(
            "CompilationStartAnalysisContextInternal",
            "An operation related action is invoked",
            "An {0} action is invoked in {1} context.",
            ReliabilityCategory,
            DiagnosticSeverity.Warning,
            isEnabledByDefault: true);

        public sealed override ImmutableArray<DiagnosticDescriptor> SupportedDiagnostics
            => ImmutableArray.Create(OperationActionInternalDescriptor);

        public sealed override void Initialize(AnalysisContext context)
        {
            context.RegisterCompilationStartAction(
                (compilationStartContext) =>
                {
                    compilationStartContext.RegisterOperationActionParamsArrayInternal(
                        (operationContext) =>
                        {
                            operationContext.ReportDiagnostic(
                                Diagnostic.Create(OperationActionInternalDescriptor, operationContext.Operation.Syntax.GetLocation(), "Operation", "CompilationStart within Analysis"));
                        },
                        OperationKind.Literal);
                });
        }
    }

>>>>>>> 9c82aed5
    // This analyzer is to test GetOperation method in SemanticModel
    public class SemanticModelAnalyzer : DiagnosticAnalyzer
    {
        private const string ReliabilityCategory = "Reliability";

        public static readonly DiagnosticDescriptor GetOperationDescriptor = new DiagnosticDescriptor(
            "GetOperation",
            "An IOperation is returned by SemanticModel",
            "An IOperation is returned by SemanticModel.",
            ReliabilityCategory,
            DiagnosticSeverity.Warning,
            isEnabledByDefault: true);

        public sealed override ImmutableArray<DiagnosticDescriptor> SupportedDiagnostics
            => ImmutableArray.Create(GetOperationDescriptor);

        public sealed override void Initialize(AnalysisContext context)
        {
            context.RegisterSyntaxNodeAction(
                (syntaxContext) =>
                {
                    var node = syntaxContext.Node;
                    var model = syntaxContext.SemanticModel;
                    if (model.GetOperation(node) != null)
                    {
                        syntaxContext.ReportDiagnostic(Diagnostic.Create(GetOperationDescriptor, node.GetLocation()));
                    }
                },
                Microsoft.CodeAnalysis.CSharp.SyntaxKind.NumericLiteralExpression);

            context.RegisterSyntaxNodeAction(
                (syntaxContext) =>
                {
                    var node = syntaxContext.Node;
                    var model = syntaxContext.SemanticModel;
                    if (model.GetOperation(node) != null)
                    {
                        syntaxContext.ReportDiagnostic(Diagnostic.Create(GetOperationDescriptor, node.GetLocation()));
                    }
                },
                Microsoft.CodeAnalysis.VisualBasic.SyntaxKind.NumericLiteralExpression);
        }
    }
}<|MERGE_RESOLUTION|>--- conflicted
+++ resolved
@@ -2096,37 +2096,6 @@
         }
     }
 
-<<<<<<< HEAD
-=======
-    // This analyzer is to test internal operation action registration method in AnalysisContext
-    public class AnalysisContextInternalAnalyzer : DiagnosticAnalyzer
-    {
-        private const string ReliabilityCategory = "Reliability";
-
-        public static readonly DiagnosticDescriptor OperationActionInternalDescriptor = new DiagnosticDescriptor(
-            "AnalysisContextInternal",
-            "An operation related action is invoked",
-            "An {0} action is invoked in {1} context.",
-            ReliabilityCategory,
-            DiagnosticSeverity.Warning,
-            isEnabledByDefault: true);
-
-        public sealed override ImmutableArray<DiagnosticDescriptor> SupportedDiagnostics
-            => ImmutableArray.Create(OperationActionInternalDescriptor);
-
-        public sealed override void Initialize(AnalysisContext context)
-        {
-            context.RegisterOperationActionParamsArrayInternal(
-                (operationContext) =>
-                {
-                    operationContext.ReportDiagnostic(
-                        Diagnostic.Create(OperationActionInternalDescriptor, operationContext.Operation.Syntax.GetLocation(), "Operation", "Analysis"));
-                },
-                OperationKind.Literal);
-        }
-    }
-
->>>>>>> 9c82aed5
     // This analyzer is to test operation action registration method in CompilationStartAnalysisContext
     public class CompilationStartAnalysisContextAnalyzer : DiagnosticAnalyzer
     {
@@ -2159,41 +2128,6 @@
         }
     }
 
-<<<<<<< HEAD
-=======
-    // This analyzer is to test internal operation action registration method in CompilationStartAnalysisContext
-    public class CompilationStartAnalysisContextInternalAnalyzer : DiagnosticAnalyzer
-    {
-        private const string ReliabilityCategory = "Reliability";
-
-        public static readonly DiagnosticDescriptor OperationActionInternalDescriptor = new DiagnosticDescriptor(
-            "CompilationStartAnalysisContextInternal",
-            "An operation related action is invoked",
-            "An {0} action is invoked in {1} context.",
-            ReliabilityCategory,
-            DiagnosticSeverity.Warning,
-            isEnabledByDefault: true);
-
-        public sealed override ImmutableArray<DiagnosticDescriptor> SupportedDiagnostics
-            => ImmutableArray.Create(OperationActionInternalDescriptor);
-
-        public sealed override void Initialize(AnalysisContext context)
-        {
-            context.RegisterCompilationStartAction(
-                (compilationStartContext) =>
-                {
-                    compilationStartContext.RegisterOperationActionParamsArrayInternal(
-                        (operationContext) =>
-                        {
-                            operationContext.ReportDiagnostic(
-                                Diagnostic.Create(OperationActionInternalDescriptor, operationContext.Operation.Syntax.GetLocation(), "Operation", "CompilationStart within Analysis"));
-                        },
-                        OperationKind.Literal);
-                });
-        }
-    }
-
->>>>>>> 9c82aed5
     // This analyzer is to test GetOperation method in SemanticModel
     public class SemanticModelAnalyzer : DiagnosticAnalyzer
     {
