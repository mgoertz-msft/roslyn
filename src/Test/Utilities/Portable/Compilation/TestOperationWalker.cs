﻿// Copyright (c) Microsoft.  All Rights Reserved.  Licensed under the Apache License, Version 2.0.  See License.txt in the project root for license information.

using System.Collections.Immutable;
using Microsoft.CodeAnalysis.Semantics;
using Xunit;

namespace Microsoft.CodeAnalysis.Test.Utilities
{
    public sealed class TestOperationWalker : OperationWalker
    {
        private static TestOperationWalker s_instance;

        private TestOperationWalker()
            : base()
        { }

        public static TestOperationWalker GetInstance()
        {
            if (s_instance == null)
            {
                s_instance = new TestOperationWalker();
            }
            return s_instance;
        }

#if Test_IOperation_None_Kind
        internal override void VisitNoneOperation(IOperation operation)
        {
            Assert.True(false, "Encountered an IOperation with `Kind == OperationKind.None` while walking the operation tree.");
        }
#endif

        public override void Visit(IOperation operation)
        {
            if (operation != null)
            {
                var syntax = operation.Syntax;
                var type = operation.Type;
                var constantValue = operation.ConstantValue;
                var isInvlid = operation.IsInvalid;
            }
            base.Visit(operation);
        }

        public override void VisitBlockStatement(IBlockStatement operation)
        {
            foreach (var local in operation.Locals)
            {
                // empty loop body, just want to make sure it won't crash.
            }

            base.VisitBlockStatement(operation);
        }

        public override void VisitVariableDeclarationStatement(IVariableDeclarationStatement operation)
        {
            base.VisitVariableDeclarationStatement(operation);
        }

        public override void VisitVariableDeclaration(IVariableDeclaration operation)
        {
            foreach (var symbol in operation.Variables)
            {
                // empty loop body, just want to make sure it won't crash.
            }

            base.VisitVariableDeclaration(operation);
        }

        public override void VisitSwitchStatement(ISwitchStatement operation)
        {
            base.VisitSwitchStatement(operation);
        }

        public override void VisitSwitchCase(ISwitchCase operation)
        {
            base.VisitSwitchCase(operation);
        }

        public override void VisitSingleValueCaseClause(ISingleValueCaseClause operation)
        {
            var caseKind = operation.CaseKind;
            var equality = operation.Equality;

            base.VisitSingleValueCaseClause(operation);
        }

        public override void VisitRelationalCaseClause(IRelationalCaseClause operation)
        {
            var caseKind = operation.CaseKind;
            var relation = operation.Relation;

            base.VisitRelationalCaseClause(operation);
        }

        public override void VisitWhileUntilLoopStatement(IWhileUntilLoopStatement operation)
        {
            var loopKind = operation.LoopKind;
            var isTopTest = operation.IsTopTest;
            var isWhile = operation.IsWhile;

            base.VisitWhileUntilLoopStatement(operation);
        }

        public override void VisitForLoopStatement(IForLoopStatement operation)
        {
            var loopKind = operation.LoopKind;
            foreach (var local in operation.Locals)
            {
                // empty loop body, just want to make sure it won't crash.
            }

            base.VisitForLoopStatement(operation);
        }

        public override void VisitForEachLoopStatement(IForEachLoopStatement operation)
        {
            var loopKind = operation.LoopKind;
            var iteraionVariable = operation.IterationVariable;

            base.VisitForEachLoopStatement(operation);
        }

        public override void VisitLabelStatement(ILabelStatement operation)
        {
            var label = operation.Label;

            base.VisitLabelStatement(operation);
        }

        public override void VisitBranchStatement(IBranchStatement operation)
        {
            var target = operation.Target;
            var branchKind = operation.BranchKind;

            base.VisitBranchStatement(operation);
        }

        public override void VisitYieldBreakStatement(IReturnStatement operation)
        {
            base.VisitYieldBreakStatement(operation);
        }

        public override void VisitEmptyStatement(IEmptyStatement operation)
        {
            base.VisitEmptyStatement(operation);
        }

        public override void VisitThrowStatement(IThrowStatement operation)
        {
            base.VisitThrowStatement(operation);
        }

        public override void VisitReturnStatement(IReturnStatement operation)
        {
            base.VisitReturnStatement(operation);
        }

        public override void VisitLockStatement(ILockStatement operation)
        {
            base.VisitLockStatement(operation);
        }

        public override void VisitTryStatement(ITryStatement operation)
        {
            base.VisitTryStatement(operation);
        }

        public override void VisitCatchClause(ICatchClause operation)
        {
            var caughtType = operation.CaughtType;
            var exceptionLocal = operation.ExceptionLocal;

            base.VisitCatchClause(operation);
        }

        public override void VisitUsingStatement(IUsingStatement operation)
        {
            base.VisitUsingStatement(operation);
        }

        public override void VisitFixedStatement(IFixedStatement operation)
        {
            base.VisitFixedStatement(operation);
        }

        public override void VisitExpressionStatement(IExpressionStatement operation)
        {
            base.VisitExpressionStatement(operation);
        }

        public override void VisitWithStatement(IWithStatement operation)
        {
            base.VisitWithStatement(operation);
        }

        public override void VisitStopStatement(IStopStatement operation)
        {
            base.VisitStopStatement(operation);
        }

        public override void VisitEndStatement(IEndStatement operation)
        {
            base.VisitEndStatement(operation);
        }

        public override void VisitInvocationExpression(IInvocationExpression operation)
        {
            var targetMethod = operation.TargetMethod;
            var isVirtual = operation.IsVirtual;

            base.VisitInvocationExpression(operation);
        }

        public override void VisitArgument(IArgument operation)
        {
            var argumentKind = operation.ArgumentKind;
            var parameter = operation.Parameter;

            base.VisitArgument(operation);
        }

        public override void VisitOmittedArgumentExpression(IOmittedArgumentExpression operation)
        {
            base.VisitOmittedArgumentExpression(operation);
        }

        public override void VisitArrayElementReferenceExpression(IArrayElementReferenceExpression operation)
        {
            base.VisitArrayElementReferenceExpression(operation);
        }

        public override void VisitPointerIndirectionReferenceExpression(IPointerIndirectionReferenceExpression operation)
        {
            base.VisitPointerIndirectionReferenceExpression(operation);
        }

        public override void VisitLocalReferenceExpression(ILocalReferenceExpression operation)
        {
            var local = operation.Local;

            base.VisitLocalReferenceExpression(operation);
        }

        public override void VisitParameterReferenceExpression(IParameterReferenceExpression operation)
        {
            var parameter = operation.Parameter;

            base.VisitParameterReferenceExpression(operation);
        }

        public override void VisitSyntheticLocalReferenceExpression(ISyntheticLocalReferenceExpression operation)
        {
            var syntheticLocalKind = operation.SyntheticLocalKind;
            var containingStatement = operation.ContainingStatement;

            base.VisitSyntheticLocalReferenceExpression(operation);
        }

        public override void VisitInstanceReferenceExpression(IInstanceReferenceExpression operation)
        {
            var instanceReferenceKind = operation.InstanceReferenceKind;

            base.VisitInstanceReferenceExpression(operation);
        }

        public override void VisitFieldReferenceExpression(IFieldReferenceExpression operation)
        {
            var member = operation.Member;
            var field = operation.Field;

            base.VisitFieldReferenceExpression(operation);
        }

        public override void VisitMethodBindingExpression(IMethodBindingExpression operation)
        {
            var member = operation.Member;
            var method = operation.Method;

            base.VisitMethodBindingExpression(operation);
        }

        public override void VisitPropertyReferenceExpression(IPropertyReferenceExpression operation)
        {
            var member = operation.Member;
            var property = operation.Property;

            base.VisitPropertyReferenceExpression(operation);
        }

        public override void VisitEventReferenceExpression(IEventReferenceExpression operation)
        {
            var member = operation.Member;
            var eventSymbol = operation.Event;

            base.VisitEventReferenceExpression(operation);
        }

        public override void VisitEventAssignmentExpression(IEventAssignmentExpression operation)
        {
            var eventSymbol = operation.Event;
            var adds = operation.Adds;

            base.VisitEventAssignmentExpression(operation);
        }

        public override void VisitConditionalAccessExpression(IConditionalAccessExpression operation)
        {
            base.VisitConditionalAccessExpression(operation);
        }

        public override void VisitConditionalAccessInstanceExpression(IConditionalAccessInstanceExpression operation)
        {
            base.VisitConditionalAccessInstanceExpression(operation);
        }

        public override void VisitPlaceholderExpression(IPlaceholderExpression operation)
        {
            base.VisitPlaceholderExpression(operation);
        }

        public override void VisitUnaryOperatorExpression(IUnaryOperatorExpression operation)
        {
            var usesOperatorMethod = operation.UsesOperatorMethod;
            var operatorMethod = operation.OperatorMethod;
            var unaryOperationKind = operation.UnaryOperationKind;

            base.VisitUnaryOperatorExpression(operation);
        }

        public override void VisitBinaryOperatorExpression(IBinaryOperatorExpression operation)
        {
            var usesOperatorMethod = operation.UsesOperatorMethod;
            var operatorMethod = operation.OperatorMethod;
            var binaryOperationKind = operation.BinaryOperationKind;

            base.VisitBinaryOperatorExpression(operation);
        }

        public override void VisitConversionExpression(IConversionExpression operation)
        {
            var usesOperatorMethod = operation.UsesOperatorMethod;
            var operatorMethod = operation.OperatorMethod;
            var converisionKind = operation.ConversionKind;
            var isExplicit = operation.IsExplicit;

            base.VisitConversionExpression(operation);
        }

        public override void VisitConditionalChoiceExpression(IConditionalChoiceExpression operation)
        {
            base.VisitConditionalChoiceExpression(operation);
        }

        public override void VisitNullCoalescingExpression(INullCoalescingExpression operation)
        {
            base.VisitNullCoalescingExpression(operation);
        }

        public override void VisitIsTypeExpression(IIsTypeExpression operation)
        {
            var isType = operation.IsType;

            base.VisitIsTypeExpression(operation);
        }

        public override void VisitSizeOfExpression(ISizeOfExpression operation)
        {
            var typeOperand = operation.TypeOperand;

            base.VisitSizeOfExpression(operation);
        }

        public override void VisitTypeOfExpression(ITypeOfExpression operation)
        {
            var typeOperand = operation.TypeOperand;

            base.VisitTypeOfExpression(operation);
        }

        public override void VisitLambdaExpression(ILambdaExpression operation)
        {
            var signature = operation.Signature;

            base.VisitLambdaExpression(operation);
        }

        public override void VisitLocalFunctionStatement(ILocalFunctionStatement operation)
        {
            var localFunction = operation.LocalFunctionSymbol;

            base.VisitLocalFunctionStatement(operation);
        }

        public override void VisitLiteralExpression(ILiteralExpression operation)
        {
            var text = operation.Text;

            base.VisitLiteralExpression(operation);
        }

        public override void VisitAwaitExpression(IAwaitExpression operation)
        {
            base.VisitAwaitExpression(operation);
        }

        public override void VisitAddressOfExpression(IAddressOfExpression operation)
        {
            base.VisitAddressOfExpression(operation);
        }

        public override void VisitObjectCreationExpression(IObjectCreationExpression operation)
        {
            var ctor = operation.Constructor;

            base.VisitObjectCreationExpression(operation);
        }

        public override void VisitAnonymousObjectCreationExpression(IAnonymousObjectCreationExpression operation)
        {
            base.VisitAnonymousObjectCreationExpression(operation);
        }

        public override void VisitFieldInitializer(IFieldInitializer operation)
        {
            foreach (var field in operation.InitializedFields)
            {
                // empty loop body, just want to make sure it won't crash.
            }
            base.VisitFieldInitializer(operation);
        }

        public override void VisitPropertyInitializer(IPropertyInitializer operation)
        {
            var initializedProperty = operation.InitializedProperty;

            base.VisitPropertyInitializer(operation);
        }

        public override void VisitParameterInitializer(IParameterInitializer operation)
        {
            var parameter = operation.Parameter;

            base.VisitParameterInitializer(operation);
        }

        public override void VisitArrayCreationExpression(IArrayCreationExpression operation)
        {
            var elementType = operation.ElementType;

            base.VisitArrayCreationExpression(operation);
        }

        public override void VisitArrayInitializer(IArrayInitializer operation)
        {
            base.VisitArrayInitializer(operation);
        }

        public override void VisitSimpleAssignmentExpression(ISimpleAssignmentExpression operation)
        {
            base.VisitSimpleAssignmentExpression(operation);
        }

        public override void VisitCompoundAssignmentExpression(ICompoundAssignmentExpression operation)
        {
            var usesOperatorMethod = operation.UsesOperatorMethod;
            var operatorMethod = operation.OperatorMethod;
            var binaryOperationKind = operation.BinaryOperationKind;

            base.VisitCompoundAssignmentExpression(operation);
        }

        public override void VisitIncrementExpression(IIncrementExpression operation)
        {
            var usesOperatorMethod = operation.UsesOperatorMethod;
            var operatorMethod = operation.OperatorMethod;
            var incrementOperationKind = operation.IncrementOperationKind;

            base.VisitIncrementExpression(operation);
        }

        public override void VisitParenthesizedExpression(IParenthesizedExpression operation)
        {
            base.VisitParenthesizedExpression(operation);
        }

        public override void VisitLateBoundMemberReferenceExpression(ILateBoundMemberReferenceExpression operation)
        {
            var memberName = operation.MemberName;

            base.VisitLateBoundMemberReferenceExpression(operation);
        }

        public override void VisitDefaultValueExpression(IDefaultValueExpression operation)
        {
            base.VisitDefaultValueExpression(operation);
        }

        public override void VisitTypeParameterObjectCreationExpression(ITypeParameterObjectCreationExpression operation)
        {
            base.VisitTypeParameterObjectCreationExpression(operation);
        }

        public override void VisitInvalidStatement(IInvalidStatement operation)
        {
            base.VisitInvalidStatement(operation);
        }

        public override void VisitInvalidExpression(IInvalidExpression operation)
        {
            base.VisitInvalidExpression(operation);
        }

<<<<<<< HEAD
        public override void VisitTupleExpression(ITupleExpression operation)
        {
            base.VisitTupleExpression(operation);
=======
        public override void VisitInterpolatedStringExpression(IInterpolatedStringExpression operation)
        {
            base.VisitInterpolatedStringExpression(operation);
        }

        public override void VisitInterpolatedStringText(IInterpolatedStringText operation)
        {
            base.VisitInterpolatedStringText(operation);
        }

        public override void VisitInterpolation(IInterpolation operation)
        {
            base.VisitInterpolation(operation);
        }

        public override void VisitConstantPattern(IConstantPattern operation)
        {
            base.VisitConstantPattern(operation);
        }

        public override void VisitDeclarationPattern(IDeclarationPattern operation)
        {
            var declaredSymbol = operation.DeclaredSymbol;

            base.VisitDeclarationPattern(operation);
        }

        public override void VisitIsPatternExpression(IIsPatternExpression operation)
        {
            base.VisitIsPatternExpression(operation);
        }

        public override void VisitPatternCaseClause(IPatternCaseClause operation)
        {
            var label = operation.Label;

            base.VisitPatternCaseClause(operation);
>>>>>>> d2f94230
        }
    }
}<|MERGE_RESOLUTION|>--- conflicted
+++ resolved
@@ -511,11 +511,11 @@
             base.VisitInvalidExpression(operation);
         }
 
-<<<<<<< HEAD
         public override void VisitTupleExpression(ITupleExpression operation)
         {
             base.VisitTupleExpression(operation);
-=======
+        }
+
         public override void VisitInterpolatedStringExpression(IInterpolatedStringExpression operation)
         {
             base.VisitInterpolatedStringExpression(operation);
@@ -553,7 +553,6 @@
             var label = operation.Label;
 
             base.VisitPatternCaseClause(operation);
->>>>>>> d2f94230
         }
     }
 }