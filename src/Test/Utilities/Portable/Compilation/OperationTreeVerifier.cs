﻿// Copyright (c) Microsoft.  All Rights Reserved.  Licensed under the Apache License, Version 2.0.  See License.txt in the project root for license information.

using System;
using System.Collections.Generic;
using System.Collections.Immutable;
using System.Diagnostics;
using System.Linq;
using System.Text;
using System.Text.RegularExpressions;
using Microsoft.CodeAnalysis.Semantics;
using Microsoft.CodeAnalysis.Test.Extensions;
using Microsoft.CodeAnalysis.Text;
using Roslyn.Test.Utilities;
using Roslyn.Utilities;
using Xunit;

namespace Microsoft.CodeAnalysis.Test.Utilities
{
    public sealed class OperationTreeVerifier : OperationWalker
    {
        private readonly IOperation _root;
        private readonly StringBuilder _builder;

        private const string indent = "  ";
        private string _currentIndent;
        private bool _pendingIndent;

        public OperationTreeVerifier(IOperation root, int initialIndent)
        {
            _root = root;
            _builder = new StringBuilder();

            _currentIndent = new string(' ', initialIndent);
            _pendingIndent = true;
        }

        public static void Verify(IOperation operation, string expectedOperationTree, int initialIndent = 0)
        {
            var actual = GetOperationTree(operation, initialIndent);
            Assert.Equal(expectedOperationTree, actual);
        }

        public static string GetOperationTree(IOperation operation, int initialIndent = 0)
        {
            var walker = new OperationTreeVerifier(operation, initialIndent);
            walker.Visit(operation);
            return walker._builder.ToString();
        }

        public static void Verify(string expectedOperationTree, string actualOperationTree)
        {
            char[] newLineChars = Environment.NewLine.ToCharArray();
            string actual = actualOperationTree.Trim(newLineChars);
            expectedOperationTree = expectedOperationTree.Trim(newLineChars);
            expectedOperationTree = Regex.Replace(expectedOperationTree, "([^\r])\n", "$1" + Environment.NewLine);
            AssertEx.AreEqual(expectedOperationTree, actual);
        }

        #region Logging helpers

        private void LogCommonPropertiesAndNewLine(IOperation operation)
        {
            LogString(" (");

            // Kind
            LogString($"{nameof(OperationKind)}.{operation.Kind}");

            // Type
            if (ShouldLogType(operation))
            {
                LogString(", ");
                LogType(operation.Type);
            }

            // ConstantValue
            if (operation.ConstantValue.HasValue)
            {
                LogString(", ");
                LogConstant(operation.ConstantValue);
            }

            // IsInvalid
            if (operation.IsInvalid)
            {
                LogString(", IsInvalid");
            }

            LogString(")");

            // Syntax
            LogString($" (Syntax: {GetSnippetFromSyntax(operation.Syntax)})");

            LogNewLine();
        }

        private static string GetSnippetFromSyntax(SyntaxNode syntax)
        {
            if (syntax == null)
            {
                return "null";
            }

            var text = syntax.ToString();
            var lines = text.Split(new[] { Environment.NewLine, "\r", "\n" }, StringSplitOptions.RemoveEmptyEntries).Select(l => l.Trim()).ToArray();
            if (lines.Length <= 1 && text.Length < 25)
            {
                return $"'{text}'";
            }

            const int maxTokenLength = 11;
            var firstLine = lines[0];
            var lastLine = lines[lines.Length - 1];
            var prefix = firstLine.Length <= maxTokenLength ? firstLine : firstLine.Substring(0, maxTokenLength);
            var suffix = lastLine.Length <= maxTokenLength ? lastLine : lastLine.Substring(lastLine.Length - maxTokenLength, maxTokenLength);
            return $"'{prefix} ... {suffix}'";
        }

        private static bool ShouldLogType(IOperation operation)
        {
            var operationKind = (int)operation.Kind;

            // Expressions
            if (operationKind >= 0x100 && operationKind < 0x400)
            {
                return true;
            }

            return false;
        }

        private void LogString(string str)
        {
            if (_pendingIndent)
            {
                str = _currentIndent + str;
                _pendingIndent = false;
            }

            _builder.Append(str);
        }

        private void LogNewLine()
        {
            LogString(Environment.NewLine);
            _pendingIndent = true;
        }

        private void Indent()
        {
            _currentIndent += indent;
        }

        private void Unindent()
        {
            _currentIndent = _currentIndent.Substring(indent.Length);
        }

        private void LogConstant(Optional<object> constant, string header = "Constant")
        {
            if (constant.HasValue)
            {
                LogConstant(constant.Value, header);
            }
        }

        private void LogConstant(object constant, string header = "Constant")
        {
            var valueStr = constant != null ? constant.ToString() : "null";
            if (constant is string)
            {
                valueStr = @"""" + valueStr + @"""";
            }

            LogString($"{header}: {valueStr}");
        }

        private void LogSymbol(ISymbol symbol, string header, bool logDisplayString = true)
        {
            if (!string.IsNullOrEmpty(header))
            {
                LogString($"{header}: ");
            }

            var symbolStr = symbol != null ? (logDisplayString ? symbol.ToTestDisplayString() : symbol.Name) : "null";
            LogString($"{symbolStr}");
        }

        private void LogType(ITypeSymbol type)
        {
            var typeStr = type != null ? type.ToTestDisplayString() : "null";
            LogString($"Type: {typeStr}");
        }

        #endregion

        #region Visit methods

        public override void Visit(IOperation operation)
        {
            if (operation == null)
            {
                return;
            }

            if (operation != _root)
            {
                Indent();
            }

            base.Visit(operation);

            if (operation != _root)
            {
                Unindent();
            }
        }

        private void Visit(IOperation operation, string header)
        {
            Debug.Assert(!string.IsNullOrEmpty(header));

            if (operation == null)
            {
                return;
            }

            Indent();
            LogString($"{header}: ");
            Visit(operation);
            Unindent();
        }

        private void VisitArray<T>(ImmutableArray<T> list, string header, bool logElementCount)
            where T : IOperation
        {
            Debug.Assert(!string.IsNullOrEmpty(header));

            if (list.IsDefaultOrEmpty)
            {
                return;
            }

            var elementCount = logElementCount ? $"({list.Length})" : string.Empty;
            Indent();
            LogString($"{header}{elementCount}: ");
            VisitArray(list);
            Unindent();
        }

        private void VisitInstanceExpression(IOperation instance)
        {
            Visit(instance, header: "Instance Receiver");
        }

        internal override void VisitNoneOperation(IOperation operation)
        {
            LogString("IOperation: ");
            LogCommonPropertiesAndNewLine(operation);

            if (operation is IOperationWithChildren operationWithChildren)
            {
                var children = operationWithChildren.Children.WhereNotNull().ToImmutableArray();
                if (children.Length > 0)
                {
                    VisitArray(children, "Children", logElementCount: true);
                }
            }
        }

        public override void VisitBlockStatement(IBlockStatement operation)
        {
            LogString(nameof(IBlockStatement));

            var statementsStr = $"{operation.Statements.Length} statements";
            var localStr = !operation.Locals.IsEmpty ? $", {operation.Locals.Length} locals" : string.Empty;
            LogString($" ({statementsStr}{localStr})");
            LogCommonPropertiesAndNewLine(operation);

            if (operation.Statements.IsEmpty)
            {
                return;
            }

            LogLocals(operation.Locals);
            base.VisitBlockStatement(operation);
        }

        public override void VisitVariableDeclarationStatement(IVariableDeclarationStatement operation)
        {
            var variablesCountStr = $"{operation.Declarations.Length} declarations";
            LogString($"{nameof(IVariableDeclarationStatement)} ({variablesCountStr})");
            LogCommonPropertiesAndNewLine(operation);

            base.VisitVariableDeclarationStatement(operation);
        }

        public override void VisitVariableDeclaration(IVariableDeclaration operation)
        {
            var symbolsCountStr = $"{operation.Variables.Length} variables";
            LogString($"{nameof(IVariableDeclaration)} ({symbolsCountStr})");
            LogCommonPropertiesAndNewLine(operation);

            LogLocals(operation.Variables, header: "Variables");

            Visit(operation.Initializer, "Initializer");
        }

        public override void VisitSwitchStatement(ISwitchStatement operation)
        {
            var caseCountStr = $"{operation.Cases.Length} cases";
            LogString($"{nameof(ISwitchStatement)} ({caseCountStr})");
            LogCommonPropertiesAndNewLine(operation);

            Visit(operation.Value, header: "Switch expression");
            VisitArray(operation.Cases, "Sections", logElementCount: false);
        }

        public override void VisitSwitchCase(ISwitchCase operation)
        {
            var caseClauseCountStr = $"{operation.Clauses.Length} case clauses";
            var statementCountStr = $"{operation.Body.Length} statements";
            LogString($"{nameof(ISwitchCase)} ({caseClauseCountStr}, {statementCountStr})");
            LogCommonPropertiesAndNewLine(operation);

            Indent();
            VisitArray(operation.Clauses, "Clauses", logElementCount: false);
            VisitArray(operation.Body, "Body", logElementCount: false);
            Unindent();
        }

        public override void VisitWhileUntilLoopStatement(IWhileUntilLoopStatement operation)
        {
            LogString(nameof(IWhileUntilLoopStatement));

            LogString($" (IsTopTest: {operation.IsTopTest}, IsWhile: {operation.IsWhile})");
            LogLoopStatementHeader(operation);

            Visit(operation.Condition, "Condition");
            Visit(operation.Body, "Body");
        }

        public override void VisitForLoopStatement(IForLoopStatement operation)
        {
            LogString(nameof(IForLoopStatement));
            LogLoopStatementHeader(operation);

            Visit(operation.Condition, "Condition");
            LogLocals(operation.Locals);
            VisitArray(operation.Before, "Before", logElementCount: false);
            VisitArray(operation.AtLoopBottom, "AtLoopBottom", logElementCount: false);
            Visit(operation.Body, "Body");
        }

        private void LogLocals(IEnumerable<ILocalSymbol> locals, string header = "Locals")
        {
            if (!locals.Any())
            {
                return;
            }

            Indent();

            LogString($"{header}: ");
            Indent();

            int localIndex = 1;
            foreach (var local in locals)
            {
                LogSymbol(local, header: $"Local_{localIndex++}");
                LogNewLine();
            }

            Unindent();
            Unindent();
        }

        private void LogLoopStatementHeader(ILoopStatement operation)
        {
            var kindStr = $"{nameof(LoopKind)}.{operation.LoopKind}";
            LogString($" ({kindStr})");
            LogCommonPropertiesAndNewLine(operation);
        }

        public override void VisitForEachLoopStatement(IForEachLoopStatement operation)
        {
            LogString(nameof(IForEachLoopStatement));
            LogSymbol(operation.IterationVariable, " (Iteration variable");
            LogString(")");

            LogLoopStatementHeader(operation);
            Visit(operation.Collection, "Collection");
            Visit(operation.Body, "Body");
        }

        public override void VisitLabelStatement(ILabelStatement operation)
        {
            LogString(nameof(ILabelStatement));

            // TODO: Put a better workaround to skip compiler generated labels.
            if (!operation.Label.IsImplicitlyDeclared)
            {
                LogString($" (Label: {operation.Label.Name})");
            }

            LogCommonPropertiesAndNewLine(operation);

            base.VisitLabelStatement(operation);
        }

        public override void VisitBranchStatement(IBranchStatement operation)
        {
            LogString(nameof(IBranchStatement));
            var kindStr = $"{nameof(BranchKind)}.{operation.BranchKind}";
            var labelStr = !operation.Target.IsImplicitlyDeclared ? $", Label: {operation.Target.Name}" : string.Empty;
            LogString($" ({kindStr}{labelStr})");
            LogCommonPropertiesAndNewLine(operation);

            base.VisitBranchStatement(operation);
        }

        public override void VisitYieldBreakStatement(IReturnStatement operation)
        {
            LogString(nameof(IReturnStatement));
            LogCommonPropertiesAndNewLine(operation);

            base.VisitYieldBreakStatement(operation);
        }

        public override void VisitEmptyStatement(IEmptyStatement operation)
        {
            LogString(nameof(IEmptyStatement));
            LogCommonPropertiesAndNewLine(operation);

            base.VisitEmptyStatement(operation);
        }

        public override void VisitThrowStatement(IThrowStatement operation)
        {
            LogString(nameof(IThrowStatement));
            LogCommonPropertiesAndNewLine(operation);

            base.VisitThrowStatement(operation);
        }

        public override void VisitReturnStatement(IReturnStatement operation)
        {
            LogString(nameof(IReturnStatement));
            LogCommonPropertiesAndNewLine(operation);

            base.VisitReturnStatement(operation);
        }

        public override void VisitLockStatement(ILockStatement operation)
        {
            LogString(nameof(ILockStatement));
            LogCommonPropertiesAndNewLine(operation);

            Visit(operation.LockedObject, "LockedObject");
            Visit(operation.Body, "Body");
        }

        public override void VisitTryStatement(ITryStatement operation)
        {
            LogString(nameof(ITryStatement));
            LogCommonPropertiesAndNewLine(operation);

            Visit(operation.Body, "Body");
            VisitArray(operation.Catches, "Catch clauses", logElementCount: true);
            Visit(operation.FinallyHandler, "Finally");
        }

        public override void VisitCatchClause(ICatchClause operation)
        {
            LogString(nameof(ICatchClause));
            LogString($" (Exception type: {operation.CaughtType?.ToTestDisplayString()}, Exception local: {operation.ExceptionLocal?.ToTestDisplayString()})");
            LogCommonPropertiesAndNewLine(operation);

            Visit(operation.Filter, "Filter");
            Visit(operation.Handler, "Handler");
        }

        public override void VisitUsingStatement(IUsingStatement operation)
        {
            LogString(nameof(IUsingStatement));
            LogCommonPropertiesAndNewLine(operation);

            Visit(operation.Declaration, "Declaration");
            Visit(operation.Value, "Value");
            Visit(operation.Body, "Body");
        }

        public override void VisitFixedStatement(IFixedStatement operation)
        {
            LogString(nameof(IFixedStatement));
            LogCommonPropertiesAndNewLine(operation);

            Visit(operation.Variables, "Declaration");
            Visit(operation.Body, "Body");
        }

        public override void VisitExpressionStatement(IExpressionStatement operation)
        {
            LogString(nameof(IExpressionStatement));
            LogCommonPropertiesAndNewLine(operation);

            base.VisitExpressionStatement(operation);
        }

        public override void VisitWithStatement(IWithStatement operation)
        {
            LogString(nameof(IWithStatement));
            LogCommonPropertiesAndNewLine(operation);

            Visit(operation.Value, "Value");
            Visit(operation.Body, "Body");
        }

        public override void VisitStopStatement(IStopStatement operation)
        {
            LogString(nameof(IStopStatement));
            LogCommonPropertiesAndNewLine(operation);

            base.VisitStopStatement(operation);
        }

        public override void VisitEndStatement(IEndStatement operation)
        {
            LogString(nameof(IEndStatement));
            LogCommonPropertiesAndNewLine(operation);

            base.VisitEndStatement(operation);
        }

        public override void VisitInvocationExpression(IInvocationExpression operation)
        {
            LogString(nameof(IInvocationExpression));

            var isVirtualStr = operation.IsVirtual ? "virtual " : string.Empty;
            var isStaticStr = operation.Instance == null ? "static " : string.Empty;
            var spacing = !operation.IsVirtual && operation.Instance != null ? " " : string.Empty;
            LogString($" ({isVirtualStr}{isStaticStr}{spacing}");
            LogSymbol(operation.TargetMethod, header: string.Empty);
            LogString(")");
            LogCommonPropertiesAndNewLine(operation);

            VisitInstanceExpression(operation.Instance);
            VisitArguments(operation);
        }

        private void VisitArguments(IHasArgumentsExpression operation)
        {
            VisitArray(operation.ArgumentsInEvaluationOrder, "Arguments", logElementCount: true);
        }

        public override void VisitArgument(IArgument operation)
        {
            LogString($"{nameof(IArgument)} (");
            LogString($"{nameof(ArgumentKind)}.{operation.ArgumentKind}, ");
            LogSymbol(operation.Parameter, header: "Matching Parameter", logDisplayString: false);
            LogString(")");
            LogCommonPropertiesAndNewLine(operation);

            Visit(operation.Value);
            Visit(operation.InConversion, "InConversion");
            Visit(operation.OutConversion, "OutConversion");
        }

        public override void VisitOmittedArgumentExpression(IOmittedArgumentExpression operation)
        {
            LogString(nameof(IOmittedArgumentExpression));
            LogCommonPropertiesAndNewLine(operation);

            base.VisitOmittedArgumentExpression(operation);
        }

        public override void VisitArrayElementReferenceExpression(IArrayElementReferenceExpression operation)
        {
            LogString(nameof(IArrayElementReferenceExpression));
            LogCommonPropertiesAndNewLine(operation);

            Visit(operation.ArrayReference, "Array reference");
            VisitArray(operation.Indices, "Indices", logElementCount: true);
        }

        public override void VisitPointerIndirectionReferenceExpression(IPointerIndirectionReferenceExpression operation)
        {
            LogString(nameof(IPointerIndirectionReferenceExpression));
            LogCommonPropertiesAndNewLine(operation);

            base.VisitPointerIndirectionReferenceExpression(operation);
        }

        public override void VisitLocalReferenceExpression(ILocalReferenceExpression operation)
        {
            LogString(nameof(ILocalReferenceExpression));
            LogString($": {operation.Local.Name}");
            LogCommonPropertiesAndNewLine(operation);

            base.VisitLocalReferenceExpression(operation);
        }

        public override void VisitParameterReferenceExpression(IParameterReferenceExpression operation)
        {
            LogString(nameof(IParameterReferenceExpression));
            LogString($": {operation.Parameter.Name}");
            LogCommonPropertiesAndNewLine(operation);

            base.VisitParameterReferenceExpression(operation);
        }

        public override void VisitSyntheticLocalReferenceExpression(ISyntheticLocalReferenceExpression operation)
        {
            LogString(nameof(ISyntheticLocalReferenceExpression));
            var kindStr = $"{nameof(SynthesizedLocalKind)}.{operation.SyntheticLocalKind}";
            LogString($" ({kindStr})");
            LogCommonPropertiesAndNewLine(operation);

            base.VisitSyntheticLocalReferenceExpression(operation);
        }

        public override void VisitInstanceReferenceExpression(IInstanceReferenceExpression operation)
        {
            LogString(nameof(IInstanceReferenceExpression));
            var kindStr = $"{nameof(InstanceReferenceKind)}.{operation.InstanceReferenceKind}";
            LogString($" ({kindStr})");
            LogCommonPropertiesAndNewLine(operation);

            base.VisitInstanceReferenceExpression(operation);
        }

        private void VisitMemberReferenceExpressionCommon(IMemberReferenceExpression operation)
        {
            if (operation.Instance == null)
            {
                LogString(" (Static)");
            }

            LogCommonPropertiesAndNewLine(operation);
            VisitInstanceExpression(operation.Instance);
        }

        public override void VisitFieldReferenceExpression(IFieldReferenceExpression operation)
        {
            LogString(nameof(IFieldReferenceExpression));
            LogString($": {operation.Field.ToTestDisplayString()}");

            VisitMemberReferenceExpressionCommon(operation);
        }

        public override void VisitMethodBindingExpression(IMethodBindingExpression operation)
        {
            LogString(nameof(IMethodBindingExpression));
            LogString($": {operation.Method.ToTestDisplayString()}");

            if (operation.IsVirtual)
            {
                LogString(" (IsVirtual)");
            }

            VisitMemberReferenceExpressionCommon(operation);
        }

        public override void VisitPropertyReferenceExpression(IPropertyReferenceExpression operation)
        {
            LogString(nameof(IPropertyReferenceExpression));
            LogString($": {operation.Property.ToTestDisplayString()}");

            VisitMemberReferenceExpressionCommon(operation);

            if (operation.ArgumentsInEvaluationOrder.Length > 0)
            {
                VisitArguments(operation);
            }
        }

        public override void VisitEventReferenceExpression(IEventReferenceExpression operation)
        {
            LogString(nameof(IEventReferenceExpression));
            LogString($": {operation.Event.ToTestDisplayString()}");

            VisitMemberReferenceExpressionCommon(operation);
        }

        public override void VisitEventAssignmentExpression(IEventAssignmentExpression operation)
        {
            var kindStr = operation.Adds ? "EventAdd" : "EventRemove";
            LogString($"{nameof(IEventAssignmentExpression)} ({kindStr})");
            LogSymbol(operation.Event, header: " (Event: ");
            LogString(")");
            LogCommonPropertiesAndNewLine(operation);

            Visit(operation.EventInstance, header: "Event Instance");
            Visit(operation.HandlerValue, header: "Handler");
        }

        public override void VisitConditionalAccessExpression(IConditionalAccessExpression operation)
        {
            LogString(nameof(IConditionalAccessExpression));
            LogCommonPropertiesAndNewLine(operation);

            Visit(operation.ConditionalInstance, header: "Left");
            Visit(operation.ConditionalValue, header: "Right");
        }

        public override void VisitConditionalAccessInstanceExpression(IConditionalAccessInstanceExpression operation)
        {
            LogString(nameof(IConditionalAccessInstanceExpression));
            LogCommonPropertiesAndNewLine(operation);

            base.VisitConditionalAccessInstanceExpression(operation);
        }

        public override void VisitPlaceholderExpression(IPlaceholderExpression operation)
        {
            LogString(nameof(IPlaceholderExpression));
            LogCommonPropertiesAndNewLine(operation);

            base.VisitPlaceholderExpression(operation);
        }

        public override void VisitUnaryOperatorExpression(IUnaryOperatorExpression operation)
        {
            LogString(nameof(IUnaryOperatorExpression));

            var kindStr = $"{nameof(UnaryOperationKind)}.{operation.UnaryOperationKind}";
            LogString($" ({kindStr})");
            LogHasOperatorMethodExpressionCommon(operation);
            LogCommonPropertiesAndNewLine(operation);

            base.VisitUnaryOperatorExpression(operation);
        }

        public override void VisitBinaryOperatorExpression(IBinaryOperatorExpression operation)
        {
            LogString(nameof(IBinaryOperatorExpression));

            var kindStr = $"{nameof(BinaryOperationKind)}.{operation.BinaryOperationKind}";
            LogString($" ({kindStr})");
            LogHasOperatorMethodExpressionCommon(operation);
            LogCommonPropertiesAndNewLine(operation);

            Visit(operation.LeftOperand, "Left");
            Visit(operation.RightOperand, "Right");
        }

        private void LogHasOperatorMethodExpressionCommon(IHasOperatorMethodExpression operation)
        {
            Assert.Equal(operation.UsesOperatorMethod, operation.OperatorMethod != null);

            if (!operation.UsesOperatorMethod)
            {
                return;
            }

            LogSymbol(operation.OperatorMethod, header: " (OperatorMethod");
            LogString(")");
        }

        public override void VisitConversionExpression(IConversionExpression operation)
        {
            LogString(nameof(IConversionExpression));

            var kindStr = $"{nameof(ConversionKind)}.{operation.ConversionKind}";
            var isExplicitStr = operation.IsExplicit ? "Explicit" : "Implicit";
            LogString($" ({kindStr}, {isExplicitStr})");

            LogHasOperatorMethodExpressionCommon(operation);
            LogCommonPropertiesAndNewLine(operation);

            base.VisitConversionExpression(operation);
        }

        public override void VisitConditionalChoiceExpression(IConditionalChoiceExpression operation)
        {
            LogString(nameof(IConditionalChoiceExpression));
            LogCommonPropertiesAndNewLine(operation);

            Visit(operation.Condition, "Condition");
            Visit(operation.IfTrueValue, "IfTrue");
            Visit(operation.IfFalseValue, "IfFalse");
        }

        public override void VisitNullCoalescingExpression(INullCoalescingExpression operation)
        {
            LogString(nameof(INullCoalescingExpression));
            LogCommonPropertiesAndNewLine(operation);

            Visit(operation.PrimaryOperand, "Left");
            Visit(operation.SecondaryOperand, "Right");
        }

        public override void VisitIsTypeExpression(IIsTypeExpression operation)
        {
            LogString(nameof(IIsTypeExpression));
            LogCommonPropertiesAndNewLine(operation);

            base.VisitIsTypeExpression(operation);

            Indent();
            LogType(operation.Type);
            Unindent();
        }

        private void LogTypeOperationExpressionCommon(ITypeOperationExpression operation)
        {
            LogString(" (");
            LogType(operation.TypeOperand);
            LogString(")");
            LogCommonPropertiesAndNewLine(operation);
        }

        public override void VisitSizeOfExpression(ISizeOfExpression operation)
        {
            LogString(nameof(ISizeOfExpression));
            LogTypeOperationExpressionCommon(operation);

            base.VisitSizeOfExpression(operation);
        }

        public override void VisitTypeOfExpression(ITypeOfExpression operation)
        {
            LogString(nameof(ITypeOfExpression));
            LogTypeOperationExpressionCommon(operation);

            base.VisitTypeOfExpression(operation);
        }

        public override void VisitLambdaExpression(ILambdaExpression operation)
        {
            LogString(nameof(ILambdaExpression));

            LogSymbol(operation.Signature, header: " (Signature");
            LogString(")");
            LogCommonPropertiesAndNewLine(operation);

            base.VisitLambdaExpression(operation);
        }

        public override void VisitLiteralExpression(ILiteralExpression operation)
        {
            LogString(nameof(ILiteralExpression));

            object value;
            if (operation.ConstantValue.HasValue && ((value = operation.ConstantValue.Value) == null ? "null" : value.ToString()) == operation.Text)
            {
                LogString($" (Text: {operation.Text})");
            }

            LogCommonPropertiesAndNewLine(operation);

            base.VisitLiteralExpression(operation);
        }

        public override void VisitAwaitExpression(IAwaitExpression operation)
        {
            LogString(nameof(IAwaitExpression));
            LogCommonPropertiesAndNewLine(operation);

            base.VisitAwaitExpression(operation);
        }

        public override void VisitAddressOfExpression(IAddressOfExpression operation)
        {
            LogString(nameof(IAddressOfExpression));
            LogCommonPropertiesAndNewLine(operation);

            base.VisitAddressOfExpression(operation);
        }

        public override void VisitObjectCreationExpression(IObjectCreationExpression operation)
        {
            LogString(nameof(IObjectCreationExpression));
            LogString($" (Constructor: {operation.Constructor.ToTestDisplayString()})");
            LogCommonPropertiesAndNewLine(operation);

            VisitArguments(operation);
            VisitArray(operation.Initializers, "Initializers", logElementCount: true);
        }

        public override void VisitAnonymousObjectCreationExpression(IAnonymousObjectCreationExpression operation)
        {
            LogString(nameof(IAnonymousObjectCreationExpression));
            LogCommonPropertiesAndNewLine(operation);

            VisitArray(operation.Initializers, "Initializers", logElementCount: true);
        }

        public override void VisitFieldInitializer(IFieldInitializer operation)
        {
            LogString(nameof(IFieldInitializer));

            if (operation.InitializedFields.Length <= 1)
            {
                if (operation.InitializedFields.Length == 1)
                {
                    LogSymbol(operation.InitializedFields[0], header: " (Field");
                    LogString(")");
                }

                LogCommonPropertiesAndNewLine(operation);
            }
            else
            {
                LogString($" ({operation.InitializedFields.Length} initialized fields)");
                LogCommonPropertiesAndNewLine(operation);

                Indent();

                int index = 1;
                foreach (var local in operation.InitializedFields)
                {
                    LogSymbol(local, header: $"Field_{index++}");
                    LogNewLine();
                }

                Unindent();
            }

            base.VisitFieldInitializer(operation);
        }

        public override void VisitPropertyInitializer(IPropertyInitializer operation)
        {
            LogString(nameof(IPropertyInitializer));
            LogSymbol(operation.InitializedProperty, header: " (Property");
            LogString(")");
            LogCommonPropertiesAndNewLine(operation);

            base.VisitPropertyInitializer(operation);
        }

        public override void VisitParameterInitializer(IParameterInitializer operation)
        {
            LogString(nameof(IParameterInitializer));
            LogSymbol(operation.Parameter, header: " (Parameter");
            LogString(")");
            LogCommonPropertiesAndNewLine(operation);

            base.VisitParameterInitializer(operation);
        }

        public override void VisitArrayCreationExpression(IArrayCreationExpression operation)
        {
            LogString(nameof(IArrayCreationExpression));
            LogString($" (Element Type: {operation.ElementType?.ToTestDisplayString()})");
            LogCommonPropertiesAndNewLine(operation);

            VisitArray(operation.DimensionSizes, "Dimension Sizes", logElementCount: true);
            Visit(operation.Initializer, "Initializer");
        }

        public override void VisitArrayInitializer(IArrayInitializer operation)
        {
            LogString(nameof(IArrayInitializer));
            LogString($" ({operation.ElementValues.Length} elements)");
            LogCommonPropertiesAndNewLine(operation);

            VisitArray(operation.ElementValues, "Element Values", logElementCount: true);
        }

        public override void VisitSimpleAssignmentExpression(ISimpleAssignmentExpression operation)
        {
            LogString(nameof(ISimpleAssignmentExpression));
            LogCommonPropertiesAndNewLine(operation);

            Visit(operation.Target, "Left");
            Visit(operation.Value, "Right");
        }

        public override void VisitCompoundAssignmentExpression(ICompoundAssignmentExpression operation)
        {
            LogString(nameof(ICompoundAssignmentExpression));

            var kindStr = $"{nameof(BinaryOperationKind)}.{operation.BinaryOperationKind}";
            LogString($" ({kindStr})");
            LogHasOperatorMethodExpressionCommon(operation);
            LogCommonPropertiesAndNewLine(operation);

            Visit(operation.Target, "Left");
            Visit(operation.Value, "Right");
        }

        public override void VisitIncrementExpression(IIncrementExpression operation)
        {
            LogString(nameof(IIncrementExpression));

            var unaryKindStr = $"{nameof(UnaryOperandKind)}.{operation.IncrementOperationKind}";
            LogString($" ({unaryKindStr})");
            LogHasOperatorMethodExpressionCommon(operation);
            LogCommonPropertiesAndNewLine(operation);

            Visit(operation.Target, "Left");
        }

        public override void VisitParenthesizedExpression(IParenthesizedExpression operation)
        {
            LogString(nameof(IParenthesizedExpression));
            LogCommonPropertiesAndNewLine(operation);

            base.VisitParenthesizedExpression(operation);
        }

        public override void VisitLateBoundMemberReferenceExpression(ILateBoundMemberReferenceExpression operation)
        {
            LogString(nameof(ILateBoundMemberReferenceExpression));
            LogString($" (Member name: {operation.MemberName})");
            LogCommonPropertiesAndNewLine(operation);

            VisitInstanceExpression(operation.Instance);
        }

        public override void VisitDefaultValueExpression(IDefaultValueExpression operation)
        {
            LogString(nameof(IDefaultValueExpression));
            LogCommonPropertiesAndNewLine(operation);

            base.VisitDefaultValueExpression(operation);
        }

        public override void VisitTypeParameterObjectCreationExpression(ITypeParameterObjectCreationExpression operation)
        {
            LogString(nameof(ITypeParameterObjectCreationExpression));
            LogCommonPropertiesAndNewLine(operation);

            base.VisitTypeParameterObjectCreationExpression(operation);
        }

        public override void VisitInvalidStatement(IInvalidStatement operation)
        {
            LogString(nameof(IInvalidStatement));
            LogCommonPropertiesAndNewLine(operation);

            VisitArray(operation.Children, "Children", logElementCount: true);
        }

        public override void VisitInvalidExpression(IInvalidExpression operation)
        {
            LogString(nameof(IInvalidExpression));
            LogCommonPropertiesAndNewLine(operation);

            VisitArray(operation.Children, "Children", logElementCount: true);
        }

        public override void VisitIfStatement(IIfStatement operation)
        {
            LogString(nameof(IIfStatement));
            LogCommonPropertiesAndNewLine(operation);

            Visit(operation.Condition, "Condition");
            Visit(operation.IfTrueStatement, "IfTrue");
            Visit(operation.IfFalseStatement, "IfFalse");
        }

        public override void VisitLocalFunctionStatement(ILocalFunctionStatement operation)
        {
            LogString(nameof(ILocalFunctionStatement));

            LogSymbol(operation.LocalFunctionSymbol, header: " (Local Function");
            LogString(")");
            LogCommonPropertiesAndNewLine(operation);

            Visit(operation.Body);
        }

        private void LogCaseClauseCommon(ICaseClause operation)
        {
            var kindStr = $"{nameof(CaseKind)}.{operation.CaseKind}";
            LogString($" ({kindStr})");
            LogCommonPropertiesAndNewLine(operation);
        }

        public override void VisitSingleValueCaseClause(ISingleValueCaseClause operation)
        {
            LogString(nameof(ISingleValueCaseClause));
            var kindStr = $"{nameof(BinaryOperationKind)}.{operation.Equality}";
            LogString($" (Equality operator kind: {kindStr})");
            LogCaseClauseCommon(operation);

            base.VisitSingleValueCaseClause(operation);
        }

        public override void VisitRelationalCaseClause(IRelationalCaseClause operation)
        {
            LogString(nameof(IRelationalCaseClause));
            var kindStr = $"{nameof(BinaryOperationKind)}.{operation.Relation}";
            LogString($" (Relational operator kind: {kindStr})");
            LogCaseClauseCommon(operation);

            base.VisitRelationalCaseClause(operation);
        }

        public override void VisitRangeCaseClause(IRangeCaseClause operation)
        {
            LogString(nameof(IRangeCaseClause));
            LogCaseClauseCommon(operation);

            Visit(operation.MinimumValue, "Min");
            Visit(operation.MaximumValue, "Max");
        }

<<<<<<< HEAD
        public override void VisitTupleExpression(ITupleExpression operation)
        {
            LogString(nameof(ITupleExpression));
            LogCommonPropertiesAndNewLine(operation);

            VisitArray(operation.Elements, "Elements", logElementCount: true);
=======
        public override void VisitInterpolatedStringExpression(IInterpolatedStringExpression operation)
        {
            LogString(nameof(IInterpolatedStringExpression));
            LogCommonPropertiesAndNewLine(operation);

            VisitArray(operation.Parts, "Parts", logElementCount: true);
        }

        public override void VisitInterpolatedStringText(IInterpolatedStringText operation)
        {
            LogString(nameof(IInterpolatedStringText));
            LogCommonPropertiesAndNewLine(operation);

            Visit(operation.Text, "Text");
        }

        public override void VisitInterpolation(IInterpolation operation)
        {
            LogString(nameof(IInterpolation));
            LogCommonPropertiesAndNewLine(operation);

            Visit(operation.Expression, "Expression");
            Visit(operation.Alignment, "Alignment");
            Visit(operation.FormatString, "FormatString");
        }

        public override void VisitConstantPattern(IConstantPattern operation)
        {
            LogString(nameof(IConstantPattern));
            LogCommonPropertiesAndNewLine(operation);

            Visit(operation.Value, "Value");
        }

        public override void VisitDeclarationPattern(IDeclarationPattern operation)
        {
            LogString(nameof(IDeclarationPattern));
            LogSymbol(operation.DeclaredSymbol, " (Declared Symbol");
            LogString(")");
            LogCommonPropertiesAndNewLine(operation);
        }

        public override void VisitIsPatternExpression(IIsPatternExpression operation)
        {
            LogString(nameof(IIsPatternExpression));
            LogCommonPropertiesAndNewLine(operation);

            Visit(operation.Expression, "Expression");
            Visit(operation.Pattern, "Pattern");
        }

        public override void VisitPatternCaseClause(IPatternCaseClause operation)
        {
            LogString(nameof(IPatternCaseClause));
            LogSymbol(operation.Label, " (Label Symbol");
            LogString(")");
            LogCaseClauseCommon(operation);

            Visit(operation.Pattern, "Pattern");
            Visit(operation.GuardExpression, "Guard Expression");
>>>>>>> d2f94230
        }

        #endregion
    }
}<|MERGE_RESOLUTION|>--- conflicted
+++ resolved
@@ -1098,14 +1098,14 @@
             Visit(operation.MaximumValue, "Max");
         }
 
-<<<<<<< HEAD
         public override void VisitTupleExpression(ITupleExpression operation)
         {
             LogString(nameof(ITupleExpression));
             LogCommonPropertiesAndNewLine(operation);
 
             VisitArray(operation.Elements, "Elements", logElementCount: true);
-=======
+        }
+
         public override void VisitInterpolatedStringExpression(IInterpolatedStringExpression operation)
         {
             LogString(nameof(IInterpolatedStringExpression));
@@ -1166,7 +1166,6 @@
 
             Visit(operation.Pattern, "Pattern");
             Visit(operation.GuardExpression, "Guard Expression");
->>>>>>> d2f94230
         }
 
         #endregion
