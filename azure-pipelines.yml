# Branches that trigger a build on commit
trigger:
- main
- main-vs-deps
- release/*
- features/*
- demos/*

# Branches that trigger builds on PR
pr:
  branches:
    include:
    - main
    - main-vs-deps
    - release/*
    - features/*
    - demos/*
  paths:
    exclude:
      - docs/*
      - eng/config/PublishData.json
      - src/Features/LanguageServer/Microsoft.CommonLanguageServerProtocol.Framework/README.md
      - .vscode/*
      - .github/*
      - .devcontainer/*
      - .git-blame-ignore-revs
      - .vsconfig
      - CODE-OF-CONDUCT.md
      - CONTRIBUTING.md
      - README.md

variables:
  # This value is conditionally overriden by the variable group DotNet-HelixApi-Access.
  # ADO only lets us conditionally include a variable group on individual stages.
  - name: HelixApiAccessToken
    value: ''

  # Set pool / queue name variables depending on which instance we're running in.
  - name: PoolName
    ${{ if eq(variables['System.TeamProject'], 'public') }}:
      value: NetCore-Public
    ${{ else }}:
      value: NetCore1ESPool-Internal

  - name: Vs2022PreviewQueueName
    ${{ if eq(variables['System.TeamProject'], 'public') }}:
      value: windows.vs2022preview.amd64.open
    ${{ else }}:
      value: windows.vs2022preview.amd64

  - name: Vs2022QueueName
    ${{ if eq(variables['System.TeamProject'], 'public') }}:
      value: windows.vs2022.amd64.open
    ${{ else }}:
      value: windows.vs2022.amd64

  - name: UbuntuQueueName
    ${{ if eq(variables['System.TeamProject'], 'public') }}:
      value: Build.Ubuntu.1804.Amd64.Open
    ${{ else }}:
      value: Build.Ubuntu.1804.Amd64

  - name: HelixWindowsQueueName
    ${{ if eq(variables['System.TeamProject'], 'public') }}:
      value: Windows.10.Amd64.Open
    ${{ else }}:
      value: Windows.10.Amd64

  - name: HelixWindowsSpanishQueueName
    ${{ if eq(variables['System.TeamProject'], 'public') }}:
      value: Windows.10.Amd64.Server2022.ES.Open
    ${{ else }}:
      value: Windows.10.Amd64.Server2022.ES

  - name: HelixUbuntuQueueName
    ${{ if eq(variables['System.TeamProject'], 'public') }}:
      value: Ubuntu.1804.Amd64.Open
    ${{ else }}:
      value: Ubuntu.1804.Amd64

  - name: HelixMacOsQueueName
    ${{ if eq(variables['System.TeamProject'], 'public') }}:
      value: OSX.13.Amd64.Open
    ${{ else }}:
      value: OSX.13.Amd64

stages:
- stage: Windows_Debug_Build
  dependsOn: []
  jobs:
  - template: eng/pipelines/build-windows-job.yml
    parameters:
      jobName: Build_Windows_Debug
      testArtifactName: Transport_Artifacts_Windows_Debug
      configuration: Debug
      poolName: $(PoolName)
      queueName: $(Vs2022PreviewQueueName)
      restoreArguments: -msbuildEngine dotnet /p:UsingToolVSSDK=false /p:GenerateSatelliteAssemblies=false
      buildArguments: -msbuildEngine dotnet /p:UsingToolVSSDK=false /p:GenerateSatelliteAssemblies=false /p:PublishReadyToRun=false

- stage: Windows_Release_Build
  dependsOn: []
  jobs:
  - template: eng/pipelines/build-windows-job.yml
    parameters:
      jobName: Build_Windows_Release
      testArtifactName: Transport_Artifacts_Windows_Release
      configuration: Release
      poolName: $(PoolName)
      queueName: $(Vs2022PreviewQueueName)
      restoreArguments: -msbuildEngine dotnet /p:UsingToolVSSDK=false /p:GenerateSatelliteAssemblies=false
      buildArguments: -msbuildEngine dotnet /p:UsingToolVSSDK=false /p:GenerateSatelliteAssemblies=false /p:PublishReadyToRun=false

- stage: Unix_Build
  dependsOn: []
  jobs:
  - template: eng/pipelines/build-unix-job.yml
    parameters:
      jobName: Build_Unix_Debug
      testArtifactName: Transport_Artifacts_Unix_Debug
      configuration: Debug
      poolName: $(PoolName)
      queueName: $(UbuntuQueueName)

- stage: Source_Build
  dependsOn: []
  jobs:
  # Like template `eng/common/templates/jobs/source-build.yml`
  - job: Source_Build_Managed
    displayName: Source-Build (Managed)
    container: mcr.microsoft.com/dotnet-buildtools/prereqs:centos-stream8
    pool:
      ${{ if eq(variables['System.TeamProject'], 'public') }}:
        name: $[replace(replace(eq(contains(coalesce(variables['System.PullRequest.TargetBranch'], variables['Build.SourceBranch'], 'refs/heads/main'), 'release'), 'true'), True, 'NetCore-Svc-Public' ), False, 'NetCore-Public')]
        demands: ImageOverride -equals Build.Ubuntu.1804.Amd64.Open

      ${{ if eq(variables['System.TeamProject'], 'internal') }}:
        name: $[replace(replace(eq(contains(coalesce(variables['System.PullRequest.TargetBranch'], variables['Build.SourceBranch'], 'refs/heads/main'), 'release'), 'true'), True, 'NetCore1ESPool-Svc-Internal'), False, 'NetCore1ESPool-Internal')]
        demands: ImageOverride -equals Build.Ubuntu.1804.Amd64
    workspace:
      clean: all
    steps:
    - template: /eng/common/templates/steps/source-build.yml
      parameters:
        platform:
          name: 'Managed'
          container: 'mcr.microsoft.com/dotnet-buildtools/prereqs:centos-stream8'

- stage: Windows_Debug_Desktop
  dependsOn: Windows_Debug_Build
  variables:
  - ${{ if ne(variables['System.TeamProject'], 'public') }}:
    - group: DotNet-HelixApi-Access
  jobs:
  - ${{ if ne(variables['Build.Reason'], 'PullRequest') }}:
    - template: eng/pipelines/test-windows-job.yml
      parameters:
        testRunName: 'Test Windows Desktop Debug 32'
        jobName: Test_Windows_Desktop_Debug_32
        testArtifactName: Transport_Artifacts_Windows_Debug
        configuration: Debug
        testArguments: -testDesktop -testArch x86
        helixQueueName: $(HelixWindowsQueueName)
        helixApiAccessToken: $(HelixApiAccessToken)

  - template: eng/pipelines/test-windows-job.yml
    parameters:
      testRunName: 'Test Windows Desktop Debug 64'
      jobName: Test_Windows_Desktop_Debug_64
      testArtifactName: Transport_Artifacts_Windows_Debug
      configuration: Debug
      testArguments: -testDesktop -testArch x64
      helixQueueName: $(HelixWindowsQueueName)
      helixApiAccessToken: $(HelixApiAccessToken)

- stage: Windows_Release_Desktop
  dependsOn: Windows_Release_Build
  variables:
  - ${{ if ne(variables['System.TeamProject'], 'public') }}:
    - group: DotNet-HelixApi-Access
  jobs:
  - template: eng/pipelines/test-windows-job.yml
    parameters:
      testRunName: 'Test Windows Desktop Release 32'
      jobName: Test_Windows_Desktop_Release_32
      testArtifactName: Transport_Artifacts_Windows_Release
      configuration: Release
      testArguments: -testDesktop -testArch x86
      helixQueueName: $(HelixWindowsQueueName)
      helixApiAccessToken: $(HelixApiAccessToken)

  - ${{ if ne(variables['Build.Reason'], 'PullRequest') }}:
    - template: eng/pipelines/test-windows-job.yml
      parameters:
        testRunName: 'Test Windows Desktop Release 64'
        jobName: Test_Windows_Desktop_Release_64
        testArtifactName: Transport_Artifacts_Windows_Release
        configuration: Release
        testArguments: -testDesktop -testArch x64
        helixQueueName: $(HelixWindowsQueueName)
        helixApiAccessToken: $(HelixApiAccessToken)

  - template: eng/pipelines/test-windows-job.yml
    parameters:
      testRunName: 'Test Windows Desktop Spanish Release 64'
      jobName: Test_Windows_Desktop_Spanish_Release_64
      testArtifactName: Transport_Artifacts_Windows_Release
      configuration: Release
      testArguments: -testDesktop -testArch x64
      helixQueueName: $(HelixWindowsSpanishQueueName)
      helixApiAccessToken: $(HelixApiAccessToken)

- stage: Windows_Debug_CoreClr
  dependsOn: Windows_Debug_Build
  variables:
  - ${{ if ne(variables['System.TeamProject'], 'public') }}:
    - group: DotNet-HelixApi-Access
  jobs:
  - template: eng/pipelines/test-windows-job.yml
    parameters:
      testRunName: 'Test Windows CoreClr Debug'
      jobName: Test_Windows_CoreClr_Debug
      testArtifactName: Transport_Artifacts_Windows_Debug
      configuration: Debug
      testArguments: -testCoreClr
      helixQueueName: $(HelixWindowsQueueName)
      helixApiAccessToken: $(HelixApiAccessToken)

  - ${{ if ne(variables['Build.Reason'], 'PullRequest') }}:
    - template: eng/pipelines/test-windows-job-single-machine.yml
      parameters:
        testRunName: 'Test Windows CoreClr Debug Single Machine'
        jobName: Test_Windows_CoreClr_Debug_Single_Machine
        testArtifactName: Transport_Artifacts_Windows_Debug
        configuration: Debug
        poolName: $(PoolName)
        queueName: $(Vs2022QueueName)
        testArguments: -testCoreClr

  - template: eng/pipelines/test-windows-job.yml
    parameters:
      testRunName: 'Test Windows CoreCLR IOperation Debug'
      jobName: Test_Windows_CoreClr_IOperation_Debug
      testArtifactName: Transport_Artifacts_Windows_Debug
      configuration: Debug
      testArguments: -testCoreClr -testIOperation -testCompilerOnly
      helixQueueName: $(HelixWindowsQueueName)
      helixApiAccessToken: $(HelixApiAccessToken)

  # This leg runs almost all the compiler tests supported on CoreCLR, but
  #  with additional validation for used assemblies and GetEmitDiagnostics
  - template: eng/pipelines/test-windows-job.yml
    parameters:
      testRunName: 'Test Windows CoreCLR UsedAssemblies Debug'
      jobName: Test_Windows_CoreClr_UsedAssemblies_Debug
      testArtifactName: Transport_Artifacts_Windows_Debug
      configuration: Debug
      testArguments: -testCoreClr -testUsedAssemblies -testCompilerOnly
      helixQueueName: $(HelixWindowsQueueName)
      helixApiAccessToken: $(HelixApiAccessToken)

- stage: Windows_Release_CoreClr
  dependsOn: Windows_Release_Build
  variables:
  - ${{ if ne(variables['System.TeamProject'], 'public') }}:
    - group: DotNet-HelixApi-Access
  jobs:
  - template: eng/pipelines/test-windows-job.yml
    parameters:
      testRunName: 'Test Windows CoreClr Release'
      jobName: Test_Windows_CoreClr_Release
      testArtifactName: Transport_Artifacts_Windows_Release
      configuration: Release
      testArguments: -testCoreClr
      helixQueueName: $(HelixWindowsQueueName)
      helixApiAccessToken: $(HelixApiAccessToken)

- stage: Unix_Debug_CoreClr
  dependsOn: Unix_Build
  variables:
  - ${{ if ne(variables['System.TeamProject'], 'public') }}:
    - group: DotNet-HelixApi-Access
  jobs:
  - template: eng/pipelines/test-unix-job.yml
    parameters:
      testRunName: 'Test Linux Debug'
      jobName: Test_Linux_Debug
      testArtifactName: Transport_Artifacts_Unix_Debug
      configuration: Debug
      testArguments: --testCoreClr
      helixQueueName: $(HelixUbuntuQueueName)
      helixApiAccessToken: $(HelixApiAccessToken)

  - ${{ if ne(variables['Build.Reason'], 'PullRequest') }}:
    - template: eng/pipelines/test-unix-job-single-machine.yml
      parameters:
        testRunName: 'Test Linux Debug Single Machine'
        jobName: Test_Linux_Debug_Single_Machine
        testArtifactName: Transport_Artifacts_Unix_Debug
        configuration: Debug
        testArguments: --testCoreClr
        poolName: $(PoolName)
        queueName: $(UbuntuQueueName)

<<<<<<< HEAD
  - template: eng/pipelines/test-unix-job.yml
    parameters:
      testRunName: 'Test macOS Debug'
      jobName: Test_macOS_Debug
      testArtifactName: Transport_Artifacts_Unix_Debug
      configuration: Debug
      testArguments: --testCoreClr --helixQueueName OSX.13.Amd64.Open
=======
  - ${{ if ne(variables['Build.Reason'], 'PullRequest') }}:
    - template: eng/pipelines/test-unix-job.yml
      parameters:
        testRunName: 'Test macOS Debug'
        jobName: Test_macOS_Debug
        testArtifactName: Transport_Artifacts_Unix_Debug
        configuration: Debug
        testArguments: --testCoreClr 
        helixQueueName: $(HelixMacOsQueueName)
        helixApiAccessToken: $(HelixApiAccessToken)
>>>>>>> 9d4cc030

- stage: Correctness
  dependsOn: []
  jobs:
  - template: eng/pipelines/evaluate-changed-files.yml
    parameters:
      jobName: Determine_Changes
      poolName: $(PoolName)
      vmImageName: ubuntu-latest
      paths:
        - subset: compilers
          include:
          - src/Compilers/*
          - src/Dependencies/*
          - src/NuGet/Microsoft.Net.Compilers.Toolset/*
          - eng/*
          - src/Tools/Source/CompilerGeneratorTools/*

  - job: Correctness_Build_Artifacts
    dependsOn: Determine_Changes
    pool:
      name: $(PoolName)
      demands: ImageOverride -equals $(Vs2022PreviewQueueName)
    timeoutInMinutes: 90
    variables:
      - template: eng/pipelines/variables-build.yml
        parameters:
          configuration: Release
      - name: compilerChange
        value: $[dependencies.Determine_Changes.outputs['SetPathVars_compilers.containsChange']]
    steps:
      - template: eng/pipelines/checkout-windows-task.yml

      - task: PowerShell@2
        displayName: Restore
        inputs:
          filePath: eng/build.ps1
          arguments: -configuration Release -prepareMachine -ci -restore -binaryLogName Restore.binlog 

      - task: PowerShell@2
        displayName: Build
        inputs:
          filePath: eng/build.ps1
          arguments: -configuration Release -prepareMachine -ci -build -pack -publish -sign -binaryLogName Build.binlog

      - script: $(Build.SourcesDirectory)\artifacts\bin\BuildBoss\Release\net472\BuildBoss.exe  -r "$(Build.SourcesDirectory)/" -c Release -p Roslyn.sln
        displayName: Validate Build Artifacts

      - script: eng/validate-rules-missing-documentation.cmd -ci
        displayName: Validate rules missing documentation

      - task: PowerShell@2
        displayName: Generate Syntax Files
        inputs:
          filePath: eng/generate-compiler-code.ps1
          arguments: -test -configuration Release
        condition: or(ne(variables['Build.Reason'], 'PullRequest'), eq(variables['compilerChange'], 'true'))

      - script: $(Build.SourcesDirectory)\.dotnet\dotnet.exe tool run dotnet-format whitespace  $(Build.SourcesDirectory)\src --folder --include-generated --include $(Build.SourcesDirectory)\src\Compilers\CSharp\Portable\Generated\ $(Build.SourcesDirectory)\src\Compilers\VisualBasic\Portable\Generated\ $(Build.SourcesDirectory)\src\ExpressionEvaluator\VisualBasic\Source\ResultProvider\Generated\ --verify-no-changes
        displayName: Validate Generated Syntax Files
        condition: or(ne(variables['Build.Reason'], 'PullRequest'), eq(variables['compilerChange'], 'true'))

      - template: eng/pipelines/publish-logs.yml
        parameters:
          jobName: Correctness_Build_Artifacts
          configuration: Release

  - job: Correctness_Determinism
    dependsOn: Determine_Changes
    condition: or(ne(variables['Build.Reason'], 'PullRequest'), eq(dependencies.Determine_Changes.outputs['SetPathVars_compilers.containsChange'], 'true'))
    pool:
      name: $(PoolName)
      demands: ImageOverride -equals $(Vs2022PreviewQueueName)
    timeoutInMinutes: 90
    variables:
      - template: eng/pipelines/variables-build.yml
        parameters:
          configuration: Debug
    steps:
      - template: eng/pipelines/checkout-windows-task.yml

      - script: eng/test-determinism.cmd -configuration Debug
        displayName: Build - Validate determinism

      - template: eng/pipelines/publish-logs.yml
        parameters:
          jobName: Correctness_Determinism
          configuration: Debug

  - job: Correctness_Bootstrap_Build_Default
    dependsOn: Determine_Changes
    condition: or(ne(variables['Build.Reason'], 'PullRequest'), eq(dependencies.Determine_Changes.outputs['SetPathVars_compilers.containsChange'], 'true'))
    pool:
      name: $(PoolName)
      demands: ImageOverride -equals $(Vs2022PreviewQueueName)
    timeoutInMinutes: 90
    variables:
      - template: eng/pipelines/variables-build.yml
        parameters:
          configuration: Release
    steps:
      - template: eng/pipelines/build-bootstrap.yml
        parameters:
          bootstrapToolset: AnyCpu

  - job: Correctness_Bootstrap_Build_Framework
    dependsOn: Determine_Changes
    condition: ne(variables['Build.Reason'], 'Pull Request')
    pool:
      name: $(PoolName)
      demands: ImageOverride -equals $(Vs2022PreviewQueueName)
    timeoutInMinutes: 90
    variables:
      - template: eng/pipelines/variables-build.yml
        parameters:
          configuration: Release
    steps:
      - template: eng/pipelines/build-bootstrap.yml
        parameters:
          bootstrapToolset: Framework

  - job: Correctness_TodoCheck
    pool:
      vmImage: ubuntu-20.04
    timeoutInMinutes: 10
    steps:
      - template: eng/pipelines/checkout-unix-task.yml

      - pwsh: eng/todo-check.ps1
        displayName: Validate TODO/PROTOTYPE comments are not present

  - job: Correctness_Rebuild
    dependsOn: Determine_Changes
    condition: or(ne(variables['Build.Reason'], 'PullRequest'), eq(dependencies.Determine_Changes.outputs['SetPathVars_compilers.containsChange'], 'true'))
    pool:
      name: $(PoolName)
      demands: ImageOverride -equals $(Vs2022PreviewQueueName)
    timeoutInMinutes: 90
    variables:
      - template: eng/pipelines/variables-build.yml
        parameters:
          configuration: Release
    steps:
      - template: eng/pipelines/checkout-windows-task.yml

      - powershell: .\eng\test-rebuild.ps1 -ci -configuration Release
        displayName: Run BuildValidator

      - task: PublishBuildArtifacts@1
        displayName: Publish BuildValidator debug outputs
        inputs:
          PathtoPublish: '$(Build.SourcesDirectory)/artifacts/BuildValidator'
          ArtifactName: 'BuildValidator_DebugOut'
          publishLocation: Container
        continueOnError: true
        condition: failed()

      - template: eng/pipelines/publish-logs.yml
        parameters:
          jobName: Correctness_Rebuild
          configuration: Release

  - job: Correctness_Analyzers
    pool:
      name: $(PoolName)
      demands: ImageOverride -equals $(UbuntuQueueName)
    timeoutInMinutes: 35
    variables:
      - template: eng/pipelines/variables-build.yml
        parameters:
          configuration: Debug

    steps:
      - template: eng/pipelines/checkout-unix-task.yml

      - script: ./eng/build.sh --solution Roslyn.sln --restore --build --configuration Debug --prepareMachine --ci --binaryLog --runanalyzers --warnaserror /p:RoslynEnforceCodeStyle=true
        displayName: Build with analyzers

      - template: eng/pipelines/publish-logs.yml
        parameters:
          jobName: Correctness_Analyzers
          configuration: Debug<|MERGE_RESOLUTION|>--- conflicted
+++ resolved
@@ -302,15 +302,6 @@
         poolName: $(PoolName)
         queueName: $(UbuntuQueueName)
 
-<<<<<<< HEAD
-  - template: eng/pipelines/test-unix-job.yml
-    parameters:
-      testRunName: 'Test macOS Debug'
-      jobName: Test_macOS_Debug
-      testArtifactName: Transport_Artifacts_Unix_Debug
-      configuration: Debug
-      testArguments: --testCoreClr --helixQueueName OSX.13.Amd64.Open
-=======
   - ${{ if ne(variables['Build.Reason'], 'PullRequest') }}:
     - template: eng/pipelines/test-unix-job.yml
       parameters:
@@ -321,7 +312,6 @@
         testArguments: --testCoreClr 
         helixQueueName: $(HelixMacOsQueueName)
         helixApiAccessToken: $(HelixApiAccessToken)
->>>>>>> 9d4cc030
 
 - stage: Correctness
   dependsOn: []
