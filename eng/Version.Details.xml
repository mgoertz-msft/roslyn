<?xml version="1.0" encoding="utf-8"?>
<Dependencies>
  <ProductDependencies>
  </ProductDependencies>
  <ToolsetDependencies>
<<<<<<< HEAD
    <Dependency Name="Microsoft.DotNet.Arcade.Sdk" Version="5.0.0-beta.20067.2">
      <Uri>https://github.com/dotnet/arcade</Uri>
      <Sha>514e47a844ea7fe193978725c15e67ec16bff572</Sha>
=======
    <Dependency Name="Microsoft.DotNet.Arcade.Sdk" Version="5.0.0-beta.20071.3">
      <Uri>https://github.com/dotnet/arcade</Uri>
      <Sha>e06e2807048b6bc7b3549b401a1833bed3bcd8c3</Sha>
>>>>>>> e7006f8d
    </Dependency>
  </ToolsetDependencies>
</Dependencies><|MERGE_RESOLUTION|>--- conflicted
+++ resolved
@@ -3,15 +3,9 @@
   <ProductDependencies>
   </ProductDependencies>
   <ToolsetDependencies>
-<<<<<<< HEAD
-    <Dependency Name="Microsoft.DotNet.Arcade.Sdk" Version="5.0.0-beta.20067.2">
-      <Uri>https://github.com/dotnet/arcade</Uri>
-      <Sha>514e47a844ea7fe193978725c15e67ec16bff572</Sha>
-=======
     <Dependency Name="Microsoft.DotNet.Arcade.Sdk" Version="5.0.0-beta.20071.3">
       <Uri>https://github.com/dotnet/arcade</Uri>
       <Sha>e06e2807048b6bc7b3549b401a1833bed3bcd8c3</Sha>
->>>>>>> e7006f8d
     </Dependency>
   </ToolsetDependencies>
 </Dependencies>