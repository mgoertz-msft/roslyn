<?xml version="1.0" encoding="utf-8"?>
<!-- Licensed to the .NET Foundation under one or more agreements. The .NET Foundation licenses this file to you under the MIT license. See the LICENSE file in the project root for more information. -->
<Project>
  <!--
    Roslyn version
  -->
  <PropertyGroup>
    <MajorVersion>3</MajorVersion>
    <MinorVersion>10</MinorVersion>
    <PatchVersion>0</PatchVersion>
    <PreReleaseVersionLabel>2</PreReleaseVersionLabel>
    <VersionPrefix>$(MajorVersion).$(MinorVersion).$(PatchVersion)</VersionPrefix>
    <!--
      By default the assembly version in official builds is "$(MajorVersion).$(MinorVersion).0.0".
      Keep the setting conditional. The toolset sets the assembly version to 42.42.42.42 if not set explicitly.
    -->
    <AssemblyVersion Condition="'$(OfficialBuild)' == 'true' or '$(DotNetUseShippingVersions)' == 'true'">$(MajorVersion).$(MinorVersion).0.0</AssemblyVersion>
    <!--
      Arcade overrides our VersionPrefix when MajorVersion and MinorVersion are specified. Clear them so that
      we can keep the PatchVersion until we are using an SDK that includes https://github.com/dotnet/arcade/pull/3601
    -->
    <MajorVersion>
    </MajorVersion>
    <MinorVersion>
    </MinorVersion>
    <MicrosoftNetCompilersToolsetVersion>3.10.0-2.21165.4</MicrosoftNetCompilersToolsetVersion>
  </PropertyGroup>
  <PropertyGroup>
    <!-- Versions used by several individual references below -->
    <RoslynDiagnosticsNugetPackageVersion>3.3.3-beta1.21105.3</RoslynDiagnosticsNugetPackageVersion>
    <MicrosoftCodeAnalysisNetAnalyzersVersion>6.0.0-preview1.21054.10</MicrosoftCodeAnalysisNetAnalyzersVersion>
    <MicrosoftCodeAnalysisTestingVersion>1.0.1-beta1.20623.3</MicrosoftCodeAnalysisTestingVersion>
    <CodeStyleAnalyzerVersion>3.8.0</CodeStyleAnalyzerVersion>
    <VisualStudioEditorPackagesVersion>16.9.220</VisualStudioEditorPackagesVersion>
    <ILAsmPackageVersion>5.0.0-alpha1.19409.1</ILAsmPackageVersion>
    <ILDAsmPackageVersion>5.0.0-preview.1.20112.8</ILDAsmPackageVersion>
    <MicrosoftVisualStudioLanguageServerProtocolPackagesVersion>16.9.150</MicrosoftVisualStudioLanguageServerProtocolPackagesVersion>
    <MicrosoftVisualStudioShellPackagesVersion>16.9.30921.310</MicrosoftVisualStudioShellPackagesVersion>
    <MicrosoftBuildPackagesVersion>16.5.0</MicrosoftBuildPackagesVersion>
    <!-- The version of Roslyn we build Source Generators against that are built in this
         repository. This must be lower than MicrosoftNetCompilersToolsetVersion,
         but not higher than our minimum dogfoodable Visual Studio version, or else
         the generators we build would load on the command line but not load in IDEs. -->
    <SourceGeneratorMicrosoftCodeAnalysisVersion>3.8.0</SourceGeneratorMicrosoftCodeAnalysisVersion>
  </PropertyGroup>
  <!--
    Dependency versions
  -->
  <PropertyGroup>
    <BasicUndoVersion>0.9.3</BasicUndoVersion>
    <BenchmarkDotNetVersion>0.12.1</BenchmarkDotNetVersion>
    <DiffPlexVersion>1.4.4</DiffPlexVersion>
    <EnvDTEVersion>$(MicrosoftVisualStudioShellPackagesVersion)</EnvDTEVersion>
    <EnvDTE80Version>$(MicrosoftVisualStudioShellPackagesVersion)</EnvDTE80Version>
    <FakeSignVersion>0.9.2</FakeSignVersion>
    <HumanizerCoreVersion>2.2.0</HumanizerCoreVersion>
    <ICSharpCodeDecompilerVersion>6.1.0.5902</ICSharpCodeDecompilerVersion>
    <MicrosoftBuildVersion>$(MicrosoftBuildPackagesVersion)</MicrosoftBuildVersion>
    <MicrosoftBuildFrameworkVersion>$(MicrosoftBuildPackagesVersion)</MicrosoftBuildFrameworkVersion>
    <MicrosoftBuildLocatorVersion>1.2.6</MicrosoftBuildLocatorVersion>
    <MicrosoftBuildRuntimeVersion>$(MicrosoftBuildPackagesVersion)</MicrosoftBuildRuntimeVersion>
    <MicrosoftBuildTasksCoreVersion>$(MicrosoftBuildPackagesVersion)</MicrosoftBuildTasksCoreVersion>
    <NuGetVisualStudioContractsVersion>5.7.0</NuGetVisualStudioContractsVersion>
    <!-- This is working around Microsoft.VisualStudio.Shell.15.0 having an unstated conflicting reference on this with NuGet.VisualStudio.Contracts -->
    <MicrosoftVisualStudioRpcContractsVersion>16.9.63</MicrosoftVisualStudioRpcContractsVersion>
    <!--
      Since the Microsoft.CodeAnalysis.Analyzers package is a public dependency of our NuGet
      packages we will keep it untied to the RoslynDiagnosticsNugetPackageVersion we use for
      other analyzers to ensure it stays on a release version.
    -->
    <MicrosoftCodeAnalysisAnalyzersVersion>3.3.2</MicrosoftCodeAnalysisAnalyzersVersion>
    <MicrosoftCodeAnalysisBuildTasksVersion>2.0.0-rc2-61102-09</MicrosoftCodeAnalysisBuildTasksVersion>
    <MicrosoftCodeAnalysisCSharpAnalyzerTestingXUnitVersion>$(MicrosoftCodeAnalysisTestingVersion)</MicrosoftCodeAnalysisCSharpAnalyzerTestingXUnitVersion>
    <MicrosoftCodeAnalysisCSharpCodeFixTestingXUnitVersion>$(MicrosoftCodeAnalysisTestingVersion)</MicrosoftCodeAnalysisCSharpCodeFixTestingXUnitVersion>
    <MicrosoftCodeAnalysisCSharpCodeRefactoringTestingXUnitVersion>$(MicrosoftCodeAnalysisTestingVersion)</MicrosoftCodeAnalysisCSharpCodeRefactoringTestingXUnitVersion>
    <MicrosoftCodeAnalysisCSharpCodeStyleVersion>$(CodeStyleAnalyzerVersion)</MicrosoftCodeAnalysisCSharpCodeStyleVersion>
    <MicrosoftCodeAnalysisElfieVersion>1.0.0-rc14</MicrosoftCodeAnalysisElfieVersion>
    <MicrosoftCodeAnalysisTestResourcesProprietaryVersion>2.0.41</MicrosoftCodeAnalysisTestResourcesProprietaryVersion>
    <MicrosoftCodeAnalysisVisualBasicAnalyzerTestingXUnitVersion>$(MicrosoftCodeAnalysisTestingVersion)</MicrosoftCodeAnalysisVisualBasicAnalyzerTestingXUnitVersion>
    <MicrosoftCodeAnalysisVisualBasicCodeFixTestingXUnitVersion>$(MicrosoftCodeAnalysisTestingVersion)</MicrosoftCodeAnalysisVisualBasicCodeFixTestingXUnitVersion>
    <MicrosoftCodeAnalysisVisualBasicCodeRefactoringTestingXUnitVersion>$(MicrosoftCodeAnalysisTestingVersion)</MicrosoftCodeAnalysisVisualBasicCodeRefactoringTestingXUnitVersion>
    <MicrosoftCodeAnalysisVisualBasicCodeStyleVersion>$(CodeStyleAnalyzerVersion)</MicrosoftCodeAnalysisVisualBasicCodeStyleVersion>
    <MicrosoftCodeAnalysisAnalyzerUtilitiesVersion>3.3.0</MicrosoftCodeAnalysisAnalyzerUtilitiesVersion>
    <MicrosoftCodeAnalysisPerformanceSensitiveAnalyzersVersion>$(RoslynDiagnosticsNugetPackageVersion)</MicrosoftCodeAnalysisPerformanceSensitiveAnalyzersVersion>
    <MicrosoftCSharpVersion>4.3.0</MicrosoftCSharpVersion>
    <MicrosoftDevDivOptimizationDataPowerShellVersion>1.0.339</MicrosoftDevDivOptimizationDataPowerShellVersion>
    <MicrosoftDiagnosticsRuntimeVersion>0.8.31-beta</MicrosoftDiagnosticsRuntimeVersion>
    <MicrosoftDiagnosticsTracingTraceEventVersion>1.0.35</MicrosoftDiagnosticsTracingTraceEventVersion>
    <MicrosoftDiaSymReaderVersion>1.3.0</MicrosoftDiaSymReaderVersion>
    <MicrosoftDiaSymReaderConverterVersion>1.1.0-beta2-20115-01</MicrosoftDiaSymReaderConverterVersion>
    <MicrosoftDiaSymReaderConverterXmlVersion>1.1.0-beta2-20115-01</MicrosoftDiaSymReaderConverterXmlVersion>
    <MicrosoftDiaSymReaderNativeVersion>16.9.0-beta1.21055.5</MicrosoftDiaSymReaderNativeVersion>
    <MicrosoftDiaSymReaderPortablePdbVersion>1.5.0</MicrosoftDiaSymReaderPortablePdbVersion>
    <MicrosoftExtensionsLoggingVersion>5.0.0</MicrosoftExtensionsLoggingVersion>
    <MicrosoftExtensionsLoggingConsoleVersion>5.0.0</MicrosoftExtensionsLoggingConsoleVersion>
    <MicrosoftIdentityModelClientsActiveDirectoryVersion>3.13.8</MicrosoftIdentityModelClientsActiveDirectoryVersion>
    <MicrosoftInternalPerformanceCodeMarkersDesignTimeVersion>15.8.27812-alpha</MicrosoftInternalPerformanceCodeMarkersDesignTimeVersion>
    <MicrosoftInternalVisualStudioShellInterop140DesignTimeVersion>14.3.25407-alpha</MicrosoftInternalVisualStudioShellInterop140DesignTimeVersion>
    <MicrosoftMetadataVisualizerVersion>1.0.0-beta3.21075.2</MicrosoftMetadataVisualizerVersion>
    <MicrosoftMSXMLVersion>8.0.0</MicrosoftMSXMLVersion>
    <MicrosoftNETBuildExtensionsVersion>2.2.101</MicrosoftNETBuildExtensionsVersion>
    <MicrosoftNETCorePlatformsVersion>2.1.2</MicrosoftNETCorePlatformsVersion>
    <MicrosoftNETCoreAppRefVersion>5.0.0</MicrosoftNETCoreAppRefVersion>
    <MicrosoftNETFrameworkReferenceAssembliesnet461Version>1.0.0</MicrosoftNETFrameworkReferenceAssembliesnet461Version>
    <MicrosoftNETFrameworkReferenceAssembliesnet451Version>1.0.0</MicrosoftNETFrameworkReferenceAssembliesnet451Version>
    <MicrosoftNETFrameworkReferenceAssembliesnet40Version>1.0.0</MicrosoftNETFrameworkReferenceAssembliesnet40Version>
    <MicrosoftNETFrameworkReferenceAssembliesnet20Version>1.0.0</MicrosoftNETFrameworkReferenceAssembliesnet20Version>
    <jnm2ReferenceAssembliesnet35Version>1.0.1</jnm2ReferenceAssembliesnet35Version>
    <MicrosoftNETCoreTestHostVersion>1.1.0</MicrosoftNETCoreTestHostVersion>
    <MicrosoftNetFX20Version>1.0.3</MicrosoftNetFX20Version>
    <MicrosoftNetFrameworkReferenceAssembliesVersion>1.0.0</MicrosoftNetFrameworkReferenceAssembliesVersion>
    <MicrosoftNetSdkVersion>2.0.0-alpha-20170405-2</MicrosoftNetSdkVersion>
    <MicrosoftNuGetBuildTasksVersion>0.1.0</MicrosoftNuGetBuildTasksVersion>
    <MicrosoftPortableTargetsVersion>0.1.2-dev</MicrosoftPortableTargetsVersion>
    <MicrosoftServiceHubClientVersion>2.7.339</MicrosoftServiceHubClientVersion>
    <MicrosoftServiceHubFrameworkVersion>2.7.339</MicrosoftServiceHubFrameworkVersion>
    <MicrosoftVisualBasicVersion>10.1.0</MicrosoftVisualBasicVersion>
    <MicrosoftVisualStudioCallHierarchyPackageDefinitionsVersion>15.8.27812-alpha</MicrosoftVisualStudioCallHierarchyPackageDefinitionsVersion>
    <MicrosoftVisualStudioCodeAnalysisSdkUIVersion>15.8.27812-alpha</MicrosoftVisualStudioCodeAnalysisSdkUIVersion>
    <MicrosoftVisualStudioComponentModelHostVersion>16.9.184-preview</MicrosoftVisualStudioComponentModelHostVersion>
    <MicrosoftVisualStudioCompositionVersion>16.5.13</MicrosoftVisualStudioCompositionVersion>
    <MicrosoftVisualStudioCoreUtilityVersion>$(VisualStudioEditorPackagesVersion)</MicrosoftVisualStudioCoreUtilityVersion>
    <MicrosoftVisualStudioDebuggerUIInterfacesVersion>16.9.0-beta.20604.1</MicrosoftVisualStudioDebuggerUIInterfacesVersion>
    <MicrosoftVisualStudioDebuggerContractsVersion>16.9.0-beta.20604.1</MicrosoftVisualStudioDebuggerContractsVersion>
    <MicrosoftVisualStudioDebuggerEngineimplementationVersion>16.5.1122001-preview</MicrosoftVisualStudioDebuggerEngineimplementationVersion>
    <MicrosoftVisualStudioDebuggerMetadataimplementationVersion>16.5.1122001-preview</MicrosoftVisualStudioDebuggerMetadataimplementationVersion>
    <MicrosoftVisualStudioDesignerInterfacesVersion>1.1.4323</MicrosoftVisualStudioDesignerInterfacesVersion>
    <MicrosoftVisualStudioDiagnosticsPerformanceProviderVersion>16.0.28226-alpha</MicrosoftVisualStudioDiagnosticsPerformanceProviderVersion>
    <MicrosoftVisualStudioSDKEmbedInteropTypesVersion>15.0.36</MicrosoftVisualStudioSDKEmbedInteropTypesVersion>
    <MicrosoftVisualStudioEditorVersion>$(VisualStudioEditorPackagesVersion)</MicrosoftVisualStudioEditorVersion>
    <MicrosoftVisualStudioGraphModelVersion>$(MicrosoftVisualStudioShellPackagesVersion)</MicrosoftVisualStudioGraphModelVersion>
    <MicrosoftVisualStudioImageCatalogVersion>$(MicrosoftVisualStudioShellPackagesVersion)</MicrosoftVisualStudioImageCatalogVersion>
    <MicrosoftVisualStudioImagingVersion>$(MicrosoftVisualStudioShellPackagesVersion)</MicrosoftVisualStudioImagingVersion>
    <MicrosoftVisualStudioImagingInterop140DesignTimeVersion>$(MicrosoftVisualStudioShellPackagesVersion)</MicrosoftVisualStudioImagingInterop140DesignTimeVersion>
    <MicrosoftVisualStudioInteractiveWindowVersion>2.8.0</MicrosoftVisualStudioInteractiveWindowVersion>
    <MicrosoftVisualStudioLanguageVersion>$(VisualStudioEditorPackagesVersion)</MicrosoftVisualStudioLanguageVersion>
    <MicrosoftVisualStudioLanguageCallHierarchyVersion>15.8.27812-alpha</MicrosoftVisualStudioLanguageCallHierarchyVersion>
    <MicrosoftVisualStudioLanguageIntellisenseVersion>$(VisualStudioEditorPackagesVersion)</MicrosoftVisualStudioLanguageIntellisenseVersion>
    <MicrosoftVisualStudioLanguageNavigateToInterfacesVersion>16.5.301</MicrosoftVisualStudioLanguageNavigateToInterfacesVersion>
    <MicrosoftVisualStudioLanguageServerProtocolVersion>$(MicrosoftVisualStudioLanguageServerProtocolPackagesVersion)</MicrosoftVisualStudioLanguageServerProtocolVersion>
    <MicrosoftVisualStudioLanguageServerProtocolExtensionsVersion>$(MicrosoftVisualStudioLanguageServerProtocolPackagesVersion)</MicrosoftVisualStudioLanguageServerProtocolExtensionsVersion>
    <MicrosoftVisualStudioLanguageServerClientVersion>16.9.150</MicrosoftVisualStudioLanguageServerClientVersion>
    <MicrosoftVisualStudioLanguageStandardClassificationVersion>$(VisualStudioEditorPackagesVersion)</MicrosoftVisualStudioLanguageStandardClassificationVersion>
    <MicrosoftVisualStudioLiveShareLanguageServicesGuestVersion>2.0.1</MicrosoftVisualStudioLiveShareLanguageServicesGuestVersion>
    <MicrosoftVisualStudioLiveShareWebEditorsVersion>2.2.0-preview1-t001</MicrosoftVisualStudioLiveShareWebEditorsVersion>
    <MicrosoftVisualStudioLogHubVersion>16.9.1043</MicrosoftVisualStudioLogHubVersion>
    <MicrosoftVisualStudioOLEInteropVersion>$(MicrosoftVisualStudioShellPackagesVersion)</MicrosoftVisualStudioOLEInteropVersion>
    <MicrosoftVisualStudioPlatformVSEditorVersion>$(VisualStudioEditorPackagesVersion)</MicrosoftVisualStudioPlatformVSEditorVersion>
    <MicrosoftVisualStudioProgressionCodeSchemaVersion>15.8.27812-alpha</MicrosoftVisualStudioProgressionCodeSchemaVersion>
    <MicrosoftVisualStudioProgressionCommonVersion>15.8.27812-alpha</MicrosoftVisualStudioProgressionCommonVersion>
    <MicrosoftVisualStudioProgressionInterfacesVersion>15.8.27812-alpha</MicrosoftVisualStudioProgressionInterfacesVersion>
    <MicrosoftVisualStudioProjectSystemVersion>16.2.133-pre</MicrosoftVisualStudioProjectSystemVersion>
    <MicrosoftVisualStudioProjectSystemManagedVersion>2.3.6152103</MicrosoftVisualStudioProjectSystemManagedVersion>
    <MicrosoftVisualStudioRemoteControlVersion>16.3.32</MicrosoftVisualStudioRemoteControlVersion>
    <MicrosoftVisualStudioSDKAnalyzersVersion>16.7.9</MicrosoftVisualStudioSDKAnalyzersVersion>
    <MicrosoftVisualStudioSetupConfigurationInteropVersion>1.16.30</MicrosoftVisualStudioSetupConfigurationInteropVersion>
    <MicrosoftVisualStudioShell150Version>$(MicrosoftVisualStudioShellPackagesVersion)</MicrosoftVisualStudioShell150Version>
    <MicrosoftVisualStudioShellFrameworkVersion>$(MicrosoftVisualStudioShellPackagesVersion)</MicrosoftVisualStudioShellFrameworkVersion>
    <MicrosoftVisualStudioShellDesignVersion>$(MicrosoftVisualStudioShellPackagesVersion)</MicrosoftVisualStudioShellDesignVersion>
    <MicrosoftVisualStudioShellImmutable100Version>$(MicrosoftVisualStudioShellPackagesVersion)</MicrosoftVisualStudioShellImmutable100Version>
    <MicrosoftVisualStudioShellImmutable110Version>$(MicrosoftVisualStudioShellPackagesVersion)</MicrosoftVisualStudioShellImmutable110Version>
    <MicrosoftVisualStudioShellInteropVersion>$(MicrosoftVisualStudioShellPackagesVersion)</MicrosoftVisualStudioShellInteropVersion>
    <MicrosoftVisualStudioShellInterop100Version>$(MicrosoftVisualStudioShellPackagesVersion)</MicrosoftVisualStudioShellInterop100Version>
    <MicrosoftVisualStudioShellInterop110Version>$(MicrosoftVisualStudioShellPackagesVersion)</MicrosoftVisualStudioShellInterop110Version>
    <MicrosoftVisualStudioShellInterop121DesignTimeVersion>$(MicrosoftVisualStudioShellPackagesVersion)</MicrosoftVisualStudioShellInterop121DesignTimeVersion>
    <MicrosoftVisualStudioShellInterop157DesignTimeVersion>$(MicrosoftVisualStudioShellPackagesVersion)</MicrosoftVisualStudioShellInterop157DesignTimeVersion>
    <MicrosoftVisualStudioShellInterop169DesignTimeVersion>$(MicrosoftVisualStudioShellPackagesVersion)</MicrosoftVisualStudioShellInterop169DesignTimeVersion>
    <MicrosoftVisualStudioShellInterop80Version>$(MicrosoftVisualStudioShellPackagesVersion)</MicrosoftVisualStudioShellInterop80Version>
    <MicrosoftVisualStudioShellInterop90Version>$(MicrosoftVisualStudioShellPackagesVersion)</MicrosoftVisualStudioShellInterop90Version>
    <MicrosoftVisualStudioTelemetryVersion>16.3.103</MicrosoftVisualStudioTelemetryVersion>
    <MicrosoftVisualStudioTemplateWizardInterfaceVersion>8.0.0.0-alpha</MicrosoftVisualStudioTemplateWizardInterfaceVersion>
    <MicrosoftVisualStudioTextDataVersion>$(VisualStudioEditorPackagesVersion)</MicrosoftVisualStudioTextDataVersion>
    <MicrosoftVisualStudioTextInternalVersion>$(VisualStudioEditorPackagesVersion)</MicrosoftVisualStudioTextInternalVersion>
    <MicrosoftVisualStudioTextLogicVersion>$(VisualStudioEditorPackagesVersion)</MicrosoftVisualStudioTextLogicVersion>
    <MicrosoftVisualStudioTextUIVersion>$(VisualStudioEditorPackagesVersion)</MicrosoftVisualStudioTextUIVersion>
    <MicrosoftVisualStudioTextUIWpfVersion>$(VisualStudioEditorPackagesVersion)</MicrosoftVisualStudioTextUIWpfVersion>
    <MicrosoftVisualStudioTextUICocoaVersion>$(VisualStudioEditorPackagesVersion)</MicrosoftVisualStudioTextUICocoaVersion>
    <MicrosoftVisualStudioTextManagerInteropVersion>$(MicrosoftVisualStudioShellPackagesVersion)</MicrosoftVisualStudioTextManagerInteropVersion>
    <MicrosoftVisualStudioTextManagerInterop100Version>10.0.30320</MicrosoftVisualStudioTextManagerInterop100Version>
    <MicrosoftVisualStudioTextManagerInterop120Version>12.0.30110</MicrosoftVisualStudioTextManagerInterop120Version>
    <MicrosoftVisualStudioTextManagerInterop121DesignTimeVersion>12.1.30328</MicrosoftVisualStudioTextManagerInterop121DesignTimeVersion>
    <MicrosoftVisualStudioTextManagerInterop160DesignTimeVersion>16.0.0</MicrosoftVisualStudioTextManagerInterop160DesignTimeVersion>
    <MicrosoftVisualStudioThreadingAnalyzersVersion>16.9.51</MicrosoftVisualStudioThreadingAnalyzersVersion>
    <MicrosoftVisualStudioThreadingVersion>16.9.51</MicrosoftVisualStudioThreadingVersion>
    <MicrosoftVisualStudioUtilitiesVersion>$(MicrosoftVisualStudioShellPackagesVersion)</MicrosoftVisualStudioUtilitiesVersion>
    <MicrosoftVisualStudioValidationVersion>16.9.28</MicrosoftVisualStudioValidationVersion>
    <MicrosoftVisualStudioVsInteractiveWindowVersion>2.8.0</MicrosoftVisualStudioVsInteractiveWindowVersion>
    <MicrosoftVisualStudioWorkspaceVSIntegrationVersion>16.3.43</MicrosoftVisualStudioWorkspaceVSIntegrationVersion>
    <MicrosoftWin32PrimitivesVersion>4.3.0</MicrosoftWin32PrimitivesVersion>
    <MicrosoftWin32RegistryVersion>5.0.0</MicrosoftWin32RegistryVersion>
    <MSBuildStructuredLoggerVersion>2.1.133</MSBuildStructuredLoggerVersion>
    <MDbgVersion>0.1.0</MDbgVersion>
    <MonoOptionsVersion>6.6.0.161</MonoOptionsVersion>
    <MoqVersion>4.10.1</MoqVersion>
    <NerdbankStreamsVersion>2.6.81</NerdbankStreamsVersion>
    <NuGetVisualStudioVersion>4.0.0-rc-2048</NuGetVisualStudioVersion>
    <NuGetSolutionRestoreManagerInteropVersion>4.8.0</NuGetSolutionRestoreManagerInteropVersion>
    <MicrosoftDiaSymReaderPdb2PdbVersion>1.1.0-beta1-62506-02</MicrosoftDiaSymReaderPdb2PdbVersion>
    <RestSharpVersion>105.2.3</RestSharpVersion>
    <RichCodeNavEnvVarDumpVersion>0.1.1643-alpha</RichCodeNavEnvVarDumpVersion>
    <RoslynBuildUtilVersion>0.9.8-beta</RoslynBuildUtilVersion>
    <RoslynDependenciesOptimizationDataVersion>3.0.0-beta2-19053-01</RoslynDependenciesOptimizationDataVersion>
    <RoslynDiagnosticsAnalyzersVersion>$(RoslynDiagnosticsNugetPackageVersion)</RoslynDiagnosticsAnalyzersVersion>
    <RoslynToolsVSIXExpInstallerVersion>1.1.0-beta3.20374.2</RoslynToolsVSIXExpInstallerVersion>
    <RoslynMicrosoftVisualStudioExtensionManagerVersion>0.0.4</RoslynMicrosoftVisualStudioExtensionManagerVersion>
    <SourceBrowserVersion>1.0.21</SourceBrowserVersion>
    <SystemBuffersVersion>4.5.1</SystemBuffersVersion>
    <SystemCompositionVersion>1.0.31</SystemCompositionVersion>
    <SystemCodeDomVersion>4.7.0</SystemCodeDomVersion>
    <SystemCommandLineVersion>2.0.0-beta1.20574.7</SystemCommandLineVersion>
    <SystemCommandLineExperimentalVersion>0.3.0-alpha.19577.1</SystemCommandLineExperimentalVersion>
    <SystemComponentModelCompositionVersion>4.5.0</SystemComponentModelCompositionVersion>
    <SystemDrawingCommonVersion>4.5.0</SystemDrawingCommonVersion>
    <SystemIOFileSystemVersion>4.3.0</SystemIOFileSystemVersion>
    <SystemIOFileSystemPrimitivesVersion>4.3.0</SystemIOFileSystemPrimitivesVersion>
    <SystemIOPipesAccessControlVersion>4.5.1</SystemIOPipesAccessControlVersion>
    <SystemIOPipelinesVersion>5.0.0</SystemIOPipelinesVersion>
    <SystemManagementVersion>5.0.0-preview.8.20407.11</SystemManagementVersion>
    <SystemMemoryVersion>4.5.4</SystemMemoryVersion>
    <SystemResourcesExtensionsVersion>4.7.1</SystemResourcesExtensionsVersion>
    <SystemRuntimeCompilerServicesUnsafeVersion>5.0.0</SystemRuntimeCompilerServicesUnsafeVersion>
    <SystemRuntimeLoaderVersion>4.3.0</SystemRuntimeLoaderVersion>
    <SystemSecurityPrincipalVersion>4.3.0</SystemSecurityPrincipalVersion>
    <SystemTextEncodingCodePagesVersion>4.5.1</SystemTextEncodingCodePagesVersion>
    <SystemTextEncodingExtensionsVersion>4.3.0</SystemTextEncodingExtensionsVersion>
<<<<<<< HEAD
    <SystemTextJsonVersion>5.0.0</SystemTextJsonVersion>
=======
    <!-- Note: When updating SystemTextJsonVersion ensure that the version is no higher than what is used in VS. -->
    <SystemTextJsonVersion>4.7.2</SystemTextJsonVersion>
>>>>>>> a02ee4ea
    <SystemThreadingTasksDataflowVersion>5.0.0</SystemThreadingTasksDataflowVersion>
    <!-- We need System.ValueTuple assembly version at least 4.0.3.0 on net47 to make F5 work against Dev15 - see https://github.com/dotnet/roslyn/issues/29705 -->
    <SystemValueTupleVersion>4.5.0</SystemValueTupleVersion>
    <SystemThreadingTasksExtensionsVersion>4.5.4</SystemThreadingTasksExtensionsVersion>
    <SQLitePCLRawbundle_greenVersion>2.0.4</SQLitePCLRawbundle_greenVersion>
    <UIAComWrapperVersion>1.1.0.14</UIAComWrapperVersion>
    <MicrosoftVSSDKBuildToolsVersion>16.8.3036</MicrosoftVSSDKBuildToolsVersion>
    <MicrosoftVSSDKVSDConfigToolVersion>16.0.2032702</MicrosoftVSSDKVSDConfigToolVersion>
    <VSLangProjVersion>7.0.3301</VSLangProjVersion>
    <VSLangProj140Version>14.0.25030</VSLangProj140Version>
    <VSLangProj2Version>7.0.5001</VSLangProj2Version>
    <VSLangProj80Version>8.0.50728</VSLangProj80Version>
    <VsWebsiteInteropVersion>8.0.50727</VsWebsiteInteropVersion>
    <vswhereVersion>2.4.1</vswhereVersion>
    <XamarinMacVersion>1.0.0</XamarinMacVersion>
    <xunitVersion>2.4.1-pre.build.4059</xunitVersion>
    <xunitanalyzersVersion>0.10.0</xunitanalyzersVersion>
    <xunitassertVersion>$(xunitVersion)</xunitassertVersion>
    <XunitCombinatorialVersion>1.3.2</XunitCombinatorialVersion>
    <XUnitXmlTestLoggerVersion>2.1.26</XUnitXmlTestLoggerVersion>
    <xunitextensibilitycoreVersion>$(xunitVersion)</xunitextensibilitycoreVersion>
    <xunitrunnerconsoleVersion>2.4.1-pre.build.4059</xunitrunnerconsoleVersion>
    <xunitrunnerwpfVersion>1.0.51</xunitrunnerwpfVersion>
    <xunitrunnervisualstudioVersion>$(xunitVersion)</xunitrunnervisualstudioVersion>
    <xunitextensibilityexecutionVersion>$(xunitVersion)</xunitextensibilityexecutionVersion>
    <runtimeWinX64MicrosoftNETCoreILAsmPackageVersion>$(ILAsmPackageVersion)</runtimeWinX64MicrosoftNETCoreILAsmPackageVersion>
    <runtimeLinuxX64MicrosoftNETCoreILAsmPackageVersion>$(ILAsmPackageVersion)</runtimeLinuxX64MicrosoftNETCoreILAsmPackageVersion>
    <runtimeOSXX64MicrosoftNETCoreILAsmPackageVersion>$(ILAsmPackageVersion)</runtimeOSXX64MicrosoftNETCoreILAsmPackageVersion>
    <runtimeWinX64MicrosoftNETCoreILDAsmPackageVersion>$(ILDAsmPackageVersion)</runtimeWinX64MicrosoftNETCoreILDAsmPackageVersion>
    <runtimeLinuxX64MicrosoftNETCoreILDAsmPackageVersion>$(ILDAsmPackageVersion)</runtimeLinuxX64MicrosoftNETCoreILDAsmPackageVersion>
    <runtimeOSXX64MicrosoftNETCoreILDAsmPackageVersion>$(ILDAsmPackageVersion)</runtimeOSXX64MicrosoftNETCoreILDAsmPackageVersion>
    <!--
      NOTE: The following dependencies have been identified as particularly problematic to update.
      If you bump their versions, you must push your changes to a dev branch in dotnet/roslyn and
      create a test insertion in Visual Studio to validate.
    -->
    <NewtonsoftJsonVersion>12.0.2</NewtonsoftJsonVersion>
    <StreamJsonRpcVersion>2.7.67</StreamJsonRpcVersion>
    <!--
      When updating the S.C.I or S.R.M version please let the MSBuild team know in advance so they
      can update to the same version. Version changes require a VS test insertion for validation.
    -->
    <SystemCollectionsImmutableVersion>5.0.0</SystemCollectionsImmutableVersion>
    <SystemReflectionMetadataVersion>5.0.0</SystemReflectionMetadataVersion>
    <MicrosoftBclAsyncInterfacesVersion>5.0.0</MicrosoftBclAsyncInterfacesVersion>
  </PropertyGroup>
  <PropertyGroup>
    <UsingToolPdbConverter>true</UsingToolPdbConverter>
    <UsingToolSymbolUploader>true</UsingToolSymbolUploader>
    <UsingToolNuGetRepack>true</UsingToolNuGetRepack>
    <UsingToolVSSDK>true</UsingToolVSSDK>
    <UsingToolNetFrameworkReferenceAssemblies>true</UsingToolNetFrameworkReferenceAssemblies>
    <UsingToolIbcOptimization>true</UsingToolIbcOptimization>
    <UsingToolVisualStudioIbcTraining>true</UsingToolVisualStudioIbcTraining>
    <UsingToolXliff>true</UsingToolXliff>
    <UsingToolXUnit>true</UsingToolXUnit>
    <DiscoverEditorConfigFiles>true</DiscoverEditorConfigFiles>
    <!--
      When using a bootstrap builder we don't want to use the Microsoft.Net.Compilers.Toolset package but
      rather explicitly override it.
    -->
    <UsingToolMicrosoftNetCompilers Condition="'$(BootstrapBuildPath)' == ''">true</UsingToolMicrosoftNetCompilers>
    <UseVSTestRunner>true</UseVSTestRunner>
  </PropertyGroup>
</Project><|MERGE_RESOLUTION|>--- conflicted
+++ resolved
@@ -223,12 +223,8 @@
     <SystemSecurityPrincipalVersion>4.3.0</SystemSecurityPrincipalVersion>
     <SystemTextEncodingCodePagesVersion>4.5.1</SystemTextEncodingCodePagesVersion>
     <SystemTextEncodingExtensionsVersion>4.3.0</SystemTextEncodingExtensionsVersion>
-<<<<<<< HEAD
-    <SystemTextJsonVersion>5.0.0</SystemTextJsonVersion>
-=======
     <!-- Note: When updating SystemTextJsonVersion ensure that the version is no higher than what is used in VS. -->
     <SystemTextJsonVersion>4.7.2</SystemTextJsonVersion>
->>>>>>> a02ee4ea
     <SystemThreadingTasksDataflowVersion>5.0.0</SystemThreadingTasksDataflowVersion>
     <!-- We need System.ValueTuple assembly version at least 4.0.3.0 on net47 to make F5 work against Dev15 - see https://github.com/dotnet/roslyn/issues/29705 -->
     <SystemValueTupleVersion>4.5.0</SystemValueTupleVersion>
